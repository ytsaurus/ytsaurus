--- conflicted
+++ resolved
@@ -1,11 +1,7 @@
 # Set the build version
 set(YT_VERSION_MAJOR 0)
 set(YT_VERSION_MINOR 7)
-<<<<<<< HEAD
-set(YT_VERSION_PATCH 5)
-=======
 set(YT_VERSION_PATCH 6)
->>>>>>> b9aede89
 
 if (NOT YT_BUILD_NUMBER)
   set(YT_BUILD_NUMBER 0)

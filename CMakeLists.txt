--- conflicted
+++ resolved
@@ -1,15 +1,11 @@
-<<<<<<< HEAD
-cmake_minimum_required(VERSION 2.6.4 FATAL_ERROR)
+cmake_minimum_required(VERSION 2.8.10 FATAL_ERROR)
 if(POLICY CMP0037)
-    cmake_policy(SET CMP0037 OLD) # Enable reserved "package" target
+  cmake_policy(SET CMP0037 OLD) # Enable reserved "package" target
 endif()
 if(POLICY CMP0042)
-    cmake_policy(SET CMP0042 NEW) # Set MACOSX_RPATH=YES by default
-endif()
-
-=======
-cmake_minimum_required(VERSION 2.8.10 FATAL_ERROR)
->>>>>>> f877766a
+  cmake_policy(SET CMP0042 NEW) # Set MACOSX_RPATH=YES by default
+endif()
+
 project(YT)
 
 #################################################################################

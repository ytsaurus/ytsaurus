#include "sql_complete.h"

#include "sql_context.h"
#include "string_util.h"

#include <yql/essentials/sql/v1/complete/name/static/name_service.h>

// FIXME(YQL-19747): unwanted dependency on a lexer implementation
#include <yql/essentials/sql/v1/lexer/antlr4_pure/lexer.h>
#include <yql/essentials/sql/v1/lexer/antlr4_pure_ansi/lexer.h>

#include <util/generic/algorithm.h>
#include <util/charset/utf8.h>

namespace NSQLComplete {

    class TSqlCompletionEngine: public ISqlCompletionEngine {
    public:
        explicit TSqlCompletionEngine(
            TLexerSupplier lexer,
            INameService::TPtr names,
            ISqlCompletionEngine::TConfiguration configuration
        )
            : Configuration(std::move(configuration))
            , ContextInference(MakeSqlContextInference(lexer))
            , Names(std::move(names))
        {
        }

        TCompletion Complete(TCompletionInput input) {
            auto prefix = input.Text.Head(input.CursorPosition);
            auto completedToken = GetCompletedToken(prefix);

            auto context = ContextInference->Analyze(input);

            TVector<TCandidate> candidates;
            EnrichWithKeywords(candidates, std::move(context.Keywords), completedToken);
            EnrichWithNames(candidates, context, completedToken);

            return {
                .CompletedToken = std::move(completedToken),
                .Candidates = std::move(candidates),
            };
        }

    private:
        TCompletedToken GetCompletedToken(TStringBuf prefix) {
            return {
                .Content = LastWord(prefix),
                .SourcePosition = LastWordIndex(prefix),
            };
        }

        void EnrichWithKeywords(
            TVector<TCandidate>& candidates,
            TVector<TString> keywords,
            const TCompletedToken& prefix) {
            for (auto keyword : keywords) {
                candidates.push_back({
                    .Kind = ECandidateKind::Keyword,
                    .Content = std::move(keyword),
                });
            }
            FilterByContent(candidates, prefix.Content);
            candidates.crop(Configuration.Limit);
        }

        void EnrichWithNames(
            TVector<TCandidate>& candidates,
            const TCompletionContext& context,
            const TCompletedToken& prefix) {
            if (candidates.size() == Configuration.Limit) {
                return;
            }

            TNameRequest request = {
                .Prefix = TString(prefix.Content),
                .Limit = Configuration.Limit - candidates.size(),
            };

            if (context.IsTypeName) {
                request.Constraints.TypeName = TTypeName::TConstraints();
            }

            if (request.IsEmpty()) {
                return;
            }

            // User should prepare a robust INameService
            TNameResponse response = Names->Lookup(std::move(request)).ExtractValueSync();

            EnrichWithNames(candidates, std::move(response.RankedNames));
        }

        void EnrichWithNames(TVector<TCandidate>& candidates, TVector<TGenericName> names) {
            for (auto& name : names) {
                candidates.emplace_back(std::visit([](auto&& name) -> TCandidate {
                    using T = std::decay_t<decltype(name)>;
                    if constexpr (std::is_base_of_v<TIndentifier, T>) {
                        return {ECandidateKind::TypeName, std::move(name.Indentifier)};
                    }
                }, std::move(name)));
            }
        }

        void FilterByContent(TVector<TCandidate>& candidates, TStringBuf prefix) {
            const auto lowerPrefix = ToLowerUTF8(prefix);
            auto removed = std::ranges::remove_if(candidates, [&](const auto& candidate) {
                return !ToLowerUTF8(candidate.Content).StartsWith(lowerPrefix);
            });
            candidates.erase(std::begin(removed), std::end(removed));
        }

        TConfiguration Configuration;
        ISqlContextInference::TPtr ContextInference;
        INameService::TPtr Names;
    };

    // FIXME(YQL-19747): unwanted dependency on a lexer implementation
    ISqlCompletionEngine::TPtr MakeSqlCompletionEngine() {
        NSQLTranslationV1::TLexers lexers;
        lexers.Antlr4Pure = NSQLTranslationV1::MakeAntlr4PureLexerFactory();
        lexers.Antlr4PureAnsi = NSQLTranslationV1::MakeAntlr4PureAnsiLexerFactory();

        INameService::TPtr names = MakeStaticNameService(MakeDefaultNameSet());

        return MakeSqlCompletionEngine([lexers = std::move(lexers)](bool ansi) {
<<<<<<< HEAD
            return NSQLTranslationV1::MakeLexer(
                lexers, ansi, /* antlr4 = */ true, 
                NSQLTranslationV1::ELexerFlavor::Pure);
        });
=======
            return NSQLTranslationV1::MakeLexer(lexers, ansi, /* antlr4 = */ true, /* pure = */ true);
        }, std::move(names));
>>>>>>> 79c7e2c7
    }

    ISqlCompletionEngine::TPtr MakeSqlCompletionEngine(
        TLexerSupplier lexer,
        INameService::TPtr names,
        ISqlCompletionEngine::TConfiguration configuration) {
        return ISqlCompletionEngine::TPtr(
            new TSqlCompletionEngine(lexer, std::move(names), std::move(configuration)));   
    }

} // namespace NSQLComplete

template <>
void Out<NSQLComplete::ECandidateKind>(IOutputStream& out, NSQLComplete::ECandidateKind kind) {
    switch (kind) {
        case NSQLComplete::ECandidateKind::Keyword:
            out << "Keyword";
            break;
        case NSQLComplete::ECandidateKind::TypeName:
            out << "TypeName";
            break;
    }
}

template <>
void Out<NSQLComplete::TCandidate>(IOutputStream& out, const NSQLComplete::TCandidate& candidate) {
    out << "{" << candidate.Kind << ", \"" << candidate.Content << "\"}";
}<|MERGE_RESOLUTION|>--- conflicted
+++ resolved
@@ -125,15 +125,10 @@
         INameService::TPtr names = MakeStaticNameService(MakeDefaultNameSet());
 
         return MakeSqlCompletionEngine([lexers = std::move(lexers)](bool ansi) {
-<<<<<<< HEAD
             return NSQLTranslationV1::MakeLexer(
                 lexers, ansi, /* antlr4 = */ true, 
                 NSQLTranslationV1::ELexerFlavor::Pure);
-        });
-=======
-            return NSQLTranslationV1::MakeLexer(lexers, ansi, /* antlr4 = */ true, /* pure = */ true);
         }, std::move(names));
->>>>>>> 79c7e2c7
     }
 
     ISqlCompletionEngine::TPtr MakeSqlCompletionEngine(

--- conflicted
+++ resolved
@@ -42,14 +42,10 @@
         NSQLTranslationV1::TLexers lexers;
         lexers.Antlr4Pure = NSQLTranslationV1::MakeAntlr4PureLexerFactory();
         lexers.Antlr4PureAnsi = NSQLTranslationV1::MakeAntlr4PureAnsiLexerFactory();
-<<<<<<< HEAD
-        return MakeSqlCompletionEngine([lexers = std::move(lexers)](bool ansi) {
+        return [lexers = std::move(lexers)](bool ansi) {
             return NSQLTranslationV1::MakeLexer(
                 lexers, ansi, /* antlr4 = */ true, 
                 NSQLTranslationV1::ELexerFlavor::Pure);
-=======
-        return [lexers = std::move(lexers)](bool ansi) {
-            return NSQLTranslationV1::MakeLexer(lexers, ansi, /* antlr4 = */ true, /* pure = */ true);
         };
     }
 
@@ -57,7 +53,6 @@
         TLexerSupplier lexer = MakePureLexerSupplier();
         INameService::TPtr names = MakeStaticNameService({
             .Types = {"Uint64"},
->>>>>>> 79c7e2c7
         });
         return MakeSqlCompletionEngine(std::move(lexer), std::move(names));
     }

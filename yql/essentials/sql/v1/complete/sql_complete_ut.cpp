--- conflicted
+++ resolved
@@ -1,12 +1,11 @@
 #include "sql_complete.h"
 
-<<<<<<< HEAD
 #include <yql/essentials/sql/v1/complete/name/fallback/name_service.h>
 #include <yql/essentials/sql/v1/complete/name/static/name_service.h>
-=======
+
+#include <yql/essentials/sql/v1/lexer/lexer.h>
 #include <yql/essentials/sql/v1/lexer/antlr4_pure/lexer.h>
 #include <yql/essentials/sql/v1/lexer/antlr4_pure_ansi/lexer.h>
->>>>>>> 5805c585
 
 #include <library/cpp/testing/unittest/registar.h>
 
@@ -39,19 +38,21 @@
     using ECandidateKind::Keyword;
     using ECandidateKind::TypeName;
 
-    ISqlCompletionEngine::TPtr MakeSqlCompletionEngineUT() {
-        return MakeSqlCompletionEngine(MakeStaticNameService({
-            .Types = {"Uint64"},
-        }));
-    }
-
-    ISqlCompletionEngine::TPtr MakeSqlCompletionEngineUT() {
+    TLexerSupplier MakePureLexerSupplier() {
         NSQLTranslationV1::TLexers lexers;
         lexers.Antlr4Pure = NSQLTranslationV1::MakeAntlr4PureLexerFactory();
         lexers.Antlr4PureAnsi = NSQLTranslationV1::MakeAntlr4PureAnsiLexerFactory();
-        return MakeSqlCompletionEngine([lexers = std::move(lexers)](bool ansi) {
+        return [lexers = std::move(lexers)](bool ansi) {
             return NSQLTranslationV1::MakeLexer(lexers, ansi, /* antlr4 = */ true, /* pure = */ true);
+        };
+    }
+
+    ISqlCompletionEngine::TPtr MakeSqlCompletionEngineUT() {
+        TLexerSupplier lexer = MakePureLexerSupplier();
+        INameService::TPtr names = MakeStaticNameService({
+            .Types = {"Uint64"},
         });
+        return MakeSqlCompletionEngine(std::move(lexer), std::move(names));
     }
 
     TVector<TCandidate> Complete(ISqlCompletionEngine::TPtr& engine, TStringBuf prefix) {
@@ -393,11 +394,17 @@
         UNIT_ASSERT_VALUES_EQUAL(Complete(engine, "SE"), expected);
     }
 
-<<<<<<< HEAD
+    Y_UNIT_TEST(InvalidStatementsRecovery) {
+        auto engine = MakeSqlCompletionEngineUT();
+        UNIT_ASSERT_VALUES_EQUAL(Complete(engine, "select select; ").size(), 35);
+        UNIT_ASSERT_VALUES_EQUAL(Complete(engine, "select select;").size(), 35);
+        UNIT_ASSERT_VALUES_EQUAL_C(Complete(engine, "!;").size(), 0, "Lexer failing");
+    }
+
     Y_UNIT_TEST(DefaultNameSet) {
         auto set = MakeDefaultNameSet();
         auto service = MakeStaticNameService(std::move(set));
-        auto engine = MakeSqlCompletionEngine(std::move(service));
+        auto engine = MakeSqlCompletionEngine(MakePureLexerSupplier(), std::move(service));
         {
             TVector<TCandidate> expected = {
                 {TypeName, "Uint16"},
@@ -413,7 +420,7 @@
 
     Y_UNIT_TEST(OnFailingNameService) {
         auto service = MakeHolder<TFailingNameService>();
-        auto engine = MakeSqlCompletionEngine(std::move(service));
+        auto engine = MakeSqlCompletionEngine(MakePureLexerSupplier(), std::move(service));
         UNIT_ASSERT_NO_EXCEPTION(Complete(engine, {""}));
         UNIT_ASSERT_EXCEPTION(Complete(engine, {"SELECT OPTIONAL<U"}), TDummyException);
         UNIT_ASSERT_EXCEPTION(Complete(engine, {"SELECT CAST (1 AS "}).size(), TDummyException);
@@ -423,7 +430,7 @@
         auto silent = MakeHolder<TSilentNameService>();
         auto deadlined = MakeDeadlinedNameService(std::move(silent), TDuration::MilliSeconds(1));
 
-        auto engine = MakeSqlCompletionEngine(std::move(deadlined));
+        auto engine = MakeSqlCompletionEngine(MakePureLexerSupplier(), std::move(deadlined));
         UNIT_ASSERT_EXCEPTION(Complete(engine, {"SELECT OPTIONAL<U"}), NThreading::TFutureException);
         UNIT_ASSERT_EXCEPTION(Complete(engine, {"SELECT OPTIONAL<"}), NThreading::TFutureException);
     }
@@ -436,16 +443,9 @@
 
         auto fallback = MakeFallbackNameService(std::move(primary), std::move(standby));
 
-        auto engine = MakeSqlCompletionEngine(std::move(fallback));
+        auto engine = MakeSqlCompletionEngine(MakePureLexerSupplier(), std::move(fallback));
         UNIT_ASSERT_VALUES_EQUAL(Complete(engine, {"SELECT CAST (1 AS U"}).size(), 6);
         UNIT_ASSERT_VALUES_EQUAL(Complete(engine, {"SELECT CAST (1 AS "}).size(), 47);
-=======
-    Y_UNIT_TEST(InvalidStatementsRecovery) {
-        auto engine = MakeSqlCompletionEngineUT();
-        UNIT_ASSERT_VALUES_EQUAL(Complete(engine, "select select; ").size(), 35);
-        UNIT_ASSERT_VALUES_EQUAL(Complete(engine, "select select;").size(), 35);
-        UNIT_ASSERT_VALUES_EQUAL_C(Complete(engine, "!;").size(), 0, "Lexer failing");
->>>>>>> 5805c585
     }
 
 } // Y_UNIT_TEST_SUITE(SqlCompleteTests)
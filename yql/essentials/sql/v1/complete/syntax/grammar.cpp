--- conflicted
+++ resolved
@@ -1,20 +1,16 @@
 #include "grammar.h"
 
-<<<<<<< HEAD
-#include <yql/essentials/sql/v1/format/sql_format.h>
-=======
->>>>>>> a89052df
 #include <yql/essentials/sql/v1/reflect/sql_reflect.h>
 
 namespace NSQLComplete {
 
     class TSqlGrammar: public ISqlGrammar {
     public:
-        TSqlGrammar()
+        TSqlGrammar(const NSQLReflect::TLexerGrammar& grammar)
             : Vocabulary(GetVocabularyP())
             , AllTokens(ComputeAllTokens())
-            , KeywordTokens(ComputeKeywordTokens())
-            , PunctuationTokens(ComputePunctuationTokens(NSQLReflect::LoadLexerGrammar()))
+            , KeywordTokens(ComputeKeywordTokens(grammar))
+            , PunctuationTokens(ComputePunctuationTokens(grammar))
         {
         }
 
@@ -51,13 +47,13 @@
             return allTokens;
         }
 
-        std::unordered_set<TTokenId> ComputeKeywordTokens() {
+        std::unordered_set<TTokenId> ComputeKeywordTokens(
+            const NSQLReflect::TLexerGrammar& grammar) {
             const auto& vocabulary = GetVocabulary();
-            const auto keywords = NSQLReflect::LoadLexerGrammar().KeywordNames;
 
             auto keywordTokens = GetAllTokens();
             std::erase_if(keywordTokens, [&](TTokenId token) {
-                return !keywords.contains(vocabulary.getSymbolicName(token));
+                return !grammar.KeywordNames.contains(vocabulary.getSymbolicName(token));
             });
             keywordTokens.erase(TOKEN_EOF);
 
@@ -83,7 +79,7 @@
     };
 
     const ISqlGrammar& GetSqlGrammar() {
-        const static TSqlGrammar DefaultSqlGrammar{};
+        const static TSqlGrammar DefaultSqlGrammar(NSQLReflect::LoadLexerGrammar());
         return DefaultSqlGrammar;
     }
 

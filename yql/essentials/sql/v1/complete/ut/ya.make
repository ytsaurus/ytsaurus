--- conflicted
+++ resolved
@@ -6,12 +6,9 @@
 )
 
 PEERDIR(
-<<<<<<< HEAD
     yql/essentials/sql/v1/complete/name/fallback
-=======
     yql/essentials/sql/v1/lexer/antlr4_pure
     yql/essentials/sql/v1/lexer/antlr4_pure_ansi
->>>>>>> 5805c585
 )
 
 END()
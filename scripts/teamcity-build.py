--- conflicted
+++ resolved
@@ -244,16 +244,6 @@
         shutil.rmtree(sandbox_current)
 
 def kill_by_name(name):
-<<<<<<< HEAD
-    proc = subprocess.Popen(["pgrep", name], stdout=subprocess.PIPE)
-    for pid in proc.stdout:
-        os.kill(int(pid), signal.SIGTERM)
-        # Check if the process that we killed is alive.
-        try:
-           os.kill(int(pid), 0)
-        except OSError:
-           continue
-=======
     # Cannot use check_output because of python2.6 on Lucid
     proc = subprocess.Popen(["pgrep", "-f", name], stdout=subprocess.PIPE)
     stdout, _ = proc.communicate()
@@ -261,7 +251,6 @@
         if not pid:
             continue
         os.kill(int(pid), signal.SIGTERM)
->>>>>>> 5e9613ed
 
 
 @yt_register_build_step

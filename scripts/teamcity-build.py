--- conflicted
+++ resolved
@@ -25,11 +25,7 @@
 import socket
 import tarfile
 import tempfile
-<<<<<<< HEAD
-import shutil
 import fnmatch
-=======
->>>>>>> 7b70cc1d
 import xml.etree.ElementTree as etree
 import xml.parsers.expat
 import urlparse

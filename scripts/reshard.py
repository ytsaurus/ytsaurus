--- conflicted
+++ resolved
@@ -23,12 +23,8 @@
 
 
 def make_pivot_keys(ty, expr, shards=1):
-<<<<<<< HEAD
     logging.info("Type: %s ; Expression: %s ; Shards: %s", ty, expr, shards)
-=======
-    print "Type: %s ; Expression: %s ; Shards: %s" % (ty, expr, shards)
     modulo = None
->>>>>>> 72a55187
     if expr is not None:
         match = re.match(r"^.*%\s*(\d+)u?$", expr)
         if match:

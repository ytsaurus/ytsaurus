--- conflicted
+++ resolved
@@ -36,8 +36,6 @@
     print "Modulo: %s ; Shift: %s ; Span: %s" % (modulo, shift, span)
     return [[]] + [[cls(i * span / shards - shift)] for i in xrange(1, shards)]
 
-<<<<<<< HEAD
-
 def reshard(table=None, shards=1, dump=False):
     pivot_schema = yt.get(table + "/@schema/0")
     pivot_keys = make_pivot_keys(pivot_schema.get("type", None), pivot_schema.get("expression", None), shards)
@@ -46,15 +44,6 @@
         print " ".join("'%s'" % yson.dumps(key)[1:-1] for key in pivot_keys)
         return
 
-=======
-yt.config.VERSION = "v3"
-yt.config.HEADER_FORMAT = "yson"
-
-def reshard(path, shard_count, is_unsigned=False):
-    delta = 0 if is_unsigned else 2**63
-    cls = yson.YsonUint64 if is_unsigned else yson.YsonInt64
-    pivot_keys = [[]] + [[cls(long((i * 2**64) / shard_count - delta))] for i in xrange(1, shard_count)]
->>>>>>> 4ffa0de8
     print "Unmounting..."
     yt.unmount_table(table)
     while not all(x["state"] == "unmounted" for x in yt.get(table + "/@tablets")):

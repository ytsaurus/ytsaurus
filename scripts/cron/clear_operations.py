--- conflicted
+++ resolved
@@ -88,16 +88,11 @@
             row = {"id": op}
             for key in fields:
                 row[key] = attributes[key]
-<<<<<<< HEAD
-            yt.insert_rows("//sys/operations_archive/ordered_by_id", [row], raw=False)
-            yt.insert_rows("//sys/operations_archive/ordered_by_start_time", [{"id": row["id"], "start_time": row["start_time"], "dummy": "null"}], raw=False)
-=======
 
             row["filter_factors"] = get_filter_factors(op, attributes)
 
             yt.insert_rows("//sys/operations_archive/ordered_by_id", [row])
             yt.insert_rows("//sys/operations_archive/ordered_by_start_time", [row])
->>>>>>> 6faeeaeb
 
         logger.info("Removing operation %s", op)
         yt.remove("//sys/operations/%s" % op, recursive=True)

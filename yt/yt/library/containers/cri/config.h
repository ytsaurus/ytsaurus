#pragma once

#include "public.h"

#include <yt/yt/core/misc/cache_config.h>

#include <yt/yt/core/rpc/config.h>

#include <yt/yt/library/re2/public.h>

namespace NYT::NContainers::NCri {

////////////////////////////////////////////////////////////////////////////////

struct TCriExecutorConfig
    : public NRpc::TRetryingChannelConfig
{
    //! gRPC endpoint for CRI container runtime service.
    TString RuntimeEndpoint;

    //! gRPC endpoint for CRI image manager service.
    TString ImageEndpoint;

    //! CRI namespace where this executor operates.
    TString Namespace;

    //! Name of CRI runtime configuration to use.
    TString RuntimeHandler;

    //! Common parent cgroup for all pods.
    //! Should be absolute and follow slice notation for systemd setup.
    TString BaseCgroup;

    //! Cpu quota period for cpu limits.
    TDuration CpuPeriod;

    //! By default at OOM kill all tasks at once. Requires cgroup-v2.
    bool MemoryOomGroup;

    //! Retry requests on generic error with these message prefixes.
    std::vector<std::string> RetryErrorPrefixes;

    //! Retry requests on generic error with matched message.
    NRe2::TRe2Ptr RetryErrorPattern;

    REGISTER_YSON_STRUCT(TCriExecutorConfig);

    static void Register(TRegistrar registrar);
};

DEFINE_REFCOUNTED_TYPE(TCriExecutorConfig)

////////////////////////////////////////////////////////////////////////////////

// TODO(khlebnikov): split docker registry stuff into common "docker" library.

//! TCriAuthConfig depicts docker registry authentification
struct TCriAuthConfig
    : public NYTree::TYsonStruct
{
    TString Username;

    TString Password;

    TString Auth;

    TString ServerAddress;

    TString IdentityToken;

    TString RegistryToken;

    REGISTER_YSON_STRUCT(TCriAuthConfig);

    static void Register(TRegistrar registrar);
};

DEFINE_REFCOUNTED_TYPE(TCriAuthConfig)

////////////////////////////////////////////////////////////////////////////////

struct TCriImageCacheConfig
    : public TSlruCacheConfig
{
    //! Manage only images with these prefixes, except images explicitly marked
    //! as unmanaged. Present unmanaged images could be used, but they are not
    //! accounted and never removed or pulled from/into cache on demand.
    std::vector<TString> ManagedPrefixes;

    //! Never pull or remove images with these prefixes.
    std::vector<TString> UnmanagedPrefixes;

    //! List of images which must be prefetched and kept in cache.
    std::vector<TString> PinnedImages;

    //! Initial estimation for space required for pulling image into cache.
    i64 ImageSizeEstimation;

    //! Multiplier for image size to account space used by unpacked images.
    //! Workaround for: https://github.com/containerd/containerd/issues/9261
    double ImageCompressionRatioEstimation;

    //! Always pull image with tag "latest".
    bool AlwaysPullLatest;

    //! Pull images periodically.
    TDuration PullPeriod;

    REGISTER_YSON_STRUCT(TCriImageCacheConfig);

    static void Register(TRegistrar registrar);
};

DEFINE_REFCOUNTED_TYPE(TCriImageCacheConfig)

////////////////////////////////////////////////////////////////////////////////

struct TCriPodDescriptor
    : public NYTree::TYsonStruct
{
<<<<<<< HEAD
    TString Name;
    TString Id;

    static TCriPodDescriptorPtr Create(TString name, TString id);
=======
    std::string Name;
    std::string Id;

    static TCriPodDescriptorPtr Create(std::string name, std::string id);
>>>>>>> ad8ef811

    REGISTER_YSON_STRUCT(TCriPodDescriptor);

    static void Register(TRegistrar registrar);
};

DEFINE_REFCOUNTED_TYPE(TCriPodDescriptor)

////////////////////////////////////////////////////////////////////////////////

struct TCriContainerResources
<<<<<<< HEAD
    : public NYTree::TYsonStruct
=======
    : public NYTree::TYsonStructLite
>>>>>>> ad8ef811
{
    std::optional<double> CpuLimit;
    std::optional<double> CpuRequest;
    std::optional<i64> MemoryLimit;
    std::optional<i64> MemoryRequest;

    //! At OOM kill all tasks at once.
    std::optional<bool> MemoryOomGroup;

<<<<<<< HEAD
    std::optional<TString> CpusetCpus;

    REGISTER_YSON_STRUCT(TCriContainerResources);
=======
    std::optional<std::string> CpusetCpus;

    REGISTER_YSON_STRUCT_LITE(TCriContainerResources);
>>>>>>> ad8ef811

    static void Register(TRegistrar registrar);
};

<<<<<<< HEAD
DEFINE_REFCOUNTED_TYPE(TCriContainerResources)

=======
>>>>>>> ad8ef811
////////////////////////////////////////////////////////////////////////////////

struct TCriPodSpec
    : public NYTree::TYsonStruct
{
<<<<<<< HEAD
    TString Name;
    TCriContainerResourcesPtr Resources;
=======
    std::string Name;
    TCriContainerResources Resources;
>>>>>>> ad8ef811

    REGISTER_YSON_STRUCT(TCriPodSpec);

    static void Register(TRegistrar registrar);
};

DEFINE_REFCOUNTED_TYPE(TCriPodSpec)

////////////////////////////////////////////////////////////////////////////////

} // namespace NYT::NContainers::NCri<|MERGE_RESOLUTION|>--- conflicted
+++ resolved
@@ -118,17 +118,10 @@
 struct TCriPodDescriptor
     : public NYTree::TYsonStruct
 {
-<<<<<<< HEAD
-    TString Name;
-    TString Id;
-
-    static TCriPodDescriptorPtr Create(TString name, TString id);
-=======
     std::string Name;
     std::string Id;
 
     static TCriPodDescriptorPtr Create(std::string name, std::string id);
->>>>>>> ad8ef811
 
     REGISTER_YSON_STRUCT(TCriPodDescriptor);
 
@@ -140,11 +133,7 @@
 ////////////////////////////////////////////////////////////////////////////////
 
 struct TCriContainerResources
-<<<<<<< HEAD
-    : public NYTree::TYsonStruct
-=======
     : public NYTree::TYsonStructLite
->>>>>>> ad8ef811
 {
     std::optional<double> CpuLimit;
     std::optional<double> CpuRequest;
@@ -154,36 +143,20 @@
     //! At OOM kill all tasks at once.
     std::optional<bool> MemoryOomGroup;
 
-<<<<<<< HEAD
-    std::optional<TString> CpusetCpus;
-
-    REGISTER_YSON_STRUCT(TCriContainerResources);
-=======
     std::optional<std::string> CpusetCpus;
 
     REGISTER_YSON_STRUCT_LITE(TCriContainerResources);
->>>>>>> ad8ef811
 
     static void Register(TRegistrar registrar);
 };
 
-<<<<<<< HEAD
-DEFINE_REFCOUNTED_TYPE(TCriContainerResources)
-
-=======
->>>>>>> ad8ef811
 ////////////////////////////////////////////////////////////////////////////////
 
 struct TCriPodSpec
     : public NYTree::TYsonStruct
 {
-<<<<<<< HEAD
-    TString Name;
-    TCriContainerResourcesPtr Resources;
-=======
     std::string Name;
     TCriContainerResources Resources;
->>>>>>> ad8ef811
 
     REGISTER_YSON_STRUCT(TCriPodSpec);
 

--- conflicted
+++ resolved
@@ -347,11 +347,7 @@
     }
 
     TFuture<TCriRuntimeApi::TRspPodSandboxStatusPtr> GetPodSandboxStatus(
-<<<<<<< HEAD
-        TCriPodDescriptorPtr podDescriptor, bool verbose = false) override
-=======
         const TCriPodDescriptorPtr& podDescriptor, bool verbose = false) override
->>>>>>> ad8ef811
     {
         auto req = RuntimeApi_.PodSandboxStatus();
         req->set_pod_sandbox_id(podDescriptor->Id);
@@ -383,22 +379,14 @@
         }));
     }
 
-<<<<<<< HEAD
-    TFuture<void> StopPodSandbox(TCriPodDescriptorPtr podDescriptor) override
-=======
     TFuture<void> StopPodSandbox(const TCriPodDescriptorPtr& podDescriptor) override
->>>>>>> ad8ef811
     {
         auto req = RuntimeApi_.StopPodSandbox();
         req->set_pod_sandbox_id(podDescriptor->Id);
         return req->Invoke().AsVoid();
     }
 
-<<<<<<< HEAD
-    TFuture<void> RemovePodSandbox(TCriPodDescriptorPtr podDescriptor) override
-=======
     TFuture<void> RemovePodSandbox(const TCriPodDescriptorPtr& podDescriptor) override
->>>>>>> ad8ef811
     {
         auto req = RuntimeApi_.RemovePodSandbox();
         req->set_pod_sandbox_id(podDescriptor->Id);
@@ -406,24 +394,15 @@
     }
 
     TFuture<void> UpdatePodResources(
-<<<<<<< HEAD
-        TCriPodDescriptorPtr /*pod*/,
-        TCriContainerResourcesPtr /*resources*/) override
-=======
         const TCriPodDescriptorPtr& /*pod*/,
         const TCriContainerResources& /*resources*/) override
->>>>>>> ad8ef811
     {
         return MakeFuture(TError("Not implemented"));
     }
 
     TFuture<TCriDescriptor> CreateContainer(
         TCriContainerSpecPtr containerSpec,
-<<<<<<< HEAD
-        TCriPodDescriptorPtr podDescriptor,
-=======
         const TCriPodDescriptorPtr& podDescriptor,
->>>>>>> ad8ef811
         TCriPodSpecPtr podSpec) override
     {
         auto req = RuntimeApi_.CreateContainer();
@@ -567,11 +546,7 @@
             futures.reserve(pods->items_size());
             for (const auto& pod : pods->items()) {
                 auto podDescriptor = TCriPodDescriptor::Create(pod.metadata().name(), pod.id());
-<<<<<<< HEAD
-                futures.push_back(StopPodSandbox(std::move(podDescriptor)));
-=======
                 futures.push_back(StopPodSandbox(podDescriptor));
->>>>>>> ad8ef811
             }
             WaitFor(AllSucceeded(std::move(futures)))
                 .ThrowOnError();
@@ -582,22 +557,14 @@
             futures.reserve(pods->items_size());
             for (const auto& pod : pods->items()) {
                 auto podDescriptor = TCriPodDescriptor::Create(pod.metadata().name(), pod.id());
-<<<<<<< HEAD
-                futures.push_back(RemovePodSandbox(std::move(podDescriptor)));
-=======
                 futures.push_back(RemovePodSandbox(podDescriptor));
->>>>>>> ad8ef811
             }
             WaitFor(AllSucceeded(std::move(futures)))
                 .ThrowOnError();
         }
     }
 
-<<<<<<< HEAD
-    void CleanPodSandbox(TCriPodDescriptorPtr podDescriptor) override
-=======
     void CleanPodSandbox(const TCriPodDescriptorPtr& podDescriptor) override
->>>>>>> ad8ef811
     {
         auto containers = WaitFor(ListContainers([=] (NProto::ContainerFilter& filter) {
                 filter.set_pod_sandbox_id(podDescriptor->Id);

#include "operation_controller_detail.h"

#include "auto_merge_task.h"
#include "common_profilers.h"
#include "common_state.h"
#include "helpers.h"
#include "input_transaction_manager.h"
#include "job_helpers.h"
#include "job_info.h"
#include "sink.h"
#include "spec_manager.h"
#include "task.h"

#include <yt/yt/server/controller_agent/chunk_list_pool.h>
#include <yt/yt/server/controller_agent/config.h>
#include <yt/yt/server/controller_agent/counter_manager.h>
#include <yt/yt/server/controller_agent/intermediate_chunk_scraper.h>
#include <yt/yt/server/controller_agent/operation.h>
#include <yt/yt/server/controller_agent/private.h>
#include <yt/yt/server/controller_agent/scheduling_context.h>

#include <yt/yt/server/controller_agent/controllers/job_memory.h>
#include <yt/yt/server/controller_agent/controllers/live_preview.h>

#include <yt/yt/server/lib/chunk_pools/helpers.h>
#include <yt/yt/server/lib/chunk_pools/multi_chunk_pool.h>

#include <yt/yt/server/lib/controller_agent/job_report.h>
#include <yt/yt/server/lib/controller_agent/network_project.h>

#include <yt/yt/server/lib/misc/job_reporter.h>
#include <yt/yt/server/lib/misc/job_table_schema.h>

#include <yt/yt/server/lib/scheduler/helpers.h>
#include <yt/yt/server/lib/scheduler/public.h>

#include <yt/yt/server/lib/tablet_node/public.h>

#include <yt/yt/ytlib/chunk_client/chunk_meta_extensions.h>
#include <yt/yt/ytlib/chunk_client/chunk_spec_fetcher.h>
#include <yt/yt/ytlib/chunk_client/chunk_teleporter.h>
#include <yt/yt/ytlib/chunk_client/data_slice_descriptor.h>
#include <yt/yt/ytlib/chunk_client/helpers.h>
#include <yt/yt/ytlib/chunk_client/input_chunk.h>
#include <yt/yt/ytlib/chunk_client/input_chunk_slice.h>
#include <yt/yt/ytlib/chunk_client/legacy_data_slice.h>

#include <yt/yt/ytlib/controller_agent/helpers.h>

#include <yt/yt/ytlib/controller_agent/proto/job.pb.h>

#include <yt/yt/ytlib/cell_master_client/cell_directory.h>
#include <yt/yt/ytlib/cell_master_client/cell_directory_synchronizer.h>

#include <yt/yt/ytlib/cypress_client/rpc_helpers.h>

#include <yt/yt/ytlib/event_log/event_log.h>

#include <yt/yt/ytlib/hive/hive_service_proxy.h>

#include <yt/yt/ytlib/object_client/helpers.h>
#include <yt/yt/ytlib/object_client/master_ypath_proxy.h>
#include <yt/yt/ytlib/object_client/object_service_proxy.h>

#include <yt/yt/ytlib/security_client/helpers.h>

#include <yt/yt/ytlib/query_client/functions_cache.h>

#include <yt/yt/ytlib/scheduler/helpers.h>
#include <yt/yt/ytlib/scheduler/job_resources_helpers.h>

#include <yt/yt/ytlib/table_client/chunk_meta_extensions.h>
#include <yt/yt/ytlib/table_client/chunk_slice_fetcher.h>
#include <yt/yt/ytlib/table_client/columnar_statistics_fetcher.h>
#include <yt/yt/ytlib/table_client/helpers.h>
#include <yt/yt/ytlib/table_client/schema.h>
#include <yt/yt/ytlib/table_client/table_ypath_proxy.h>

#include <yt/yt/ytlib/file_client/file_ypath_proxy.h>

#include <yt/yt/ytlib/tablet_client/backup.h>
#include <yt/yt/ytlib/tablet_client/bulk_insert_locking.h>
#include <yt/yt/ytlib/tablet_client/helpers.h>

#include <yt/yt/ytlib/transaction_client/action.h>
#include <yt/yt/ytlib/transaction_client/helpers.h>
#include <yt/yt/ytlib/transaction_client/transaction_service_proxy.h>

#include <yt/yt/ytlib/api/native/client.h>
#include <yt/yt/ytlib/api/native/config.h>
#include <yt/yt/ytlib/api/native/connection.h>
#include <yt/yt/ytlib/api/native/transaction.h>

#include <yt/yt/ytlib/api/native/proto/transaction_actions.pb.h>

#include <yt/yt/library/heavy_schema_validation/schema_validation.h>

#include <yt/yt/library/query/engine_api/range_inferrer.h>

#include <yt/yt/library/query/base/coordination_helpers.h>
#include <yt/yt/library/query/base/query.h>
#include <yt/yt/library/query/base/query_preparer.h>

#include <yt/yt/library/ytprof/heap_profiler.h>

#include <yt/yt/library/coredumper/coredumper.h>

#include <yt/yt/client/security_client/acl.h>
#include <yt/yt/client/security_client/helpers.h>

#include <yt/yt/client/chunk_client/data_statistics.h>
#include <yt/yt/client/chunk_client/helpers.h>
#include <yt/yt/client/chunk_client/read_limit.h>

#include <yt/yt/client/job_tracker_client/public.h>

#include <yt/yt/client/object_client/helpers.h>

#include <yt/yt/client/table_client/check_schema_compatibility.h>
#include <yt/yt/client/table_client/merge_table_schemas.h>
#include <yt/yt/client/table_client/row_buffer.h>
#include <yt/yt/client/table_client/schema.h>

#include <yt/yt/client/tablet_client/public.h>

#include <yt/yt/client/transaction_client/public.h>
#include <yt/yt/client/transaction_client/timestamp_provider.h>

#include <yt/yt/client/api/transaction.h>

#include <yt/yt/library/re2/re2.h>

#include <yt/yt/library/erasure/impl/codec.h>

#include <yt/yt/library/numeric/algorithm_helpers.h>

#include <yt/yt/core/actions/cancelable_context.h>
#include <yt/yt/core/actions/codicil_guarded_invoker.h>

#include <yt/yt/core/concurrency/action_queue.h>
#include <yt/yt/core/concurrency/fair_share_invoker_pool.h>
#include <yt/yt/core/concurrency/periodic_yielder.h>

#include <yt/yt/core/misc/collection_helpers.h>
#include <yt/yt/core/misc/crash_handler.h>
#include <yt/yt/core/misc/error.h>
#include <yt/yt/core/misc/finally.h>
#include <yt/yt/core/misc/fs.h>

#include <yt/yt/core/profiling/timing.h>

#include <yt/yt/core/ytree/virtual.h>
#include <yt/yt/core/ytree/ypath_resolver.h>
#include <yt/yt/core/ytree/yson_struct_update.h>

#include <yt/yt/core/logging/fluent_log.h>

#include <yt/yt/core/phoenix/type_registry.h>
#include <yt/yt/core/phoenix/schemas.h>
#include <yt/yt/core/phoenix/load.h>

#include <library/cpp/yt/memory/chunked_input_stream.h>

#include <library/cpp/iterator/concatenate.h>
#include <library/cpp/iterator/zip.h>

#include <util/generic/algorithm.h>
#include <util/generic/cast.h>
#include <util/generic/vector.h>

#include <util/system/compiler.h>

#include <functional>

namespace NYT::NControllerAgent::NControllers {

using namespace NApi;
using namespace NChunkClient;
using namespace NChunkPools;
using namespace NConcurrency;
using namespace NCypressClient;
using namespace NEventLog;
using namespace NFileClient;
using namespace NFormats;
using namespace NJobTrackerClient;
using namespace NLogging;
using namespace NNodeTrackerClient;
using namespace NObjectClient;
using namespace NQueryClient;
using namespace NRpc;
using namespace NScheduler;
using namespace NSecurityClient;
using namespace NTableClient;
using namespace NTabletClient;
using namespace NTransactionClient;
using namespace NVectorHdrf;
using namespace NYPath;
using namespace NYTProf;
using namespace NYTree;
using namespace NYson;
using namespace NServer;

using NYT::FromProto;
using NYT::ToProto;

using NControllerAgent::NProto::TJobSpec;
using NJobTrackerClient::EJobState;
using NNodeTrackerClient::TNodeId;
using NProfiling::TCpuInstant;
using NControllerAgent::NProto::TJobResultExt;
using NControllerAgent::NProto::TJobSpecExt;
using NTableClient::NProto::TBoundaryKeysExt;
using NTableClient::NProto::THeavyColumnStatisticsExt;
using NTabletNode::DefaultMaxOverlappingStoreCount;

using std::placeholders::_1;

////////////////////////////////////////////////////////////////////////////////

TError GetMaxFailedJobCountReachedError(int maxFailedJobCount)
{
    return TError(NScheduler::EErrorCode::MaxFailedJobsLimitExceeded, "Failed jobs limit exceeded")
        << TErrorAttribute("max_failed_job_count", maxFailedJobCount);
}

////////////////////////////////////////////////////////////////////////////////

TOperationControllerBase::TOperationControllerBase(
    TOperationSpecBasePtr spec,
    TControllerAgentConfigPtr config,
    TOperationOptionsPtr options,
    IOperationControllerHostPtr host,
    TOperation* operation)
    : Host_(std::move(host))
    , Config_(std::move(config))
    , OperationId_(operation->GetId())
    , OperationType_(operation->GetType())
    , StartTime_(operation->GetStartTime())
    , AuthenticatedUser_(operation->GetAuthenticatedUser())
    , SecureVault_(operation->GetSecureVault())
    , UserTransactionId_(operation->GetUserTransactionId())
    , Logger([&] {
        auto logger = ControllerLogger();
        logger = logger.WithTag("OperationId: %v", OperationId_);
        if (spec->EnableTraceLogging) {
            logger = logger.WithMinLevel(ELogLevel::Trace);
        }
        return logger;
    }())
    , CoreNotes_({Format("OperationId: %v", OperationId_)})
    , Acl_(operation->GetAcl())
    , AcoName_(operation->GetAcoName())
    , ControllerEpoch_(operation->GetControllerEpoch())
    , CancelableContext_(New<TCancelableContext>())
    , ChunkScraperInvoker_(Host_->GetChunkScraperThreadPoolInvoker())
    , DiagnosableInvokerPool_(CreateEnumIndexedProfiledFairShareInvokerPool<EOperationControllerQueue>(
        CreateCodicilGuardedInvoker(
            CreateSerializedInvoker(Host_->GetControllerThreadPoolInvoker(), "operation_controller_base"),
            Format(
                "OperationId: %v\nAuthenticatedUser: %v",
                OperationId_,
                AuthenticatedUser_)),
        CreateFairShareCallbackQueue,
        Config_->InvokerPoolTotalTimeAggregationPeriod,
        "OperationController"))
    , InvokerPool_(DiagnosableInvokerPool_)
    , SuspendableInvokerPool_(TransformInvokerPool(InvokerPool_, CreateSuspendableInvoker))
    , CancelableInvokerPool_(TransformInvokerPool(
        SuspendableInvokerPool_,
        BIND(&TCancelableContext::CreateInvoker, CancelableContext_)))
    , JobSpecBuildInvoker_(Host_->GetJobSpecBuildPoolInvoker())
    , RowBuffer_(New<TRowBuffer>(TRowBufferTag(), Config_->ControllerRowBufferChunkSize))
    , InputManager_(New<TInputManager>(this, Logger))
    , DataFlowGraph_(New<TDataFlowGraph>(Logger))
    , LivePreviews_(std::make_shared<TLivePreviewMap>())
    , PoolTreeControllerSettingsMap_(operation->PoolTreeControllerSettingsMap())
    , Spec_(std::move(spec))
    , Options_(std::move(options))
    , SpecManager_(New<TSpecManager>(this, Spec_, Logger))
    , CachedRunningJobs_(
        Config_->CachedRunningJobsUpdatePeriod,
        BIND(&TOperationControllerBase::DoBuildJobsYson, Unretained(this)))
    , SuspiciousJobsYsonUpdater_(New<TPeriodicExecutor>(
        GetCancelableInvoker(),
        BIND(&TThis::UpdateSuspiciousJobsYson, MakeWeak(this)),
        Config_->SuspiciousJobs->UpdatePeriod))
    , RunningJobStatisticsUpdateExecutor_(New<TPeriodicExecutor>(
        GetCancelableInvoker(),
        BIND(&TThis::UpdateAggregatedRunningJobStatistics, MakeWeak(this)),
        Config_->RunningJobStatisticsUpdatePeriod))
    , ScheduleAllocationStatistics_(New<TScheduleAllocationStatistics>(Config_->ScheduleAllocationStatisticsMovingAverageWindowSize))
    , CheckTimeLimitExecutor_(New<TPeriodicExecutor>(
        GetCancelableInvoker(),
        BIND(&TThis::CheckTimeLimit, MakeWeak(this)),
        Config_->OperationTimeLimitCheckPeriod))
    , ExecNodesCheckExecutor_(New<TPeriodicExecutor>(
        GetCancelableInvoker(),
        BIND(&TThis::CheckAvailableExecNodes, MakeWeak(this)),
        Config_->AvailableExecNodesCheckPeriod))
    , AlertManager_(CreateAlertManager(this))
    , MinNeededResourcesSanityCheckExecutor_(New<TPeriodicExecutor>(
        GetCancelableInvoker(),
        BIND(&TThis::CheckMinNeededResourcesSanity, MakeWeak(this)),
        Config_->ResourceDemandSanityCheckPeriod))
    , PeakMemoryUsageUpdateExecutor_(New<TPeriodicExecutor>(
        GetCancelableInvoker(),
        BIND(&TThis::UpdatePeakMemoryUsage, MakeWeak(this)),
        Config_->MemoryWatchdog->MemoryUsageCheckPeriod))
    , ExecNodesUpdateExecutor_(New<TPeriodicExecutor>(
        Host_->GetExecNodesUpdateInvoker(),
        BIND(&TThis::UpdateExecNodes, MakeWeak(this)),
        Config_->ControllerExecNodeInfoUpdatePeriod))
    , EventLogConsumer_(Host_->GetEventLogWriter()->CreateConsumer())
    , LogProgressBackoff_(DurationToCpuDuration(Config_->OperationLogProgressBackoff))
    , ProgressBuildExecutor_(New<TPeriodicExecutor>(
        GetCancelableInvoker(),
        BIND(&TThis::BuildAndSaveProgress, MakeWeak(this)),
        Config_->OperationBuildProgressPeriod))
    , CheckTentativeTreeEligibilityExecutor_(New<TPeriodicExecutor>(
        GetCancelableInvoker(),
        BIND(&TThis::CheckTentativeTreeEligibility, MakeWeak(this)),
        Config_->CheckTentativeTreeEligibilityPeriod))
    , MediumDirectory_(Host_->GetMediumDirectory())
    , ExperimentAssignments_(operation->ExperimentAssignments())
    , UpdateAccountResourceUsageLeasesExecutor_(New<TPeriodicExecutor>(
        GetCancelableInvoker(),
        BIND(&TThis::UpdateAccountResourceUsageLeases, MakeWeak(this)),
        Config_->UpdateAccountResourceUsageLeasesPeriod))
    , TotalJobCounter_(New<TProgressCounter>())
    , TestingAllocationSize_(Spec_->TestingOperationOptions->AllocationSize.value_or(0))
    , AllocationReleaseDelay_(Spec_->TestingOperationOptions->AllocationReleaseDelay)
    , FastIntermediateMediumLimit_(std::min(
        Spec_->FastIntermediateMediumLimit,
        Config_->FastIntermediateMediumLimit))
    , SendRunningAllocationTimeStatisticsUpdatesExecutor_(New<TPeriodicExecutor>(
        GetCancelableInvoker(EOperationControllerQueue::JobEvents),
        BIND_NO_PROPAGATE(&TThis::SendRunningAllocationTimeStatisticsUpdates, MakeWeak(this)),
        Config_->RunningAllocationTimeStatisticsUpdatesSendPeriod))
    , JobAbortsUntilOperationFailure_(Config_->MaxJobAbortsUntilOperationFailure)
{
    // Attach user transaction if any. Don't ping it.
    TTransactionAttachOptions userAttachOptions;
    userAttachOptions.Ping = false;
    userAttachOptions.PingAncestors = false;
    UserTransaction_ = UserTransactionId_
        ? Host_->GetClient()->AttachTransaction(UserTransactionId_, userAttachOptions)
        : nullptr;

    for (const auto& reason : TEnumTraits<EScheduleFailReason>::GetDomainValues()) {
        ExternalScheduleAllocationFailureCounts_[reason] = 0;
    }

    TSchedulingTagFilter filter(Spec_->SchedulingTagFilter);
    ExecNodesDescriptors_ = Host_->GetExecNodeDescriptors(filter, /*onlineOnly*/ false);
    OnlineExecNodesDescriptors_ = Host_->GetExecNodeDescriptors(filter, /*onlineOnly*/ true);

    YT_LOG_INFO("Operation controller instantiated (OperationType: %v, Address: %v)",
        OperationType_,
        static_cast<void*>(this));

    YT_LOG_DEBUG("Set fast intermediate medium limit (ConfigLimit: %v, SpecLimit: %v, EffectiveLimit: %v)",
        Config_->FastIntermediateMediumLimit,
        Spec_->FastIntermediateMediumLimit,
        GetFastIntermediateMediumLimit());
}

void TOperationControllerBase::BuildMemoryUsageYson(TFluentAny fluent) const
{
    fluent
        .Value(GetMemoryUsage());
}

void TOperationControllerBase::BuildStateYson(TFluentAny fluent) const
{
    fluent
        .Value(State_.load());
}

void TOperationControllerBase::BuildTestingState(TFluentAny fluent) const
{
    fluent
        .BeginMap()
            .Item("commit_sleep_started").Value(CommitSleepStarted_)
            .Item("dynamic_spec").Value(SpecManager_->GetSpec())
        .EndMap();
}

const TProgressCounterPtr& TOperationControllerBase::GetTotalJobCounter() const
{
    return TotalJobCounter_;
}

const TScheduleAllocationStatisticsPtr& TOperationControllerBase::GetScheduleAllocationStatistics() const
{
    return ScheduleAllocationStatistics_;
}

const TAggregatedJobStatistics& TOperationControllerBase::GetAggregatedFinishedJobStatistics() const
{
    return AggregatedFinishedJobStatistics_;
}

const TAggregatedJobStatistics& TOperationControllerBase::GetAggregatedRunningJobStatistics() const
{
    return AggregatedRunningJobStatistics_;
}

std::unique_ptr<IHistogram> TOperationControllerBase::ComputeFinalPartitionSizeHistogram() const
{
    return nullptr;
}

// Resource management.
TExtendedJobResources TOperationControllerBase::GetAutoMergeResources(
    const TChunkStripeStatisticsVector& statistics) const
{
    TExtendedJobResources result;
    result.SetUserSlots(1);
    result.SetCpu(1);
    // TODO(max42): this way to estimate memory of an auto-merge job is wrong as it considers each
    // auto-merge task writing to all output tables.
    auto jobProxyMemory = GetFinalIOMemorySize(
        Spec_->AutoMerge->JobIO,
        /*useEstimatedBufferSize*/ true,
        AggregateStatistics(statistics));
    auto jobProxyMemoryWithFixedWriteBufferSize = GetFinalIOMemorySize(
        Spec_->AutoMerge->JobIO,
        /*useEstimatedBufferSize*/ false,
        AggregateStatistics(statistics));

    result.SetJobProxyMemory(jobProxyMemory);
    result.SetJobProxyMemoryWithFixedWriteBufferSize(jobProxyMemoryWithFixedWriteBufferSize);

    return result;
}

void TOperationControllerBase::SleepInInitialize()
{
    if (auto delay = Spec_->TestingOperationOptions->DelayInsideInitialize) {
        TDelayedExecutor::WaitForDuration(*delay);
    }
}

std::vector<TTestAllocationGuard> TOperationControllerBase::TestHeap() const
{
    if (Spec_->TestingOperationOptions->AllocationSize.value_or(0) > 0) {
        auto Logger = ControllerLogger;

        constexpr i64 allocationPartSize = 1_MB;

        std::vector<TTestAllocationGuard> testHeap;

        std::function<void()> incrementer = [
                this,
                this_ = MakeStrong(this),
                operationId = ToString(OperationId_),
                Logger = Logger
            ] {
                auto size = TestingAllocationSize_.fetch_add(allocationPartSize);
                YT_LOG_DEBUG("Testing allocation size was incremented (Size: %v)",
                    size + allocationPartSize);
            };

        std::function<void()> decrementer = [
            this,
            this_ = MakeStrong(this),
            OperationId = ToString(OperationId_),
            Logger = Logger] {
                auto size = TestingAllocationSize_.fetch_sub(allocationPartSize);
                YT_LOG_DEBUG("Testing allocation size was decremented (Size: %v)",
                    size - allocationPartSize);
            };

        while (TestingAllocationSize_ > 0) {
            testHeap.emplace_back(
                allocationPartSize,
                decrementer,
                incrementer,
                AllocationReleaseDelay_.value_or(TDuration::Zero()),
                GetInvoker());
        }

        YT_LOG_DEBUG("Test heap allocation is finished (MemoryUsage: %v)",
            GetMemoryUsage());
        return testHeap;
    }

    return {};
}

void TOperationControllerBase::InitializeClients()
{
    Client_ = Host_
        ->GetClient()
        ->GetNativeConnection()
        ->CreateNativeClient(TClientOptions::FromUser(AuthenticatedUser_));
    InputClient_ = Client_;
    OutputClient_ = Client_;

    SchedulerClient_ = Host_
        ->GetClient()
        ->GetNativeConnection()
        ->CreateNativeClient(TClientOptions::FromUser(SchedulerUserName));

    // TODO(coteeq): SchedulerInputClient may seem unexpected since we now can have
    //               client from another cluster (or even many different clusters).
    //               For now, InputManager will extract `scheduler` username from
    //               this client and will create an appropriate client.
    //               Todo: get rid (or document) of this distinction and make
    //               InputManager create a client from SchedulerUserName directly.
    SchedulerInputClient_ = SchedulerClient_;
    SchedulerOutputClient_ = SchedulerClient_;

    InputManager_->InitializeClients(InputClient_);
}

void TOperationControllerBase::InitializeInputTransactions()
{
    // COMPAT(coteeq): Correct reviving from snapshot relies on order of this vector.
    std::vector<TRichYPath> filesAndTables = GetInputTablePaths();

    for (const auto& userJobSpec : GetUserJobSpecs()) {
        for (const auto& path : userJobSpec->FilePaths) {
            filesAndTables.push_back(path);
        }

        auto layerPaths = GetLayerPaths(userJobSpec);
        for (const auto& path : layerPaths) {
            filesAndTables.push_back(path);
        }

        if (Options_->GpuCheck->UseSeparateRootVolume && userJobSpec->EnableGpuCheck) {
            for (const auto& path : Options_->GpuCheck->LayerPaths) {
                filesAndTables.push_back(path);
            }
        }
    }

    auto clusterResolver = New<TClusterResolver>(InputClient_);
    WaitFor(clusterResolver->Init())
        .ThrowOnError();

    InputTransactions_ = New<TInputTransactionManager>(
        InputClient_,
        std::move(clusterResolver),
        OperationId_,
        filesAndTables,
        HasDiskRequestsWithSpecifiedAccount() || TLayerJobExperiment::IsEnabled(Spec_, GetUserJobSpecs()),
        GetInputTransactionParentId(),
        AuthenticatedUser_,
        Config_,
        Logger);
}

IAttributeDictionaryPtr TOperationControllerBase::CreateTransactionAttributes(ETransactionType transactionType) const
{
    return BuildAttributeDictionaryFluently()
        .Item("title").Value(
            Format("Scheduler %Qlv transaction for operation %v",
                transactionType,
                OperationId_))
        .Item("operation_id").Value(OperationId_)
        .OptionalItem("operation_title", Spec_->Title)
        .Item("operation_type").Value(GetOperationType())
        .Finish();
}

TOperationControllerInitializeResult TOperationControllerBase::InitializeReviving(
    const TControllerTransactionIds& transactions,
    INodePtr cumulativeSpecPatch)
{
    YT_LOG_INFO("Initializing operation for revive");

    InitializeClients();
    InitializeInputTransactions();

    SpecManager_->InitializeReviving(std::move(cumulativeSpecPatch));

    auto attachTransaction = [&] (TTransactionId transactionId, const NNative::IClientPtr& client, bool ping) -> ITransactionPtr {
        if (!transactionId) {
            return nullptr;
        }

        try {
            return AttachTransaction(transactionId, client, ping);
        } catch (const std::exception& ex) {
            YT_LOG_WARNING(ex, "Error attaching operation transaction (OperationId: %v, TransactionId: %v)",
                OperationId_,
                transactionId);
            return nullptr;
        }
    };

    auto outputTransaction = attachTransaction(transactions.OutputId, OutputClient_, true);
    auto debugTransaction = attachTransaction(transactions.DebugId, Client_, true);
    // NB: Async and completion transactions are never reused and thus are not pinged.
    auto asyncTransaction = attachTransaction(transactions.AsyncId, Client_, false);
    auto outputCompletionTransaction = attachTransaction(transactions.OutputCompletionId, OutputClient_, false);
    auto debugCompletionTransaction = attachTransaction(transactions.DebugCompletionId, Client_, false);

    auto inputReviveResult = WaitFor(InputTransactions_->Revive(transactions));
    if (!inputReviveResult.IsOK()) {
        CleanStart_ = true;
        YT_LOG_INFO(
            inputReviveResult,
            "Could not reuse input transactions, will use clean start");
    }

    // Check transactions.
    {
        std::vector<std::pair<ITransactionPtr, TFuture<void>>> asyncCheckResults;

        THashSet<ITransactionPtr> checkedTransactions;
        auto checkTransaction = [&] (
            const ITransactionPtr& transaction,
            ETransactionType transactionType,
            TTransactionId transactionId)
        {
            if (!transaction) {
                CleanStart_ = true;
                YT_LOG_INFO("Operation transaction is missing, will use clean start "
                    "(TransactionType: %v, TransactionId: %v)",
                    transactionType,
                    transactionId);
                return;
            }

            if (checkedTransactions.emplace(transaction).second) {
                asyncCheckResults.emplace_back(transaction, transaction->Ping());
            }
        };

        // NB: Async transaction is not checked.
        if (IsTransactionNeeded(ETransactionType::Output)) {
            checkTransaction(outputTransaction, ETransactionType::Output, transactions.OutputId);
        }
        if (IsTransactionNeeded(ETransactionType::Debug)) {
            checkTransaction(debugTransaction, ETransactionType::Debug, transactions.DebugId);
        }

        for (const auto& [transaction, asyncCheckResult] : asyncCheckResults) {
            auto error = WaitFor(asyncCheckResult);
            if (!error.IsOK()) {
                CleanStart_ = true;
                YT_LOG_INFO(error,
                    "Error renewing operation transaction, will use clean start (TransactionId: %v)",
                    transaction->GetId());
            }
        }
    }

    // Downloading snapshot.
    if (!CleanStart_) {
        auto snapshotOrError = WaitFor(Host_->DownloadSnapshot());
        if (!snapshotOrError.IsOK()) {
            YT_LOG_INFO(snapshotOrError, "Failed to download snapshot, will use clean start");
            CleanStart_ = true;
        } else {
            YT_LOG_INFO("Snapshot successfully downloaded");
            Snapshot_ = snapshotOrError.Value();
            if (Snapshot_.Blocks.empty()) {
                YT_LOG_WARNING("Snapshot is empty, will use clean start");
                CleanStart_ = true;
            }
        }
    }

    // Abort transactions if needed.
    {
        std::vector<TFuture<void>> asyncResults;

        THashSet<ITransactionPtr> abortedTransactions;
        auto scheduleAbort = [&] (const ITransactionPtr& transaction, const NNative::IClientPtr& client) {
            if (transaction && abortedTransactions.emplace(transaction).second) {
                // Transaction object may be in incorrect state, we need to abort using only transaction id.
                asyncResults.push_back(AttachTransaction(transaction->GetId(), client)->Abort());
            }
        };

        scheduleAbort(asyncTransaction, Client_);
        scheduleAbort(outputCompletionTransaction, OutputClient_);
        scheduleAbort(debugCompletionTransaction, Client_);

        if (CleanStart_) {
            YT_LOG_INFO("Aborting operation transactions");
            // NB: Don't touch user transaction.
            scheduleAbort(outputTransaction, OutputClient_);
            scheduleAbort(debugTransaction, Client_);
            asyncResults.push_back(AbortInputTransactions());
        } else {
            YT_LOG_INFO("Reusing operation transactions");
            OutputTransaction_ = outputTransaction;
            DebugTransaction_ = debugTransaction;
            AsyncTransaction_ = WaitFor(StartTransaction(ETransactionType::Async, Client_))
                .ValueOrThrow();
        }

        WaitFor(AllSucceeded(asyncResults))
            .ThrowOnError();
    }

    if (CleanStart_) {
        if (HasJobUniquenessRequirements()) {
            THROW_ERROR_EXCEPTION(
                NScheduler::EErrorCode::OperationFailedOnJobRestart,
                "Cannot use clean restart when option \"fail_on_job_restart\" is set in operation spec or user job spec")
                << TErrorAttribute("reason", EFailOnJobRestartReason::RevivalWithCleanStart);
        }

        YT_LOG_INFO("Using clean start instead of revive");

        Snapshot_ = TOperationSnapshot();
        Y_UNUSED(WaitFor(Host_->RemoveSnapshot()));

        StartTransactions();
        InitializeStructures();

        LockInputs();
    }

    InitUnrecognizedSpec();

    WaitFor(Host_->UpdateInitializedOperationNode(CleanStart_))
        .ThrowOnError();

    SleepInInitialize();

    YT_LOG_INFO("Operation initialized");

    TOperationControllerInitializeResult result;
    FillInitializeResult(&result);
    return result;
}

void TOperationControllerBase::ValidateSecureVault()
{
    if (!SecureVault_) {
        return;
    }
    i64 length = ConvertToYsonString(SecureVault_, EYsonFormat::Text).AsStringBuf().size();
    YT_LOG_DEBUG("Operation secure vault size detected (Size: %v)", length);
    if (length > Config_->SecureVaultLengthLimit) {
        THROW_ERROR_EXCEPTION("Secure vault YSON text representation is too long")
            << TErrorAttribute("size_limit", Config_->SecureVaultLengthLimit);
    }
}

TOperationControllerInitializeResult TOperationControllerBase::InitializeClean()
{
    YT_LOG_INFO("Initializing operation for clean start (Title: %v)",
        Spec_->Title);

    auto initializeAction = BIND([this_ = MakeStrong(this), this] {
        ValidateSecureVault();
        InitializeClients();
        InitializeInputTransactions();
        StartTransactions();
        InitializeStructures();
        LockInputs();
    });

    SleepInInitialize();

    auto initializeFuture = initializeAction
        .AsyncVia(GetCancelableInvoker())
        .Run()
        .WithTimeout(Config_->OperationInitializationTimeout);

    WaitFor(initializeFuture)
        .ThrowOnError();

    InitUnrecognizedSpec();

    WaitFor(Host_->UpdateInitializedOperationNode(/*isCleanOperationStart*/ true))
        .ThrowOnError();

    YT_LOG_INFO("Operation initialized");

    TOperationControllerInitializeResult result;
    FillInitializeResult(&result);
    return result;
}

bool TOperationControllerBase::HasUserJobFilesOrLayers() const
{
    for (const auto& [_, files] : UserJobFiles_) {
        if (!files.empty()) {
            return true;
        }
    }
    return false;
}

void TOperationControllerBase::InitOutputTables()
{
    RegisterOutputTables(GetOutputTablePaths());
}

const IPersistentChunkPoolInputPtr& TOperationControllerBase::GetSink()
{
    return Sink_;
}

void TOperationControllerBase::ValidateAccountPermission(const std::string& account, EPermission permission) const
{
    auto user = AuthenticatedUser_;

    const auto& client = Host_->GetClient();
    auto asyncResult = client->CheckPermission(
        user,
        GetAccountPath(account),
        permission);
    auto result = WaitFor(asyncResult)
        .ValueOrThrow();

    if (result.Action == ESecurityAction::Deny) {
        THROW_ERROR_EXCEPTION("User %Qv has been denied %Qlv access to intermediate account %Qv",
            user,
            permission,
            account);
    }
}

void TOperationControllerBase::InitializeStructures()
{
    InputManager_->InitializeStructures(InputClient_, InputTransactions_);

    DataFlowGraph_->SetNodeDirectory(OutputNodeDirectory_);
    DataFlowGraph_->Initialize();

    InitializeOrchid();

    InitOutputTables();

    if (auto stderrTablePath = GetStderrTablePath()) {
        StderrTable_ = New<TOutputTable>(*stderrTablePath, EOutputTableType::Stderr);
        DataFlowGraph_->RegisterVertex(TDataFlowGraph::StderrDescriptor);
    }

    if (auto coreTablePath = GetCoreTablePath()) {
        CoreTable_ = New<TOutputTable>(*coreTablePath, EOutputTableType::Core);
        DataFlowGraph_->RegisterVertex(TDataFlowGraph::CoreDescriptor);
    }

    InitUpdatingTables();

    for (const auto& userJobSpec : GetUserJobSpecs()) {
        auto& files = UserJobFiles_[userJobSpec];

        // Add regular files.
        for (const auto& path : userJobSpec->FilePaths) {
            files.push_back(TUserFile(
                path,
                InputTransactions_->GetTransactionIdForObject(path),
                /*layer*/ false));
        }

        // Add layer files.
        auto layerPaths = GetLayerPaths(userJobSpec);
        for (const auto& path : layerPaths) {
            files.push_back(TUserFile(
                path,
                InputTransactions_->GetTransactionIdForObject(path),
                /*layer*/ true));
        }

        // Add gpu check layers.
        if (Options_->GpuCheck->UseSeparateRootVolume && userJobSpec->EnableGpuCheck) {
            for (const auto& path : Options_->GpuCheck->LayerPaths) {
                auto file = TUserFile(
                    path,
                    InputTransactions_->GetTransactionIdForObject(path),
                    /*layer*/ true);
                file.GpuCheck = true;
                files.push_back(std::move(file));
            }
        }
    }

    if (TLayerJobExperiment::IsEnabled(Spec_, GetUserJobSpecs())) {
        auto path = TRichYPath(*Spec_->JobExperiment->BaseLayerPath);
        if (path.GetTransactionId()) {
            THROW_ERROR_EXCEPTION("Transaction id is not supported for \"probing_base_layer_path\"");
        }
        BaseLayer_ = TUserFile(path, InputTransactions_->GetLocalInputTransactionId(), true);
    }

    auto maxInputTableCount = std::min(Config_->MaxInputTableCount, Options_->MaxInputTableCount);
    if (std::ssize(InputManager_->GetInputTables()) > maxInputTableCount) {
        THROW_ERROR_EXCEPTION(
            "Too many input tables: maximum allowed %v, actual %v",
            maxInputTableCount,
            InputManager_->GetInputTables().size());
    }

    if (std::ssize(OutputTables_) > Config_->MaxOutputTableCount) {
        THROW_ERROR_EXCEPTION(
            "Too many output tables: maximum allowed %v, actual %v",
            Config_->MaxOutputTableCount,
            OutputTables_.size());
    }

    InitAccountResourceUsageLeases();

    DoInitialize();
}

void TOperationControllerBase::InitUnrecognizedSpec()
{
    UnrecognizedSpec_ = GetTypedSpec()->GetRecursiveUnrecognized();
}

void TOperationControllerBase::FillInitializeResult(TOperationControllerInitializeResult* result)
{
    result->Attributes.BriefSpec = BuildYsonStringFluently<EYsonType::MapFragment>()
        .Do(BIND(&TOperationControllerBase::BuildBriefSpec, Unretained(this)))
        .Finish();
    result->Attributes.FullSpec = ConvertToYsonString(Spec_);
    result->Attributes.UnrecognizedSpec = ConvertToYsonString(UnrecognizedSpec_);
    result->TransactionIds = GetTransactionIds();
    result->EraseOffloadingTrees = NeedEraseOffloadingTrees();
}

bool TOperationControllerBase::NeedEraseOffloadingTrees() const
{
    bool hasJobsAllowedForOffloading = false;
    auto userJobSpecs = GetUserJobSpecs();
    for (const auto& userJobSpec : userJobSpecs) {
        if (!userJobSpec->NetworkProject || Config_->NetworkProjectsAllowedForOffloading.contains(*userJobSpec->NetworkProject)) {
            hasJobsAllowedForOffloading = true;
        }
    }
    return !userJobSpecs.empty() && !hasJobsAllowedForOffloading;
}

void TOperationControllerBase::ValidateIntermediateDataAccess(const std::string& user, EPermission permission) const
{
    // Permission for IntermediateData can be only Read.
    YT_VERIFY(permission == EPermission::Read);
    Host_->ValidateOperationAccess(user, EPermissionSet(permission));
}

void TOperationControllerBase::InitUpdatingTables()
{
    UpdatingTables_.clear();

    for (auto& table : OutputTables_) {
        UpdatingTables_.emplace_back(table);
    }

    if (StderrTable_) {
        UpdatingTables_.emplace_back(StderrTable_);
    }

    if (CoreTable_) {
        UpdatingTables_.emplace_back(CoreTable_);
    }
}

void TOperationControllerBase::InitializeOrchid()
{
    YT_LOG_DEBUG("Initializing orchid");

    using TLivePreviewMapService = NYTree::TCollectionBoundMapService<TLivePreviewMap>;
    LivePreviewService_ = New<TLivePreviewMapService>(std::weak_ptr<TLivePreviewMap>(LivePreviews_));

    auto createService = [&] (auto fluentMethod, const TString& key) {
        return IYPathService::FromProducer(BIND(
            [
                =,
                this,
                weakThis = MakeWeak(this),
                fluentMethod = std::move(fluentMethod)
            ] (IYsonConsumer* consumer) {
                auto this_ = weakThis.Lock();
                if (!this_) {
                    THROW_ERROR_EXCEPTION(NYTree::EErrorCode::ResolveError, "Operation controller was destroyed");
                }

                YT_LOG_DEBUG(
                    "Handling orchid request in controller (Key: %v)",
                    key);

                BuildYsonFluently(consumer)
                    .Do(fluentMethod);
            }),
            Config_->ControllerStaticOrchidUpdatePeriod);
    };

    // Methods like BuildProgress, BuildBriefProgress and buildJobsYson build map fragment,
    // so we have to enclose them with a map in order to pass into createService helper.
    // TODO(max42): get rid of this when GetOperationInfo is not stopping us from changing Build* signatures any more.
    auto wrapWithMap = [=] (auto fluentMethod) {
        return [=, fluentMethod = std::move(fluentMethod)] (TFluentAny fluent) {
            fluent
                .BeginMap()
                    .Do(fluentMethod)
                .EndMap();
        };
    };

    auto createServiceWithInvoker = [&] (auto fluentMethod, const TString& key) -> IYPathServicePtr {
        return createService(std::move(fluentMethod), key)
            ->Via(InvokerPool_->GetInvoker(EOperationControllerQueue::Default));
    };

    auto createMapServiceWithInvoker = [&] (auto fluentMethod, const TString& key) -> IYPathServicePtr {
        return createServiceWithInvoker(wrapWithMap(std::move(fluentMethod)), key);
    };

    // NB: We may safely pass unretained this below as all the callbacks are wrapped with a createService helper
    // that takes care on checking the controller presence and properly replying in case it is already destroyed.
    auto service = New<TCompositeMapService>()
        ->AddChild(
            "progress",
            createMapServiceWithInvoker(BIND(&TOperationControllerBase::BuildProgress, Unretained(this)), "progress"))
        ->AddChild(
            "brief_progress",
            createMapServiceWithInvoker(BIND(&TOperationControllerBase::BuildBriefProgress, Unretained(this)), "brief_progress"))
        ->AddChild(
            "running_jobs",
            createMapServiceWithInvoker(BIND(&TOperationControllerBase::BuildJobsYson, Unretained(this)), "running_jobs"))
        ->AddChild(
            "retained_finished_jobs",
            createMapServiceWithInvoker(BIND(&TOperationControllerBase::BuildRetainedFinishedJobsYson, Unretained(this)), "retained_finished_jobs"))
        ->AddChild(
            "unavailable_input_chunks",
            createServiceWithInvoker(BIND(&TInputManager::BuildUnavailableInputChunksYson, InputManager_), "unavailable_input_chunks"))
        ->AddChild(
            "memory_usage",
            createService(BIND(&TOperationControllerBase::BuildMemoryUsageYson, Unretained(this)), "memory_usage"))
        ->AddChild(
            "state",
            createService(BIND(&TOperationControllerBase::BuildStateYson, Unretained(this)), "state"))
        ->AddChild(
            "controller",
            createMapServiceWithInvoker(BIND(&TOperationControllerBase::BuildControllerInfoYson, Unretained(this)), "controller"))
        ->AddChild(
            "data_flow_graph",
            DataFlowGraph_->GetService()
                ->WithPermissionValidator(BIND(&TOperationControllerBase::ValidateIntermediateDataAccess, MakeWeak(this))))
        ->AddChild(
            "live_previews",
            LivePreviewService_
                ->WithPermissionValidator(BIND(&TOperationControllerBase::ValidateIntermediateDataAccess, MakeWeak(this))))
        ->AddChild(
            "testing",
            createService(BIND(&TOperationControllerBase::BuildTestingState, Unretained(this)), "testing"));
    service->SetOpaque(false);
    Orchid_.Store(service
        ->Via(InvokerPool_->GetInvoker(EOperationControllerQueue::Default)));

    YT_LOG_DEBUG("Orchid initialized");
}

void TOperationControllerBase::DoInitialize()
{ }

void TOperationControllerBase::LockInputs()
{
    // TODO(max42): why is this done during initialization?
    // Consider moving this call to preparation phase.
    PrepareInputTables();
    InputManager_->LockInputTables();
    LockUserFiles();
}

void TOperationControllerBase::SleepInPrepare()
{
    auto delay = Spec_->TestingOperationOptions->DelayInsidePrepare;
    if (delay) {
        TDelayedExecutor::WaitForDuration(*delay);
    }
}

void TOperationControllerBase::CreateOutputTables(
    const NApi::NNative::IClientPtr& client,
    const std::vector<TUserObject*>& tables,
    TTransactionId defaultTransactionId,
    EOutputTableType outputTableType,
    EObjectType desiredType)
{
    std::vector<TUserObject*> tablesToCreate;
    for (auto* table : tables) {
        if (table->Path.GetCreate()) {
            tablesToCreate.push_back(table);
        }
    }
    if (tablesToCreate.empty()) {
        return;
    }

    YT_LOG_DEBUG("Creating output tables (TableCount: %v, OutputTableType: %v)",
        tablesToCreate.size(),
        outputTableType);

    auto proxy = CreateObjectServiceWriteProxy(client);
    auto batchReq = proxy.ExecuteBatch();

    for (auto* table : tablesToCreate) {
        auto req = TCypressYPathProxy::Create(table->Path.GetPath());
        req->set_ignore_existing(true);
        req->set_type(ToProto(desiredType));

        NCypressClient::SetTransactionId(req, table->TransactionId.value_or(defaultTransactionId));
        GenerateMutationId(req);

        batchReq->AddRequest(req);
    }

    auto batchRspOrError = WaitFor(batchReq->Invoke());
    THROW_ERROR_EXCEPTION_IF_FAILED(GetCumulativeError(batchRspOrError), "Error creating output tables");
}

TOperationControllerPrepareResult TOperationControllerBase::SafePrepare()
{
    YT_ASSERT_INVOKER_AFFINITY(GetCancelableInvoker());

    SleepInPrepare();

    // Testing purpose code.
    if (Config_->EnableControllerFailureSpecOption &&
        Spec_->TestingOperationOptions->ControllerFailure)
    {
        YT_VERIFY(*Spec_->TestingOperationOptions->ControllerFailure !=
            EControllerFailureType::AssertionFailureInPrepare);
    }

    InputManager_->Prepare();

    PrepareInputQuery();

    // Process files.
    if (HasUserJobFilesOrLayers()) {
        GetUserFilesAttributes();
    } else {
        YT_LOG_INFO("Operation has no input files");
    }

    // Process output and stderr tables.
    if (!OutputTables_.empty()) {
        auto userObjectList = MakeUserObjectList(OutputTables_);
        CreateOutputTables(
            OutputClient_,
            userObjectList,
            OutputTransaction_->GetId(),
            EOutputTableType::Output,
            GetOutputTableDesiredType());
        GetUserObjectBasicAttributes(
            OutputClient_,
            userObjectList,
            OutputTransaction_->GetId(),
            Logger,
            EPermission::Write);
    } else {
        YT_LOG_INFO("Operation has no output tables");
    }

    if (StderrTable_) {
        CreateOutputTables(
            Client_,
            {StderrTable_.Get()},
            DebugTransaction_->GetId(),
            EOutputTableType::Stderr,
            EObjectType::Table);
        GetUserObjectBasicAttributes(
            Client_,
            {StderrTable_.Get()},
            DebugTransaction_->GetId(),
            Logger,
            EPermission::Write);
    } else {
        YT_LOG_INFO("Operation has no stderr table");
    }

    if (CoreTable_) {
        CreateOutputTables(
            Client_,
            {CoreTable_.Get()},
            DebugTransaction_->GetId(),
            EOutputTableType::Core,
            EObjectType::Table);
        GetUserObjectBasicAttributes(
            Client_,
            {CoreTable_.Get()},
            DebugTransaction_->GetId(),
            Logger,
            EPermission::Write);
    } else {
        YT_LOG_INFO("Operation has no core table");
    }

    {
        ValidateUpdatingTablesTypes();

        THashSet<TObjectId> updatingTableIds;
        for (const auto& table : UpdatingTables_) {
            bool insertedNew = updatingTableIds.insert(table->ObjectId).second;
            if (!insertedNew) {
                THROW_ERROR_EXCEPTION("Output table %v is specified multiple times",
                    table->GetPath());
            }
        }

        GetOutputTablesSchema();

        std::vector<TTableSchemaPtr> outputTableSchemas;
        outputTableSchemas.resize(OutputTables_.size());
        for (int outputTableIndex = 0; outputTableIndex < std::ssize(OutputTables_); ++outputTableIndex) {
            const auto& table = OutputTables_[outputTableIndex];
            if (table->Dynamic) {
                outputTableSchemas[outputTableIndex] = table->TableUploadOptions.GetUploadSchema();
            }
        }

        PrepareOutputTables();

        for (int outputTableIndex = 0; outputTableIndex < std::ssize(OutputTables_); ++outputTableIndex) {
            const auto& table = OutputTables_[outputTableIndex];
            if (table->Dynamic && *outputTableSchemas[outputTableIndex] != *table->TableUploadOptions.GetUploadSchema()) {
                THROW_ERROR_EXCEPTION(
                    "Schema of output dynamic table %v unexpectedly changed during preparation phase. "
                    "Please send the link to the operation to yt-admin@",
                    table->Path)
                    << TErrorAttribute("original_schema", *outputTableSchemas[outputTableIndex])
                    << TErrorAttribute("upload_schema", *table->TableUploadOptions.GetUploadSchema());
            }
        }

        LockOutputTablesAndGetAttributes();
    }

    InitializeStandardStreamDescriptors();

    CustomPrepare();

    // NB: These calls must be after CustomPrepare() since some controllers may alter input table ranges
    // (e.g. TEraseController which inverts the user-provided range).
    InferInputRanges();
    InitInputStreamDirectory();

    YT_LOG_INFO("Operation prepared");

    TOperationControllerPrepareResult result;
    FillPrepareResult(&result);
    return result;
}

TOperationControllerMaterializeResult TOperationControllerBase::SafeMaterialize()
{
    YT_ASSERT_INVOKER_AFFINITY(GetCancelableInvoker());

    TOperationControllerMaterializeResult result;

    try {
        PeakMemoryUsageUpdateExecutor_->Start();

        // NB(coteeq): Allocate new chunk lists early, so we can actually schedule the first job,
        //             when scheduler gives us one.
        PickIntermediateDataCells();
        InitChunkListPools();

        YT_LOG_INFO(
            "Started fetching input tables (TableCount: %v)",
            InputManager_->GetInputTables().size());

        auto fetchInputTablesStatistics = InputManager_->FetchInputTables();

        YT_LOG_INFO("Finished fetching input tables (TotalChunkCount: %v, TotalExtensionSize: %v, MemoryUsage: %v)",
            fetchInputTablesStatistics.ChunkCount,
            fetchInputTablesStatistics.ExtensionSize,
            GetMemoryUsage());

        FetchUserFiles();
        ValidateUserFileSizes();

        SuppressLivePreviewIfNeeded();


        CreateLivePreviewTables();

        CollectTotals();

        InitializeJobExperiment();

        AlertManager_->StartPeriodicActivity();

        CustomMaterialize();

        InitializeHistograms();

        InitializeSecurityTags();

        YT_LOG_INFO("Tasks prepared (RowBufferCapacity: %v)", RowBuffer_->GetCapacity());

        if (IsCompleted()) {
            // Possible reasons:
            // - All input chunks are unavailable && Strategy == Skip
            // - Merge decided to teleport all input chunks
            // - Anything else?
            YT_LOG_INFO("No jobs needed");
            OnOperationCompleted(/*interrupted*/ false);
            return result;
        }

        UpdateAllTasks();

        if (Config_->TestingOptions->EnableSnapshotCycleAfterMaterialization) {
            TStringStream stringStream;
            SaveSnapshot(&stringStream);
            TOperationSnapshot snapshot;
            snapshot.Version = ToUnderlying(GetCurrentSnapshotVersion());
            snapshot.Blocks = {TSharedRef::FromString(stringStream.Str())};
            DoLoadSnapshot(snapshot);
            UpdateConfig(Config_);
            AlertManager_->StartPeriodicActivity();
        }

        InputManager_->RegisterUnavailableInputChunks(/*reportIfFound*/ true);
        InitIntermediateChunkScraper();

        UpdateGroupedNeededResources();
        // NB(eshcherbin): This update is done to ensure that needed resources amount is computed.
        UpdateAllTasks();

        CheckTimeLimitExecutor_->Start();
        ProgressBuildExecutor_->Start();
        ExecNodesCheckExecutor_->Start();
        SuspiciousJobsYsonUpdater_->Start();
        MinNeededResourcesSanityCheckExecutor_->Start();
        ExecNodesUpdateExecutor_->Start();
        CheckTentativeTreeEligibilityExecutor_->Start();
        UpdateAccountResourceUsageLeasesExecutor_->Start();
        RunningJobStatisticsUpdateExecutor_->Start();
        SendRunningAllocationTimeStatisticsUpdatesExecutor_->Start();

        SpecManager_->SetConfigurator(ConfigureUpdate());

        if (auto maybeDelay = Spec_->TestingOperationOptions->DelayInsideMaterialize) {
            TDelayedExecutor::WaitForDuration(*maybeDelay);
        }

        if (State_ != EControllerState::Preparing) {
            return result;
        }
        State_ = EControllerState::Running;

        LogProgress(/*force*/ true);
    } catch (const std::exception& ex) {
        auto wrappedError = TError(NControllerAgent::EErrorCode::MaterializationFailed, "Materialization failed")
            << ex;
        YT_LOG_INFO(wrappedError);
        DoFailOperation(wrappedError);
        return result;
    }

    InitialGroupedNeededResources_ = GetGroupedNeededResources();

    result.Suspend = Spec_->SuspendOperationAfterMaterialization;
    result.InitialNeededResources = GetNeededResources();
    result.InitialGroupedNeededResources = InitialGroupedNeededResources_;

    YT_LOG_INFO("Materialization finished");

    OnOperationReady();

    return result;
}

void TOperationControllerBase::SaveSnapshot(IZeroCopyOutput* output)
{
    YT_ASSERT_THREAD_AFFINITY_ANY();

    using NYT::Save;

    TSaveContext context(output);

    Save(context, NPhoenix::ITypeRegistry::Get()->GetUniverseDescriptor().GetSchemaYson());

    Save(context, this);

    context.Finish();
}

void TOperationControllerBase::SleepInRevive()
{
    if (auto delay = Spec_->TestingOperationOptions->DelayInsideRevive) {
        TDelayedExecutor::WaitForDuration(*delay);
    }
}

// COMPAT(pogorelov)
void TOperationControllerBase::ClearEmptyAllocationsInRevive()
{
    YT_ASSERT_INVOKER_AFFINITY(GetCancelableInvoker());

    std::vector<THashMap<TAllocationId, TAllocation>::iterator> allocationIteratorsToErase;

    for (auto it = begin(AllocationMap_); it != end(AllocationMap_); ++it) {
        if (!it->second.Joblet) {
            allocationIteratorsToErase.push_back(it);
        }
    }

    for (auto it : allocationIteratorsToErase) {
        AllocationMap_.erase(it);
    }
}

TOperationControllerReviveResult TOperationControllerBase::Revive()
{
    YT_ASSERT_INVOKER_AFFINITY(GetCancelableInvoker());

    // A fast path to stop revival if fail_on_job_restart = %true and
    // this is not a vanilla operation.
    ValidateRevivalAllowed();

    if (CleanStart_) {
        TOperationControllerReviveResult result;
        result.RevivedFromSnapshot = false;
        result.ControllerEpoch = ControllerEpoch_;
        static_cast<TOperationControllerPrepareResult&>(result) = Prepare();
        return result;
    }

    SleepInRevive();

    DoLoadSnapshot(Snapshot_);

    // Once again check that revival is allowed (now having the loaded snapshot).
    ValidateSnapshot();

    UpdateConfig(Config_);

    Snapshot_ = TOperationSnapshot();

    TOperationControllerReviveResult result;
    result.RevivedFromSnapshot = true;
    result.ControllerEpoch = ControllerEpoch_;
    result.RevivedBannedTreeIds = BannedTreeIds_;
    FillPrepareResult(&result);

    InitChunkListPools();

    SuppressLivePreviewIfNeeded();
    CreateLivePreviewTables();

    if (IsCompleted()) {
        OnOperationCompleted(/*interrupted*/ false);
        return result;
    }

    UpdateAllTasks();

    InputManager_->RegisterUnavailableInputChunks();
    InitIntermediateChunkScraper();

    if (UnavailableIntermediateChunkCount_ > 0) {
        IntermediateChunkScraper_->Start();
    }

    UpdateGroupedNeededResources();
    // NB(eshcherbin): This update is done to ensure that needed resources amount is computed.
    UpdateAllTasks();

    result.NeededResources = GetNeededResources();

    ReinstallLivePreview();

    if (!Config_->EnableJobRevival) {
        if (HasJobUniquenessRequirements() && RunningJobCount_ != 0) {
            OnJobUniquenessViolated(TError(
                NScheduler::EErrorCode::OperationFailedOnJobRestart,
                "Reviving operation without job revival; failing operation since \"fail_on_job_restart\" option is set in operation spec or user job spec")
                << TErrorAttribute("reason", EFailOnJobRestartReason::JobRevivalDisabled));
            return result;
        }

        AbortAllJoblets(EAbortReason::JobRevivalDisabled, /*honestly*/ true);
    }

    ShouldUpdateProgressAttributesInCypress_ = true;
    ShouldUpdateLightOperationAttributes_ = true;

    CheckTimeLimitExecutor_->Start();
    ProgressBuildExecutor_->Start();
    ExecNodesCheckExecutor_->Start();
    SuspiciousJobsYsonUpdater_->Start();
    AlertManager_->StartPeriodicActivity();
    MinNeededResourcesSanityCheckExecutor_->Start();
    ExecNodesUpdateExecutor_->Start();
    CheckTentativeTreeEligibilityExecutor_->Start();
    UpdateAccountResourceUsageLeasesExecutor_->Start();
    RunningJobStatisticsUpdateExecutor_->Start();
    SendRunningAllocationTimeStatisticsUpdatesExecutor_->Start();

    ClearEmptyAllocationsInRevive();

    result.RevivedAllocations.reserve(std::size(AllocationMap_));

    for (const auto& [_, allocation] : AllocationMap_) {
        const auto& joblet = allocation.Joblet;
        result.RevivedAllocations.push_back(TOperationControllerReviveResult::TRevivedAllocation{
            .AllocationId = AllocationIdFromJobId(joblet->JobId),
            .StartTime = joblet->StartTime,
            .PreemptibleProgressStartTime = joblet->NodeJobStartTime,
            .ResourceLimits = joblet->ResourceLimits,
            .DiskQuota = joblet->DiskQuota,
            .TreeId = joblet->TreeId,
            .NodeId = joblet->NodeDescriptor.Id,
            .NodeAddress = NNodeTrackerClient::GetDefaultAddress(joblet->NodeDescriptor.Addresses),
        });
    }

    result.GroupedNeededResources = GetGroupedNeededResources();
    result.InitialGroupedNeededResources = InitialGroupedNeededResources_;

    // Monitoring tags are transient by design.
    // So after revive we do reset the corresponding alert.
    SetOperationAlert(EOperationAlertType::UserJobMonitoringLimited, TError());

    SpecManager_->SetConfigurator(ConfigureUpdate());
    SpecManager_->ApplySpecPatchReviving();

    YT_LOG_INFO("Operation revived");

    State_ = EControllerState::Running;

    OnOperationReady();

    OnOperationRevived();

    return result;
}

void TOperationControllerBase::AbortAllJoblets(EAbortReason abortReason, bool honestly)
{
    YT_LOG_DEBUG("Aborting all joblets (AbortReason: %v)", abortReason);

    std::vector<TJobToRelease> jobsToRelease;
    jobsToRelease.reserve(std::size(AllocationMap_));

    auto now = TInstant::Now();
    for (const auto& [_, allocation] : AllocationMap_) {
        if (!allocation.Joblet) {
            continue;
        }
        const auto& joblet = allocation.Joblet;

        auto jobSummary = TAbortedJobSummary(joblet->JobId, abortReason);
        jobSummary.FinishTime = now;
        UpdateJobletFromSummary(jobSummary, joblet);
        LogFinishedJobFluently(ELogEventType::JobAborted, joblet)
            .Item("reason").Value(abortReason);
        UpdateAggregatedFinishedJobStatistics(joblet, jobSummary);

        GetJobProfiler()->ProfileAbortedJob(*joblet, jobSummary);

        if (honestly) {
            joblet->Task->OnJobAborted(joblet, jobSummary);
        }

        ReportControllerStateToArchive(joblet, EJobState::Aborted);

        Host_->AbortJob(
            joblet->JobId,
            abortReason,
            /*requestNewJob*/ false);

        jobsToRelease.push_back({joblet->JobId, {}});
    }
    AllocationMap_.clear();
    RunningJobCount_ = 0;

    CachedRunningJobs_.Flush();

    if (!std::empty(jobsToRelease)) {
        YT_LOG_DEBUG(
            "Releasing aborted jobs (JobCount: %v)",
            std::size(jobsToRelease));

        Host_->ReleaseJobs(std::move(jobsToRelease));
    }
}

bool TOperationControllerBase::IsTransactionNeeded(ETransactionType type) const
{
    switch (type) {
        case ETransactionType::Async:
            return IsLegacyIntermediateLivePreviewSupported() || IsLegacyOutputLivePreviewSupported() || GetStderrTablePath();
        case ETransactionType::Input:
            // Input transaction is managed by InputTransactionManager.
            YT_ABORT();
        case ETransactionType::Output:
        case ETransactionType::OutputCompletion:
            // NB: Cannot replace with OutputTables_.empty() here because output tables are not ready yet.
            return !GetOutputTablePaths().empty();
        case ETransactionType::Debug:
        case ETransactionType::DebugCompletion:
            return GetStderrTablePath() || GetCoreTablePath();
        default:
            YT_ABORT();
    }
}

ITransactionPtr TOperationControllerBase::AttachTransaction(
    TTransactionId transactionId,
    const NNative::IClientPtr& client,
    bool ping)
{
    TTransactionAttachOptions options;
    options.Ping = ping;
    options.PingAncestors = false;
    options.PingPeriod = Config_->OperationTransactionPingPeriod;
    return client->AttachTransaction(transactionId, options);
}

void TOperationControllerBase::StartTransactions()
{
    std::vector<TFuture<NNative::ITransactionPtr>> asyncResults = {
        StartTransaction(ETransactionType::Async, Client_),
        StartTransaction(ETransactionType::Output, OutputClient_, GetOutputTransactionParentId()),
        // NB: We do not start Debug transaction under User transaction since we want to save debug results
        // even if user transaction is aborted.
        StartTransaction(ETransactionType::Debug, Client_),
    };

    auto inputTransactionsReadyFuture = InputTransactions_->Start(
        CreateTransactionAttributes(ETransactionType::Input));

    auto results = WaitFor(AllSet(asyncResults))
        .ValueOrThrow();

    {
        AsyncTransaction_ = results[0].ValueOrThrow();
        OutputTransaction_ = results[1].ValueOrThrow();
        DebugTransaction_ = results[2].ValueOrThrow();
    }

    WaitFor(inputTransactionsReadyFuture).ThrowOnError();
}

void TOperationControllerBase::InitInputStreamDirectory()
{
    std::vector<NChunkPools::TInputStreamDescriptor> inputStreams;
    inputStreams.reserve(InputManager_->GetInputTables().size());
    for (const auto& [tableIndex, inputTable] : Enumerate(InputManager_->GetInputTables())) {
        for (const auto& [rangeIndex, range] : Enumerate(inputTable->Path.GetRanges())) {
            auto& descriptor = inputStreams.emplace_back(
                inputTable->Teleportable,
                inputTable->IsPrimary(),
                /*isVersioned*/ inputTable->Dynamic);
            descriptor.SetTableIndex(tableIndex);
            descriptor.SetRangeIndex(rangeIndex);
        }
    }
    InputStreamDirectory_ = TInputStreamDirectory(std::move(inputStreams));

    YT_LOG_INFO("Input stream directory prepared (InputStreamCount: %v)", InputStreamDirectory_.GetDescriptorCount());
}

const TInputStreamDirectory& TOperationControllerBase::GetInputStreamDirectory() const
{
    return InputStreamDirectory_;
}

int TOperationControllerBase::GetPrimaryInputTableCount() const
{
    return std::count_if(
        InputManager_->GetInputTables().begin(),
        InputManager_->GetInputTables().end(),
        [] (const TInputTablePtr& table) { return table->IsPrimary(); });
}

TTransactionId TOperationControllerBase::GetInputTransactionParentId()
{
    return UserTransactionId_;
}

TTransactionId TOperationControllerBase::GetOutputTransactionParentId()
{
    return UserTransactionId_;
}

TAutoMergeDirector* TOperationControllerBase::GetAutoMergeDirector()
{
    return AutoMergeDirector_.get();
}

TFuture<NNative::ITransactionPtr> TOperationControllerBase::StartTransaction(
    ETransactionType type,
    const NNative::IClientPtr& client,
    TTransactionId parentTransactionId)
{
    if (!IsTransactionNeeded(type)) {
        YT_LOG_INFO("Skipping transaction as it is not needed (Type: %v)", type);
        return MakeFuture(NNative::ITransactionPtr());
    }

    auto collectTableCellTags = [] (const std::vector<TOutputTablePtr>& tables) {
        TCellTagList result;

        for (const auto& table : tables) {
            if (!table) {
                continue;
            }

            if (table->ExternalCellTag == NObjectClient::InvalidCellTag) {
                result.push_back(CellTagFromId(table->ObjectId));
            } else {
                result.push_back(table->ExternalCellTag);
            }

            for (const auto& [chunkStripeKey, id] : table->OutputChunkTreeIds) {
                if (TypeFromId(id) == EObjectType::ChunkList) {
                    continue;
                }
                result.push_back(CellTagFromId(id));
            }
        }

        return result;
    };

    TCellTagList replicateToCellTags;
    switch (type) {
        // NB: These transactions are started when no basic attributes have been
        // fetched yet and collecting cell tags is therefore useless.
        case ETransactionType::Async:
        case ETransactionType::Input:
        case ETransactionType::Output:
        case ETransactionType::Debug:
            break;

        case ETransactionType::OutputCompletion:
            replicateToCellTags = collectTableCellTags(OutputTables_);
            break;

        case ETransactionType::DebugCompletion:
            replicateToCellTags = collectTableCellTags({StderrTable_, CoreTable_});
            break;

        default:
            YT_ABORT();
    }
    SortUnique(replicateToCellTags);

    YT_LOG_INFO("Starting transaction (Type: %v, ParentId: %v, ReplicateToCellTags: %v)",
        type,
        parentTransactionId,
        replicateToCellTags);

    TTransactionStartOptions options;
    options.AutoAbort = false;
    options.PingAncestors = false;
    options.Attributes = CreateTransactionAttributes(type);
    options.ParentId = parentTransactionId;
    options.Timeout = Config_->OperationTransactionTimeout;
    options.PingPeriod = Config_->OperationTransactionPingPeriod;
    options.ReplicateToMasterCellTags = std::move(replicateToCellTags);

    auto transactionFuture = client->StartNativeTransaction(
        NTransactionClient::ETransactionType::Master,
        options);

    return transactionFuture.Apply(BIND([=, this, this_ = MakeStrong(this)] (const TErrorOr<NNative::ITransactionPtr>& transactionOrError) {
        THROW_ERROR_EXCEPTION_IF_FAILED(
            transactionOrError,
            "Error starting %Qlv transaction",
            type);

        auto transaction = transactionOrError.Value();

        YT_LOG_INFO("Transaction started (Type: %v, TransactionId: %v)",
            type,
            transaction->GetId());

        return transaction;
    }));
}

TFuture<void> TOperationControllerBase::AbortInputTransactions() const
{
    if (InputTransactions_) {
        return InputTransactions_->Abort(SchedulerInputClient_);
    }
    return VoidFuture;
}

void TOperationControllerBase::PickIntermediateDataCells()
{
    if (GetOutputTablePaths().empty()) {
        return;
    }

    WaitForFast(OutputClient_
        ->GetNativeConnection()
        ->GetMasterCellDirectorySynchronizer()
        ->RecentSync())
        .ThrowOnError();

    IntermediateOutputCellTagList_ = OutputClient_
        ->GetNativeConnection()
        ->GetMasterCellDirectory()
        ->GetMasterCellTagsWithRole(NCellMasterClient::EMasterCellRole::ChunkHost);
    if (IntermediateOutputCellTagList_.empty()) {
        THROW_ERROR_EXCEPTION("No master cells with chunk host role found");
    }

    int intermediateDataCellCount = std::min<int>(Config_->IntermediateOutputMasterCellCount, IntermediateOutputCellTagList_.size());
    // TODO(max42, gritukan): Remove it when new live preview will be ready.
    if (IsLegacyIntermediateLivePreviewSupported()) {
        intermediateDataCellCount = 1;
    }

    PartialShuffle(
        IntermediateOutputCellTagList_.begin(),
        IntermediateOutputCellTagList_.begin() + intermediateDataCellCount,
        IntermediateOutputCellTagList_.end());
    IntermediateOutputCellTagList_.resize(intermediateDataCellCount);

    YT_LOG_DEBUG("Intermediate data cells picked (CellTags: %v)",
        IntermediateOutputCellTagList_);
}

void TOperationControllerBase::InitChunkListPools()
{
    if (!GetOutputTablePaths().empty()) {
        OutputChunkListPool_ = New<TChunkListPool>(
            Config_,
            OutputClient_,
            CancelableInvokerPool_,
            OperationId_,
            OutputTransaction_->GetId());

        CellTagToRequiredOutputChunkListCount_.clear();
        for (const auto& table : OutputTables_) {
            ++CellTagToRequiredOutputChunkListCount_[table->ExternalCellTag];
        }

        for (auto cellTag : IntermediateOutputCellTagList_) {
            ++CellTagToRequiredOutputChunkListCount_[cellTag];
        }
    }

    if (DebugTransaction_) {
        DebugChunkListPool_ = New<TChunkListPool>(
            Config_,
            OutputClient_,
            CancelableInvokerPool_,
            OperationId_,
            DebugTransaction_->GetId());
    }

    CellTagToRequiredDebugChunkListCount_.clear();
    if (StderrTable_) {
        ++CellTagToRequiredDebugChunkListCount_[StderrTable_->ExternalCellTag];
    }
    if (CoreTable_) {
        ++CellTagToRequiredDebugChunkListCount_[CoreTable_->ExternalCellTag];
    }

    YT_LOG_DEBUG("Preallocating chunk lists");
    for (const auto& [cellTag, count] : CellTagToRequiredOutputChunkListCount_) {
        Y_UNUSED(OutputChunkListPool_->HasEnough(cellTag, count));
    }
    for (const auto& [cellTag, count] : CellTagToRequiredDebugChunkListCount_) {
        YT_VERIFY(DebugChunkListPool_);
        Y_UNUSED(DebugChunkListPool_->HasEnough(cellTag, count));
    }
}

void TOperationControllerBase::InitIntermediateChunkScraper()
{
    // NB(arkady-e1ppa):
    // invoker and invokerPool are used only for the interaction with controller.
    // Heavy job of the ChunkScraper is performed in separate scraper invoker.
    IntermediateChunkScraper_ = New<TIntermediateChunkScraper>(
        Config_->ChunkScraper,
        GetCancelableInvoker(),
        CancelableInvokerPool_,
        ChunkScraperInvoker_,
        Host_->GetChunkLocationThrottlerManager(),
        OutputClient_,
        OutputNodeDirectory_,
        BIND_NO_PROPAGATE([this, weakThis = MakeWeak(this)] {
            if (auto this_ = weakThis.Lock()) {
                return GetAliveIntermediateChunks();
            } else {
                return THashSet<TChunkId>();
            }
        }),
        BIND_NO_PROPAGATE(&TThis::OnIntermediateChunkBatchLocated, MakeWeak(this))
            .Via(GetCancelableInvoker()),
        Logger);
}

bool TOperationControllerBase::TryInitAutoMerge(int outputChunkCountEstimate)
{
    AutoMergeEnabled_.resize(OutputTables_.size(), false);

    const auto& autoMergeSpec = Spec_->AutoMerge;
    auto mode = autoMergeSpec->Mode;

    if (mode == EAutoMergeMode::Disabled) {
        return false;
    }

    auto autoMergeError = GetAutoMergeError();
    if (!autoMergeError.IsOK()) {
        SetOperationAlert(EOperationAlertType::AutoMergeDisabled, autoMergeError);
        return false;
    }

    i64 maxIntermediateChunkCount;
    i64 chunkCountPerMergeJob;
    switch (mode) {
        case EAutoMergeMode::Relaxed:
            maxIntermediateChunkCount = std::numeric_limits<int>::max() / 4;
            chunkCountPerMergeJob = 500;
            break;
        case EAutoMergeMode::Economy:
            maxIntermediateChunkCount = std::max(500, static_cast<int>(2.5 * sqrt(outputChunkCountEstimate)));
            chunkCountPerMergeJob = maxIntermediateChunkCount / 10;
            maxIntermediateChunkCount *= OutputTables_.size();
            break;
        case EAutoMergeMode::Manual:
            maxIntermediateChunkCount = *autoMergeSpec->MaxIntermediateChunkCount;
            chunkCountPerMergeJob = *autoMergeSpec->ChunkCountPerMergeJob;
            break;
        default:
            YT_ABORT();
    }

    YT_VERIFY(EstimatedInputStatistics_);
    const i64 desiredChunkSize = autoMergeSpec->JobIO->TableWriter->DesiredChunkSize;
    const i64 maxChunkDataWeight = std::max<i64>(std::min(autoMergeSpec->JobIO->TableWriter->DesiredChunkWeight / 2, Spec_->MaxDataWeightPerJob / 2), 1);
    const i64 desiredChunkDataWeight = std::clamp<i64>(SignedSaturationConversion(desiredChunkSize / EstimatedInputStatistics_->CompressionRatio), 1, maxChunkDataWeight);
    const i64 dataWeightPerJob = desiredChunkDataWeight;

    // NB: If row count limit is set on any output table, we do not
    // enable auto merge as it prematurely stops the operation
    // because wrong statistics are currently used when checking row count.
    for (int index = 0; index < std::ssize(OutputTables_); ++index) {
        if (OutputTables_[index]->Path.GetRowCountLimit()) {
            YT_LOG_INFO("Output table has row count limit, force disabling auto merge (TableIndex: %v)", index);
            auto error = TError("Output table has row count limit, force disabling auto merge")
                << TErrorAttribute("table_index", index);
            SetOperationAlert(EOperationAlertType::AutoMergeDisabled, error);
            return false;
        }
    }

    YT_LOG_INFO("Auto merge parameters calculated ("
        "Mode: %v, OutputChunkCountEstimate: %v, MaxIntermediateChunkCount: %v, ChunkCountPerMergeJob: %v, "
        "ChunkSizeThreshold: %v, DesiredChunkSize: %v, DesiredChunkDataWeight: %v, MaxChunkDataWeight: %v, IntermediateChunkUnstageMode: %v)",
        mode,
        outputChunkCountEstimate,
        maxIntermediateChunkCount,
        chunkCountPerMergeJob,
        autoMergeSpec->ChunkSizeThreshold,
        desiredChunkSize,
        desiredChunkDataWeight,
        maxChunkDataWeight,
        GetIntermediateChunkUnstageMode());

    AutoMergeDirector_ = std::make_unique<TAutoMergeDirector>(
        maxIntermediateChunkCount,
        chunkCountPerMergeJob,
        Logger);

    bool sortedOutputAutoMergeRequired = false;

    const auto standardStreamDescriptors = GetStandardStreamDescriptors();

    std::vector<TOutputStreamDescriptorPtr> outputStreamDescriptors;
    outputStreamDescriptors.reserve(OutputTables_.size());
    for (int index = 0; index < std::ssize(OutputTables_); ++index) {
        const auto& outputTable = OutputTables_[index];
        if (outputTable->Path.GetAutoMerge()) {
            if (outputTable->TableUploadOptions.TableSchema->IsSorted()) {
                sortedOutputAutoMergeRequired = true;
            } else {
                auto streamDescriptor = standardStreamDescriptors[index]->Clone();
                // Auto-merge jobs produce single output, so we override the table
                // index in writer options with 0.
                streamDescriptor->TableWriterOptions = CloneYsonStruct(streamDescriptor->TableWriterOptions);
                streamDescriptor->TableWriterOptions->TableIndex = 0;
                outputStreamDescriptors.push_back(std::move(streamDescriptor));
                AutoMergeEnabled_[index] = true;
            }
        }
    }

    bool autoMergeEnabled = !outputStreamDescriptors.empty();
    if (autoMergeEnabled) {
        AutoMergeTask_ = New<TAutoMergeTask>(
            /*taskHost*/ this,
            chunkCountPerMergeJob,
            autoMergeSpec->ChunkSizeThreshold,
            maxChunkDataWeight,
            dataWeightPerJob,
            std::move(outputStreamDescriptors),
            std::vector<TInputStreamDescriptorPtr>{});
        RegisterTask(AutoMergeTask_);
    }

    if (sortedOutputAutoMergeRequired && !autoMergeEnabled) {
        auto error = TError("Sorted output with auto merge is not supported for now, it will be done in YT-8024");
        SetOperationAlert(EOperationAlertType::AutoMergeDisabled, error);
    }

    return autoMergeEnabled;
}

const NLogging::TLogger& TOperationControllerBase::GetLogger() const
{
    return Logger;
}

IYPathServicePtr TOperationControllerBase::BuildZombieOrchid()
{
    IYPathServicePtr orchid;
    if (auto controllerOrchid = GetOrchid()) {
        auto ysonOrError = WaitFor(AsyncYPathGet(controllerOrchid, ""));
        if (!ysonOrError.IsOK()) {
            return nullptr;
        }
        auto yson = ysonOrError.Value();
        if (!yson) {
            return nullptr;
        }
        auto producer = TYsonProducer(BIND([yson = std::move(yson)] (IYsonConsumer* consumer) {
            consumer->OnRaw(yson);
        }));
        orchid = IYPathService::FromProducer(std::move(producer))
            ->Via(Host_->GetControllerThreadPoolInvoker());
    }
    return orchid;
}

std::vector<TOutputStreamDescriptorPtr> TOperationControllerBase::GetAutoMergeStreamDescriptors()
{
    auto streamDescriptors = GetStandardStreamDescriptors();
    YT_VERIFY(GetAutoMergeDirector());

    std::optional<std::string> intermediateDataAccount;
    if (Spec_->AutoMerge->UseIntermediateDataAccount) {
        ValidateAccountPermission(Spec_->IntermediateDataAccount, EPermission::Use);
        intermediateDataAccount = Spec_->IntermediateDataAccount;
    }

    YT_VERIFY(std::ssize(streamDescriptors) <= std::ssize(AutoMergeEnabled_));

    int autoMergeTaskTableIndex = 0;
    for (int index = 0; index < std::ssize(streamDescriptors); ++index) {
        if (AutoMergeEnabled_[index]) {
            streamDescriptors[index] = streamDescriptors[index]->Clone();
            streamDescriptors[index]->DestinationPool = AutoMergeTask_->GetChunkPoolInput();
            streamDescriptors[index]->ChunkMapping = AutoMergeTask_->GetChunkMapping();
            streamDescriptors[index]->ImmediatelyUnstageChunkLists = true;
            streamDescriptors[index]->RequiresRecoveryInfo = true;
            streamDescriptors[index]->IsFinalOutput = false;
            // NB. The vertex descriptor for auto merge task must be empty, as TAutoMergeTask builds both input
            // and output edges. The underlying operation must not build an output edge, as it doesn't know
            // whether the resulting vertex is shallow_auto_merge or auto_merge.
            streamDescriptors[index]->TargetDescriptor = TDataFlowGraph::TVertexDescriptor();
            streamDescriptors[index]->PartitionTag = autoMergeTaskTableIndex++;
            if (intermediateDataAccount) {
                streamDescriptors[index]->TableWriterOptions->Account = *intermediateDataAccount;
            }
        }
    }
    return streamDescriptors;
}

THashSet<TChunkId> TOperationControllerBase::GetAliveIntermediateChunks() const
{
    THashSet<TChunkId> intermediateChunks;

    for (const auto& [chunkId, job] : ChunkOriginMap_) {
        if (!job->Suspended || !job->Restartable) {
            intermediateChunks.insert(chunkId);
        }
    }

    return intermediateChunks;
}

void TOperationControllerBase::ReinstallLivePreview()
{
    if (IsLegacyOutputLivePreviewSupported()) {
        for (const auto& table : OutputTables_) {
            std::vector<TChunkTreeId> childIds;
            childIds.reserve(table->OutputChunkTreeIds.size());
            for (const auto& [key, chunkTreeId] : table->OutputChunkTreeIds) {
                childIds.push_back(chunkTreeId);
            }
            YT_UNUSED_FUTURE(Host_->AttachChunkTreesToLivePreview(
                AsyncTransaction_->GetId(),
                table->LivePreviewTableId,
                childIds));
        }
    }

    if (IsLegacyIntermediateLivePreviewSupported()) {
        std::vector<TChunkTreeId> childIds;
        childIds.reserve(ChunkOriginMap_.size());
        for (const auto& [chunkId, job] : ChunkOriginMap_) {
            if (!job->Suspended) {
                childIds.push_back(chunkId);
            }
        }
        YT_UNUSED_FUTURE(Host_->AttachChunkTreesToLivePreview(
            AsyncTransaction_->GetId(),
            IntermediateTable_->LivePreviewTableId,
            childIds));
    }
}

void TOperationControllerBase::DoLoadSnapshot(const TOperationSnapshot& snapshot)
{
    YT_LOG_INFO("Started loading snapshot (Size: %v, BlockCount: %v, Version: %v)",
        GetByteSize(snapshot.Blocks),
        snapshot.Blocks.size(),
        snapshot.Version);

    // Deserialization errors must be fatal.
    TCrashOnDeserializationErrorGuard crashOnDeserializationErrorGuard;

    // Snapshot loading must be synchronous.
    TOneShotContextSwitchGuard oneShotContextSwitchGuard(
        BIND([this, this_ = MakeStrong(this)] {
            TStringBuilder stackTrace;
            DumpStackTrace([&stackTrace] (TStringBuf str) {
                stackTrace.AppendString(str);
            });
            YT_LOG_WARNING("Context switch while loading snapshot (StackTrace: %v)",
                stackTrace.Flush());
        }));

    TChunkedInputStream input(snapshot.Blocks);

    TLoadContext context(
        &input,
        RowBuffer_,
        static_cast<ESnapshotVersion>(snapshot.Version));

    std::optional<NPhoenix::TLoadSessionGuard> phoenixLoadSessionGuard;
    if (context.GetVersion() >= ESnapshotVersion::PhoenixSchema) {
        auto schemaYson = Load<TYsonString>(context);
        auto schema = ConvertTo<NPhoenix::TUniverseSchemaPtr>(schemaYson);
        if (GetConfig()->EnableSnapshotPhoenixSchemaDuringSnapshotLoading) {
            phoenixLoadSessionGuard.emplace(std::move(schema));
        }
    }

    NPhoenix::NDetail::TSerializer::InplaceLoad(context, this);

    for (const auto& task : Tasks_) {
        task->Initialize();
    }
    InitializeOrchid();

    YT_LOG_INFO("Finished loading snapshot");
}

void TOperationControllerBase::StartOutputCompletionTransaction()
{
    if (!OutputTransaction_) {
        return;
    }

    OutputCompletionTransaction_ = WaitFor(StartTransaction(
        ETransactionType::OutputCompletion,
        OutputClient_,
        OutputTransaction_->GetId()))
        .ValueOrThrow();

    // Set transaction id to Cypress.
    {
        const auto& client = Host_->GetClient();
        auto proxy = CreateObjectServiceWriteProxy(client);

        auto path = GetOperationPath(OperationId_) + "/@output_completion_transaction_id";
        auto req = TYPathProxy::Set(path);
        req->set_value(ConvertToYsonStringNestingLimited(OutputCompletionTransaction_->GetId()).ToString());
        WaitFor(proxy.Execute(req))
            .ThrowOnError();
    }
}

void TOperationControllerBase::CommitOutputCompletionTransaction()
{
    auto outputCompletionTransactionId = OutputCompletionTransaction_
        ? OutputCompletionTransaction_->GetId()
        : NullTransactionId;

    YT_LOG_INFO("Committing output completion transaction and setting committed attribute (TransactionId: %v)",
        outputCompletionTransactionId);

    auto setCommittedViaCypressTransactionAction = GetConfig()->SetCommittedAttributeViaTransactionAction;

    auto fetchAttributeAsObjectId = [&, this] (
        const TYPath& path,
        const TString& attribute,
        TTransactionId transactionId = NullTransactionId)
    {
        auto getRequest = TYPathProxy::Get(Format("%v/@%v", path, attribute));
        if (transactionId != NullTransactionId) {
            SetTransactionId(getRequest, transactionId);
        }

        auto proxy = CreateObjectServiceReadProxy(
            Host_->GetClient(),
            EMasterChannelKind::Follower);
        auto getResponse = WaitFor(proxy.Execute(getRequest))
            .ValueOrThrow();

        return ConvertTo<TObjectId>(TYsonString(getResponse->value()));
    };

    auto operationCypressNodeId = fetchAttributeAsObjectId(
        GetOperationPath(OperationId_),
        IdAttributeName,
        outputCompletionTransactionId);
    if (setCommittedViaCypressTransactionAction && OutputCompletionTransaction_) {
        // NB: Transaction action cannot be executed on node's native cell
        // directly because it leads to distributed transaction commit which
        // cannot be done with prerequisites.

        NNative::NProto::TReqSetAttributeOnTransactionCommit action;
        ToProto(action.mutable_node_id(), operationCypressNodeId);
        action.set_attribute(CommittedAttribute);
        action.set_value(ConvertToYsonStringNestingLimited(true).ToString());

        auto transactionCoordinatorCellTag = CellTagFromId(OutputCompletionTransaction_->GetId());
        auto connection = Client_->GetNativeConnection();
        OutputCompletionTransaction_->AddAction(
            connection->GetMasterCellId(transactionCoordinatorCellTag),
            MakeTransactionActionData(action));
    } else {
        auto proxy = CreateObjectServiceWriteProxy(Host_->GetClient());

        auto path = GetOperationPath(OperationId_) + "/@" + CommittedAttribute;
        auto req = TYPathProxy::Set(path);
        SetTransactionId(req, outputCompletionTransactionId);
        req->set_value(ConvertToYsonStringNestingLimited(true).ToString());
        WaitFor(proxy.Execute(req))
            .ThrowOnError();
    }

    if (OutputCompletionTransaction_) {
        // NB: Every set to `@committed` acquires lock which is promoted to
        // user's transaction on scheduler's transaction commit. To avoid this
        // we manually merge branched node and detach it from transaction.

        std::optional<TTransactionId> parentTransactionId;
        if (Config_->CommitOperationCypressNodeChangesViaSystemTransaction &&
            !setCommittedViaCypressTransactionAction)
        {
            parentTransactionId = fetchAttributeAsObjectId(
                FromObjectId(outputCompletionTransactionId),
                ParentIdAttributeName);
        }

        TTransactionCommitOptions options;
        options.PrerequisiteTransactionIds.push_back(IncarnationIdToTransactionId(Host_->GetIncarnationId()));

        WaitFor(OutputCompletionTransaction_->Commit(options))
            .ThrowOnError();
        OutputCompletionTransaction_.Reset();

        if (parentTransactionId) {
            ManuallyMergeBranchedCypressNode(operationCypressNodeId, *parentTransactionId);
        }

        if (Config_->TestingOptions->AbortOutputTransactionAfterCompletionTransactionCommit) {
            TTransactionAbortOptions options;
            options.Force = true;
            WaitFor(OutputTransaction_->Abort(options))
                .ThrowOnError();
        }
    }

    CommitFinished_ = true;

    YT_LOG_INFO("Output completion transaction committed and committed attribute set (TransactionId: %v)",
        outputCompletionTransactionId);
}

void TOperationControllerBase::ManuallyMergeBranchedCypressNode(
    NCypressClient::TNodeId nodeId,
    TTransactionId transactionId)
{
    YT_LOG_DEBUG(
        "Trying to merge operation Cypress node manually to reduce transaction lock count "
        "(CypressNodeId: %v, TransactionId: %v, OperationId: %v)",
        nodeId,
        transactionId,
        OperationId_);

    try {
        auto targetCellTag = CellTagFromId(nodeId);

        if (auto coordinatorCellTag = CellTagFromId(transactionId); coordinatorCellTag != targetCellTag) {
            // Output completion transaction should become committed on node's
            // native cell.
            auto channel = Host_->GetClient()->GetMasterChannelOrThrow(
                EMasterChannelKind::Leader,
                targetCellTag);
            auto proxy = NHiveClient::THiveServiceProxy(std::move(channel));
            auto request = proxy.SyncWithOthers();
            ToProto(
                request->add_src_cell_ids(),
                Client_->GetNativeConnection()->GetMasterCellId(coordinatorCellTag));
            WaitFor(request->Invoke())
                .ThrowOnError();
        }

        // It is just a way to run custom logic at master.
        // Note that output completion transaction cannot be used here because
        // it's a Cypress transaction while a system is required to run
        // transaction actions.
        auto helperTransaction = WaitFor(Host_->GetClient()->StartNativeTransaction(
            NTransactionClient::ETransactionType::Master,
            {
                .CoordinatorMasterCellTag = targetCellTag,
                .StartCypressTransaction = false,
            }))
            .ValueOrThrow();
        NNative::NProto::TReqMergeToTrunkAndUnlockNode reqCommitBranchNode;
        ToProto(reqCommitBranchNode.mutable_transaction_id(), transactionId);
        ToProto(reqCommitBranchNode.mutable_node_id(), nodeId);
        helperTransaction->AddAction(
            Client_->GetNativeConnection()->GetMasterCellId(targetCellTag),
            MakeTransactionActionData(reqCommitBranchNode));

        TTransactionCommitOptions options;
        options.PrerequisiteTransactionIds = {transactionId};
        WaitFor(helperTransaction->Commit(options))
            .ThrowOnError();
    } catch (const std::exception& ex) {
        YT_LOG_ERROR(ex,
            "Failed to manually merge branched operation Cypress node (CypressNodeId: %v, TransactionId: %v, OperationId: %v)",
            nodeId,
            transactionId,
            OperationId_);
    }
}

void TOperationControllerBase::StartDebugCompletionTransaction()
{
    if (!DebugTransaction_) {
        return;
    }

    DebugCompletionTransaction_ = WaitFor(StartTransaction(
        ETransactionType::DebugCompletion,
        OutputClient_,
        DebugTransaction_->GetId()))
        .ValueOrThrow();

    // Set transaction id to Cypress.
    {
        auto proxy = CreateObjectServiceWriteProxy(Host_->GetClient());

        auto path = GetOperationPath(OperationId_) + "/@debug_completion_transaction_id";
        auto req = TYPathProxy::Set(path);
        req->set_value(ConvertToYsonStringNestingLimited(DebugCompletionTransaction_->GetId()).ToString());
        WaitFor(proxy.Execute(req))
            .ThrowOnError();
    }
}

void TOperationControllerBase::CommitDebugCompletionTransaction()
{
    if (!DebugTransaction_) {
        return;
    }

    auto debugCompletionTransactionId = DebugCompletionTransaction_->GetId();

    YT_LOG_INFO("Committing debug completion transaction (TransactionId: %v)",
        debugCompletionTransactionId);

    TTransactionCommitOptions options;
    options.PrerequisiteTransactionIds.push_back(IncarnationIdToTransactionId(Host_->GetIncarnationId()));
    WaitFor(DebugCompletionTransaction_->Commit(options))
        .ThrowOnError();
    DebugCompletionTransaction_.Reset();

    YT_LOG_INFO("Debug completion transaction committed (TransactionId: %v)",
        debugCompletionTransactionId);
}

void TOperationControllerBase::SleepInCommitStage(EDelayInsideOperationCommitStage desiredStage)
{
    auto delay = Spec_->TestingOperationOptions->DelayInsideOperationCommit;
    auto stage = Spec_->TestingOperationOptions->DelayInsideOperationCommitStage;
    auto skipOnSecondEntrance = Spec_->TestingOperationOptions->NoDelayOnSecondEntranceToCommit;

    {
        auto proxy = CreateObjectServiceWriteProxy(Host_->GetClient());

        auto path = GetOperationPath(OperationId_) + "/@testing";
        auto req = TYPathProxy::Get(path);
        auto rspOrError = WaitFor(proxy.Execute(req));
        if (rspOrError.IsOK()) {
            auto rspNode = ConvertToNode(NYson::TYsonString(rspOrError.ValueOrThrow()->value()));
            CommitSleepStarted_ = rspNode->AsMap()->GetChildValueOrThrow<bool>("commit_sleep_started");
        }
    }

    if (delay && stage && *stage == desiredStage && (!CommitSleepStarted_ || !skipOnSecondEntrance)) {
        CommitSleepStarted_ = true;
        TDelayedExecutor::WaitForDuration(*delay);
    }
}

i64 TOperationControllerBase::GetPartSize(EOutputTableType tableType)
{
    if (tableType == EOutputTableType::Stderr) {
        return GetStderrTableWriterConfig()->MaxPartSize;
    }
    if (tableType == EOutputTableType::Core) {
        return GetCoreTableWriterConfig()->MaxPartSize;
    }

    YT_ABORT();
}

void TOperationControllerBase::BuildFeatureYson(TFluentAny fluent) const
{
    fluent.BeginList()
        .Item().Value(ControllerFeatures_)
        .DoFor(Tasks_, [] (TFluentList fluent, const TTaskPtr& task) {
            fluent.Item().Do(BIND(&TTask::BuildFeatureYson, task));
        })
    .EndList();
}

void TOperationControllerBase::CommitFeatures()
{
    LogStructuredEventFluently(ControllerFeatureStructuredLogger(), NLogging::ELogLevel::Info)
        .Item("operation_id").Value(ToString(GetOperationId()))
        .Item("start_time").Value(StartTime_)
        .Item("finish_time").Value(FinishTime_)
        .Item("experiment_assignment_names").DoListFor(
            ExperimentAssignments_,
            [] (TFluentList fluent, const TExperimentAssignmentPtr& experiment) {
                fluent.Item().Value(experiment->GetName());
            })
        .Item("features").Do(
            BIND(&TOperationControllerBase::BuildFeatureYson, Unretained(this)));

    auto featureYson = BuildYsonStringFluently().Do(
        BIND(&TOperationControllerBase::BuildFeatureYson, Unretained(this)));
    ValidateYson(featureYson, GetYsonNestingLevelLimit());

    WaitFor(Host_->UpdateControllerFeatures(featureYson))
        .ThrowOnError();
}

void TOperationControllerBase::FinalizeFeatures()
{
    FinishTime_ = TInstant::Now();

    for (const auto& task : Tasks_) {
        task->FinalizeFeatures();
    }

    auto inputStatisticsOrZeros = EstimatedInputStatistics_.value_or(TInputStatistics());
    ControllerFeatures_.AddTag("authenticated_user", GetAuthenticatedUser());
    ControllerFeatures_.AddTag("operation_type", GetOperationType());
    ControllerFeatures_.AddTag("total_estimated_input_data_weight", inputStatisticsOrZeros.DataWeight);
    ControllerFeatures_.AddTag("total_estimated_input_row_count", inputStatisticsOrZeros.RowCount);
    ControllerFeatures_.AddTag("total_estimated_input_value_count", inputStatisticsOrZeros.ValueCount);
    ControllerFeatures_.AddTag("total_estimated_input_chunk_count", inputStatisticsOrZeros.ChunkCount);
    ControllerFeatures_.AddTag("total_estimated_input_compressed_data_size", inputStatisticsOrZeros.CompressedDataSize);
    ControllerFeatures_.AddTag("total_estimated_input_uncompressed_data_size", inputStatisticsOrZeros.UncompressedDataSize);
    ControllerFeatures_.AddTag("total_job_count", GetTotalJobCount());

    ControllerFeatures_.AddSingular("operation_count", 1);
    ControllerFeatures_.AddSingular("wall_time", (FinishTime_ - StartTime_).MilliSeconds());
    ControllerFeatures_.AddSingular("peak_controller_memory_usage", PeakMemoryUsage_);

    ControllerFeatures_.AddSingular(
        "job_count",
        BuildYsonNodeFluently().Value(GetTotalJobCounter()));
}

void TOperationControllerBase::FinalizeSubscriptions()
{
    for (const auto& task : Tasks_) {
        task->FinalizeSubscriptions();
    }
}

void TOperationControllerBase::SafeCommit()
{
    YT_ASSERT_INVOKER_AFFINITY(GetCancelableInvoker());

    YT_LOG_INFO("Committing results");

    SleepInCommitStage(EDelayInsideOperationCommitStage::Start);

    RemoveRemainingJobsOnOperationFinished();

    FinalizeSubscriptions();

    FinalizeFeatures();

    StartOutputCompletionTransaction();
    StartDebugCompletionTransaction();

    SleepInCommitStage(EDelayInsideOperationCommitStage::Stage1);
    BeginUploadOutputTables(UpdatingTables_);
    SleepInCommitStage(EDelayInsideOperationCommitStage::Stage2);
    TeleportOutputChunks();
    SleepInCommitStage(EDelayInsideOperationCommitStage::Stage3);
    AttachOutputChunks(UpdatingTables_);
    SleepInCommitStage(EDelayInsideOperationCommitStage::Stage4);
    EndUploadOutputTables(UpdatingTables_);
    SleepInCommitStage(EDelayInsideOperationCommitStage::Stage5);

    CustomCommit();
    CommitFeatures();

    if (Config_->RegisterLockableDynamicTables) {
        THashMap<TCellTag, std::vector<TTableId>> lockableOutputDynamicTables;
        ForEachLockableDynamicTable([&lockableOutputDynamicTables] (const TOutputTablePtr& table) {
            lockableOutputDynamicTables[table->ExternalCellTag].push_back(table->ObjectId);
        });
        RegisterLockableDynamicTables(lockableOutputDynamicTables);
    } else {
        THashMap<TCellTag, std::vector<TLockableDynamicTable>> lockableOutputDynamicTables;
        ForEachLockableDynamicTable([&lockableOutputDynamicTables] (const TOutputTablePtr& table) {
            lockableOutputDynamicTables[table->ExternalCellTag].push_back(TLockableDynamicTable{
                .TableId = table->ObjectId,
                .ExternalTransactionId = table->ExternalTransactionId,
            });
        });
        LockDynamicTables(
            std::move(lockableOutputDynamicTables),
            OutputClient_->GetNativeConnection(),
            Config_->BulkInsertLockChecker,
            Logger);
    }

    CommitOutputCompletionTransaction();
    CommitDebugCompletionTransaction();
    SleepInCommitStage(EDelayInsideOperationCommitStage::Stage6);
    CommitTransactions();

    CancelableContext_->Cancel(TError("Operation committed"));

    YT_LOG_INFO("Results committed");
}

void TOperationControllerBase::RegisterLockableDynamicTables(
    const THashMap<TCellTag, std::vector<TTableId>>& lockableOutputDynamicTables)
{
    YT_VERIFY(Config_->RegisterLockableDynamicTables);

    if (lockableOutputDynamicTables.empty() || !OutputTransaction_) {
        return;
    }

    auto transactionCoordinatorCellTag = CellTagFromId(OutputTransaction_->GetId());
    auto channel = OutputClient_->GetMasterChannelOrThrow(
        EMasterChannelKind::Leader,
        transactionCoordinatorCellTag);
    TTransactionServiceProxy proxy(channel);

    auto req = proxy.RegisterLockableDynamicTables();

    ToProto(req->mutable_transaction_id(), OutputTransaction_->GetId());
    ToProto(req->mutable_lockable_dynamic_tables(), lockableOutputDynamicTables);

    WaitFor(req->Invoke())
        .ThrowOnError();
}

void TOperationControllerBase::CommitTransactions()
{
    YT_LOG_INFO("Committing scheduler transactions");

    std::vector<TFuture<TTransactionCommitResult>> commitFutures;

    if (OutputTransaction_) {
        commitFutures.push_back(OutputTransaction_->Commit());
    }

    SleepInCommitStage(EDelayInsideOperationCommitStage::Stage7);

    if (DebugTransaction_) {
        commitFutures.push_back(DebugTransaction_->Commit());
    }

    WaitFor(AllSucceeded(commitFutures))
        .ThrowOnError();

    YT_LOG_INFO("Scheduler transactions committed");

    THashSet<ITransactionPtr> abortedTransactions;
    auto abortTransaction = [&] (const ITransactionPtr& transaction) {
        if (transaction && abortedTransactions.emplace(transaction).second) {
            // Fire-and-forget.
            YT_UNUSED_FUTURE(transaction->Abort());
        }
    };
    YT_UNUSED_FUTURE(AbortInputTransactions());
    abortTransaction(AsyncTransaction_);
}

void TOperationControllerBase::TeleportOutputChunks()
{
    if (OutputTables_.empty()) {
        return;
    }

    auto teleporter = New<TChunkTeleporter>(
        Config_->ChunkTeleporter,
        OutputClient_,
        GetCancelableInvoker(),
        OutputCompletionTransaction_->GetId(),
        Logger);

    for (auto& table : OutputTables_) {
        for (const auto& [key, chunkTreeId] : table->OutputChunkTreeIds) {
            if (IsPhysicalChunkType(TypeFromId(chunkTreeId))) {
                teleporter->RegisterChunk(chunkTreeId, table->ExternalCellTag);
            }
        }
    }

    WaitFor(teleporter->Run())
        .ThrowOnError();
}

void TOperationControllerBase::VerifySortedOutput(TOutputTablePtr table)
{
    const auto& path = table->Path.GetPath();
    YT_LOG_DEBUG("Sorting output chunk tree ids by boundary keys (ChunkTreeCount: %v, Table: %v)",
        table->OutputChunkTreeIds.size(),
        path);

    YT_VERIFY(table->TableUploadOptions.TableSchema->IsSorted());
    const auto& comparator = table->TableUploadOptions.TableSchema->ToComparator();

    std::stable_sort(
        table->OutputChunkTreeIds.begin(),
        table->OutputChunkTreeIds.end(),
        [&] (const auto& lhs, const auto& rhs) -> bool {
            auto lhsBoundaryKeys = lhs.first.AsBoundaryKeys();
            auto rhsBoundaryKeys = rhs.first.AsBoundaryKeys();
            auto minKeyResult = comparator.CompareKeys(lhsBoundaryKeys.MinKey, rhsBoundaryKeys.MinKey);
            if (minKeyResult != 0) {
                return minKeyResult < 0;
            }
            return comparator.CompareKeys(lhsBoundaryKeys.MaxKey, rhsBoundaryKeys.MaxKey) < 0;
        });

    if (!table->OutputChunkTreeIds.empty() &&
        table->TableUploadOptions.UpdateMode == EUpdateMode::Append &&
        table->LastKey)
    {
        YT_LOG_DEBUG(
            "Comparing table last key against first chunk min key (LastKey: %v, MinKey: %v, Comparator: %v)",
            table->LastKey,
            table->OutputChunkTreeIds.begin()->first.AsBoundaryKeys().MinKey,
            comparator);

        int cmp = comparator.CompareKeys(
            table->OutputChunkTreeIds.begin()->first.AsBoundaryKeys().MinKey,
            table->LastKey);

        if (cmp < 0) {
            THROW_ERROR_EXCEPTION(
                NTableClient::EErrorCode::SortOrderViolation,
                "Output table %v is not sorted: job outputs overlap with original table",
                table->GetPath())
                << TErrorAttribute("table_max_key", table->LastKey)
                << TErrorAttribute("job_output_min_key", table->OutputChunkTreeIds.begin()->first.AsBoundaryKeys().MinKey)
                << TErrorAttribute("comparator", comparator);
        }

        if (cmp == 0 && table->TableWriterOptions->ValidateUniqueKeys) {
            THROW_ERROR_EXCEPTION(
                NTableClient::EErrorCode::SortOrderViolation,
                "Output table %v contains duplicate keys: job outputs overlap with original table",
                table->GetPath())
                << TErrorAttribute("table_max_key", table->LastKey)
                << TErrorAttribute("job_output_min_key", table->OutputChunkTreeIds.begin()->first.AsBoundaryKeys().MinKey)
                << TErrorAttribute("comparator", comparator);
        }
    }

    for (auto current = table->OutputChunkTreeIds.begin(); current != table->OutputChunkTreeIds.end(); ++current) {
        auto next = current + 1;
        if (next != table->OutputChunkTreeIds.end()) {
            int cmp = comparator.CompareKeys(next->first.AsBoundaryKeys().MinKey, current->first.AsBoundaryKeys().MaxKey);

            if (cmp < 0) {
                THROW_ERROR_EXCEPTION(
                    NTableClient::EErrorCode::SortOrderViolation,
                    "Output table %v is not sorted: job outputs have overlapping key ranges",
                    table->GetPath())
                    << TErrorAttribute("current_range_max_key", current->first.AsBoundaryKeys().MaxKey)
                    << TErrorAttribute("next_range_min_key", next->first.AsBoundaryKeys().MinKey)
                    << TErrorAttribute("comparator", comparator);
            }

            if (cmp == 0 && table->TableWriterOptions->ValidateUniqueKeys) {
                THROW_ERROR_EXCEPTION(
                    NTableClient::EErrorCode::UniqueKeyViolation,
                    "Output table %v contains duplicate keys: job outputs have overlapping key ranges",
                    table->GetPath())
                    << TErrorAttribute("current_range_max_key", current->first.AsBoundaryKeys().MaxKey)
                    << TErrorAttribute("next_range_min_key", next->first.AsBoundaryKeys().MinKey)
                    << TErrorAttribute("comparator", comparator);
            }
        }
    }
}


void TOperationControllerBase::AttachOutputChunks(const std::vector<TOutputTablePtr>& tableList)
{
    for (const auto& table : tableList) {
        const auto& path = table->GetPath();

        YT_LOG_INFO("Attaching output chunks (Path: %v)",
            path);

        auto channel = OutputClient_->GetMasterChannelOrThrow(
            EMasterChannelKind::Leader,
            table->ExternalCellTag);
        TChunkServiceProxy proxy(channel);

        // Split large outputs into separate requests.
        // For static tables there is always exactly one subrequest. For dynamic tables
        // there may be multiple subrequests, each corresponding to the whole tablet.
        NChunkClient::NProto::TReqAttachChunkTrees* req = nullptr;
        TChunkServiceProxy::TReqExecuteBatchPtr batchReq;

        auto flushSubrequest = [&] (bool requestStatistics) {
            if (req) {
                req->set_request_statistics(requestStatistics);
                req = nullptr;
            }
        };

        auto flushRequest = [&] (bool requestStatistics) {
            if (!batchReq) {
                return;
            }

            if (!requestStatistics && table->Dynamic) {
                YT_ASSERT(!req);
            }
            flushSubrequest(requestStatistics);

            auto batchRspOrError = WaitFor(batchReq->Invoke());
            THROW_ERROR_EXCEPTION_IF_FAILED(GetCumulativeError(batchRspOrError), "Error attaching chunks to output table %v",
                path);

            const auto& batchRsp = batchRspOrError.Value();
            const auto& subresponses = batchRsp->attach_chunk_trees_subresponses();
            if (!table->Dynamic) {
                YT_VERIFY(subresponses.size() == 1);
            }
            if (requestStatistics) {
                for (const auto& rsp : subresponses) {
                    // NB: For a static table statistics are requested only once at the end.
                    // For a dynamic table statistics are requested for each tablet separately.
                    table->DataStatistics += rsp.statistics();
                }
            }

            batchReq.Reset();
        };

        i64 currentRequestSize = 0;

        auto addChunkTree = [&] (TChunkTreeId chunkTreeId, bool isHunk = false) {
            if (batchReq && currentRequestSize >= Config_->MaxChildrenPerAttachRequest) {
                // NB: Static tables do not need statistics for intermediate requests.
                // Dynamic tables need them for each subrequest, so we ensure that
                // the whole request is flushed only when there is no opened subrequest.
                if (!table->Dynamic || !req) {
                    flushRequest(false);
                    currentRequestSize = 0;
                }
            }

            ++currentRequestSize;

            if (!req) {
                if (!batchReq) {
                    batchReq = proxy.ExecuteBatch();
                    GenerateMutationId(batchReq);
                    SetSuppressUpstreamSync(&batchReq->Header(), true);
                    // COMPAT(shakurov): prefer proto ext (above).
                    batchReq->set_suppress_upstream_sync(true);
                }
                req = batchReq->add_attach_chunk_trees_subrequests();
                ToProto(
                    req->mutable_parent_id(),
                    isHunk ? table->OutputHunkChunkListId : table->OutputChunkListId);
                if (table->Dynamic && OperationType_ != EOperationType::RemoteCopy && !table->Path.GetOutputTimestamp()) {
                    ToProto(req->mutable_transaction_id(), table->ExternalTransactionId);
                }
            }

            ToProto(req->add_child_ids(), chunkTreeId);
        };

        if (table->TableUploadOptions.TableSchema->IsSorted() && (table->Dynamic || ShouldVerifySortedOutput())) {
            // Sorted output generated by user operation requires rearranging.

            if (!table->TableUploadOptions.PartiallySorted && ShouldVerifySortedOutput()) {
                VerifySortedOutput(table);
            } else {
                YT_VERIFY(table->Dynamic);
            }

            if (!table->Dynamic) {
                for (const auto& [key, chunkTreeId] : table->OutputChunkTreeIds) {
                    addChunkTree(chunkTreeId);
                }
            } else {
                std::vector<std::vector<TChunkTreeId>> tabletChunks(table->PivotKeys.size());
                std::vector<THashSet<TChunkId>> tabletHunkChunks(table->PivotKeys.size());

                for (const auto& chunk : table->OutputChunks) {
                    auto chunkId  = chunk->GetChunkId();
                    auto& minKey = chunk->BoundaryKeys()->MinKey;
                    auto& maxKey = chunk->BoundaryKeys()->MaxKey;

                    auto start = BinarySearch(0, tabletChunks.size(), [&] (size_t index) {
                        return CompareRows(table->PivotKeys[index], minKey) <= 0;
                    });
                    if (start > 0) {
                        --start;
                    }

                    auto end = BinarySearch(0, tabletChunks.size() - 1, [&] (size_t index) {
                        return CompareRows(table->PivotKeys[index], maxKey) <= 0;
                    });

                    if (CompareRows(table->PivotKeys[end], maxKey) <= 0) {
                        ++end;
                    }

                    std::vector<TChunkId> hunkChunkIds;
                    if (chunk->CompressionDictionaryId()) {
                        YT_VERIFY(table->Schema->HasHunkColumns());
                        YT_VERIFY(!table->OutputHunkChunks.empty());
                        hunkChunkIds.push_back(*chunk->CompressionDictionaryId());
                    }

                    if (chunk->HunkChunkRefsExt()) {
                        YT_VERIFY(table->Schema->HasHunkColumns());
                        YT_VERIFY(!table->OutputHunkChunks.empty());
                        for (const auto& hunkChunkRef : chunk->HunkChunkRefsExt()->refs()) {
                            hunkChunkIds.push_back(FromProto<TChunkId>(hunkChunkRef.chunk_id()));
                            if (hunkChunkRef.has_compression_dictionary_id()) {
                                hunkChunkIds.push_back(FromProto<TChunkId>(hunkChunkRef.compression_dictionary_id()));
                            }
                        }
                    }

                    for (auto index = start; index < end; ++index) {
                        tabletChunks[index].push_back(chunkId);
                        tabletHunkChunks[index].insert(hunkChunkIds.begin(), hunkChunkIds.end());
                    }
                }

                for (int index = 0; index < std::ssize(tabletChunks); ++index) {
                    table->OutputChunkListId = table->TabletChunkListIds[index];
                    for (auto& chunkTree : tabletChunks[index]) {
                        addChunkTree(chunkTree);
                    }
                    flushSubrequest(true);
                }

                if (!table->OutputHunkChunks.empty()) {
                    YT_VERIFY(table->TabletHunkChunkListIds.size() == table->TabletChunkListIds.size());
                    for (int index = 0; index < std::ssize(tabletHunkChunks); ++index) {
                        table->OutputHunkChunkListId = table->TabletHunkChunkListIds[index];
                        for (auto& chunkTree : tabletHunkChunks[index]) {
                            addChunkTree(chunkTree, /*isHunk*/ true);
                        }
                        flushSubrequest(true);
                    }
                }
            }
        } else if (auto outputOrder = GetOutputOrder()) {
            YT_LOG_DEBUG("Sorting output chunk tree ids according to a given output order (ChunkTreeCount: %v, Table: %v)",
                table->OutputChunkTreeIds.size(),
                path);
            std::vector<std::pair<TOutputOrder::TEntry, TChunkTreeId>> chunkTreeIds;
            for (const auto& [key, chunkTreeId] : table->OutputChunkTreeIds) {
                chunkTreeIds.emplace_back(std::move(key.AsOutputOrderEntry()), chunkTreeId);
            }

            auto outputChunkTreeIds = outputOrder->ArrangeOutputChunkTrees(std::move(chunkTreeIds));
            for (const auto& chunkTreeId : outputChunkTreeIds) {
                addChunkTree(chunkTreeId);
            }
        } else {
            YT_LOG_DEBUG("Output chunks do not need to be sorted (ChunkTreeCount: %v, Table: %v)",
                table->OutputChunkTreeIds.size(), path);
            for (const auto& [key, chunkTreeId] : table->OutputChunkTreeIds) {
                YT_VERIFY(!key);
                addChunkTree(chunkTreeId);
            }
        }

        // NB: Don't forget to ask for the statistics in the last request.
        flushRequest(true);

        YT_LOG_INFO("Output chunks attached (Path: %v, Statistics: %v)",
            path,
            table->DataStatistics);
    }
}

void TOperationControllerBase::CustomCommit()
{ }

void TOperationControllerBase::EndUploadOutputTables(const std::vector<TOutputTablePtr>& tables)
{
    THashMap<TCellTag, std::vector<TOutputTablePtr>> nativeCellTagToTables;
    for (const auto& table : tables) {
        nativeCellTagToTables[CellTagFromId(table->ObjectId)].push_back(table);

        YT_LOG_INFO("Finishing upload to output table (Path: %v, Schema: %v)",
            table->GetPath(),
            *table->TableUploadOptions.TableSchema);
    }

    {
        std::vector<TFuture<TObjectServiceProxy::TRspExecuteBatchPtr>> asyncResults;
        for (const auto& [nativeCellTag, tables] : nativeCellTagToTables) {
            auto proxy = CreateObjectServiceWriteProxy(OutputClient_, nativeCellTag);
            auto batchReq = proxy.ExecuteBatch();
            for (const auto& table : tables) {
                {
                    auto req = TTableYPathProxy::EndUpload(table->GetObjectIdPath());
                    SetTransactionId(req, table->UploadTransactionId);
                    GenerateMutationId(req);
                    *req->mutable_statistics() = table->DataStatistics;

                    if (!table->IsFile()) {
                        // COMPAT(h0pless): remove this when all masters are 24.2.
                        req->set_schema_mode(ToProto(table->TableUploadOptions.SchemaMode));

                        req->set_optimize_for(ToProto(table->TableUploadOptions.OptimizeFor));
                        if (table->TableUploadOptions.ChunkFormat) {
                            req->set_chunk_format(ToProto(*table->TableUploadOptions.ChunkFormat));
                        }
                    }
                    req->set_compression_codec(ToProto(table->TableUploadOptions.CompressionCodec));
                    req->set_erasure_codec(ToProto(table->TableUploadOptions.ErasureCodec));
                    if (table->TableUploadOptions.SecurityTags) {
                        ToProto(req->mutable_security_tags()->mutable_items(), *table->TableUploadOptions.SecurityTags);
                    }
                    batchReq->AddRequest(req);
                }
            }

            asyncResults.push_back(batchReq->Invoke());
        }

        auto checkError = [] (const auto& error) {
            THROW_ERROR_EXCEPTION_IF_FAILED(error, "Error finishing upload to output tables");
        };

        auto result = WaitFor(AllSucceeded(asyncResults));
        checkError(result);

        for (const auto& batchRsp : result.Value()) {
            checkError(GetCumulativeError(batchRsp));
        }
    }

    {
        std::vector<TFuture<TObjectServiceProxy::TRspExecuteBatchPtr>> asyncResults;
        for (const auto& [nativeCellTag, tables] : nativeCellTagToTables) {
            std::vector<TOutputTablePtr> debugTables;
            for (const auto& table : tables) {
                if (table->IsDebugTable()) {
                    debugTables.push_back(table);

                    YT_LOG_INFO("Setting custom attributes for debug output table (Path: %v, OutputType: %v)",
                        table->GetPath(),
                        table->OutputType);
                }
            }

            if (debugTables.empty()) {
                continue;
            }

            auto proxy = CreateObjectServiceWriteProxy(OutputClient_, nativeCellTag);
            auto batchReq = proxy.ExecuteBatch();
            for (const auto& table : debugTables) {
                {
                    auto req = TYPathProxy::Set(table->GetObjectIdPath() + "/@part_size");
                    SetTransactionId(req, GetTransactionForOutputTable(table)->GetId());
                    req->set_value(ConvertToYsonStringNestingLimited(GetPartSize(table->OutputType)).ToString());
                    batchReq->AddRequest(req);
                }
                if (table->OutputType == EOutputTableType::Core) {
                    auto req = TYPathProxy::Set(table->GetObjectIdPath() + "/@sparse");
                    SetTransactionId(req, GetTransactionForOutputTable(table)->GetId());
                    req->set_value(ConvertToYsonStringNestingLimited(true).ToString());
                    batchReq->AddRequest(req);
                }
            }

            asyncResults.push_back(batchReq->Invoke());
        }

        auto checkError = [] (const auto& error) {
            THROW_ERROR_EXCEPTION_IF_FAILED(error, "Error setting custom attributes for debug output tables");
        };

        auto result = WaitFor(AllSucceeded(asyncResults));
        checkError(result);

        for (const auto& batchRsp : result.Value()) {
            checkError(GetCumulativeError(batchRsp));
        }
    }

    YT_LOG_INFO("Upload to output tables finished");
}

void TOperationControllerBase::OnJobStarted(const TJobletPtr& joblet)
{
    YT_ASSERT_INVOKER_POOL_AFFINITY(CancelableInvokerPool_);

    if (State_ != EControllerState::Running) {
        YT_LOG_DEBUG("Stale job started, ignored (JobId: %v)", joblet->JobId);
        return;
    }

    YT_LOG_DEBUG("Job started (JobId: %v)", joblet->JobId);

    joblet->LastActivityTime = TInstant::Now();
    joblet->TaskName = joblet->Task->GetVertexDescriptor();

    GetJobProfiler()->ProfileStartedJob(*joblet);

    YT_VERIFY(!std::exchange(joblet->JobState, EJobState::Waiting));

    if (!joblet->Revived) {
        Host_->RegisterJob(
            TStartedJobInfo{
                .JobId = joblet->JobId,
            });
    }

    IncreaseAccountResourceUsageLease(joblet->DiskRequestAccount, joblet->DiskQuota);

    ReportJobCookieToArchive(joblet);
    ReportControllerStateToArchive(joblet, EJobState::Running);
    ReportStartTimeToArchive(joblet);

    LogEventFluently(ELogEventType::JobStarted)
        .Item("job_id").Value(joblet->JobId)
        .Item("allocation_id").Value(AllocationIdFromJobId(joblet->JobId))
        .Item("operation_id").Value(OperationId_)
        .Item("resource_limits").Value(joblet->ResourceLimits)
        .Item("node_address").Value(NNodeTrackerClient::GetDefaultAddress(joblet->NodeDescriptor.Addresses))
        .Item("job_type").Value(joblet->JobType)
        .Item("task_name").Value(joblet->TaskName)
        .Item("tree_id").Value(joblet->TreeId)
        .Do([&] (TFluentMap fluent) {
            EnrichJobInfo(fluent, joblet);
        });

    LogProgress();
}

void TOperationControllerBase::InitializeHistograms()
{
    if (IsInputDataSizeHistogramSupported()) {
        EstimatedInputDataSizeHistogram_ = CreateHistogram();
        InputDataSizeHistogram_ = CreateHistogram();
    }
}

void TOperationControllerBase::AddValueToEstimatedHistogram(const TJobletPtr& joblet)
{
    if (EstimatedInputDataSizeHistogram_) {
        EstimatedInputDataSizeHistogram_->AddValue(joblet->InputStripeList->TotalDataWeight);
    }
}

void TOperationControllerBase::RemoveValueFromEstimatedHistogram(const TJobletPtr& joblet)
{
    if (EstimatedInputDataSizeHistogram_) {
        EstimatedInputDataSizeHistogram_->RemoveValue(joblet->InputStripeList->TotalDataWeight);
    }
}

void TOperationControllerBase::UpdateActualHistogram(const TCompletedJobSummary& jobSummary)
{
    if (InputDataSizeHistogram_ && jobSummary.TotalInputDataStatistics) {
        auto dataWeight = jobSummary.TotalInputDataStatistics->data_weight();
        if (dataWeight > 0) {
            InputDataSizeHistogram_->AddValue(dataWeight);
        }
    }
}

void TOperationControllerBase::InitializeSecurityTags()
{
    std::vector<TSecurityTag> inferredSecurityTags;
    auto addTags = [&] (const auto& moreTags) {
        inferredSecurityTags.insert(inferredSecurityTags.end(), moreTags.begin(), moreTags.end());
    };

    addTags(Spec_->AdditionalSecurityTags);

    for (const auto& table : InputManager_->GetInputTables()) {
        addTags(table->SecurityTags);
    }

    for (const auto& [userJobSpec, files] : UserJobFiles_) {
        for (const auto& file : files) {
            addTags(file.SecurityTags);
        }
    }

    if (BaseLayer_) {
        addTags(BaseLayer_->SecurityTags);
    }

    SortUnique(inferredSecurityTags);

    for (const auto& table : OutputTables_) {
        if (auto explicitSecurityTags = table->Path.GetSecurityTags()) {
            // TODO(babenko): audit
            YT_LOG_INFO("Output table is assigned explicit security tags (Path: %v, InferredSecurityTags: %v, ExplicitSecurityTags: %v)",
                table->GetPath(),
                inferredSecurityTags,
                explicitSecurityTags);
            table->TableUploadOptions.SecurityTags = *explicitSecurityTags;
        } else {
            YT_LOG_INFO("Output table is assigned automatically-inferred security tags (Path: %v, SecurityTags: %v)",
                table->GetPath(),
                inferredSecurityTags);
            table->TableUploadOptions.SecurityTags = inferredSecurityTags;
        }
    }
}

void TOperationControllerBase::ProcessJobFinishedResult(const TJobFinishedResult& result)
{
    if (!result.OperationFailedError.IsOK()) {
        OnOperationFailed(result.OperationFailedError);
    }

    for (const auto& treeId : result.NewlyBannedTrees) {
        MaybeBanInTentativeTree(treeId);
    }
}

bool TOperationControllerBase::OnJobCompleted(
    TJobletPtr joblet,
    std::unique_ptr<TCompletedJobSummary> jobSummary)
{
    YT_ASSERT_INVOKER_AFFINITY(GetCancelableInvoker(Config_->JobEventsControllerQueue));

    YT_VERIFY(jobSummary);

    auto jobId = jobSummary->Id;
    const auto abandoned = jobSummary->Abandoned;

    if (!ShouldProcessJobEvents()) {
        YT_LOG_DEBUG("Stale job completed, ignored (JobId: %v)", jobId);
        return false;
    }

    JobAbortsUntilOperationFailure_.clear();

    YT_LOG_DEBUG(
        "Job completed (JobId: %v, ResultSize: %v, Abandoned: %v, InterruptionReason: %v, Interruptible: %v)",
        jobId,
        jobSummary->Result ? std::make_optional(jobSummary->GetJobResult().ByteSizeLong()) : std::nullopt,
        jobSummary->Abandoned,
        jobSummary->InterruptionReason,
        joblet->JobInterruptible);

    // Testing purpose code.
    if (Config_->EnableControllerFailureSpecOption &&
        Spec_->TestingOperationOptions->ControllerFailure &&
        *Spec_->TestingOperationOptions->ControllerFailure == EControllerFailureType::ExceptionThrownInOnJobCompleted)
    {
        THROW_ERROR_EXCEPTION(NScheduler::EErrorCode::TestingError, "Testing exception");
    }

    // TODO(max42): this code is overcomplicated, rethink it.
    if (!abandoned) {
        const auto& jobResultExt = jobSummary->GetJobResultExt();
        bool restartNeeded = false;
        // TODO(max42): always send restart_needed?
        if (jobResultExt.has_restart_needed()) {
            restartNeeded = jobResultExt.restart_needed();
        } else {
            restartNeeded = jobResultExt.unread_chunk_specs_size() > 0;
        }

        if (restartNeeded) {
            if (joblet->Revived) {
                // TODO(pogorelov): Fix it, we already send it from node.
                // NB: We lose the original interrupt reason during the revival,
                // so we set it to Unknown.
                jobSummary->InterruptionReason = EInterruptionReason::Unknown;
                YT_LOG_DEBUG(
                    "Overriding job interrupt reason due to revival (JobId: %v, InterruptionReason: %v)",
                    jobId,
                    jobSummary->InterruptionReason);
            } else {
                YT_LOG_DEBUG("Job restart is needed (JobId: %v)", jobId);
            }
        } else if (jobSummary->InterruptionReason != EInterruptionReason::None) {
            jobSummary->InterruptionReason = EInterruptionReason::None;
            YT_LOG_DEBUG(
                "Overriding job interrupt reason due to unneeded restart (JobId: %v, InterruptionReason: %v)",
                jobId,
                jobSummary->InterruptionReason);
        }

        YT_VERIFY(
            (jobSummary->InterruptionReason == EInterruptionReason::None && jobResultExt.unread_chunk_specs_size() == 0) ||
            (jobSummary->InterruptionReason != EInterruptionReason::None && (
                jobResultExt.unread_chunk_specs_size() != 0 ||
                jobResultExt.restart_needed())));

        // Validate all node ids of the output chunks and populate the local node directory.
        // In case any id is not known, abort the job.
        for (const auto& chunkSpec : jobResultExt.output_chunk_specs()) {
            if (auto abortedJobSummary = RegisterOutputChunkReplicas(*jobSummary, chunkSpec)) {
                return OnJobAborted(std::move(joblet), std::move(abortedJobSummary));
            }
        }
    }

    // Controller should abort job if its competitor has already completed.
    if (auto maybeAbortReason = joblet->Task->ShouldAbortCompletingJob(joblet)) {
        YT_LOG_DEBUG("Job is considered aborted since its competitor has already completed (JobId: %v)", jobId);
        return OnJobAborted(std::move(joblet), std::make_unique<TAbortedJobSummary>(*jobSummary, *maybeAbortReason));
    }

    TJobFinishedResult taskJobResult;
    std::optional<i64> optionalRowCount;

    {
        // NB: We want to process finished job changes atomically.
        // It is needed to prevent inconsistencies of operation controller state.
        // Such inconsistencies blocks saving job results in case of operation failure
        TForbidContextSwitchGuard guard;

        // NB: We should not explicitly tell node to remove abandoned job because it may be still
        // running at the node.
        if (!abandoned) {
            CompletedJobIdsReleaseQueue_.Push(jobId);
        }

        if (jobSummary->InterruptionReason != EInterruptionReason::None) {
            ExtractInterruptDescriptor(*jobSummary, joblet);
            YT_LOG_DEBUG(
                "Job interrupted (JobId: %v, InterruptionReason: %v, UnreadDataSliceCount: %v, ReadDataSliceCount: %v)",
                jobId,
                jobSummary->InterruptionReason,
                jobSummary->UnreadInputDataSlices.size(),
                jobSummary->ReadInputDataSlices.size());
        }

        UpdateJobletFromSummary(*jobSummary, joblet);

        joblet->Task->UpdateMemoryDigests(joblet, /*resourceOverdraft*/ false);
        UpdateActualHistogram(*jobSummary);

        if (joblet->ShouldLogFinishedEvent()) {
            LogFinishedJobFluently(ELogEventType::JobCompleted, joblet);
        }

        UpdateJobMetrics(joblet, *jobSummary, /*isJobFinished*/ true);
        UpdateAggregatedFinishedJobStatistics(joblet, *jobSummary);

        taskJobResult = joblet->Task->OnJobCompleted(joblet, *jobSummary);

        if (!abandoned) {
            if ((JobSpecCompletedArchiveCount_ < Config_->GuaranteedArchivedJobSpecCountPerOperation ||
                jobSummary->TimeStatistics.ExecDuration.value_or(TDuration()) > Config_->MinJobDurationToArchiveJobSpec) &&
                JobSpecCompletedArchiveCount_ < Config_->MaxArchivedJobSpecCountPerOperation)
            {
                ++JobSpecCompletedArchiveCount_;
                jobSummary->ReleaseFlags.ArchiveJobSpec = true;
            }
        }

        // We want to know row count before moving jobSummary to OnJobFinished.
        if (RowCountLimitTableIndex_ && jobSummary->OutputDataStatistics) {
            optionalRowCount = VectorAtOr(*jobSummary->OutputDataStatistics, *RowCountLimitTableIndex_).row_count();
        }

        GetJobProfiler()->ProfileCompletedJob(*joblet, *jobSummary);

        OnJobFinished(std::move(jobSummary), /*retainJob*/ false);

        if (abandoned) {
            ReleaseJobs({jobId});
        }

        UnregisterJoblet(joblet);
    }

    ProcessJobFinishedResult(taskJobResult);

    UpdateTask(joblet->Task);
    LogProgress();

    if (CheckGracefullyAbortedJobsStatusReceived()) {
        // Operation failed.
        return false;
    }

    if (IsCompleted()) {
        OnOperationCompleted(/*interrupted*/ false);
        return false;
    }

    if (RowCountLimitTableIndex_ && optionalRowCount) {
        switch (joblet->JobType) {
            case EJobType::Map:
            case EJobType::OrderedMap:
            case EJobType::SortedReduce:
            case EJobType::JoinReduce:
            case EJobType::PartitionReduce:
            case EJobType::OrderedMerge:
            case EJobType::UnorderedMerge:
            case EJobType::SortedMerge:
            case EJobType::FinalSort: {
                RegisterOutputRows(*optionalRowCount, *RowCountLimitTableIndex_);
                break;
            }
            default:
                break;
        }
    }

    return true;
}

bool TOperationControllerBase::OnJobFailed(
    TJobletPtr joblet,
    std::unique_ptr<TFailedJobSummary> jobSummary)
{
    YT_ASSERT_INVOKER_AFFINITY(GetCancelableInvoker(Config_->JobEventsControllerQueue));

    auto jobId = jobSummary->Id;

    if (!ShouldProcessJobEvents()) {
        YT_LOG_DEBUG("Stale job failed, ignored (JobId: %v)", jobId);
        return false;
    }

    YT_LOG_DEBUG("Job failed (JobId: %v)", jobId);

    JobAbortsUntilOperationFailure_.clear();

    if (Spec_->IgnoreJobFailuresAtBannedNodes && BannedNodeIds_.find(joblet->NodeDescriptor.Id) != BannedNodeIds_.end()) {
        YT_LOG_DEBUG("Job is considered aborted since it has failed at a banned node "
            "(JobId: %v, Address: %v)",
            jobId,
            NNodeTrackerClient::GetDefaultAddress(joblet->NodeDescriptor.Addresses));
        auto abortedJobSummary = std::make_unique<TAbortedJobSummary>(*jobSummary, EAbortReason::NodeBanned);
        return OnJobAborted(std::move(joblet), std::move(abortedJobSummary));
    }

    if (joblet->CompetitionType == EJobCompetitionType::Experiment) {
        YT_LOG_DEBUG("Failed layer probing job is considered aborted "
            "(JobId: %v)",
            jobId);
        auto abortedJobSummary = std::make_unique<TAbortedJobSummary>(*jobSummary, EAbortReason::JobTreatmentFailed);
        return OnJobAborted(std::move(joblet), std::move(abortedJobSummary));
    }

    auto error = jobSummary->GetError();
    auto maybeExitCode = jobSummary->GetExitCode();

    TJobFinishedResult taskJobResult;

    {
        // NB: We want to process finished job changes atomically.
        // It is needed to prevent inconsistencies of operation controller state.
        // Such inconsistencies blocks saving job results in case of operation failure
        TForbidContextSwitchGuard guard;

        ++FailedJobCount_;
        UpdateFailedJobsExitCodeCounters(maybeExitCode);
        if (FailedJobCount_ == 1) {
            ShouldUpdateLightOperationAttributes_ = true;
            ShouldUpdateProgressAttributesInCypress_ = true;
        }

        UpdateJobletFromSummary(*jobSummary, joblet);

        LogFinishedJobFluently(ELogEventType::JobFailed, joblet)
            .Item("error").Value(error);

        UpdateJobMetrics(joblet, *jobSummary, /*isJobFinished*/ true);
        UpdateAggregatedFinishedJobStatistics(joblet, *jobSummary);

        taskJobResult = joblet->Task->OnJobFailed(joblet, *jobSummary);

        jobSummary->ReleaseFlags.ArchiveJobSpec = true;

        GetJobProfiler()->ProfileFailedJob(*joblet, *jobSummary);

        OnJobFinished(std::move(jobSummary), /*retainJob*/ true);

        auto finallyGuard = Finally([&] {
            // TODO(pogorelov): Remove current exception checking (YT-18911).
            if (std::uncaught_exceptions() == 0 || Config_->ReleaseFailedJobOnException) {
                ReleaseJobs({jobId});
            }
        });

        UnregisterJoblet(joblet);
    }

    ProcessJobFinishedResult(taskJobResult);

    if (CheckGracefullyAbortedJobsStatusReceived()) {
        // Operation failed.
        return false;
    }

    // This failure case has highest priority for users. Therefore check must be performed as early as possible.
    if (IsJobUniquenessRequired(joblet)) {
        OnJobUniquenessViolated(TError(NScheduler::EErrorCode::OperationFailedOnJobRestart,
            "Job failed; failing operation since \"fail_on_job_restart\" option is set in operation spec or user job spec")
            << TErrorAttribute("job_id", joblet->JobId)
            << TErrorAttribute("reason", EFailOnJobRestartReason::JobFailed)
            << error);
        return false;
    }

    if (error.Attributes().Get<bool>("fatal", false)) {
        auto wrappedError = TError("Job failed with fatal error") << error;
        OnOperationFailed(wrappedError);
        return false;
    }

    auto makeOperationFailedError = [&] (TError failureKindError) {
        failureKindError <<= TErrorAttribute("job_id", jobId);
        if (IsFailingByTimeout()) {
            return GetTimeLimitError()
                << std::move(failureKindError)
                << error;
        } else {
            return std::move(failureKindError)
                << error;
        }
    };

    if (int maxFailedJobCount = SpecManager_->GetSpec()->MaxFailedJobCount; FailedJobCount_ >= maxFailedJobCount) {
        OnOperationFailed(makeOperationFailedError(GetMaxFailedJobCountReachedError(maxFailedJobCount)));
        return false;
    }
    if (IsJobsFailToleranceExceeded(maybeExitCode)) {
        auto jobsFailToleranceExceededError = TError(NScheduler::EErrorCode::MaxFailedJobsLimitExceeded, "Jobs fail tolerance exceeded")
            << TErrorAttribute("max_failed_job_count", GetMaxJobFailCountForExitCode(maybeExitCode));

        if (maybeExitCode.has_value()) {
            (jobsFailToleranceExceededError
                <<= TErrorAttribute("exit_code_known", IsExitCodeKnown(*maybeExitCode)))
                <<= TErrorAttribute("exit_code", *maybeExitCode);
        }

        OnOperationFailed(makeOperationFailedError(std::move(jobsFailToleranceExceededError)));
        return false;
    }

    if (Spec_->BanNodesWithFailedJobs) {
        if (BannedNodeIds_.insert(joblet->NodeDescriptor.Id).second) {
            YT_LOG_DEBUG("Node banned due to failed job (JobId: %v, NodeId: %v, Address: %v)",
                jobId,
                joblet->NodeDescriptor.Id,
                NNodeTrackerClient::GetDefaultAddress(joblet->NodeDescriptor.Addresses));
        }
    }

    if (Spec_->SuspendOnJobFailure) {
        Host_->OnOperationSuspended(TError("Job failed with error") << error);
    }

    UpdateTask(joblet->Task);
    LogProgress();

    if (IsCompleted()) {
        OnOperationCompleted(/*interrupted*/ false);
        return false;
    }

    return true;
}

// Should not produce context switches if operation is not finished in process of the method call.
bool TOperationControllerBase::OnJobAborted(
    TJobletPtr joblet,
    std::unique_ptr<TAbortedJobSummary> jobSummary)
{
    YT_ASSERT_INVOKER_POOL_AFFINITY(CancelableInvokerPool_);

    auto jobId = jobSummary->Id;
    auto abortReason = jobSummary->AbortReason;

    if (!ShouldProcessJobEvents()) {
        YT_LOG_DEBUG("Stale job aborted, ignored (JobId: %v)", jobId);
        return false;
    }

    YT_LOG_DEBUG(
        "Job aborted (JobId: %v, AbortReason: %v, JobType: %v)",
        jobId,
        abortReason,
        joblet->JobType);

    auto error = jobSummary->Error;

    if (joblet->JobSpecProtoFuture) {
        joblet->JobSpecProtoFuture.Cancel(error ? *error : TError("Job aborted"));
    }

    TJobFinishedResult taskJobResult;
    std::vector<TChunkId> failedChunkIds;
    bool wasScheduled = jobSummary->Scheduled;

    {
        // NB: We want to process finished job changes atomically.
        // It is needed to prevent inconsistencies of operation controller state.
        // Such inconsistencies blocks saving job results in case of operation failure
        TForbidContextSwitchGuard guard;

        UpdateJobletFromSummary(*jobSummary, joblet);

        if (abortReason == EAbortReason::ResourceOverdraft) {
            joblet->Task->UpdateMemoryDigests(joblet, /*resourceOverdraft*/ true);
        }

        if (wasScheduled) {
            if (joblet->ShouldLogFinishedEvent()) {
                LogFinishedJobFluently(ELogEventType::JobAborted, joblet)
                    .Item("reason").Value(abortReason)
                    .DoIf(jobSummary->Error.has_value(), [&] (TFluentMap fluent) {
                        fluent.Item("error").Value(jobSummary->Error);
                    })
                    .DoIf(jobSummary->PreemptedFor.has_value(), [&] (TFluentMap fluent) {
                        fluent.Item("preempted_for").Value(jobSummary->PreemptedFor);
                    });
            }
            UpdateAggregatedFinishedJobStatistics(joblet, *jobSummary);
        }

        UpdateJobMetrics(joblet, *jobSummary, /*isJobFinished*/ true);

        if (abortReason == EAbortReason::FailedChunks) {
            const auto& jobResultExt = jobSummary->GetJobResultExt();
            failedChunkIds = FromProto<std::vector<TChunkId>>(jobResultExt.failed_chunk_ids());
            YT_LOG_DEBUG(
                "Job aborted because of failed chunks (JobId: %v, SampleFailedChunkIds: %v)",
                jobId,
                MakeShrunkFormattableView(failedChunkIds, TDefaultFormatter(), SampleChunkIdCount));
        }
        taskJobResult = joblet->Task->OnJobAborted(joblet, *jobSummary);

        bool retainJob = (abortReason == EAbortReason::UserRequest) || WasJobGracefullyAborted(jobSummary);

        GetJobProfiler()->ProfileAbortedJob(*joblet, *jobSummary);

        OnJobFinished(std::move(jobSummary), retainJob);

        auto finallyGuard = Finally([&] {
            ReleaseJobs({jobId});
        });

        UnregisterJoblet(joblet);
    }

    ProcessJobFinishedResult(taskJobResult);

    for (auto chunkId : failedChunkIds) {
        OnChunkFailed(chunkId, jobId);
    }

    if (CheckGracefullyAbortedJobsStatusReceived()) {
        // Operation failed.
        return false;
    }

    // This failure case has highest priority for users. Therefore check must be performed as early as possible.
    if (IsJobUniquenessRequired(joblet) &&
        wasScheduled &&
        joblet->IsStarted() &&
        abortReason != EAbortReason::GetSpecFailed)
    {
        OnJobUniquenessViolated(TError(
            NScheduler::EErrorCode::OperationFailedOnJobRestart,
            "Job aborted; failing operation since \"fail_on_job_restart\" option is set in operation spec or user job spec")
            << TErrorAttribute("job_id", joblet->JobId)
            << TErrorAttribute("reason", EFailOnJobRestartReason::JobAborted)
            << TErrorAttribute("job_abort_reason", abortReason));
        return false;
    }

    if (auto it = JobAbortsUntilOperationFailure_.find(abortReason); it != JobAbortsUntilOperationFailure_.end()) {
        if (--it->second == 0) {
            JobAbortsUntilOperationFailure_.clear();
            auto wrappedError = TError("Operation failed due to excessive successive job aborts");
            if (error) {
                wrappedError <<= *error;
            }
            OnOperationFailed(wrappedError);
            return false;
        }
    }

    if (abortReason == EAbortReason::AccountLimitExceeded) {
        Host_->OnOperationSuspended(TError("Account limit exceeded"));
    }

    UpdateTask(joblet->Task);
    LogProgress();

    if (IsCompleted()) {
        OnOperationCompleted(/*interrupted*/ false);
        return false;
    }

    return true;
}

bool TOperationControllerBase::WasJobGracefullyAborted(const std::unique_ptr<TAbortedJobSummary>& jobSummary)
{
    YT_ASSERT_INVOKER_POOL_AFFINITY(CancelableInvokerPool_);

    if (!jobSummary->Result) {
        return false;
    }

    const auto& error = jobSummary->GetError();
    if (auto innerError = error.FindMatching(NExecNode::EErrorCode::AbortByControllerAgent)) {
        return innerError->Attributes().Get("graceful_abort", false);
    }

    return false;
}

void TOperationControllerBase::OnJobStartTimeReceived(
    const TJobletPtr& joblet,
    const std::unique_ptr<TRunningJobSummary>& jobSummary)
{
    YT_ASSERT_INVOKER_AFFINITY(GetCancelableInvoker(Config_->JobEventsControllerQueue));

    auto jobId = joblet->JobId;

    auto nodeJobStartTime = TInstant();

    if (auto jobStartTime = jobSummary->StartTime) {
        nodeJobStartTime = jobStartTime;
    } else if (
        const auto& timeStatistics = jobSummary->TimeStatistics;
        timeStatistics.ExecDuration ||
        timeStatistics.PrepareDuration)
    {
        auto totalDuration =
            timeStatistics.PrepareDuration.value_or(TDuration::Zero()) +
            timeStatistics.ExecDuration.value_or(TDuration::Zero());

        nodeJobStartTime = TInstant::Now() - totalDuration;
    }

    if (nodeJobStartTime && !joblet->IsJobStartedOnNode()) {
        joblet->NodeJobStartTime = nodeJobStartTime;
        RunningAllocationPreemptibleProgressStartTimes_[AllocationIdFromJobId(jobId)] = nodeJobStartTime;
    }
}

template <class TAllocationEvent>
void TOperationControllerBase::ProcessAllocationEvent(TAllocationEvent&& eventSummary, TStringBuf eventType)
{
    YT_ASSERT_INVOKER_AFFINITY(GetCancelableInvoker(Config_->JobEventsControllerQueue));

    if (!ShouldProcessJobEvents()) {
        YT_LOG_DEBUG("Stale allocation %v event, ignored (AllocationIdId: %v)", eventType, eventSummary.Id);
        return;
    }

    auto allocationIt = AllocationMap_.find(eventSummary.Id);

    if (allocationIt == end(AllocationMap_)) {
        YT_LOG_DEBUG(
            "Allocation is not found, ignore %v allocation event (EventSummary: %v)",
            eventType,
            eventSummary);
        return;
    }

    auto& allocation = allocationIt->second;

    YT_LOG_DEBUG(
        "Processing %v allocation event (AllocationId: %v, HasActiveJob: %v)",
        eventType,
        eventSummary.Id,
        static_cast<bool>(allocation.Joblet));

    // NB(pogorelov): Job might be not registered in job tracker (e.g. allocation not scheduled or node did not request job settlement),
    // so joblet may still be present in allocation.
    if (allocation.Joblet) {
        auto jobSummary = CreateAbortedJobSummary(allocation.Joblet->JobId, std::move(eventSummary));
        OnJobAborted(allocation.Joblet, std::move(jobSummary));
    }

    if (ShouldProcessJobEvents()) {
        AllocationMap_.erase(allocationIt);
    }
}

void TOperationControllerBase::SafeOnAllocationAborted(TAbortedAllocationSummary&& abortedAllocationSummary)
{
    YT_ASSERT_INVOKER_AFFINITY(GetCancelableInvoker(Config_->JobEventsControllerQueue));

    ProcessAllocationEvent(std::move(abortedAllocationSummary), "aborted");
}

void TOperationControllerBase::SafeOnAllocationFinished(TFinishedAllocationSummary&& finishedAllocationSummary)
{
    YT_ASSERT_INVOKER_AFFINITY(GetCancelableInvoker(Config_->JobEventsControllerQueue));

    ProcessAllocationEvent(std::move(finishedAllocationSummary), "finished");
}

void TOperationControllerBase::OnJobRunning(
    const TJobletPtr& joblet,
    std::unique_ptr<TRunningJobSummary> jobSummary)
{
    YT_ASSERT_INVOKER_AFFINITY(GetCancelableInvoker(Config_->JobEventsControllerQueue));

    auto jobId = jobSummary->Id;

    if (Spec_->TestingOperationOptions->CrashControllerAgent) {
        bool canCrashControllerAgent = false;
        {
            const auto& client = Host_->GetClient();
            auto proxy = CreateObjectServiceReadProxy(client, EMasterChannelKind::Cache);
            TMasterReadOptions readOptions{
                .ReadFrom = EMasterChannelKind::Cache
            };

            auto userClosure = GetSubjectClosure(
                AuthenticatedUser_,
                proxy,
                client->GetNativeConnection(),
                readOptions);

            canCrashControllerAgent = userClosure.contains(RootUserName) || userClosure.contains(SuperusersGroupName);
        }

        if (canCrashControllerAgent) {
            YT_LOG_ERROR("Crashing controller agent");
            YT_VERIFY(false && "Crashed intentionally by spec option");
        } else {
            auto error = TError(
                "User %Qv is not a superuser but tried to crash controller agent using testing options in spec; "
                "this incident will be reported",
                AuthenticatedUser_);
            YT_LOG_ALERT(error);
            THROW_ERROR_EXCEPTION(error);
        }
    }

    if (State_ != EControllerState::Running) {
        YT_LOG_DEBUG("Stale job running event ignored because controller is not running (JobId: %v, State: %v)", jobId, State_.load());
        return;
    }

    if (jobSummary->StatusTimestamp <= joblet->LastUpdateTime) {
        YT_LOG_DEBUG(
            "Stale job running event ignored because its timestamp is older than joblet last update time "
            "(JobId: %v, JobletLastUpdateTime: %v, StatusTimestamp: %v)",
            jobSummary->Id,
            joblet->LastUpdateTime,
            jobSummary->StatusTimestamp);
        return;
    }

    UpdateJobletFromSummary(*jobSummary, joblet);

    GetJobProfiler()->ProfileRunningJob(*joblet);

    joblet->JobState = EJobState::Running;

    joblet->Task->OnJobRunning(joblet, *jobSummary);

    OnJobStartTimeReceived(joblet, jobSummary);

    if (jobSummary->Statistics) {
        // We actually got fresh running job statistics.

        UpdateJobMetrics(joblet, *jobSummary, /*isJobFinished*/ false);

        TErrorOr<TBriefJobStatisticsPtr> briefStatisticsOrError;

        try {
            briefStatisticsOrError = BuildBriefStatistics(std::move(jobSummary));
        } catch (const std::exception& ex) {
            briefStatisticsOrError = TError(ex);
        }

        AnalyzeBriefStatistics(
            joblet,
            Config_->SuspiciousJobs,
            briefStatisticsOrError);
    }
}

void TOperationControllerBase::SafeAbandonJob(TJobId jobId)
{
    YT_ASSERT_INVOKER_AFFINITY(GetCancelableInvoker(Config_->JobEventsControllerQueue));

    YT_LOG_DEBUG("Abandon job (JobId: %v)", jobId);

    if (State_ != EControllerState::Running) {
        THROW_ERROR_EXCEPTION(
            "Operation %v is not running",
            OperationId_);
    }

    auto joblet = GetJobletOrThrow(jobId);

    switch (joblet->JobType) {
        case EJobType::Map:
        case EJobType::OrderedMap:
        case EJobType::SortedReduce:
        case EJobType::JoinReduce:
        case EJobType::PartitionMap:
        case EJobType::ReduceCombiner:
        case EJobType::PartitionReduce:
        case EJobType::Vanilla:
            break;
        default:
            THROW_ERROR_EXCEPTION(
                "Cannot abandon job %v of operation %v since it has type %Qlv",
                jobId,
                OperationId_,
                joblet->JobType);
    }

    if (!ShouldProcessJobEvents()) {
        THROW_ERROR_EXCEPTION(
            "Cannot abandon job %v of operation %v that is not running",
            jobId,
            OperationId_);
    }

    Host_->AbortJob(jobId, EAbortReason::Abandoned, /*requestNewJob*/ false);

    OnJobCompleted(std::move(joblet), CreateAbandonedJobSummary(jobId));
}

void TOperationControllerBase::SafeInterruptJobByUserRequest(TJobId jobId, TDuration timeout)
{
    YT_ASSERT_INVOKER_AFFINITY(GetCancelableInvoker(Config_->JobEventsControllerQueue));

    YT_LOG_DEBUG(
        "Interrupting job (JobId: %v, Timeout: %v)",
        jobId,
        timeout);

    if (State_ != EControllerState::Running) {
        THROW_ERROR_EXCEPTION(
            "Operation %v is not running",
            OperationId_);
    }

    auto joblet = GetJobletOrThrow(jobId);

    if (!joblet->JobInterruptible) {
        THROW_ERROR_EXCEPTION(
            "Cannot interrupt job %v of type %Qlv "
            "because it does not support interruption or \"interruption_signal\" is not set",
            jobId,
            joblet->JobType);
    }

    InterruptJob(jobId, EInterruptionReason::UserRequest, timeout);
}

void TOperationControllerBase::BuildJobAttributes(
    const TJobletPtr& joblet,
    EJobState state,
    i64 stderrSize,
    TFluentMap fluent) const
{
    YT_LOG_DEBUG("Building job attributes");
    fluent
        .Item("job_type").Value(joblet->JobType)
        .Item("state").Value(state)
        .Item("address").Value(NNodeTrackerClient::GetDefaultAddress(joblet->NodeDescriptor.Addresses))
        .Item("addresses").Value(joblet->NodeDescriptor.Addresses)
        .Item("start_time").Value(joblet->StartTime)
        .Item("account").Value(joblet->DebugArtifactsAccount)
        .Item("progress").Value(joblet->Progress)

        // We use Int64 for `stderr_size' to be consistent with
        // compressed_data_size / uncompressed_data_size attributes.
        .Item("stderr_size").Value(stderrSize)
        .Item("brief_statistics").Value(joblet->BriefStatistics)
        .Item("statistics").Value(joblet->BuildCombinedStatistics())
        .Item("suspicious").Value(joblet->Suspicious)
        .Item("job_competition_id").Value(joblet->CompetitionIds[EJobCompetitionType::Speculative])
        .Item("probing_job_competition_id").Value(joblet->CompetitionIds[EJobCompetitionType::Probing])
        .Item("has_competitors").Value(joblet->HasCompetitors[EJobCompetitionType::Speculative])
        .Item("has_probing_competitors").Value(joblet->HasCompetitors[EJobCompetitionType::Probing])
        .Item("probing").Value(joblet->CompetitionType == EJobCompetitionType::Probing)
        .Item("speculative").Value(joblet->CompetitionType == EJobCompetitionType::Speculative)
        .Item("task_name").Value(joblet->TaskName)
        .Item("job_cookie").Value(joblet->OutputCookie)
        .DoIf(joblet->UserJobMonitoringDescriptor.has_value(), [&] (TFluentMap fluent) {
            fluent.Item("monitoring_descriptor").Value(ToString(*joblet->UserJobMonitoringDescriptor));
        })
        .DoIf(joblet->PredecessorType != EPredecessorType::None, [&] (TFluentMap fluent) {
            fluent
                .Item("predecessor_type").Value(joblet->PredecessorType)
                .Item("predecessor_job_id").Value(joblet->PredecessorJobId);
        })
        .Item("allocation_id").Value(AllocationIdFromJobId(joblet->JobId))
        .Do([&] (TFluentMap fluent) {
            EnrichJobInfo(fluent, joblet);
        });
}

void TOperationControllerBase::BuildFinishedJobAttributes(
    const TJobletPtr& joblet,
    TJobSummary* jobSummary,
    bool hasStderr,
    bool hasFailContext,
    TFluentMap fluent) const
{
    auto stderrSize = hasStderr
        // Report nonzero stderr size as we are sure it is saved.
        ? std::max(joblet->StderrSize, static_cast<i64>(1))
        : 0;

    i64 failContextSize = hasFailContext ? 1 : 0;

    BuildJobAttributes(joblet, jobSummary->State, stderrSize, fluent);

    bool includeError = jobSummary->State == EJobState::Failed ||
        jobSummary->State == EJobState::Aborted;
    fluent
        .Item("finish_time").Value(joblet->FinishTime)
        .DoIf(includeError, [&] (TFluentMap fluent) {
            fluent.Item("error").Value(jobSummary->GetError());
        })
        .DoIf(jobSummary->GetJobResult().HasExtension(TJobResultExt::job_result_ext),
            [&] (TFluentMap fluent)
        {
            const auto& jobResultExt = jobSummary->GetJobResultExt();
            fluent.Item("core_infos").Value(jobResultExt.core_infos());
        })
        .Item("fail_context_size").Value(failContextSize);
}

TFluentLogEvent TOperationControllerBase::LogFinishedJobFluently(
    ELogEventType eventType,
    const TJobletPtr& joblet)
{
    auto statistics = joblet->BuildCombinedStatistics();
    // Table rows cannot have top-level attributes, so we drop statistics timestamp here.
    statistics.SetTimestamp(std::nullopt);

    return LogEventFluently(eventType)
        .Item("job_id").Value(joblet->JobId)
        .Item("allocation_id").Value(AllocationIdFromJobId(joblet->JobId))
        .Item("operation_id").Value(OperationId_)
        .Item("start_time").Value(joblet->StartTime)
        .Item("finish_time").Value(joblet->FinishTime)
        .Item("waiting_for_resources_duration").Value(joblet->WaitingForResourcesDuration)
        .Item("resource_limits").Value(joblet->ResourceLimits)
        .Item("statistics").Value(statistics)
        .Item("node_address").Value(NNodeTrackerClient::GetDefaultAddress(joblet->NodeDescriptor.Addresses))
        .Item("job_type").Value(joblet->JobType)
        .Item("task_name").Value(joblet->TaskName)
        .Item("interruption_reason").Value(joblet->InterruptionReason)
        .Item("job_competition_id").Value(joblet->CompetitionIds[EJobCompetitionType::Speculative])
        .Item("probing_job_competition_id").Value(joblet->CompetitionIds[EJobCompetitionType::Probing])
        .Item("has_competitors").Value(joblet->HasCompetitors[EJobCompetitionType::Speculative])
        .Item("has_probing_competitors").Value(joblet->HasCompetitors[EJobCompetitionType::Probing])
        .Item("tree_id").Value(joblet->TreeId)
        .DoIf(joblet->PredecessorType != EPredecessorType::None, [&] (TFluentMap fluent) {
            fluent
                .Item("predecessor_type").Value(joblet->PredecessorType)
                .Item("predecessor_job_id").Value(joblet->PredecessorJobId);
        })
        .Do([&] (TFluentMap fluent) {
            EnrichJobInfo(fluent, joblet);
        });
}

IYsonConsumer* TOperationControllerBase::GetEventLogConsumer()
{
    YT_ASSERT_THREAD_AFFINITY_ANY();

    return EventLogConsumer_.get();
}

const NLogging::TLogger* TOperationControllerBase::GetEventLogger()
{
    YT_ASSERT_THREAD_AFFINITY_ANY();

    return &ControllerEventLogger();
}

void TOperationControllerBase::OnChunkFailed(TChunkId chunkId, TJobId jobId)
{
    if (chunkId == NullChunkId) {
        YT_LOG_WARNING("Incompatible unavailable chunk found; deprecated node version");
        return;
    }

    // Dynamic stores cannot be located by the controller, let the job do its job.
    if (IsDynamicTabletStoreType(TypeFromId(chunkId))) {
        return;
    }

    if (!InputManager_->OnInputChunkFailed(chunkId, jobId)) {
        YT_LOG_DEBUG("Intermediate chunk has failed (ChunkId: %v, JobId: %v)", chunkId, jobId);
        if (!OnIntermediateChunkUnavailable(chunkId)) {
            return;
        }

        IntermediateChunkScraper_->Start();
    }
}

void TOperationControllerBase::SafeOnIntermediateChunkBatchLocated(
    std::vector<TScrapedChunkInfo> chunkBatch)
{
    YT_ASSERT_INVOKER_AFFINITY(GetCancelableInvoker());

    int availableCount = 0;
    int unavailableCount = 0;
    for (const auto& chunkInfo : chunkBatch) {
        if (chunkInfo.Missing) {
            // We can unstage intermediate chunks (e.g. in automerge) - just skip them.
            continue;
        }

        // Intermediate chunks are always replicated.
        if (IsUnavailable(chunkInfo.Replicas, NErasure::ECodec::None, GetChunkAvailabilityPolicy())) {
            ++unavailableCount;
            OnIntermediateChunkUnavailable(chunkInfo.ChunkId);
        } else {
            ++availableCount;
            OnIntermediateChunkAvailable(chunkInfo.ChunkId, chunkInfo.Replicas);
        }
    }

    YT_LOG_DEBUG(
        "Intermediate chunk batch has located (ChunkBatchSize: %v, AvailableCount: %v, UnavailableCount: %v)",
        chunkBatch.size(),
        availableCount,
        unavailableCount);
}

bool TOperationControllerBase::OnIntermediateChunkUnavailable(TChunkId chunkId)
{
    auto& completedJob = GetOrCrash(ChunkOriginMap_, chunkId);

    YT_LOG_DEBUG(
        "Intermediate chunk is lost (ChunkId: %v, JobId: %v, Restartable: %v, Suspended: %v)",
        chunkId,
        completedJob->JobId,
        completedJob->Restartable,
        completedJob->Suspended);

    // If completedJob->Restartable == false, that means that source pool/task don't support lost jobs
    // and we have to use scraper to find new replicas of intermediate chunks.

    if (!completedJob->Restartable && Spec_->UnavailableChunkTactics == EUnavailableChunkAction::Fail) {
        auto error = TError("Intermediate chunk is unavailable")
            << TErrorAttribute("chunk_id", chunkId);
        OnOperationFailed(error, true);
        return false;
    }

    // If job is replayable, we don't track individual unavailable chunks,
    // since we will regenerate them all anyway.
    if (!completedJob->Restartable &&
        completedJob->UnavailableChunks.insert(chunkId).second)
    {
        ++UnavailableIntermediateChunkCount_;
    }

    if (completedJob->Suspended) {
        return false;
    }

    YT_LOG_DEBUG(
        "Job is lost (Address: %v, JobId: %v, SourceTask: %v, OutputCookie: %v, InputCookie: %v, "
        "Restartable: %v, ChunkId: %v, UnavailableIntermediateChunkCount: %v)",
        NNodeTrackerClient::GetDefaultAddress(completedJob->NodeDescriptor.Addresses),
        completedJob->JobId,
        completedJob->SourceTask->GetTitle(),
        completedJob->OutputCookie,
        completedJob->InputCookie,
        completedJob->Restartable,
        chunkId,
        UnavailableIntermediateChunkCount_);

    completedJob->Suspended = true;
    completedJob->DestinationPool->Suspend(completedJob->InputCookie);

    if (completedJob->Restartable) {
        TForbidContextSwitchGuard guard;

        completedJob->SourceTask->GetChunkPoolOutput()->Lost(completedJob->OutputCookie);
        completedJob->SourceTask->OnJobLost(completedJob, chunkId);
        UpdateTask(completedJob->SourceTask.Get());
    }

    return true;
}

void TOperationControllerBase::OnIntermediateChunkAvailable(
    TChunkId chunkId,
    const TChunkReplicaList& replicas)
{
    auto& completedJob = GetOrCrash(ChunkOriginMap_, chunkId);

    if (completedJob->Restartable || !completedJob->Suspended) {
        // Job will either be restarted or all chunks are fine.
        return;
    }

    if (completedJob->UnavailableChunks.erase(chunkId) == 1) {
        --UnavailableIntermediateChunkCount_;

        YT_LOG_DEBUG(
            "Unavailable intermediate chunk was found (JobId: %v, InputCookie: %v, ChunkId: %v, UnavailableIntermediateChunkCount: %v)",
            completedJob->JobId,
            completedJob->InputCookie,
            chunkId,
            UnavailableIntermediateChunkCount_);

        for (auto& dataSlice : completedJob->InputStripe->DataSlices) {
            // Intermediate chunks are always unversioned.
            auto inputChunk = dataSlice->GetSingleUnversionedChunk();
            if (inputChunk->GetChunkId() == chunkId) {
                inputChunk->SetReplicas(replicas);
            }
        }

        YT_VERIFY(
            UnavailableIntermediateChunkCount_ > 0 ||
            (UnavailableIntermediateChunkCount_ == 0 && completedJob->UnavailableChunks.empty()));
        if (completedJob->UnavailableChunks.empty()) {
            YT_LOG_DEBUG(
                "Found all unavailable chunks for job, job result is resumed (JobId: %v, InputCookie: %v, UnavailableIntermediateChunkCount: %v)",
                completedJob->JobId,
                completedJob->InputCookie,
                UnavailableIntermediateChunkCount_);

            completedJob->Suspended = false;
            completedJob->DestinationPool->Resume(completedJob->InputCookie);

            // TODO(psushin).
            // Unfortunately we don't know what task we are resuming, so
            // we update them all.
            UpdateAllTasks();
        }
    }
}

bool TOperationControllerBase::AreForeignTablesSupported() const
{
    return false;
}

bool TOperationControllerBase::IsLegacyOutputLivePreviewSupported() const
{
    return !IsLegacyLivePreviewSuppressed_ &&
        (GetLegacyOutputLivePreviewMode() == ELegacyLivePreviewMode::DoNotCare ||
        GetLegacyOutputLivePreviewMode() == ELegacyLivePreviewMode::ExplicitlyEnabled);
}

bool TOperationControllerBase::IsOutputLivePreviewSupported() const
{
    return !OutputTables_.empty();
}

bool TOperationControllerBase::IsLegacyIntermediateLivePreviewSupported() const
{
    return !IsLegacyLivePreviewSuppressed_ &&
        (GetLegacyIntermediateLivePreviewMode() == ELegacyLivePreviewMode::DoNotCare ||
        GetLegacyIntermediateLivePreviewMode() == ELegacyLivePreviewMode::ExplicitlyEnabled);
}

bool TOperationControllerBase::IsIntermediateLivePreviewSupported() const
{
    return false;
}

TDataFlowGraph::TVertexDescriptor TOperationControllerBase::GetOutputLivePreviewVertexDescriptor() const
{
    return TDataFlowGraph::SinkDescriptor;
}

ELegacyLivePreviewMode TOperationControllerBase::GetLegacyOutputLivePreviewMode() const
{
    return ELegacyLivePreviewMode::NotSupported;
}

ELegacyLivePreviewMode TOperationControllerBase::GetLegacyIntermediateLivePreviewMode() const
{
    return ELegacyLivePreviewMode::NotSupported;
}

bool TOperationControllerBase::CheckUserTransactionAlive()
{
    if (!UserTransaction_) {
        return true;
    }

    auto result = WaitFor(UserTransaction_->Ping());
    if (result.FindMatching(NTransactionClient::EErrorCode::NoSuchTransaction)) {
        OnOperationAborted(GetUserTransactionAbortedError(UserTransaction_->GetId()));
        return false;
    }

    return true;
}

void TOperationControllerBase::OnTransactionsAborted(const std::vector<TTransactionId>& transactionIds)
{
    YT_ASSERT_INVOKER_AFFINITY(GetCancelableInvoker());

    if (!CheckUserTransactionAlive()) {
        return;
    }

    DoFailOperation(
        GetSchedulerTransactionsAbortedError(transactionIds),
        /*flush*/ false);
}

TControllerTransactionIds TOperationControllerBase::GetTransactionIds()
{
    auto getId = [] (const NApi::ITransactionPtr& transaction) {
        return transaction ? transaction->GetId() : NTransactionClient::TTransactionId();
    };

    TControllerTransactionIds transactionIds;
    transactionIds.AsyncId = getId(AsyncTransaction_);
    transactionIds.OutputId = getId(OutputTransaction_);
    transactionIds.DebugId = getId(DebugTransaction_);
    transactionIds.OutputCompletionId = getId(OutputCompletionTransaction_);
    transactionIds.DebugCompletionId = getId(DebugCompletionTransaction_);
    InputTransactions_->FillSchedulerTransactionIds(&transactionIds);

    return transactionIds;
}

bool TOperationControllerBase::IsInputDataSizeHistogramSupported() const
{
    return false;
}

void TOperationControllerBase::SafeTerminate(EControllerState finalState)
{
    YT_ASSERT_INVOKER_AFFINITY(GetCancelableInvoker());

    YT_LOG_INFO("Terminating operation controller");

    RemoveRemainingJobsOnOperationFinished();

    if (Spec_->TestingOperationOptions->ThrowExceptionDuringOperationAbort) {
        // NB: Task subscriptions are not finalized on test exception.
        THROW_ERROR_EXCEPTION("Test exception");
    }

    // NB: Errors ignored since we cannot do anything with it.
    Y_UNUSED(WaitFor(Host_->FlushOperationNode()));

    bool debugTransactionCommitted = false;

    // Skip committing anything if operation controller already tried to commit results.
    if (!CommitFinished_) {
        try {
            FinalizeSubscriptions();
        } catch (const std::exception& ex) {
            YT_LOG_ERROR(ex, "Failed to finalize subscriptions");
        }

        try {
            FinalizeFeatures();
            CommitFeatures();
        } catch (const std::exception& ex) {
            YT_LOG_ERROR(ex, "Failed to finalize and commit features");
        }

        std::vector<TOutputTablePtr> tables;
        if (StderrTable_ && StderrTable_->IsPrepared()) {
            tables.push_back(StderrTable_);
        }
        if (CoreTable_ && CoreTable_->IsPrepared()) {
            tables.push_back(CoreTable_);
        }

        if (!tables.empty()) {
            YT_VERIFY(DebugTransaction_);

            try {
                StartDebugCompletionTransaction();
                BeginUploadOutputTables(tables);
                AttachOutputChunks(tables);
                EndUploadOutputTables(tables);
                CommitDebugCompletionTransaction();

                WaitFor(DebugTransaction_->Commit())
                    .ThrowOnError();
                debugTransactionCommitted = true;
            } catch (const std::exception& ex) {
                // Bad luck we can't commit transaction.
                // Such a pity can happen for example if somebody aborted our transaction manually.
                YT_LOG_ERROR(ex, "Failed to commit debug transaction");
                // Intentionally do not wait for abort.
                // Transaction object may be in incorrect state, we need to abort using only transaction id.
                YT_UNUSED_FUTURE(AttachTransaction(DebugTransaction_->GetId(), Client_)->Abort());
            }
        }
    }

    std::vector<TFuture<void>> abortTransactionFutures;
    THashMap<ITransactionPtr, TFuture<void>> transactionToAbortFuture;
    auto abortTransaction = [&] (const ITransactionPtr& transaction, const NNative::IClientPtr& client, bool sync = true) {
        if (transaction) {
            TFuture<void> abortFuture;
            auto it = transactionToAbortFuture.find(transaction);
            if (it == transactionToAbortFuture.end()) {
                // Transaction object may be in incorrect state, we need to abort using only transaction id.
                abortFuture = AttachTransaction(transaction->GetId(), client)->Abort();
                YT_VERIFY(transactionToAbortFuture.emplace(transaction, abortFuture).second);
            } else {
                abortFuture = it->second;
            }

            if (sync) {
                abortTransactionFutures.push_back(abortFuture);
            }
        }
    };

    // NB: We do not abort input transactions synchronously since
    // some of them can belong to an unavailable remote cluster.
    // Moreover if input transaction abort failed it does not harm anything.
    YT_UNUSED_FUTURE(AbortInputTransactions());

    abortTransaction(OutputTransaction_, SchedulerOutputClient_);
    abortTransaction(AsyncTransaction_, SchedulerClient_, /*sync*/ false);
    if (!debugTransactionCommitted) {
        abortTransaction(DebugTransaction_, SchedulerClient_, /*sync*/ false);
    }

    WaitFor(AllSucceeded(abortTransactionFutures))
        .ThrowOnError();

    YT_VERIFY(finalState == EControllerState::Aborted || finalState == EControllerState::Failed);
    State_ = finalState;

    LogProgress(/*force*/ true);

    YT_LOG_INFO("Operation controller terminated");
}

void TOperationControllerBase::SafeComplete()
{
    YT_ASSERT_INVOKER_AFFINITY(GetCancelableInvoker());

    OnOperationCompleted(true);
}

void TOperationControllerBase::CheckTimeLimit()
{
    YT_ASSERT_INVOKER_AFFINITY(GetCancelableInvoker());

    auto timeLimit = GetTimeLimit();
    if (timeLimit) {
        if (TInstant::Now() - StartTime_ > *timeLimit) {
            OnOperationTimeLimitExceeded();
        }
    }
}

void TOperationControllerBase::CheckAvailableExecNodes()
{
    YT_ASSERT_INVOKER_AFFINITY(GetCancelableInvoker());

    if (ShouldSkipSanityCheck()) {
        return;
    }

    // If no available nodes were seen then re-check all nodes on each tick.
    // After such nodes were discovered, only re-check within BannedExecNodesCheckPeriod.
    auto now = TInstant::Now();
    if (AvailableExecNodesObserved_ && now < LastAvailableExecNodesCheckTime_ + Config_->BannedExecNodesCheckPeriod) {
        return;
    }
    LastAvailableExecNodesCheckTime_ = now;

    TSchedulingTagFilter tagFilter(Spec_->SchedulingTagFilter);
    std::string observedExecNodeAddress;
    bool foundMatching = false;
    bool foundMatchingNotBanned = false;
    int otherTreesNodeCount = 0;
    int nonMatchingFilterNodeCount = 0;
    THashMap<TString, TEnumIndexedArray<EJobResourceWithDiskQuotaType, i64>> insufficientResourcesNodeCountPerTask;
    for (const auto& [_, descriptor] : GetExecNodeDescriptors()) {
        bool hasSuitableTree = false;
        for (const auto& [treeName, settings] : PoolTreeControllerSettingsMap_) {
            if (descriptor->CanSchedule(settings.SchedulingTagFilter)) {
                hasSuitableTree = true;
                break;
            }
        }

        if (!hasSuitableTree) {
            ++otherTreesNodeCount;
            continue;
        }

        if (!descriptor->CanSchedule(tagFilter)) {
            ++nonMatchingFilterNodeCount;
            continue;
        }

        bool hasNonTrivialTasks = false;
        bool hasEnoughResources = false;
        for (const auto& task : Tasks_) {
            if (task->HasNoPendingJobs()) {
                continue;
            }
            hasNonTrivialTasks = true;

            const auto& neededResources = task->GetMinNeededResources();
            bool taskHasEnoughResources = true;
            TEnumIndexedArray<EJobResourceWithDiskQuotaType, bool> taskHasEnoughResourcesPerResource;

            auto processJobResourceType = [&] (auto resourceLimit, auto resource, EJobResourceWithDiskQuotaType type) {
                if (resource > resourceLimit) {
                    taskHasEnoughResources = false;
                } else {
                    taskHasEnoughResourcesPerResource[type] = true;
                }
            };

            #define XX(name, Name) processJobResourceType( \
                descriptor->ResourceLimits.Get##Name(), \
                neededResources.ToJobResources().Get##Name(), \
                EJobResourceWithDiskQuotaType::Name);
            ITERATE_JOB_RESOURCES(XX)
            #undef XX

            taskHasEnoughResourcesPerResource[EJobResourceWithDiskQuotaType::DiskQuota]
                = CanSatisfyDiskQuotaRequest(descriptor->DiskResources, neededResources.DiskQuota(), /*considerUsage*/ false);

            taskHasEnoughResources &= taskHasEnoughResourcesPerResource[EJobResourceWithDiskQuotaType::DiskQuota];
            hasEnoughResources |= taskHasEnoughResources;

            if (hasEnoughResources) {
                break;
            }

            for (auto resourceType : TEnumTraits<EJobResourceWithDiskQuotaType>::GetDomainValues()) {
                insufficientResourcesNodeCountPerTask[task->GetVertexDescriptor()][resourceType] +=
                    !taskHasEnoughResourcesPerResource[resourceType];
            }
        }
        if (hasNonTrivialTasks && !hasEnoughResources) {
            continue;
        }

        observedExecNodeAddress = NNodeTrackerClient::GetDefaultAddress(descriptor->Addresses);
        foundMatching = true;

        if (!BannedNodeIds_.contains(descriptor->Id)) {
            foundMatchingNotBanned = true;
            // foundMatchingNotBanned also implies foundMatching, hence we interrupt.
            break;
        }
    }

    if (foundMatching) {
        AvailableExecNodesObserved_ = true;
    }

    if (!AvailableExecNodesObserved_) {
        TStringBuilder errorMessageBuilder;
        errorMessageBuilder.AppendFormat(
            "Found no nodes with enough resources to schedule an allocation that are online in trees %v",
            GetKeys(PoolTreeControllerSettingsMap_));
        if (!tagFilter.IsEmpty()) {
            errorMessageBuilder.AppendFormat(
                " and match scheduling tag filter %Qv",
                tagFilter);
        }

        DoFailOperation(TError(
            NControllerAgent::EErrorCode::NoOnlineNodeToScheduleAllocation,
            errorMessageBuilder.Flush(),
            TError::DisableFormat)
            << TErrorAttribute("other_trees_node_count", otherTreesNodeCount)
            << TErrorAttribute("non_matching_filter_node_count", nonMatchingFilterNodeCount)
            << TErrorAttribute("insufficient_resources_node_count_per_task", insufficientResourcesNodeCountPerTask));
        return;
    }

    if (foundMatching && !foundMatchingNotBanned && Spec_->FailOnAllNodesBanned) {
        TStringBuilder errorMessageBuilder;
        errorMessageBuilder.AppendFormat(
            "All suitable online nodes in trees %v",
            GetKeys(PoolTreeControllerSettingsMap_));
        if (!tagFilter.IsEmpty()) {
            errorMessageBuilder.AppendFormat(
                " that match scheduling tag filter %Qv",
                tagFilter);
        }
        errorMessageBuilder.AppendString(" were banned");

        // NB(eshcherbin): This should happen always, currently this option could be the only reason to ban a node.
        if (Spec_->BanNodesWithFailedJobs) {
            errorMessageBuilder.AppendString(
                "; (\"ban_nodes_with_failed_jobs\" spec option is set, try investigating your job failures)");
        }

        DoFailOperation(TError(errorMessageBuilder.Flush(), TError::DisableFormat));
        return;
    }

    YT_LOG_DEBUG("Available exec nodes check succeeded (ObservedNodeAddress: %v)",
        observedExecNodeAddress);
}

void TOperationControllerBase::CheckMinNeededResourcesSanity()
{
    YT_ASSERT_INVOKER_AFFINITY(GetCancelableInvoker());

    if (ShouldSkipSanityCheck()) {
        return;
    }

    for (const auto& task : Tasks_) {
        if (task->HasNoPendingJobs()) {
            continue;
        }

        const auto& neededResources = task->GetMinNeededResources();
        if (!Dominates(*CachedMaxAvailableExecNodeResources_, neededResources.ToJobResources())) {
            DoFailOperation(
                TError(
                    NControllerAgent::EErrorCode::NoOnlineNodeToScheduleAllocation,
                    "No online node can satisfy the resource demand")
                    << TErrorAttribute("task_name", task->GetTitle())
                    << TErrorAttribute("needed_resources", neededResources.ToJobResources())
                    << TErrorAttribute("max_available_resources", *CachedMaxAvailableExecNodeResources_));
        }
    }
}

TControllerScheduleAllocationResultPtr TOperationControllerBase::SafeScheduleAllocation(
    const TAllocationSchedulingContext& context,
    const TString& treeId)
{
    YT_ASSERT_INVOKER_AFFINITY(GetCancelableInvoker(Config_->ScheduleAllocationControllerQueue));

    MaybeDelay(Spec_->TestingOperationOptions->ScheduleAllocationDelay);

    if (State_ != EControllerState::Running) {
        YT_LOG_DEBUG("Stale schedule allocation attempt");
        return nullptr;
    }

    // SafeScheduleAllocation must be synchronous; context switches are prohibited.
    TForbidContextSwitchGuard contextSwitchGuard;

    auto allocationIt = EmplaceOrCrash(
        AllocationMap_,
        context.GetAllocationId(),
        TAllocation{
            .Id = context.GetAllocationId(),
            .TreeId = treeId,
        });

    auto& allocation = allocationIt->second;

    auto removeAllocationOnScheduleAllocationFailureGuard = Finally([&] {
        AllocationMap_.erase(allocationIt);
    });

    NProfiling::TWallTimer timer;
    auto scheduleAllocationResult = New<TControllerScheduleAllocationResult>();
    DoScheduleAllocation(allocation, context, treeId, scheduleAllocationResult.Get());
    auto scheduleAllocationDuration = timer.GetElapsedTime();
    if (scheduleAllocationResult->StartDescriptor) {
        AvailableExecNodesObserved_ = true;
    }
    scheduleAllocationResult->Duration = scheduleAllocationDuration;
    scheduleAllocationResult->ControllerEpoch = ControllerEpoch_;

    ScheduleAllocationStatistics_->RecordJobResult(*scheduleAllocationResult);
    scheduleAllocationResult->NextDurationEstimate = ScheduleAllocationStatistics_->SuccessfulDurationMovingAverage().GetAverage();

    auto now = NProfiling::GetCpuInstant();
    if (now > ScheduleAllocationStatisticsLogDeadline_) {
        AccountExternalScheduleAllocationFailures();

        YT_LOG_DEBUG(
            "Schedule allocation statistics (Count: %v, TotalDuration: %v, SuccessfulDurationEstimate: %v, FailureReasons: %v)",
            ScheduleAllocationStatistics_->GetCount(),
            ScheduleAllocationStatistics_->GetTotalDuration(),
            ScheduleAllocationStatistics_->SuccessfulDurationMovingAverage().GetAverage(),
            ScheduleAllocationStatistics_->Failed());

        ScheduleAllocationStatisticsLogDeadline_ = now + NProfiling::DurationToCpuDuration(Config_->ScheduleAllocationStatisticsLogBackoff);
    }

    if (scheduleAllocationResult->StartDescriptor) {
        removeAllocationOnScheduleAllocationFailureGuard.Release();

        Host_->RegisterAllocation(TStartedAllocationInfo{
            .AllocationId = context.GetAllocationId(),
            .NodeAddress = NNodeTrackerClient::GetDefaultAddress(context.GetNodeDescriptor().Addresses),
        });
    }

    return scheduleAllocationResult;
}

bool TOperationControllerBase::ShouldSkipScheduleAllocationRequest() const noexcept
{
    YT_ASSERT_THREAD_AFFINITY_ANY();

    auto now = TInstant::Now();

    bool forceLogging = LastControllerJobSchedulingThrottlingLogTime_ + Config_->ControllerThrottlingLogBackoff < now;
    if (forceLogging) {
        LastControllerJobSchedulingThrottlingLogTime_ = now;
    }

    // Check job spec limits.
    bool jobSpecThrottlingActive = false;
    {
        auto buildingJobSpecCount = BuildingJobSpecCount_.load();
        auto totalBuildingJobSpecSliceCount = TotalBuildingJobSpecSliceCount_.load();
        auto avgSliceCount = totalBuildingJobSpecSliceCount / std::max<double>(1.0, buildingJobSpecCount);
        if (Options_->ControllerBuildingJobSpecCountLimit) {
            jobSpecThrottlingActive |= buildingJobSpecCount > *Options_->ControllerBuildingJobSpecCountLimit;
        }
        if (Options_->ControllerTotalBuildingJobSpecSliceCountLimit) {
            jobSpecThrottlingActive |= totalBuildingJobSpecSliceCount > *Options_->ControllerTotalBuildingJobSpecSliceCountLimit;
        }

        if (jobSpecThrottlingActive || forceLogging) {
            YT_LOG_DEBUG(
                "Throttling status for building job specs (JobSpecCount: %v, JobSpecCountLimit: %v, TotalJobSpecSliceCount: %v, "
                "TotalJobSpecSliceCountLimit: %v, AvgJobSpecSliceCount: %v, JobSpecThrottlingActive: %v)",
                buildingJobSpecCount,
                Options_->ControllerBuildingJobSpecCountLimit,
                totalBuildingJobSpecSliceCount,
                Options_->ControllerTotalBuildingJobSpecSliceCountLimit,
                avgSliceCount,
                jobSpecThrottlingActive);
        }
    }

    // Check invoker wait time.
    bool waitTimeThrottlingActive = false;
    {
        auto scheduleAllocationInvokerStatistics = GetInvokerStatistics(Config_->ScheduleAllocationControllerQueue);
        auto scheduleJobWaitTime = scheduleAllocationInvokerStatistics.TotalTimeEstimate;
        waitTimeThrottlingActive = scheduleJobWaitTime > Config_->ScheduleAllocationTotalTimeThreshold;

        if (waitTimeThrottlingActive || forceLogging) {
            YT_LOG_DEBUG(
                "Throttling status for wait time "
                "(ScheduleAllocationWaitTime: %v, Threshold: %v, WaitTimeThrottlingActive: %v)",
                scheduleJobWaitTime,
                Config_->ScheduleAllocationTotalTimeThreshold,
                waitTimeThrottlingActive);
        }
    }

    return jobSpecThrottlingActive || waitTimeThrottlingActive;
}

bool TOperationControllerBase::ShouldSkipRunningJobEvents() const noexcept
{
    YT_ASSERT_THREAD_AFFINITY_ANY();

    auto now = TInstant::Now();

    bool forceLogging = LastControllerJobEventThrottlingLogTime_ + Config_->ControllerThrottlingLogBackoff < now;
    if (forceLogging) {
        LastControllerJobEventThrottlingLogTime_ = now;
    }

    // Check invoker wait time.
    bool waitTimeThrottlingActive = false;
    {
        auto jobEventsInvokerStatistics = GetInvokerStatistics(Config_->JobEventsControllerQueue);
        auto jobEventsWaitTime = jobEventsInvokerStatistics.TotalTimeEstimate;
        waitTimeThrottlingActive = jobEventsWaitTime > Config_->JobEventsTotalTimeThreshold;

        if (waitTimeThrottlingActive || forceLogging) {
            YT_LOG_DEBUG(
                "Throttling status for job events wait time "
                "(JobEventsWaitTime: %v, Threshold: %v, WaitTimeThrottlingActive: %v)",
                jobEventsWaitTime,
                Config_->JobEventsTotalTimeThreshold,
                waitTimeThrottlingActive);
        }
    }

    return waitTimeThrottlingActive;
}

void TOperationControllerBase::RecordScheduleAllocationFailure(EScheduleFailReason reason) noexcept
{
    YT_ASSERT_THREAD_AFFINITY_ANY();

    ExternalScheduleAllocationFailureCounts_[reason].fetch_add(1);
}

void TOperationControllerBase::AccountBuildingJobSpecDelta(int countDelta, i64 totalSliceCountDelta) noexcept
{
    YT_ASSERT_THREAD_AFFINITY_ANY();

    BuildingJobSpecCount_.fetch_add(countDelta);
    TotalBuildingJobSpecSliceCount_.fetch_add(totalSliceCountDelta);
}

void TOperationControllerBase::UpdateConfig(const TControllerAgentConfigPtr& config)
{
    YT_ASSERT_INVOKER_AFFINITY(GetCancelableInvoker());

    Config_ = config;

    RunningJobStatisticsUpdateExecutor_->SetPeriod(config->RunningJobStatisticsUpdatePeriod);
    SendRunningAllocationTimeStatisticsUpdatesExecutor_->SetPeriod(config->RunningAllocationTimeStatisticsUpdatesSendPeriod);

    ScheduleAllocationStatistics_->SetMovingAverageWindowSize(config->ScheduleAllocationStatisticsMovingAverageWindowSize);
    DiagnosableInvokerPool_->UpdateActionTimeRelevancyHalflife(config->InvokerPoolTotalTimeAggregationPeriod);
}

void TOperationControllerBase::CustomizeJoblet(const TJobletPtr& /*joblet*/, const TAllocation& /*allocation*/)
{ }

void TOperationControllerBase::CustomizeJobSpec(const TJobletPtr& joblet, TJobSpec* jobSpec) const
{
    YT_ASSERT_INVOKER_AFFINITY(JobSpecBuildInvoker_);

    auto* jobSpecExt = jobSpec->MutableExtension(TJobSpecExt::job_spec_ext);

    jobSpecExt->set_testing_options(ConvertToYsonString(Spec_->JobTestingOptions).ToString());

    jobSpecExt->set_enable_prefetching_job_throttler(true);

    jobSpecExt->set_enable_codegen_comparator(Spec_->EnableCodegenComparator);

    jobSpecExt->set_enable_virtual_sandbox(Spec_->EnableVirtualSandbox);

    jobSpecExt->set_enable_root_volume_disk_quota(Spec_->EnableRootVolumeDiskQuota);

    jobSpecExt->set_disable_rename_columns_compatibility_code(Spec_->DisableRenameColumnsCompatibilityCode);

    jobSpecExt->set_use_cluster_throttlers(Spec_->UseClusterThrottlers);

    for (auto& [clusterName, protoRemoteCluster] : *(jobSpecExt->mutable_remote_input_clusters())) {
        auto clusterConfigIt = Config_->RemoteOperations.find(TClusterName(clusterName));
        if (clusterConfigIt != Config_->RemoteOperations.end()) {
            const auto& networks = clusterConfigIt->second->Networks;
            if (networks) {
                ToProto(protoRemoteCluster.mutable_networks(), *networks);
            }
        }
    }

    if (OutputTransaction_) {
        ToProto(jobSpecExt->mutable_output_transaction_id(), OutputTransaction_->GetId());
    }

    if (joblet->EnabledJobProfiler) {
        auto* profiler = jobSpecExt->add_job_profilers();
        ToProto(profiler, *joblet->EnabledJobProfiler);
    }

    if (joblet->Task->GetUserJobSpec()) {
        InitUserJobSpec(
            jobSpecExt->mutable_user_job_spec(),
            joblet);
    }

    if (AcoName_) {
        jobSpecExt->set_aco_name(*AcoName_);
    } else {
        jobSpecExt->set_acl(ConvertToYsonString(Acl_).ToString());
    }
}

void TOperationControllerBase::RegisterTask(TTaskPtr task)
{
    task->Initialize();
    task->Prepare();
    task->RegisterCounters(TotalJobCounter_);
    Tasks_.emplace_back(std::move(task));
}

void TOperationControllerBase::UpdateTask(TTask* task)
{
    if (!task) {
        return;
    }

    auto oldPendingJobCount = CachedPendingJobCount_.Load();
    auto newPendingJobCount = CachedPendingJobCount_.Load() + task->GetPendingJobCountDelta();
    CachedPendingJobCount_.Store(newPendingJobCount);

    int oldTotalJobCount = CachedTotalJobCount_;
    int newTotalJobCount = CachedTotalJobCount_ + task->GetTotalJobCountDelta();
    CachedTotalJobCount_ = newTotalJobCount;

    IncreaseNeededResources(task->GetTotalNeededResourcesDelta());

    // TODO(max42): move this logging into pools.
    YT_LOG_DEBUG_IF(
        newPendingJobCount != oldPendingJobCount || newTotalJobCount != oldTotalJobCount,
        "Task updated (Task: %v, PendingJobCount: %v -> %v, TotalJobCount: %v -> %v, NeededResources: %v)",
        task->GetTitle(),
        oldPendingJobCount,
        newPendingJobCount,
        oldTotalJobCount,
        newTotalJobCount,
        CachedNeededResources_);

    task->CheckCompleted();
}

void TOperationControllerBase::UpdateAllTasks()
{
    for (const auto& task : Tasks_) {
        UpdateTask(task.Get());
    }
}

void TOperationControllerBase::UpdateAllTasksIfNeeded()
{
    auto now = NProfiling::GetCpuInstant();
    if (now < TaskUpdateDeadline_) {
        return;
    }
    UpdateAllTasks();
    TaskUpdateDeadline_ = now + NProfiling::DurationToCpuDuration(Config_->TaskUpdatePeriod);
}

void TOperationControllerBase::ResetTaskLocalityDelays()
{
    YT_LOG_DEBUG("Task locality delays are reset");
    for (const auto& task : Tasks_) {
        task->SetDelayedTime(std::nullopt);
    }
}

void TOperationControllerBase::DoScheduleAllocation(
    TAllocation& allocation,
    const TAllocationSchedulingContext& context,
    const TString& treeId,
    TControllerScheduleAllocationResult* scheduleAllocationResult)
{
    YT_ASSERT_INVOKER_AFFINITY(GetCancelableInvoker(Config_->ScheduleAllocationControllerQueue));

    if (!IsRunning()) {
        YT_LOG_TRACE("Operation is not running, scheduling request ignored");
        scheduleAllocationResult->RecordFail(EScheduleFailReason::OperationNotRunning);
        GetScheduleJobProfiler()->ProfileScheduleJobFailure(
            allocation.TreeId,
            EScheduleFailReason::OperationNotRunning);
        return;
    }

    if (GetPendingJobCount().GetJobCountFor(treeId) == 0) {
        YT_LOG_TRACE("No pending jobs left, scheduling request ignored");
        scheduleAllocationResult->RecordFail(EScheduleFailReason::NoPendingJobs);
        GetScheduleJobProfiler()->ProfileScheduleJobFailure(
            allocation.TreeId,
            EScheduleFailReason::NoPendingJobs);
        return;
    }

    if (BannedNodeIds_.find(context.GetNodeDescriptor().Id) != BannedNodeIds_.end()) {
        YT_LOG_TRACE("Node is banned, scheduling request ignored");
        scheduleAllocationResult->RecordFail(EScheduleFailReason::NodeBanned);
        GetScheduleJobProfiler()->ProfileScheduleJobFailure(
            allocation.TreeId,
            EScheduleFailReason::NodeBanned);
        return;
    }

    MaybeDelay(Spec_->TestingOperationOptions->InsideScheduleAllocationDelay);

    TryScheduleFirstJob(allocation, context, scheduleAllocationResult, /*scheduleLocalJob*/ true);
    if (!scheduleAllocationResult->StartDescriptor) {
        TryScheduleFirstJob(allocation,context, scheduleAllocationResult, /*scheduleLocalJob*/ false);
    }
}

void TOperationControllerBase::TryScheduleFirstJob(
    TAllocation& allocation,
    const TAllocationSchedulingContext& context,
    TControllerScheduleAllocationResult* scheduleAllocationResult,
    bool scheduleLocalJob)
{
    if (!IsRunning()) {
        GetScheduleJobProfiler()->ProfileScheduleJobFailure(
            allocation.TreeId,
            EScheduleFailReason::OperationNotRunning);
        scheduleAllocationResult->RecordFail(EScheduleFailReason::OperationNotRunning);
        return;
    }

    for (const auto& task : Tasks_) {
        if (scheduleAllocationResult->IsScheduleStopNeeded()) {
            break;
        }

        if (auto failReason = TryScheduleJob(allocation, *task, context, scheduleLocalJob, std::nullopt)) {
            if (*failReason == EScheduleFailReason::NoPendingJobs) {
                continue;
            }

            scheduleAllocationResult->RecordFail(*failReason);

            GetScheduleJobProfiler()->ProfileScheduleJobFailure(
                allocation.TreeId,
                task->GetJobType(),
                *failReason,
                /*isJobFirst*/ true);
        } else {
            GetScheduleJobProfiler()->ProfileScheduleJobSuccess(
                allocation.TreeId,
                task->GetJobType(),
                /*isJobFirst*/ true);

            auto startDescriptor = task->CreateAllocationStartDescriptor(
                allocation,
                /*allowIdleCpuPolicy*/ IsIdleCpuPolicyAllowedInTree(allocation.TreeId),
                *context.GetScheduleAllocationSpec());
            startDescriptor.AllocationAttributes.EnableMultipleJobs = Spec_->EnableMultipleJobsInAllocation.value_or(false);
            scheduleAllocationResult->StartDescriptor.emplace(std::move(startDescriptor));

            RegisterTestingSpeculativeJobIfNeeded(*task, scheduleAllocationResult->StartDescriptor->Id);
            UpdateTask(task.Get());
            return;
        }
    }

    scheduleAllocationResult->RecordFail(EScheduleFailReason::NoCandidateTasks);
    GetScheduleJobProfiler()->ProfileScheduleJobFailure(
        allocation.TreeId,
        EScheduleFailReason::NoCandidateTasks);
}

// NB(pogorelov): This method is mvp now, it will be improved.
std::optional<EScheduleFailReason> TOperationControllerBase::TryScheduleNextJob(TAllocation& allocation, TJobId lastJobId)
{
    YT_VERIFY(IsRunning());

    TJobSchedulingContext context(
        allocation.Id,
        allocation.Resources.DiskQuota(),
        allocation.NodeDescriptor,
        allocation.PoolPath);

    YT_VERIFY(allocation.Task);

    if (auto failReason = TryScheduleJob(allocation, *allocation.Task, context, /*scheduleLocalJob*/ true, lastJobId)) {
        GetScheduleJobProfiler()->ProfileScheduleJobFailure(
            allocation.TreeId,
            allocation.Task->GetJobType(),
            *failReason,
            /*isJobFirst*/ false);

        auto logSettlementFailed = [&] (EScheduleFailReason reason) {
            YT_LOG_INFO(
                "Failed to settle new job in allocation (AllocationId: %v, FailReason: %v)",
                allocation.Id,
                reason);
        };

        if (*failReason == EScheduleFailReason::NotEnoughChunkLists) {
            logSettlementFailed(*failReason);
            return failReason;
        }
        if (auto failReason = TryScheduleJob(allocation, *allocation.Task, context, /*scheduleLocalJob*/ false, lastJobId)) {
            GetScheduleJobProfiler()->ProfileScheduleJobFailure(
                allocation.TreeId,
                allocation.Task->GetJobType(),
                *failReason,
                /*isJobFirst*/ false);
            logSettlementFailed(*failReason);
            return failReason;
        }
    }

    YT_VERIFY(allocation.Joblet);

    RegisterTestingSpeculativeJobIfNeeded(*allocation.Task, allocation.Id);
    UpdateTask(allocation.Task);

    GetScheduleJobProfiler()->ProfileScheduleJobSuccess(
        allocation.TreeId,
        allocation.Task->GetJobType(),
        /*isJobFirst*/ false);

    return std::nullopt;
}

std::optional<EScheduleFailReason> TOperationControllerBase::TryScheduleJob(
    TAllocation& allocation,
    TTask& task,
    const TSchedulingContext& context,
    bool scheduleLocalJob,
    std::optional<TJobId> previousJobId)
{
    auto nodeId = NodeIdFromAllocationId(allocation.Id);

    auto now = TInstant::Now();

    auto minNeededResources = task.GetMinNeededResources();
    if (!context.CanSatisfyDemand(minNeededResources)) {
        return EScheduleFailReason::NotEnoughResources;
    }

    auto locality = task.GetLocality(nodeId);

    if (scheduleLocalJob) {
        // Make sure that the task has positive locality.
        if (locality <= 0) {
            return EScheduleFailReason::NoLocalJobs;
        }
    } else {
        if (!task.GetDelayedTime()) {
            task.SetDelayedTime(now);
        }

        auto deadline = *task.GetDelayedTime() + task.GetLocalityTimeout();
        if (deadline > now) {
            YT_LOG_DEBUG(
                "Task delayed (Task: %v, Deadline: %v)",
                task.GetTitle(),
                deadline);
            return EScheduleFailReason::TaskDelayed;
        }
    }

    if (task.HasNoPendingJobs(allocation.TreeId)) {
        UpdateTask(&task);
        return EScheduleFailReason::NoPendingJobs;
    }

    YT_LOG_DEBUG(
        "Attempting to schedule job (AllocationId: %v, Kind: %v, Task: %v, Context: %v, Locality: %v, "
        "PendingDataWeight: %v, PendingJobCount: %v, %v)",
        allocation.Id,
        scheduleLocalJob ? "Local" : "NonLocal",
        task.GetTitle(),
        context.ToString(GetMediumDirectory()),
        locality,
        task.GetPendingDataWeight(),
        task.GetPendingJobCount(),
        MakeFormatterWrapper([&] (TStringBuilderBase* builder) {
            if (previousJobId) {
                YT_VERIFY(allocation.LastJobInfo);
                builder->AppendFormat("CompetitionType: %v", allocation.LastJobInfo->CompetitionType);
            }
        }));

    if (!HasEnoughChunkLists(task.IsStderrTableEnabled(), task.IsCoreTableEnabled())) {
        YT_LOG_DEBUG("Job chunk list demand is not met");
        return EScheduleFailReason::NotEnoughChunkLists;
    }

    return task.TryScheduleJob(allocation, context, previousJobId, IsTreeTentative(allocation.TreeId));
}

bool TOperationControllerBase::IsTreeTentative(const TString& treeId) const
{
    return GetOrCrash(PoolTreeControllerSettingsMap_, treeId).Tentative;
}

bool TOperationControllerBase::IsTreeProbing(const TString& treeId) const
{
    return GetOrCrash(PoolTreeControllerSettingsMap_, treeId).Probing;
}

bool TOperationControllerBase::IsIdleCpuPolicyAllowedInTree(const TString& treeId) const
{
    return GetOrCrash(PoolTreeControllerSettingsMap_, treeId).AllowIdleCpuPolicy;
}

void TOperationControllerBase::MaybeBanInTentativeTree(const TString& treeId)
{
    if (!BannedTreeIds_.insert(treeId).second) {
        return;
    }

    Host_->OnOperationBannedInTentativeTree(
        treeId,
        GetAllocationIdsByTreeId(treeId));

    auto error = TError("Operation was banned from tentative tree")
        << TErrorAttribute("tree_id", treeId);
    SetOperationAlert(EOperationAlertType::OperationBannedInTentativeTree, error);
}

TCancelableContextPtr TOperationControllerBase::GetCancelableContext() const
{
    YT_ASSERT_THREAD_AFFINITY_ANY();

    return CancelableContext_;
}

IInvokerPtr TOperationControllerBase::GetInvoker(EOperationControllerQueue queue) const
{
    YT_ASSERT_THREAD_AFFINITY_ANY();

    return SuspendableInvokerPool_->GetInvoker(queue);
}

IInvokerPoolPtr TOperationControllerBase::GetCancelableInvokerPool() const
{
    return CancelableInvokerPool_;
}

IInvokerPtr TOperationControllerBase::GetChunkScraperInvoker() const
{
    YT_ASSERT_THREAD_AFFINITY_ANY();

    return ChunkScraperInvoker_;
}

IInvokerPtr TOperationControllerBase::GetCancelableInvoker(EOperationControllerQueue queue) const
{
    YT_ASSERT_THREAD_AFFINITY_ANY();

    return CancelableInvokerPool_->GetInvoker(queue);
}

IInvokerPtr TOperationControllerBase::GetJobSpecBuildInvoker() const
{
    YT_ASSERT_THREAD_AFFINITY_ANY();

    return JobSpecBuildInvoker_;
}

TDiagnosableInvokerPool::TInvokerStatistics TOperationControllerBase::GetInvokerStatistics(EOperationControllerQueue queue) const
{
    YT_ASSERT_THREAD_AFFINITY_ANY();

    return DiagnosableInvokerPool_->GetInvokerStatistics(queue);
}

TFuture<void> TOperationControllerBase::Suspend()
{
    YT_ASSERT_THREAD_AFFINITY_ANY();

    if (Spec_->TestingOperationOptions->DelayInsideSuspend) {
        return AllSucceeded(std::vector<TFuture<void>> {
            SuspendInvokerPool(SuspendableInvokerPool_),
            TDelayedExecutor::MakeDelayed(*Spec_->TestingOperationOptions->DelayInsideSuspend)});
    }

    return SuspendInvokerPool(SuspendableInvokerPool_);
}

void TOperationControllerBase::Resume()
{
    YT_ASSERT_THREAD_AFFINITY_ANY();

    ResumeInvokerPool(SuspendableInvokerPool_);
}

void TOperationControllerBase::Cancel()
{
    YT_ASSERT_THREAD_AFFINITY_ANY();

    CancelableContext_->Cancel(TError("Operation controller canceled"));

    YT_LOG_INFO("Operation controller canceled");
}

TCompositePendingJobCount TOperationControllerBase::GetPendingJobCount() const
{
    YT_ASSERT_THREAD_AFFINITY_ANY();

    // Avoid accessing the state while not prepared.
    if (!IsPrepared()) {
        return TCompositePendingJobCount{};
    }

    // NB: For suspended operations we still report proper pending job count
    // but zero demand.
    if (!IsRunning()) {
        return TCompositePendingJobCount{};
    }

    return CachedPendingJobCount_.Load();
}

i64 TOperationControllerBase::GetFailedJobCount() const
{
    return FailedJobCount_;
}

bool TOperationControllerBase::ShouldUpdateLightOperationAttributes() const
{
    return ShouldUpdateLightOperationAttributes_;
}

void TOperationControllerBase::SetLightOperationAttributesUpdated()
{
    ShouldUpdateLightOperationAttributes_ = false;
}

void TOperationControllerBase::IncreaseNeededResources(const TCompositeNeededResources& resourcesDelta)
{
    YT_ASSERT_THREAD_AFFINITY_ANY();

    auto zeroOutNeededResources = false;
    for (const auto& task : Tasks_) {
        if (task->IsCompleted()) {
            continue;
        }

        if (!task->IsNetworkBandwidthToClustersAvailable()) {
            zeroOutNeededResources = true;
            break;
        }
    }

    auto guard = WriterGuard(CachedNeededResourcesLock_);
    if (zeroOutNeededResources) {
        // Network bandwidth to some clusters is not available. So zero out needed resources, to temporarily stop scheduling jobs.
        CachedNeededResources_ = {};
    } else {
        CachedNeededResources_ = CachedNeededResources_ + resourcesDelta;
    }
}

void TOperationControllerBase::IncreaseAccountResourceUsageLease(const std::optional<std::string>& account, const TDiskQuota& delta)
{
    YT_ASSERT_INVOKER_POOL_AFFINITY(CancelableInvokerPool_);

    if (!account || !EnableMasterResourceUsageAccounting_) {
        return;
    }

    auto& info = GetOrCrash(AccountResourceUsageLeaseMap_, *account);

    YT_LOG_DEBUG("Increasing account resource usage lease (Account: %v, CurrentDiskQuota: %v, Delta: %v)",
        account,
        info.DiskQuota,
        delta);

    info.DiskQuota += delta;
    YT_VERIFY(!info.DiskQuota.DiskSpaceWithoutMedium.has_value());
}

void TOperationControllerBase::UpdateAccountResourceUsageLeases()
{
    for (const auto& [account, info] : AccountResourceUsageLeaseMap_) {
        auto it = LastUpdatedAccountResourceUsageLeaseMap_.find(account);
        if (it != LastUpdatedAccountResourceUsageLeaseMap_.end() && info.DiskQuota == it->second.DiskQuota) {
            continue;
        }

        LastUpdatedAccountResourceUsageLeaseMap_[account] = info;

        auto error = WaitFor(Host_->UpdateAccountResourceUsageLease(info.LeaseId, info.DiskQuota));
        if (!error.IsOK()) {
            if (!CheckUserTransactionAlive()) {
                return;
            }

            if (error.FindMatching(NSecurityClient::EErrorCode::AccountLimitExceeded) ||
                error.FindMatching(NSecurityClient::EErrorCode::AuthorizationError) ||
                error.FindMatching(NYTree::EErrorCode::ResolveError) ||
                error.FindMatching(NObjectClient::EErrorCode::InvalidObjectLifeStage))
            {
                DoFailOperation(
                    TError("Failed to update account usage lease")
                        << TErrorAttribute("account", account)
                        << TErrorAttribute("lease_id", info.LeaseId)
                        << TErrorAttribute("operation_id", OperationId_)
                        << TErrorAttribute("resource_usage", info.DiskQuota)
                        << error);
            } else {
                Host_->Disconnect(
                    TError("Failed to update account usage lease")
                        << TErrorAttribute("account", account)
                        << TErrorAttribute("lease_id", info.LeaseId)
                        << TErrorAttribute("operation_id", OperationId_)
                        << TErrorAttribute("resource_usage", info.DiskQuota)
                        << error);
            }
            return;
        } else {
            YT_LOG_DEBUG("Account resource usage lease updated (Account: %v, LeaseId: %v, DiskQuota: %v)",
                account,
                info.LeaseId,
                info.DiskQuota);
        }
    }
}

TCompositeNeededResources TOperationControllerBase::GetNeededResources() const
{
    YT_ASSERT_THREAD_AFFINITY_ANY();

    auto guard = ReaderGuard(CachedNeededResourcesLock_);
    return CachedNeededResources_;
}

TAllocationGroupResourcesMap TOperationControllerBase::GetGroupedNeededResources() const
{
    YT_ASSERT_THREAD_AFFINITY_ANY();

    return CachedGroupedNeededResources_.Load();
}

void TOperationControllerBase::SafeUpdateGroupedNeededResources()
{
    YT_ASSERT_INVOKER_AFFINITY(GetCancelableInvoker());

    TAllocationGroupResourcesMap groupedNeededResources;
    for (const auto& task : Tasks_) {
        if (task->HasNoPendingJobs()) {
            UpdateTask(task.Get());
            continue;
        }

        const auto& taskName = task->GetVertexDescriptor();

        TJobResourcesWithQuota minNeededResources;
        int pendingJobCount;
        try {
            minNeededResources = task->GetMinNeededResources();
            pendingJobCount = task->GetPendingJobCount().DefaultCount;
        } catch (const std::exception& ex) {
            auto error = TError("Failed to update minimum needed resources or pending job count")
                << TErrorAttribute("task", taskName)
                << ex;
            DoFailOperation(error);
            return;
        }

        TAllocationGroupResources allocationGroupResources{
            .MinNeededResources = std::move(minNeededResources),
            .AllocationCount = pendingJobCount,
        };

        YT_LOG_DEBUG(
            "Updated allocation group needed resources (Task: %v, AllocationGroupResources: %v)",
            taskName,
            allocationGroupResources);

        EmplaceOrCrash(groupedNeededResources, taskName, std::move(allocationGroupResources));
    }

    CachedGroupedNeededResources_.Store(std::move(groupedNeededResources));
}

void TOperationControllerBase::FlushOperationNode(bool checkFlushResult)
{
    YT_LOG_DEBUG("Flushing operation node");
    // Some statistics are reported only on operation end so
    // we need to synchronously check everything and set
    // appropriate alerts before flushing operation node.
    // Flush of newly calculated statistics is guaranteed by OnOperationFailed.
    AlertManager_->Analyze();

    auto flushResult = WaitFor(Host_->FlushOperationNode());
    if (checkFlushResult && !flushResult.IsOK()) {
        // We do not want to complete operation if progress flush has failed.
        DoFailOperation(flushResult, /*flush*/ false);
    }

    YT_LOG_DEBUG("Operation node flushed");
}

void TOperationControllerBase::OnOperationCompleted(bool /* interrupted */)
{
    // This can happen if operation failed during completion in derived class (e.g. SortController).
    if (IsFinished()) {
        return;
    }

    State_ = EControllerState::Completed;

    GetCancelableInvoker()->Invoke(
        BIND([this, this_ = MakeStrong(this)] {
            try {
                AbortAllJoblets(EAbortReason::OperationCompleted, /*honestly*/ true);

                BuildAndSaveProgress();
                FlushOperationNode(/*checkFlushResult*/ true);

                LogProgress(/*force*/ true);

                Host_->OnOperationCompleted();
            } catch (const std::exception& ex) {
                // NB(coteeq): Nothing we can do about it. Agent should've been disconnected from master.
                YT_LOG_WARNING(ex, "Failed to complete operation");
            }
        }));
}

void TOperationControllerBase::OnOperationFailed(const TError& error, bool flush, bool abortAllJoblets)
{
    YT_UNUSED_FUTURE(BIND(&TOperationControllerBase::DoFailOperation, MakeStrong(this))
        .AsyncVia(GetCancelableInvoker())
        .Run(error, flush, abortAllJoblets));
}

void TOperationControllerBase::DoFailOperation(const TError& error, bool flush, bool abortAllJoblets)
{
    YT_ASSERT_INVOKER_POOL_AFFINITY(InvokerPool_);

    if (auto delay = Spec_->TestingOperationOptions->FailOperationDelay; delay) {
        Sleep(*delay);
    }

    WaitFor(BIND([=, this, this_ = MakeStrong(this)] {
        YT_LOG_DEBUG(error, "Operation controller failed (Flush: %v)", flush);

        // During operation failing job aborting can lead to another operation fail, we don't want to invoke it twice.
        if (IsFinished()) {
            return;
        }

        State_ = EControllerState::Failed;

        if (abortAllJoblets) {
            AbortAllJoblets(EAbortReason::OperationFailed, /*honestly*/ true);
        }

        for (const auto& task : Tasks_) {
            task->StopTiming();
        }

        BuildAndSaveProgress();
        LogProgress(/*force*/ true);

        if (flush) {
            // NB: Error ignored since we cannot do anything with it.
            FlushOperationNode(/*checkFlushResult*/ false);
        }

        Error_ = error;

        YT_LOG_DEBUG("Notifying host about operation controller failure");
        Host_->OnOperationFailed(error);
        YT_LOG_DEBUG("Host notified about operation controller failure");
    })
        .AsyncVia(GetInvoker())
        .Run()
        .ToUncancelable())
        .ThrowOnError();
}

void TOperationControllerBase::OnOperationAborted(const TError& error)
{
    YT_ASSERT_INVOKER_POOL_AFFINITY(CancelableInvokerPool_);

    // Cf. OnOperationFailed.
    if (IsFinished()) {
        return;
    }

    State_ = EControllerState::Aborted;

    Host_->OnOperationAborted(error);
}

std::optional<TDuration> TOperationControllerBase::GetTimeLimit() const
{
    auto timeLimit = Config_->OperationTimeLimit;
    if (Spec_->TimeLimit) {
        timeLimit = Spec_->TimeLimit;
    }
    return timeLimit;
}

TError TOperationControllerBase::GetTimeLimitError() const
{
    return TError("Operation is running for too long, aborted")
        << TErrorAttribute("time_limit", GetTimeLimit());
}

void TOperationControllerBase::OnOperationTimeLimitExceeded()
{
    YT_ASSERT_INVOKER_AFFINITY(GetCancelableInvoker());

    if (State_ != EControllerState::Running) {
        YT_LOG_DEBUG(
            "Attempt to report time limit expiration of an operation which is not running (State: %v)",
            State_.load());
        return;
    }

    OperationTimedOut_ = true;

    YT_LOG_DEBUG("Operation timed out");

    GracefullyFailOperation(GetTimeLimitError());
}

bool TOperationControllerBase::HasJobUniquenessRequirements() const
{
    return NControllers::HasJobUniquenessRequirements(Spec_, GetUserJobSpecs());
}

bool TOperationControllerBase::IsJobUniquenessRequired(const TJobletPtr& joblet) const
{
    const auto& userJobSpec = joblet->Task->GetUserJobSpec();
    return Spec_->FailOnJobRestart || (userJobSpec && userJobSpec->FailOnJobRestart);
}

void TOperationControllerBase::OnJobUniquenessViolated(TError error)
{
    YT_ASSERT_INVOKER_POOL_AFFINITY(CancelableInvokerPool_);

    GracefullyFailOperation(std::move(error));
}

void TOperationControllerBase::GracefullyFailOperation(TError error)
{
    YT_ASSERT_INVOKER_POOL_AFFINITY(CancelableInvokerPool_);

    if (State_ != EControllerState::Running) {
        YT_LOG_DEBUG(
            "Attempt to gracefully fail operation which is not running (State: %v)",
            State_.load());

        return;
    }

    State_ = EControllerState::Failing;

    YT_LOG_INFO("Operation gracefully failing");

    bool hasJobsToFail = false;

    struct TJobsToAbort {
        TJobId JobId;
        EJobType JobType;
    };

    std::vector<TJobsToAbort> jobsToAbort;
    jobsToAbort.reserve(size(AllocationMap_));
    for (const auto& [_, allocation] : AllocationMap_) {
        if (!allocation.Joblet) {
            continue;
        }
        const auto& joblet = allocation.Joblet;
        jobsToAbort.push_back({joblet->JobId, joblet->JobType});
    }

    for (const auto& [jobId, jobType] : jobsToAbort) {
        switch (jobType) {
            // TODO(ignat): YT-11247, add helper with list of job types with user code.
            case EJobType::Map:
            case EJobType::OrderedMap:
            case EJobType::SortedReduce:
            case EJobType::JoinReduce:
            case EJobType::PartitionMap:
            case EJobType::ReduceCombiner:
            case EJobType::PartitionReduce:
            case EJobType::Vanilla:
                hasJobsToFail = true;
                Host_->RequestJobGracefulAbort(jobId, EAbortReason::OperationFailed);
                break;
            default:
                AbortJob(jobId, EAbortReason::OperationFailed);
        }
    }

    if (hasJobsToFail) {
        YT_LOG_DEBUG("Postpone operation failure to handle failed jobs");
        OperationFailError_ = error;
        GracefulAbortTimeoutFailureCookie_ = TDelayedExecutor::Submit(
            BIND(
                &TOperationControllerBase::DoFailOperation,
                MakeWeak(this),
                Passed(std::move(error)),
                /*flush*/ true,
                /*abortAllJoblets*/ true),
            Spec_->TimeLimitJobFailTimeout,
            GetCancelableInvoker());
    } else {
        DoFailOperation(error, /*flush*/ true);
    }
}

bool TOperationControllerBase::CheckGracefullyAbortedJobsStatusReceived()
{
    if (IsFailing() && RunningJobCount_ == 0) {
        OnOperationFailed(std::move(OperationFailError_), /*flush*/ true);
        return true;
    }

    return false;
}

const std::vector<TOutputStreamDescriptorPtr>& TOperationControllerBase::GetStandardStreamDescriptors() const
{
    return StandardStreamDescriptors_;
}

void TOperationControllerBase::InitializeStandardStreamDescriptors()
{
    StandardStreamDescriptors_.resize(OutputTables_.size());
    for (int index = 0; index < std::ssize(OutputTables_); ++index) {
        StandardStreamDescriptors_[index] = OutputTables_[index]->GetStreamDescriptorTemplate(index)->Clone();
        StandardStreamDescriptors_[index]->DestinationPool = GetSink();
        StandardStreamDescriptors_[index]->IsFinalOutput = true;
        StandardStreamDescriptors_[index]->LivePreviewIndex = index;
        StandardStreamDescriptors_[index]->TargetDescriptor = TDataFlowGraph::SinkDescriptor;
        StandardStreamDescriptors_[index]->PartitionTag = index;
    }
}

void TOperationControllerBase::AddChunksToUnstageList(std::vector<TInputChunkPtr> chunks)
{
    std::vector<TChunkId> chunkIds;
    for (const auto& chunk : chunks) {
        auto it = LivePreviewChunks_.find(chunk);
        YT_VERIFY(it != LivePreviewChunks_.end());
        auto livePreviewDescriptor = it->second;
        auto result = DataFlowGraph_->TryUnregisterLivePreviewChunk(
            livePreviewDescriptor.VertexDescriptor,
            livePreviewDescriptor.LivePreviewIndex,
            chunk);
        if (!result.IsOK()) {
            static constexpr auto message = "Error unregistering a chunk from a live preview";
            auto tableName = "output_" + ToString(it->second.LivePreviewIndex);
            if (Config_->FailOperationOnErrorsInLivePreview) {
                THROW_ERROR_EXCEPTION(message)
                    << TErrorAttribute("table_name", tableName)
                    << TErrorAttribute("chunk_id", chunk->GetChunkId());
            } else {
                YT_LOG_WARNING(result, "%v (TableName: %v, Chunk: %v)",
                    message,
                    tableName,
                    chunk);
            }
        }
        chunkIds.push_back(chunk->GetChunkId());
        YT_LOG_DEBUG("Releasing intermediate chunk (ChunkId: %v, VertexDescriptor: %v, LivePreviewIndex: %v)",
            chunk->GetChunkId(),
            livePreviewDescriptor.VertexDescriptor,
            livePreviewDescriptor.LivePreviewIndex);
        LivePreviewChunks_.erase(it);
    }
    Host_->AddChunkTreesToUnstageList(std::move(chunkIds), /*recursive*/ false);
}

void TOperationControllerBase::ProcessSafeException(const std::exception& ex)
{
    auto error = TError("Exception thrown in operation controller that led to operation failure")
        << ex;

    YT_LOG_ERROR(error);

    OnOperationFailed(error, /*flush*/ false, /*abortAllJoblets*/ false);
}

void TOperationControllerBase::ProcessSafeException(const TAssertionFailedException& ex)
{
    TControllerAgentCounterManager::Get()->IncrementAssertionsFailed(OperationType_);

    auto error = TError(
        NScheduler::EErrorCode::OperationControllerCrashed,
        "Operation controller crashed; please file a ticket at YTADMINREQ and attach a link to this operation")
        << TErrorAttribute("failed_condition", ex.GetExpression())
        << TErrorAttribute("stack_trace", ex.GetStackTrace())
        << TErrorAttribute("core_path", ex.GetCorePath())
        << TErrorAttribute("operation_id", OperationId_);

    YT_LOG_ERROR(error);

    OnOperationFailed(error, /*flush*/ false, /*abortAllJoblets*/ false);
}

void TOperationControllerBase::SafeInvokeSafely(std::function<void()> closure)
{
    closure();
}

void TOperationControllerBase::OnJobFinished(std::unique_ptr<TJobSummary> summary, bool retainJob)
{
    auto jobId = summary->Id;

    auto joblet = GetJoblet(jobId);
    if (!joblet->IsStarted()) {
        return;
    }

    bool hasStderr = false;
    bool hasFailContext = false;
    int coreInfoCount = 0;

    if (summary->Result) {
        const auto& jobResultExtension = summary->GetJobResult().GetExtension(TJobResultExt::job_result_ext);

        if (jobResultExtension.has_has_stderr()) {
            hasStderr = jobResultExtension.has_stderr();
        } else {
            auto stderrChunkId = FromProto<TChunkId>(jobResultExtension.stderr_chunk_id());
            if (stderrChunkId) {
                Host_->AddChunkTreesToUnstageList({stderrChunkId}, /*recursive*/ false);
            }
            hasStderr = static_cast<bool>(stderrChunkId);
        }

        if (jobResultExtension.has_has_fail_context()) {
            hasFailContext = jobResultExtension.has_fail_context();
        } else {
            auto failContextChunkId = FromProto<TChunkId>(jobResultExtension.fail_context_chunk_id());
            hasFailContext = static_cast<bool>(failContextChunkId);
        }

        coreInfoCount = jobResultExtension.core_infos().size();
    }

    ReportControllerStateToArchive(joblet, summary->State);
    ReportFinishTimeToArchive(joblet);

    bool shouldRetainJob =
        (retainJob && RetainedJobCount_ < Config_->MaxRetainedJobsPerOperation) ||
        (hasStderr && RetainedJobWithStderrCount_ < Spec_->MaxStderrCount) ||
        (coreInfoCount > 0 && RetainedJobsCoreInfoCount_ + coreInfoCount <= Spec_->MaxCoreInfoCount);

    auto releaseJobFlags = summary->ReleaseFlags;
    if (hasStderr && shouldRetainJob) {
        releaseJobFlags.ArchiveStderr = true;
        // Job spec is necessary for ACL checks for stderr.
        releaseJobFlags.ArchiveJobSpec = true;
    }
    if (hasFailContext && shouldRetainJob) {
        releaseJobFlags.ArchiveFailContext = true;
        // Job spec is necessary for ACL checks for fail context.
        releaseJobFlags.ArchiveJobSpec = true;
    }
    releaseJobFlags.ArchiveProfile = true;

    // TODO(gritukan, prime): This is always true.
    if (releaseJobFlags.IsNonTrivial()) {
        JobIdToReleaseFlags_.emplace(jobId, releaseJobFlags);
    }

    if (shouldRetainJob) {
        auto attributesFragment = BuildYsonStringFluently<EYsonType::MapFragment>()
            .Do([&] (TFluentMap fluent) {
                BuildFinishedJobAttributes(
                    joblet,
                    summary.get(),
                    hasStderr,
                    hasFailContext,
                    fluent);
            })
            .Finish();

        {
            auto attributes = BuildYsonStringFluently()
                .DoMap([&] (TFluentMap fluent) {
                    fluent.GetConsumer()->OnRaw(attributesFragment);
                });
            RetainedFinishedJobs_.emplace_back(jobId, std::move(attributes));
        }

        if (hasStderr) {
            ++RetainedJobWithStderrCount_;
        }
        if (retainJob) {
            ++RetainedJobCount_;
        }
        RetainedJobsCoreInfoCount_ += coreInfoCount;
    }

    if (joblet->IsStarted()) {
        IncreaseAccountResourceUsageLease(joblet->DiskRequestAccount, -joblet->DiskQuota);
    }
}

bool TOperationControllerBase::IsPrepared() const
{
    return State_ != EControllerState::Preparing;
}

bool TOperationControllerBase::IsRunning() const
{
    return State_ == EControllerState::Running;
}

bool TOperationControllerBase::IsFailing() const
{
    return State_ == EControllerState::Failing;
}

bool TOperationControllerBase::IsFailingByTimeout() const
{
    return IsFailing() && OperationTimedOut_;
}

bool TOperationControllerBase::IsFinished() const
{
    return State_ == EControllerState::Completed ||
        State_ == EControllerState::Failed ||
        State_ == EControllerState::Aborted;
}

std::pair<ITransactionPtr, std::string> TOperationControllerBase::GetIntermediateMediumTransaction()
{
    return {nullptr, {}};
}

void TOperationControllerBase::UpdateIntermediateMediumUsage(i64 /*usage*/)
{
    YT_UNIMPLEMENTED();
}

const std::vector<TString>& TOperationControllerBase::GetOffloadingPoolTrees()
{
    if (!OffloadingPoolTrees_) {
        OffloadingPoolTrees_.emplace();
        for (const auto& [poolTree, settings]: PoolTreeControllerSettingsMap_) {
            if (settings.Offloading) {
                OffloadingPoolTrees_.value().push_back(poolTree);
            }
        }
    }
    return *OffloadingPoolTrees_;
}

void TOperationControllerBase::InitializeJobExperiment()
{
    if (Spec_->JobExperiment) {
        if (TLayerJobExperiment::IsEnabled(Spec_, GetUserJobSpecs())) {
            YT_VERIFY(BaseLayer_.has_value());
            JobExperiment_ = New<TLayerJobExperiment>(
                *Spec_->DefaultBaseLayerPath,
                *BaseLayer_,
                Config_->EnableBypassArtifactCache,
                Logger);
        } else if (TMtnJobExperiment::IsEnabled(Spec_, GetUserJobSpecs())) {
            JobExperiment_ = New<TMtnJobExperiment>(
                Host_->GetClient(),
                GetAuthenticatedUser(),
                *Spec_->JobExperiment->NetworkProject,
                Logger);
        }
    }
}

TJobExperimentBasePtr TOperationControllerBase::GetJobExperiment()
{
    return JobExperiment_;
}

std::expected<TJobId, EScheduleFailReason> TOperationControllerBase::GenerateJobId(NScheduler::TAllocationId allocationId, TJobId previousJobId)
{
    auto jobIdGuid = previousJobId ? previousJobId.Underlying() : allocationId.Underlying();

    int currentJobCount = jobIdGuid.Parts32[0] >> 24;

    jobIdGuid.Parts32[0] += 1 << 24;

    if (jobIdGuid.Parts32[0] >> 24 == 0 ||
        currentJobCount >= Config_->AllocationJobCountLimit.value_or(
            std::numeric_limits<decltype(Config_->AllocationJobCountLimit)::value_type>::max()))
    {
        YT_LOG_DEBUG(
            "Allocation job count reached limit (JobCount: %v, AllocationId: %v, PreviousJobId: %v)",
            currentJobCount,
            allocationId,
            previousJobId);
        return std::unexpected(EScheduleFailReason::AllocationJobCountReachedLimit);
    }

    YT_LOG_DEBUG(
        "Generating new job id (JobId: %v, AllocationId: %v, PreviousJobId: %v)",
        jobIdGuid,
        allocationId,
        previousJobId);

    return TJobId(jobIdGuid);
}

TJobletPtr TOperationControllerBase::CreateJoblet(
    TTask* task,
    TJobId jobId,
    TString treeId,
    int taskJobIndex,
    std::optional<TString> poolPath,
    bool treeIsTentative)
{
    YT_ASSERT_THREAD_AFFINITY_ANY();

    auto joblet = New<TJoblet>(task, NextJobIndex(), taskJobIndex, std::move(treeId), treeIsTentative);

    joblet->StartTime = TInstant::Now();
    joblet->JobId = jobId;
    joblet->PoolPath = std::move(poolPath);

    return joblet;
}

std::shared_ptr<const THashMap<TClusterName, bool>> TOperationControllerBase::GetClusterToNetworkBandwidthAvailability() const
{
    return Host_->GetClusterToNetworkBandwidthAvailability();
}

bool TOperationControllerBase::IsNetworkBandwidthAvailable(const TClusterName& clusterName) const
{
    return Host_->IsNetworkBandwidthAvailable(clusterName);
}

void TOperationControllerBase::SubscribeToClusterNetworkBandwidthAvailabilityUpdated(
        const TClusterName& clusterName,
        const TCallback<void()>& callback) const
{
    Host_->SubscribeToClusterNetworkBandwidthAvailabilityUpdated(clusterName, callback);
}

void TOperationControllerBase::UnsubscribeFromClusterNetworkBandwidthAvailabilityUpdated(
        const TClusterName& clusterName,
        const TCallback<void()>& callback) const
{
    Host_->UnsubscribeFromClusterNetworkBandwidthAvailabilityUpdated(clusterName, callback);
}

TJobFailsTolerancePtr TOperationControllerBase::GetJobFailsTolerance() const
{
    return Config_->EnableJobFailsTolerance
        ? Spec_->JobFailsTolerance
        : TJobFailsTolerancePtr{};
}

bool TOperationControllerBase::IsExitCodeKnown(int exitCode) const
{
    YT_ASSERT_INVOKER_AFFINITY(GetCancelableInvoker(Config_->JobEventsControllerQueue));

    auto jobFailsTolerance = GetJobFailsTolerance();

    if (!jobFailsTolerance) {
        return false;
    }

    return jobFailsTolerance->MaxFailsPerKnownExitCode.contains(exitCode);
}

int TOperationControllerBase::GetMaxJobFailCountForExitCode(std::optional<int> maybeExitCode)
{
    YT_ASSERT_INVOKER_AFFINITY(GetCancelableInvoker(Config_->JobEventsControllerQueue));

    auto jobFailsTolerance = GetJobFailsTolerance();

    YT_VERIFY(jobFailsTolerance);
    if (!maybeExitCode.has_value()) {
        return jobFailsTolerance->MaxFailsNoExitCode;
    }

    return IsExitCodeKnown(*maybeExitCode)
        ? jobFailsTolerance->MaxFailsPerKnownExitCode[*maybeExitCode]
        : jobFailsTolerance->MaxFailsUnknownExitCode;
}

bool TOperationControllerBase::IsJobsFailToleranceExceeded(std::optional<int> maybeExitCode)
{
    YT_ASSERT_INVOKER_AFFINITY(GetCancelableInvoker(Config_->JobEventsControllerQueue));

    const auto& jobFailsTolerance = GetJobFailsTolerance();

    if (!jobFailsTolerance) {
        return false;
    }

    if (!maybeExitCode.has_value()) {
        return NoExitCodeFailCount_ >= jobFailsTolerance->MaxFailsNoExitCode;
    }

    auto exitCode = maybeExitCode.value();

    if (!IsExitCodeKnown(exitCode)) {
        return UnknownExitCodeFailCount_ >= jobFailsTolerance->MaxFailsUnknownExitCode;
    }

    return FailCountsPerKnownExitCode_[exitCode] >= jobFailsTolerance->MaxFailsPerKnownExitCode[exitCode];
}

void TOperationControllerBase::UpdateFailedJobsExitCodeCounters(std::optional<int> maybeExitCode)
{
    YT_ASSERT_INVOKER_AFFINITY(GetCancelableInvoker(Config_->JobEventsControllerQueue));

    const auto& jobFailsTolerance = GetJobFailsTolerance();

    if (!jobFailsTolerance) {
        return;
    }

    if (!maybeExitCode.has_value()) {
        ++NoExitCodeFailCount_;
        return;
    }
    auto exitCode = maybeExitCode.value();

    if (!IsExitCodeKnown(exitCode)) {
        ++UnknownExitCodeFailCount_;
        return;
    }

    ++FailCountsPerKnownExitCode_[exitCode];
}

bool TOperationControllerBase::IsJobIdEarlier(TJobId lhs, TJobId rhs) const noexcept
{
    YT_ASSERT_THREAD_AFFINITY_ANY();

    YT_VERIFY(AllocationIdFromJobId(lhs) == AllocationIdFromJobId(rhs));

    return lhs.Underlying().Parts32[0] < rhs.Underlying().Parts32[0];
}

TJobId TOperationControllerBase::GetLaterJobId(TJobId lhs, TJobId rhs) const noexcept
{
    YT_ASSERT_THREAD_AFFINITY_ANY();

    if (IsJobIdEarlier(lhs, rhs)) {
        return rhs;
    } else {
        return lhs;
    }
}

void TOperationControllerBase::AsyncAbortJob(TJobId jobId, EAbortReason abortReason)
{
    YT_ASSERT_THREAD_AFFINITY_ANY();

    GetCancelableInvoker(Config_->JobEventsControllerQueue)->Invoke(
        BIND(
            &TOperationControllerBase::AbortJob,
            MakeWeak(this),
            jobId,
            abortReason));
}

void TOperationControllerBase::SafeAbortJobByJobTracker(TJobId jobId, EAbortReason abortReason)
{
    YT_ASSERT_INVOKER_AFFINITY(GetCancelableInvoker(Config_->JobEventsControllerQueue));

    auto joblet = FindJoblet(jobId);

    if (!joblet) {
        YT_LOG_DEBUG(
            "Ignore stale job abort request from job tracker (JobId: %v, AbortReason: %v)",
            jobId,
            abortReason);

        return;
    }

    YT_LOG_DEBUG("Aborting job by job tracker request (JobId: %v)", jobId);

    DoAbortJob(std::move(joblet), abortReason, /*requestJobTrackerJobAbortion*/ false, /*force*/ false);
}

void TOperationControllerBase::SuppressLivePreviewIfNeeded()
{
    if (GetLegacyOutputLivePreviewMode() == ELegacyLivePreviewMode::NotSupported &&
        GetLegacyIntermediateLivePreviewMode() == ELegacyLivePreviewMode::NotSupported)
    {
        YT_LOG_INFO("Legacy live preview is not supported for this operation");
        return;
    }

    std::vector<TError> suppressionErrors;

    const auto& connection = Host_->GetClient()->GetNativeConnection();
    for (const auto& table : OutputTables_) {
        if (table->Dynamic) {
            suppressionErrors.push_back(TError("Output table %v is dynamic", table->Path));
            break;
        }
    }

    for (const auto& table : OutputTables_) {
        if (table->ExternalCellTag == connection->GetPrimaryMasterCellTag() &&
            !connection->GetSecondaryMasterCellTags().empty())
        {
            suppressionErrors.push_back(TError(
                "Output table %v is non-external and cluster is multicell",
                table->Path));
            break;
        }
    }

    // TODO(ifsmirnov): YT-11498. This is not the suppression you are looking for.
    for (const auto& table : InputManager_->GetInputTables()) {
        if (table->Schema->HasNontrivialSchemaModification()) {
            suppressionErrors.push_back(TError(
                "Input table %v has non-trivial schema modification",
                table->Path));
            break;
        }
    }

    if (GetLegacyOutputLivePreviewMode() == ELegacyLivePreviewMode::DoNotCare ||
        GetLegacyIntermediateLivePreviewMode() == ELegacyLivePreviewMode::DoNotCare)
    {
        // Some live preview normally should appear, but user did not request anything explicitly.
        // We should check if user is not in legacy live preview blacklist in order to inform him
        // if he is in a blacklist.
        if (NRe2::TRe2::FullMatch(
            NRe2::StringPiece(AuthenticatedUser_.data()),
            *Config_->LegacyLivePreviewUserBlacklist))
        {
            suppressionErrors.push_back(TError(
                "User %Qv belongs to legacy live preview suppression blacklist; in order "
                "to overcome this suppression reason, explicitly specify enable_legacy_live_preview = %%true "
                "in operation spec", AuthenticatedUser_)
                    << TErrorAttribute(
                        "legacy_live_preview_blacklist_regex",
                        Config_->LegacyLivePreviewUserBlacklist->pattern()));
        }
    }

    if (IntermediateOutputCellTagList_.size() != 1 && IsLegacyIntermediateLivePreviewSupported() && suppressionErrors.empty()) {
        suppressionErrors.push_back(TError(
            "Legacy live preview appears to have been disabled in the controller agents config when the operation started"));
    }

    IsLegacyLivePreviewSuppressed_ = !suppressionErrors.empty();
    if (IsLegacyLivePreviewSuppressed_) {
        auto combinedSuppressionError = TError("Legacy live preview is suppressed due to the following reasons")
            << suppressionErrors
            << TErrorAttribute("output_live_preview_mode", GetLegacyOutputLivePreviewMode())
            << TErrorAttribute("intermediate_live_preview_mode", GetLegacyIntermediateLivePreviewMode());
        YT_LOG_INFO("Suppressing live preview due to some reasons (CombinedError: %v)", combinedSuppressionError);
        SetOperationAlert(EOperationAlertType::LegacyLivePreviewSuppressed, combinedSuppressionError);
    } else {
        YT_LOG_INFO("Legacy live preview is not suppressed");
    }
}

void TOperationControllerBase::CreateLivePreviewTables()
{
    const auto& client = Host_->GetClient();
    auto connection = client->GetNativeConnection();

    const bool isLegacyIntermediateLivePreviewSupported = IsLegacyIntermediateLivePreviewSupported();

    TSerializableAccessControlList legacyIntermediateLivePreviewAcl;
    if (isLegacyIntermediateLivePreviewSupported) {
        if (AcoName_) {
            legacyIntermediateLivePreviewAcl = TAccessControlRule(*AcoName_).GetOrLookupAcl(Client_);
        } else {
            legacyIntermediateLivePreviewAcl = Acl_;
        }
    }

    // NB: Use root credentials.
    auto proxy = CreateObjectServiceWriteProxy(client);
    auto batchReq = proxy.ExecuteBatch();

    auto addRequest = [&] (
        const TString& path,
        TCellTag cellTag,
        int replicationFactor,
        NCompression::ECodec compressionCodec,
        const std::optional<std::string>& account,
        const TString& key,
        const TYsonString& acl,
        const TTableSchemaPtr& schema)
    {
        if (!AsyncTransaction_) {
            YT_LOG_INFO("Creating transaction required for the legacy live preview (Type: %v)", ETransactionType::Async);
            AsyncTransaction_ = WaitFor(StartTransaction(ETransactionType::Async, Client_))
                .ValueOrThrow();
        }

        auto req = TCypressYPathProxy::Create(path);
        req->set_type(ToProto(EObjectType::Table));
        req->set_ignore_existing(true);

        const auto nestingLevelLimit = Host_
            ->GetClient()
            ->GetNativeConnection()
            ->GetConfig()
            ->CypressWriteYsonNestingLevelLimit;
        auto attributes = CreateEphemeralAttributes(nestingLevelLimit);
        attributes->Set("replication_factor", replicationFactor);
        // Does this affect anything or is this for viewing only? Should we set the 'media' ('primary_medium') property?
        attributes->Set("compression_codec", compressionCodec);
        if (cellTag == connection->GetPrimaryMasterCellTag()) {
            attributes->Set("external", false);
        } else {
            attributes->Set("external", true);
            attributes->Set("external_cell_tag", cellTag);
        }
        attributes->Set("acl", acl);
        attributes->Set("inherit_acl", false);
        if (schema) {
            attributes->Set("schema", *schema);
        }
        if (account) {
            attributes->Set("account", *account);
        }

        ToProto(req->mutable_node_attributes(), *attributes);
        GenerateMutationId(req);
        SetTransactionId(req, AsyncTransaction_->GetId());

        batchReq->AddRequest(req, key);
    };

    if (IsLegacyOutputLivePreviewSupported()) {
        YT_LOG_INFO("Creating live preview for output tables");

        for (int index = 0; index < std::ssize(OutputTables_); ++index) {
            auto& table = OutputTables_[index];
            auto path = GetOperationPath(OperationId_) + "/output_" + ToString(index);
            addRequest(
                path,
                table->ExternalCellTag,
                table->TableWriterOptions->ReplicationFactor,
                table->TableWriterOptions->CompressionCodec,
                table->TableWriterOptions->Account,
                "create_output",
                table->EffectiveAcl,
                table->TableUploadOptions.TableSchema.Get());
        }
    }

    for (int index = 0; index < std::ssize(OutputTables_); ++index) {
        RegisterLivePreviewTable("output_" + ToString(index), OutputTables_[index]);
    }

    if (StderrTable_) {
        YT_LOG_INFO("Creating live preview for stderr table");

        auto name = "stderr";
        auto path = GetOperationPath(OperationId_) + "/" + name;

        RegisterLivePreviewTable(name, StderrTable_);

        addRequest(
            path,
            StderrTable_->ExternalCellTag,
            StderrTable_->TableWriterOptions->ReplicationFactor,
            StderrTable_->TableWriterOptions->CompressionCodec,
            /*account*/ std::nullopt,
            "create_stderr",
            StderrTable_->EffectiveAcl,
            StderrTable_->TableUploadOptions.TableSchema.Get());
    }

    if (IsIntermediateLivePreviewSupported()) {
        auto name = "intermediate";
        IntermediateTable_->LivePreviewTableName = name;
        (*LivePreviews_)[name] = New<TLivePreview>(
            New<TTableSchema>(),
            OutputNodeDirectory_,
            Logger,
            OperationId_,
            name);
    }

    if (CoreTable_) {
        RegisterLivePreviewTable("core", CoreTable_);
    }

    if (isLegacyIntermediateLivePreviewSupported) {
        YT_LOG_INFO("Creating live preview for intermediate table");

        auto path = GetOperationPath(OperationId_) + "/intermediate";

        auto intermediateDataAcl = MakeOperationArtifactAcl(legacyIntermediateLivePreviewAcl);
        if (Config_->AllowUsersGroupReadIntermediateData) {
            intermediateDataAcl.Entries.emplace_back(
                ESecurityAction::Allow,
                std::vector<std::string>{UsersGroupName},
                EPermissionSet(EPermission::Read));
        }

        YT_VERIFY(IntermediateOutputCellTagList_.size() == 1);
        addRequest(
            path,
            IntermediateOutputCellTagList_.front(),
            1,
            Spec_->IntermediateCompressionCodec,
            Spec_->IntermediateDataAccount,
            "create_intermediate",
            ConvertToYsonStringNestingLimited(intermediateDataAcl),
            nullptr);
    }

    auto batchRspOrError = WaitFor(batchReq->Invoke());
    THROW_ERROR_EXCEPTION_IF_FAILED(GetCumulativeError(batchRspOrError), "Error creating live preview tables");
    const auto& batchRsp = batchRspOrError.Value();

    auto handleResponse = [&] (TLivePreviewTableBase& table, TCypressYPathProxy::TRspCreatePtr rsp) {
        table.LivePreviewTableId = FromProto<NCypressClient::TNodeId>(rsp->node_id());
    };

    if (IsLegacyOutputLivePreviewSupported()) {
        auto rspsOrError = batchRsp->GetResponses<TCypressYPathProxy::TRspCreate>("create_output");
        YT_VERIFY(rspsOrError.size() == OutputTables_.size());

        for (int index = 0; index < std::ssize(OutputTables_); ++index) {
            handleResponse(*OutputTables_[index], rspsOrError[index].Value());
        }

        YT_LOG_INFO("Live preview for output tables created");
    }

    if (StderrTable_) {
        auto rsp = batchRsp->GetResponse<TCypressYPathProxy::TRspCreate>("create_stderr");
        handleResponse(*StderrTable_, rsp.Value());

        YT_LOG_INFO("Live preview for stderr table created");
    }

    if (IsLegacyIntermediateLivePreviewSupported()) {
        auto rsp = batchRsp->GetResponse<TCypressYPathProxy::TRspCreate>("create_intermediate");
        handleResponse(*IntermediateTable_, rsp.Value());

        YT_LOG_INFO("Live preview for intermediate table created");
    }
}

void TOperationControllerBase::SafeOnJobInfoReceivedFromNode(std::unique_ptr<TJobSummary> jobSummary)
{
    YT_ASSERT_INVOKER_AFFINITY(GetCancelableInvoker(Config_->JobEventsControllerQueue));

    auto jobId = jobSummary->Id;

    YT_LOG_DEBUG(
        "Job info received from node (JobId: %v, JobState: %v, HasStatistics: %v, FinishTime: %v)",
        jobId,
        jobSummary->State,
        static_cast<bool>(jobSummary->Statistics),
        jobSummary->FinishTime);

    auto joblet = FindJoblet(jobId);

    if (!joblet) {
        YT_LOG_DEBUG(
            "Received job info for unknown job (JobId: %v)",
            jobId);
        return;
    }

    if (!joblet->IsStarted()) {
        YT_VERIFY(joblet->Revived);

        YT_LOG_DEBUG(
            "Received revived job info for job that is not marked started in snapshot; processing job start "
            "(JobId: %v, JobState: %v)",
            jobId,
            jobSummary->State);

        OnJobStarted(joblet);
    }

    joblet->JobSpecProtoFuture.Reset();

    switch (jobSummary->State) {
        case EJobState::Waiting:
            return;
        case EJobState::Running:
            OnJobRunning(
                joblet,
                SummaryCast<TRunningJobSummary>(std::move(jobSummary)));
            return;
        case EJobState::Completed:
            OnJobCompleted(
                std::move(joblet),
                SummaryCast<TCompletedJobSummary>(std::move(jobSummary)));
            return;
        case EJobState::Failed:
            OnJobFailed(
                std::move(joblet),
                SummaryCast<TFailedJobSummary>(std::move(jobSummary)));
            return;
        case EJobState::Aborted:
            OnJobAborted(
                std::move(joblet),
                SummaryCast<TAbortedJobSummary>(std::move(jobSummary)));
            return;
        default:
            YT_ABORT();
    }
}

void TOperationControllerBase::ValidateInputTablesTypes() const
{
    for (const auto& table : InputManager_->GetInputTables()) {
        if (table->Type != EObjectType::Table) {
            THROW_ERROR_EXCEPTION("Object %v has invalid type: expected %Qlv, actual %Qlv",
                table->GetPath(),
                EObjectType::Table,
                table->Type);
        }
    }
}

void TOperationControllerBase::ValidateUpdatingTablesTypes() const
{
    for (const auto& table : UpdatingTables_) {
        if (table->Type != EObjectType::Table) {
            THROW_ERROR_EXCEPTION("Object %v has invalid type: expected %Qlv, actual %Qlv",
                table->GetPath(),
                EObjectType::Table,
                table->Type);
        }
    }
}

EObjectType TOperationControllerBase::GetOutputTableDesiredType() const
{
    return EObjectType::Table;
}

void TOperationControllerBase::ForEachLockableDynamicTable(std::function<void(const TOutputTablePtr&)> handler)
{
    if (auto explicitOption = Spec_->LockOutputDynamicTables) {
        if (!*explicitOption) {
            YT_LOG_DEBUG("Will not lock output dynamic tables since locking is disabled in spec");
            return;
        }
    } else {
        if (Spec_->Atomicity == EAtomicity::None && !Config_->LockNonAtomicOutputDynamicTables) {
            YT_LOG_DEBUG("Will not lock output tables with atomicity %Qlv", EAtomicity::None);
            return;
        }
    }

    if (OperationType_ == EOperationType::RemoteCopy) {
        YT_LOG_DEBUG("Will not lock output tables since operation is remote copy");
        return;
    }

    for (const auto& table : UpdatingTables_) {
        if (table->Dynamic && !table->Path.GetOutputTimestamp()) {
            handler(table);
        }
    }
}

void TOperationControllerBase::ValidateOutputDynamicTablesAllowed() const
{
    if (Config_->EnableBulkInsertForEveryone ||
        OperationType_ == EOperationType::RemoteCopy ||
        Spec_->AllowOutputDynamicTables ||
        IsBulkInsertAllowedForUser(AuthenticatedUser_, OutputClient_))
    {
        return;
    }

    THROW_ERROR_EXCEPTION(
        "Dynamic output table detected. Please read the \"Bulk insert\" "
        "article in the documenation before running the operation. In the "
        "article you will find a flag to suppress this error and several "
        "hints about operations with dynamic output tables.");
}

void TOperationControllerBase::GetOutputTablesSchema()
{
    YT_LOG_INFO("Getting output tables schema");

    auto proxy = CreateObjectServiceReadProxy(OutputClient_, EMasterChannelKind::Follower);
    auto batchReq = proxy.ExecuteBatch();

    static const auto AttributeKeys = [] {
        return ConcatVectors(
            GetTableUploadOptionsAttributeKeys(),
            std::vector<std::string>{
                "schema_id"
            });
    }();

    YT_LOG_DEBUG("Fetching output tables schema information from primary cell");

    for (const auto& table : UpdatingTables_) {
        auto req = TTableYPathProxy::Get(table->GetObjectIdPath() + "/@");
        ToProto(req->mutable_attributes()->mutable_keys(), AttributeKeys);
        req->Tag() = table;
        SetTransactionId(req, GetTransactionForOutputTable(table)->GetId());
        batchReq->AddRequest(req);
    }

    auto batchRspOrError = WaitFor(batchReq->Invoke());
    THROW_ERROR_EXCEPTION_IF_FAILED(GetCumulativeError(batchRspOrError), "Error getting attributes of output tables from native cell");
    const auto& batchRsp = batchRspOrError.Value();

    THashMap<TOutputTablePtr, IAttributeDictionaryPtr> tableAttributes;
    auto rspsOrError = batchRsp->GetResponses<TTableYPathProxy::TRspGet>();
    for (const auto& rspOrError : rspsOrError) {
        const auto& rsp = rspOrError.Value();

        auto table = std::any_cast<TOutputTablePtr>(rsp->Tag());
        auto attributes = ConvertToAttributes(TYsonString(rsp->value()));
        tableAttributes.emplace(std::move(table), std::move(attributes));
    }

    YT_LOG_DEBUG("Finished fetching output tables schema information from primary cell");

    bool needFetchSchemas = !UpdatingTables_.empty() && !UpdatingTables_[0]->IsFile();
    if (needFetchSchemas) {
        // Fetch the schemas based on schema IDs. We didn't fetch the schemas initially to allow deduplication
        // if there are multiple tables sharing same schema.
        for (const auto& [table, attributes] : tableAttributes) {
            table->SchemaId = attributes->Get<TGuid>("schema_id");
        }

        FetchTableSchemas(
            OutputClient_,
            UpdatingTables_);
    }

    for (const auto& [table, attributes] : tableAttributes) {
        const auto& path = table->Path;

        if (table->IsFile()) {
            table->TableUploadOptions = GetFileUploadOptions(path, *attributes);
            continue;
        } else {
            table->Dynamic = attributes->Get<bool>("dynamic");
            table->TableUploadOptions = GetTableUploadOptions(
                path,
                *attributes,
                table->Schema,
                0); // Here we assume zero row count, we will do additional check later.
        }

        // Will be used by AddOutputTableSpecs.
        table->TableUploadOptions.SchemaId = table->SchemaId;

        if (table->Dynamic) {
            if (!table->TableUploadOptions.TableSchema->IsSorted()) {
                THROW_ERROR_EXCEPTION("Only sorted dynamic table can be updated")
                    << TErrorAttribute("table_path", path);
            }

            ValidateOutputDynamicTablesAllowed();
        }

        if (path.GetOutputTimestamp()) {
            if (table->Dynamic && table->TableUploadOptions.SchemaModification != ETableSchemaModification::None) {
                THROW_ERROR_EXCEPTION("Cannot set \"output_timestamp\" attribute to the dynamic table with nontrivial schema modification");
            }
            auto outputTimestamp = *path.GetOutputTimestamp();
            if (outputTimestamp < MinTimestamp || outputTimestamp > MaxTimestamp) {
                THROW_ERROR_EXCEPTION("Attribute \"output_timestamp\" value is out of range [%v, %v]",
                    MinTimestamp,
                    MaxTimestamp)
                    << TErrorAttribute("output_timestamp", outputTimestamp)
                    << TErrorAttribute("table_path", path);
            }

            table->Timestamp = outputTimestamp;
        } else {
            // TODO(savrus): I would like to see commit ts here. But as for now, start ts suffices.
            table->Timestamp = GetTransactionForOutputTable(table)->GetStartTimestamp();
        }

        // NB(psushin): This option must be set before PrepareOutputTables call.
        table->TableWriterOptions->EvaluateComputedColumns = table->TableUploadOptions.TableSchema->HasMaterializedComputedColumns();

        table->TableWriterOptions->SchemaModification = table->TableUploadOptions.SchemaModification;

        table->TableWriterOptions->VersionedWriteOptions = table->TableUploadOptions.VersionedWriteOptions;

        YT_LOG_DEBUG("Received output table schema (Path: %v, Schema: %v, SchemaId: %v, SchemaMode: %v, LockMode: %v)",
            path,
            *table->TableUploadOptions.TableSchema,
            table->TableUploadOptions.SchemaId,
            table->TableUploadOptions.SchemaMode,
            table->TableUploadOptions.LockMode);
    }

    if (StderrTable_) {
        StderrTable_->TableUploadOptions.TableSchema = GetStderrBlobTableSchema().ToTableSchema();
        StderrTable_->TableUploadOptions.SchemaMode = ETableSchemaMode::Strong;
        if (StderrTable_->TableUploadOptions.UpdateMode == EUpdateMode::Append) {
            THROW_ERROR_EXCEPTION("Cannot write stderr table in append mode");
        }
    }

    if (CoreTable_) {
        CoreTable_->TableUploadOptions.TableSchema = GetCoreBlobTableSchema().ToTableSchema();
        CoreTable_->TableUploadOptions.SchemaMode = ETableSchemaMode::Strong;
        if (CoreTable_->TableUploadOptions.UpdateMode == EUpdateMode::Append) {
            THROW_ERROR_EXCEPTION("Cannot write core table in append mode");
        }
    }
}

void TOperationControllerBase::PrepareInputTables()
{
    if (!AreForeignTablesSupported()) {
        for (const auto& table : InputManager_->GetInputTables()) {
            if (table->IsForeign()) {
                THROW_ERROR_EXCEPTION("Foreign tables are not supported in %Qlv operation", OperationType_)
                    << TErrorAttribute("foreign_table", table->GetPath());
            }
        }
    }
}

void TOperationControllerBase::PatchTableWriteBuffer(
    TTableWriterOptionsPtr& writerOptions,
    ETableSchemaMode schemaMode,
    const TEpochSchema& schema) const
{
    // This is the only reliable case when column count from schema will match column count of data.
    if (writerOptions->OptimizeFor == EOptimizeFor::Scan &&
        !schema->Columns().empty() &&
        schemaMode == NTableClient::ETableSchemaMode::Strong)
    {
        THashSet<TString> groups;
        int singleColumnGroupCount = 0;

        for (const auto& column : schema->Columns()) {
            if (column.Group()) {
                groups.emplace(*column.Group());
            } else {
                ++singleColumnGroupCount;
            }
        }

        int dataBlockWriterCount = singleColumnGroupCount + groups.size();
        writerOptions->BufferSize = std::min(
            dataBlockWriterCount * Config_->DesiredBlockSize,
            Config_->MaxEstimatedWriteBufferSize);
        writerOptions->BlockSize = Config_->DesiredBlockSize;
    }
}

void TOperationControllerBase::PrepareOutputTables()
{ }

void TOperationControllerBase::LockOutputTablesAndGetAttributes()
{
    YT_LOG_INFO("Locking output tables");

    {
        auto proxy = CreateObjectServiceWriteProxy(OutputClient_);
        auto batchReq = proxy.ExecuteBatch();
        for (const auto& table : UpdatingTables_) {
            auto req = TTableYPathProxy::Lock(table->GetObjectIdPath());
            SetTransactionId(req, GetTransactionForOutputTable(table)->GetId());
            GenerateMutationId(req);
            req->set_mode(ToProto(table->TableUploadOptions.LockMode));
            req->Tag() = table;
            batchReq->AddRequest(req);
        }
        auto batchRspOrError = WaitFor(batchReq->Invoke());
        THROW_ERROR_EXCEPTION_IF_FAILED(
            GetCumulativeError(batchRspOrError),
            "Error locking output tables");

        const auto& batchRsp = batchRspOrError.Value();
        for (const auto& rspOrError : batchRsp->GetResponses<TCypressYPathProxy::TRspLock>()) {
            const auto& rsp = rspOrError.Value();
            const auto& table = std::any_cast<TOutputTablePtr>(rsp->Tag());

            auto objectId = FromProto<TObjectId>(rsp->node_id());
            table->Revision = FromProto<NHydra::TRevision>(rsp->revision());

            table->ExternalTransactionId = rsp->has_external_transaction_id()
                ? FromProto<TTransactionId>(rsp->external_transaction_id())
                : GetTransactionForOutputTable(table)->GetId();

            YT_LOG_INFO("Output table locked (Path: %v, ObjectId: %v, Schema: %v, ExternalTransactionId: %v, Revision: %x)",
                table->GetPath(),
                objectId,
                *table->TableUploadOptions.TableSchema,
                table->ExternalTransactionId,
                table->Revision);

            InputManager_->ValidateOutputTableLockedCorrectly(table);
        }
    }

    YT_LOG_INFO("Getting output tables attributes");

    {
        THashMap<TCellTag, TVector<TOutputTablePtr>> perCellUpdatingTables;
        for (const auto& table : UpdatingTables_) {
            perCellUpdatingTables[table->ExternalCellTag].push_back(table);
        }

        std::vector<TFuture<TObjectServiceProxy::TRspExecuteBatchPtr>> futures;
        for (const auto& [externalCellTag, tables] : perCellUpdatingTables) {
            auto proxy = CreateObjectServiceReadProxy(OutputClient_, EMasterChannelKind::Follower, externalCellTag);
            auto batchReq = proxy.ExecuteBatch();

            YT_LOG_DEBUG("Fetching attributes of output tables from external cell (CellTag: %v, NodeCount: %v)",
                externalCellTag,
                tables.size());

            for (const auto& table : tables) {
                auto req = TTableYPathProxy::Get(table->GetObjectIdPath() + "/@");
                ToProto(req->mutable_attributes()->mutable_keys(), std::vector<TString>{
                    "schema_id",
                    "account",
                    "chunk_writer",
                    "primary_medium",
                    "replication_factor",
                    "row_count",
                    "vital",
                    "enable_skynet_sharing",
                    "atomicity",
                });
                req->Tag() = table;
                SetTransactionId(req, table->ExternalTransactionId);

                batchReq->AddRequest(req);
            }

            futures.push_back(batchReq->Invoke());
        }

        auto checkErrorExternalCells = [] (const auto& error) {
            THROW_ERROR_EXCEPTION_IF_FAILED(error, "Error getting attributes of output tables from external cells");
        };

        auto responses = WaitFor(AllSucceeded(futures));
        checkErrorExternalCells(responses);

        THashMap<TOutputTablePtr, IAttributeDictionaryPtr> tableAttributes;
        for (const auto& response : responses.Value()) {
            checkErrorExternalCells(GetCumulativeError(response));
            auto rspsOrErrors = response->GetResponses<TTableYPathProxy::TRspGet>();
            for (const auto& rspOrError : rspsOrErrors) {
                const auto& rsp = rspOrError.Value();

                auto table = std::any_cast<TOutputTablePtr>(rsp->Tag());
                auto attributes = ConvertToAttributes(TYsonString(rsp->value()));
                tableAttributes.emplace(std::move(table), std::move(attributes));
            }
        }

        YT_LOG_DEBUG("Finished fetching output tables schema from external cells");

        for (const auto& [table, attributes] : tableAttributes) {
            if (table->IsFile()) {
                continue;
            }
            auto receivedSchemaId = attributes->GetAndRemove<TGuid>("schema_id");
            if (receivedSchemaId != table->SchemaId) {
                THROW_ERROR_EXCEPTION(
                    NScheduler::EErrorCode::OperationFailedWithInconsistentLocking,
                    "Schema of an output table %v has changed between schema fetch and lock acquisition",
                    table->GetPath())
                    << TErrorAttribute("expected_schema_id", table->SchemaId)
                    << TErrorAttribute("received_schema_id", receivedSchemaId);
            }
        }

        // Getting attributes from primary cell
        auto proxy = CreateObjectServiceReadProxy(OutputClient_, EMasterChannelKind::Follower);
        auto batchReq = proxy.ExecuteBatch();

        YT_LOG_DEBUG("Fetching attributes of output tables from native cell");

        for (const auto& table : UpdatingTables_) {
            auto req = TTableYPathProxy::Get(table->GetObjectIdPath() + "/@");
            ToProto(req->mutable_attributes()->mutable_keys(), std::vector<TString>{
                "effective_acl",
                "tablet_state",
                "backup_state",
                "tablet_statistics",
                "max_overlapping_store_count",
            });
            req->Tag() = table;
            SetTransactionId(req, GetTransactionForOutputTable(table)->GetId());
            batchReq->AddRequest(req);
        }

        auto batchRspOrError = WaitFor(batchReq->Invoke());
        THROW_ERROR_EXCEPTION_IF_FAILED(
            GetCumulativeError(batchRspOrError),
            "Error getting attributes of output tables from native cell");
        const auto& batchRsp = batchRspOrError.Value();

        auto rspsOrError = batchRsp->GetResponses<TTableYPathProxy::TRspGet>();
        for (const auto& rspOrError : rspsOrError) {
            const auto& rsp = rspOrError.Value();

            auto table = std::any_cast<TOutputTablePtr>(rsp->Tag());
            auto attributes = ConvertToAttributes(TYsonString(rsp->value()));

            auto it = tableAttributes.find(table);
            YT_VERIFY(it != tableAttributes.end());
            it->second->MergeFrom(*attributes.Get());
        }

        YT_LOG_DEBUG("Finished fetching output tables schema from native cell");

        YT_LOG_DEBUG("Fetching max heavy columns from master");

        TGetNodeOptions options;
        options.ReadFrom = EMasterChannelKind::Cache;

        auto maxHeavyColumnsRspOrError = WaitFor(OutputClient_->GetNode("//sys/@config/chunk_manager/max_heavy_columns", options));
        THROW_ERROR_EXCEPTION_IF_FAILED(maxHeavyColumnsRspOrError, "Failed to get max heavy columns from master");

        auto maxHeavyColumns = ConvertTo<int>(maxHeavyColumnsRspOrError.Value());

        YT_LOG_DEBUG("Finished fetching max heavy columns (MaxHeavyColumns: %v)", maxHeavyColumns);

        for (const auto& [table, attributes] : tableAttributes) {
            const auto& path = table->GetPath();

            if (table->Dynamic) {
                auto tabletState = attributes->Get<ETabletState>("tablet_state");
                if (OperationType_ == EOperationType::RemoteCopy) {
                    if (tabletState != ETabletState::Unmounted) {
                        THROW_ERROR_EXCEPTION("Remote copy is only allowed to unmounted table, "
                            "while output table %v has tablet state %Qv",
                            path,
                            tabletState);
                    }
                } else {
                    if (tabletState != ETabletState::Mounted && tabletState != ETabletState::Frozen) {
                        THROW_ERROR_EXCEPTION("Output table %v tablet state %Qv does not allow to write into it",
                            path,
                            tabletState);
                    }
                }

                auto backupState = attributes->Get<ETableBackupState>("backup_state", ETableBackupState::None);
                if (backupState != ETableBackupState::None) {
                    THROW_ERROR_EXCEPTION("Output table %v backup state %Qlv does not allow to write into it",
                        path,
                        backupState);
                }

                if (UserTransactionId_) {
                    THROW_ERROR_EXCEPTION(
                        "Operations with output to dynamic tables cannot be run under user transaction")
                        << TErrorAttribute("user_transaction_id", UserTransactionId_);
                }

                auto atomicity = attributes->Get<EAtomicity>("atomicity");
                if (atomicity != Spec_->Atomicity) {
                    THROW_ERROR_EXCEPTION("Output table %v atomicity %Qv does not match spec atomicity %Qlv",
                        path,
                        atomicity,
                        Spec_->Atomicity);
                }

                if (table->TableUploadOptions.UpdateMode == EUpdateMode::Append) {
                    auto overlappingStoreCount = TryGetInt64(
                        attributes->GetYson("tablet_statistics").ToString(),
                        "/overlapping_store_count");
                    if (!overlappingStoreCount) {
                        THROW_ERROR_EXCEPTION("Output table %v does not have @tablet_statistics/overlapping_store_count attribute",
                            path);
                    }
                    auto maxOverlappingStoreCount = attributes->Get<int>(
                        "max_overlapping_store_count",
                        DefaultMaxOverlappingStoreCount);

                    if (*overlappingStoreCount >= maxOverlappingStoreCount) {
                        THROW_ERROR_EXCEPTION(
                            "Cannot write to output table %v since overlapping store count limit is exceeded",
                            path)
                            << TErrorAttribute("overlapping_store_count", *overlappingStoreCount)
                            << TErrorAttribute("max_overlapping_store_count", maxOverlappingStoreCount);
                    }
                }
            }

            table->Account = attributes->Get<std::string>("account");

            if (table->TableUploadOptions.TableSchema->IsSorted()) {
                table->TableWriterOptions->ValidateSorted = true;
                table->TableWriterOptions->ValidateUniqueKeys = table->TableUploadOptions.TableSchema->IsUniqueKeys();
            } else {
                table->TableWriterOptions->ValidateSorted = false;
            }

            table->TableWriterOptions->CompressionCodec = table->TableUploadOptions.CompressionCodec;
            table->TableWriterOptions->ErasureCodec = table->TableUploadOptions.ErasureCodec;
            table->TableWriterOptions->EnableStripedErasure = table->TableUploadOptions.EnableStripedErasure;
            table->TableWriterOptions->ReplicationFactor = attributes->Get<int>("replication_factor");
            table->TableWriterOptions->MediumName = attributes->Get<std::string>("primary_medium");
            table->TableWriterOptions->Account = attributes->Get<std::string>("account");
            table->TableWriterOptions->ChunksVital = attributes->Get<bool>("vital");
            table->TableWriterOptions->OptimizeFor = table->TableUploadOptions.OptimizeFor;
            table->TableWriterOptions->ChunkFormat = table->TableUploadOptions.ChunkFormat;
            table->TableWriterOptions->EnableSkynetSharing = attributes->Get<bool>("enable_skynet_sharing", false);
            table->TableWriterOptions->MaxHeavyColumns = maxHeavyColumns;

            // Workaround for YT-5827.
            if (table->TableUploadOptions.TableSchema->IsEmpty() &&
                table->TableUploadOptions.TableSchema->IsStrict())
            {
                table->TableWriterOptions->OptimizeFor = EOptimizeFor::Lookup;
                table->TableWriterOptions->ChunkFormat = {};
            }

            if (Spec_->EnableWriteBufferSizeEstimation) {
                PatchTableWriteBuffer(
                    table->TableWriterOptions,
                    table->TableUploadOptions.SchemaMode,
                    table->TableUploadOptions.TableSchema);
            }

            table->EffectiveAcl = attributes->GetYson("effective_acl");
            table->WriterConfig = attributes->FindYson("chunk_writer");

            YT_LOG_INFO("Output table attributes fetched (Path: %v, Options: %v, UploadTransactionId: %v)",
                path,
                ConvertToYsonString(table->TableWriterOptions, EYsonFormat::Text).ToString(),
                table->UploadTransactionId);
        }
    }
}

void TOperationControllerBase::BeginUploadOutputTables(const std::vector<TOutputTablePtr>& tables)
{
    THashMap<TCellTag, std::vector<TOutputTablePtr>> nativeCellTagToTables;
    for (const auto& table : tables) {
        nativeCellTagToTables[CellTagFromId(table->ObjectId)].push_back(table);
    }

    THashMap<TCellTag, std::vector<TOutputTablePtr>> externalCellTagToTables;
    for (const auto& table : tables) {
        externalCellTagToTables[table->ExternalCellTag].push_back(table);
    }

    {
        YT_LOG_INFO("Starting upload for output tables");

        std::vector<TFuture<TObjectServiceProxy::TRspExecuteBatchPtr>> asyncResults;
        for (const auto& [nativeCellTag, tables] : nativeCellTagToTables) {
            auto proxy = CreateObjectServiceWriteProxy(OutputClient_, nativeCellTag);
            auto batchReq = proxy.ExecuteBatch();
            for (const auto& table : tables) {
                auto req = TTableYPathProxy::BeginUpload(table->GetObjectIdPath());
                SetTransactionId(req, GetTransactionForOutputTable(table)->GetId());
                GenerateMutationId(req);
                req->Tag() = table;

                if (!table->IsFile()) {
                    // Schema revision should be equal to 1 iff schema does not change
                    // between being fetched from master while preparing output tables
                    // and sent to master during begin upload.
                    if (table->TableUploadOptions.TableSchema.GetRevision() == 1) {
                        YT_LOG_INFO("Sending schema id (SchemaId: %v)",
                            table->TableUploadOptions.SchemaId);
                        YT_VERIFY(table->TableUploadOptions.SchemaId);
                        ToProto(req->mutable_table_schema_id(), table->TableUploadOptions.SchemaId);
                    } else {
                        // Sending schema, since in this case it might be not registered on master yet.
                        YT_LOG_DEBUG("Sending full table schema to master during begin upload (TableSchemaRevision: %v)",
                            table->TableUploadOptions.TableSchema.GetRevision());
                        ToProto(req->mutable_table_schema(), table->TableUploadOptions.TableSchema.Get());
                    }

                    req->set_schema_mode(ToProto(table->TableUploadOptions.SchemaMode));
                }
                req->set_update_mode(ToProto(table->TableUploadOptions.UpdateMode));
                req->set_lock_mode(ToProto(table->TableUploadOptions.LockMode));
                req->set_upload_transaction_title(Format("Upload to %v from operation %v",
                    table->GetPath(),
                    OperationId_));
                batchReq->AddRequest(req);
            }

            asyncResults.push_back(batchReq->Invoke());
        }

        auto checkError = [] (const auto& error) {
            THROW_ERROR_EXCEPTION_IF_FAILED(error, "Error starting upload for output tables");
        };

        auto result = WaitFor(AllSucceeded(asyncResults));
        checkError(result);

        for (const auto& batchRsp : result.Value()) {
            checkError(GetCumulativeError(batchRsp));
            for (const auto& rspOrError : batchRsp->GetResponses<TTableYPathProxy::TRspBeginUpload>()) {
                const auto& rsp = rspOrError.Value();

                auto table = std::any_cast<TOutputTablePtr>(rsp->Tag());
                table->UploadTransactionId = FromProto<TTransactionId>(rsp->upload_transaction_id());
                table->SchemaId = FromProto<TMasterTableSchemaId>(rsp->upload_chunk_schema_id());
            }
        }
    }

    {
        YT_LOG_INFO("Getting output tables upload parameters");

        std::vector<TFuture<TObjectServiceProxy::TRspExecuteBatchPtr>> asyncResults;
        for (const auto& [externalCellTag, tables] : externalCellTagToTables) {
            auto proxy = CreateObjectServiceReadProxy(OutputClient_, EMasterChannelKind::Follower, externalCellTag);
            auto batchReq = proxy.ExecuteBatch();
            for (const auto& table : tables) {
                auto req = TTableYPathProxy::GetUploadParams(table->GetObjectIdPath());
                SetTransactionId(req, table->UploadTransactionId);
                req->Tag() = table;
                if (table->TableUploadOptions.TableSchema->IsSorted() &&
                    !table->Dynamic &&
                    table->TableUploadOptions.UpdateMode == EUpdateMode::Append)
                {
                    req->set_fetch_last_key(true);
                }
                if (table->Dynamic &&
                    OperationType_ == EOperationType::RemoteCopy &&
                    table->TableUploadOptions.TableSchema->HasHunkColumns())
                {
                    req->set_fetch_hunk_chunk_list_ids(true);
                }
                batchReq->AddRequest(req);
            }

            asyncResults.push_back(batchReq->Invoke());
        }

        auto checkError = [] (const auto& error) {
            THROW_ERROR_EXCEPTION_IF_FAILED(error, "Error getting upload parameters of output tables");
        };

        auto result = WaitFor(AllSucceeded(asyncResults));
        checkError(result);

        for (const auto& batchRsp : result.Value()) {
            checkError(GetCumulativeError(batchRsp));
            for (const auto& rspOrError : batchRsp->GetResponses<TTableYPathProxy::TRspGetUploadParams>()) {
                const auto& rsp = rspOrError.Value();
                auto table = std::any_cast<TOutputTablePtr>(rsp->Tag());

                if (table->Dynamic) {
                    table->PivotKeys = FromProto<std::vector<TLegacyOwningKey>>(rsp->pivot_keys());
                    table->TabletChunkListIds = FromProto<std::vector<TChunkListId>>(rsp->tablet_chunk_list_ids());
                    table->TabletHunkChunkListIds = FromProto<std::vector<TChunkListId>>(rsp->tablet_hunk_chunk_list_ids());
                } else {
                    const auto& schema = table->TableUploadOptions.TableSchema;
                    table->OutputChunkListId = FromProto<TChunkListId>(rsp->chunk_list_id());
                    if (schema->IsSorted() && table->TableUploadOptions.UpdateMode == EUpdateMode::Append) {
                        TUnversionedOwningRow row;
                        FromProto(&row, rsp->last_key());
                        auto fixedRow = LegacyKeyToKeyFriendlyOwningRow(row, schema->GetKeyColumnCount());
                        if (row != fixedRow) {
                            YT_LOG_DEBUG(
                                "Table last key fixed (Path: %v, LastKey: %v -> %v)",
                                table->GetPath(),
                                row,
                                fixedRow);
                            row = fixedRow;
                        }
                        auto capturedRow = RowBuffer_->CaptureRow(row);
                        table->LastKey = TKey::FromRowUnchecked(capturedRow, schema->GetKeyColumnCount());
                        YT_LOG_DEBUG(
                            "Writing to table in sorted append mode (Path: %v, LastKey: %v)",
                            table->GetPath(),
                            table->LastKey);
                    }
                }

                YT_LOG_INFO("Upload parameters of output table received (Path: %v, ChunkListId: %v)",
                    table->GetPath(),
                    table->OutputChunkListId);
            }
        }
    }
}

void TOperationControllerBase::FetchUserFiles()
{
    std::vector<TUserFile*> userFiles;

    TMasterChunkSpecFetcherPtr chunkSpecFetcher;

    auto initializeFetcher = [&] {
        if (chunkSpecFetcher) {
            return;
        }
        chunkSpecFetcher = New<TMasterChunkSpecFetcher>(
            InputManager_->GetClient(LocalClusterName),
            TMasterReadOptions{},
            InputManager_->GetNodeDirectory(LocalClusterName),
            GetCancelableInvoker(),
            Config_->MaxChunksPerFetch,
            Config_->MaxChunksPerLocateRequest,
            [&] (const TChunkOwnerYPathProxy::TReqFetchPtr& req, int fileIndex) {
                const auto& file = *userFiles[fileIndex];
                req->set_fetch_all_meta_extensions(false);
                req->add_extension_tags(TProtoExtensionTag<NChunkClient::NProto::TMiscExt>::Value);
                if (file.Type == EObjectType::File && file.Path.GetColumns() && Spec_->UserFileColumnarStatistics->Enabled) {
                    req->add_extension_tags(TProtoExtensionTag<THeavyColumnStatisticsExt>::Value);
                }
                if (file.Dynamic || IsBoundaryKeysFetchEnabled()) {
                    req->add_extension_tags(TProtoExtensionTag<TBoundaryKeysExt>::Value);
                }
                if (file.Dynamic) {
                    if (!Spec_->EnableDynamicStoreRead.value_or(true)) {
                        req->set_omit_dynamic_stores(true);
                    }
                    if (OperationType_ == EOperationType::RemoteCopy) {
                        req->set_throw_on_chunk_views(true);
                    }
                }
                // NB: We always fetch parity replicas since
                // erasure reader can repair data on flight.
                req->set_fetch_parity_replicas(true);
                AddCellTagToSyncWith(req, file.ObjectId);
                SetTransactionId(req, file.ExternalTransactionId);
            },
            Logger);
    };

    auto addFileForFetching = [&userFiles, &chunkSpecFetcher, &initializeFetcher] (TUserFile& file) {
        initializeFetcher();
        int fileIndex = userFiles.size();
        userFiles.push_back(&file);

        std::vector<TReadRange> readRanges;
        switch (file.Type) {
            case EObjectType::Table:
                readRanges = file.Path.GetNewRanges(file.Schema->ToComparator(), file.Schema->GetKeyColumnTypes());
                break;
            case EObjectType::File:
                readRanges = {TReadRange()};
                break;
            default:
                YT_ABORT();
        }

        chunkSpecFetcher->Add(
            file.ObjectId,
            file.ExternalCellTag,
            file.ChunkCount,
            fileIndex,
            readRanges);
    };

    for (auto& [userJobSpec, files] : UserJobFiles_) {
        for (auto& file : files) {
            YT_LOG_INFO("Adding user file for fetch (Path: %v, TaskTitle: %v)",
                file.Path,
                userJobSpec->TaskTitle);

            addFileForFetching(file);
        }
    }

    if (BaseLayer_) {
        YT_LOG_INFO("Adding base layer for fetch (Path: %v)",
            BaseLayer_->Path);

        addFileForFetching(*BaseLayer_);
    }

    if (!chunkSpecFetcher) {
        YT_LOG_INFO("No user files to fetch");
        return;
    }

    YT_LOG_INFO("Fetching user files");

    WaitFor(chunkSpecFetcher->Fetch())
        .ThrowOnError();

    YT_LOG_INFO("User files fetched (ChunkCount: %v)",
        chunkSpecFetcher->ChunkSpecs().size());

    for (auto& chunkSpec : chunkSpecFetcher->ChunkSpecs()) {
        auto chunkId = FromProto<TChunkId>(chunkSpec.chunk_id());
        if (IsDynamicTabletStoreType(TypeFromId(chunkId))) {
            const auto& fileName = userFiles[chunkSpec.table_index()]->Path;
            THROW_ERROR_EXCEPTION(
                "Dynamic store read is not supported for user files but it is "
                "enabled for user file %Qv; consider disabling dynamic store read "
                "in operation spec by setting \"enable_dynamic_store_read\" option "
                "to false or disable dynamic store read for table by setting attribute "
                "\"enable_dynamic_store_read\" to false and remounting table.",
                fileName);
        }

        // NB(gritukan): all user files chunks should have table_index = 0.
        int tableIndex = chunkSpec.table_index();
        chunkSpec.set_table_index(0);

        userFiles[tableIndex]->ChunkSpecs.push_back(chunkSpec);
    }
}

void TOperationControllerBase::ValidateUserFileSizes()
{
    YT_LOG_INFO("Validating user file sizes");
    bool hasFiles = false;
    for (const auto& [_, files] : UserJobFiles_) {
        for (const auto& file : files) {
            YT_VERIFY(!file.Path.GetCluster().has_value());
            hasFiles = true;
        }
    }

    if (!hasFiles) {
        YT_LOG_INFO("No user files");
        return;
    }

    auto columnarStatisticsFetcher = New<TColumnarStatisticsFetcher>(
        ChunkScraperInvoker_,
        InputManager_->GetClient(LocalClusterName),
        TColumnarStatisticsFetcher::TOptions{
            .Config = Config_->Fetcher,
            .NodeDirectory = InputManager_->GetNodeDirectory(LocalClusterName),
            .ChunkScraper = InputManager_->CreateFetcherChunkScraper(LocalClusterName),
            .Mode = Spec_->UserFileColumnarStatistics->Mode,
            .EnableEarlyFinish = Config_->EnableColumnarStatisticsEarlyFinish,
            .Logger = Logger,
        });

    // Collect columnar statistics for table files with column selectors.
    for (auto& [_, files] : UserJobFiles_) {
        for (auto& file : files) {
            if (file.Type == EObjectType::Table) {
                for (const auto& chunkSpec : file.ChunkSpecs) {
                    auto chunk = New<TInputChunk>(chunkSpec);
                    file.Chunks.emplace_back(chunk);
                    if (file.Path.GetColumns() && Spec_->UserFileColumnarStatistics->Enabled) {
                        auto stableColumnNames = MapNamesToStableNames(
                            *file.Schema,
                            *file.Path.GetColumns(),
                            NonexistentColumnName);
                        columnarStatisticsFetcher->AddChunk(chunk, stableColumnNames);
                    }
                }
            }
        }
    }

    if (columnarStatisticsFetcher->GetChunkCount() > 0) {
        YT_LOG_INFO("Fetching columnar statistics for table files with column selectors (ChunkCount: %v)",
            columnarStatisticsFetcher->GetChunkCount());
        columnarStatisticsFetcher->SetCancelableContext(GetCancelableContext());
        WaitFor(columnarStatisticsFetcher->Fetch())
            .ThrowOnError();
        columnarStatisticsFetcher->ApplyColumnSelectivityFactors();
    }

    auto updateOptional = [] (auto& updated, auto patch, auto defaultValue)
    {
        if (!updated.has_value()) {
            if (patch.has_value()) {
                updated = patch;
            } else {
                updated = defaultValue;
            }
        } else if (patch.has_value()) {
            updated = std::min(updated.value(), patch.value());
        }
    };

    auto userFileLimitsPatch = New<TUserFileLimitsPatchConfig>();
    for (const auto& [treeName, _] : PoolTreeControllerSettingsMap_) {
        auto it = Config_->UserFileLimitsPerTree.find(treeName);
        bool found = it != Config_->UserFileLimitsPerTree.end();
        updateOptional(
            userFileLimitsPatch->MaxSize,
            found ? it->second->MaxSize : std::optional<i64>(),
            Config_->UserFileLimits->MaxSize);
        updateOptional(
            userFileLimitsPatch->MaxTableDataWeight,
            found ? it->second->MaxTableDataWeight : std::optional<i64>(),
            Config_->UserFileLimits->MaxTableDataWeight);
        updateOptional(
            userFileLimitsPatch->MaxChunkCount,
            found ? it->second->MaxChunkCount : std::optional<i64>(),
            Config_->UserFileLimits->MaxChunkCount);
    }

    auto userFileLimits = New<TUserFileLimitsConfig>();
    userFileLimits->MaxSize = userFileLimitsPatch->MaxSize.value();
    userFileLimits->MaxTableDataWeight = userFileLimitsPatch->MaxTableDataWeight.value();
    userFileLimits->MaxChunkCount = userFileLimitsPatch->MaxChunkCount.value();

    auto validateFile = [&userFileLimits, this] (const TUserFile& file) {
        YT_LOG_DEBUG("Validating user file (FileName: %v, Path: %v, Type: %v, HasColumns: %v)",
            file.FileName,
            file.Path,
            file.Type,
            file.Path.GetColumns().operator bool());
        auto chunkCount = file.Type == NObjectClient::EObjectType::File ? file.ChunkCount : file.Chunks.size();
        if (static_cast<i64>(chunkCount) > userFileLimits->MaxChunkCount) {
            THROW_ERROR_EXCEPTION(
                "User file %v exceeds chunk count limit: %v > %v",
                file.Path.GetPath(),
                chunkCount,
                userFileLimits->MaxChunkCount)
                << TErrorAttribute("full_path", file.Path);
        }
        if (file.Type == NObjectClient::EObjectType::Table) {
            i64 dataWeight = 0;
            for (const auto& chunk : file.Chunks) {
                dataWeight += chunk->GetDataWeight();
            }
            if (dataWeight > userFileLimits->MaxTableDataWeight) {
                THROW_ERROR_EXCEPTION(
                    "User file table %v exceeds data weight limit: %v > %v",
                    file.Path.GetPath(),
                    dataWeight,
                    userFileLimits->MaxTableDataWeight)
                    << TErrorAttribute("full_path", file.Path);
            }
        } else {
            i64 uncompressedSize = 0;
            for (const auto& chunkSpec : file.ChunkSpecs) {
                uncompressedSize += GetChunkUncompressedDataSize(chunkSpec);
            }
            if (uncompressedSize > userFileLimits->MaxSize) {
                THROW_ERROR_EXCEPTION(
                    "User file %v exceeds size limit: %v > %v",
                    file.Path,
                    uncompressedSize,
                    userFileLimits->MaxSize);
            }
        }
    };

    for (auto& [_, files] : UserJobFiles_) {
        for (const auto& file : files) {
            validateFile(file);
        }
    }

    if (BaseLayer_) {
        validateFile(*BaseLayer_);
    }
}

void TOperationControllerBase::LockUserFiles()
{
    YT_LOG_INFO("Locking user files");

    auto proxy = CreateObjectServiceWriteProxy(OutputClient_);
    auto batchReq = proxy.ExecuteBatch();

    auto lockFile = [&batchReq] (TUserFile& file) {
        auto req = TFileYPathProxy::Lock(file.Path.GetPath());
        req->set_mode(ToProto(ELockMode::Snapshot));
        GenerateMutationId(req);
        SetTransactionId(req, *file.TransactionId);
        req->Tag() = &file;
        batchReq->AddRequest(req);
    };

    for (auto& [userJobSpec, files] : UserJobFiles_) {
        for (auto& file : files) {
            lockFile(file);
        }
    }

    if (BaseLayer_) {
        lockFile(*BaseLayer_);
    }

    auto batchRspOrError = WaitFor(batchReq->Invoke());
    THROW_ERROR_EXCEPTION_IF_FAILED(
        GetCumulativeError(batchRspOrError),
        "Error locking user files");

    const auto& batchRsp = batchRspOrError.Value();
    for (const auto& rspOrError : batchRsp->GetResponses<TCypressYPathProxy::TRspLock>()) {
        const auto& rsp = rspOrError.Value();
        auto* file = std::any_cast<TUserFile*>(rsp->Tag());
        file->ObjectId = FromProto<TObjectId>(rsp->node_id());
        file->ExternalTransactionId = rsp->has_external_transaction_id()
            ? FromProto<TTransactionId>(rsp->external_transaction_id())
            : *file->TransactionId;
    }
}

void TOperationControllerBase::GetUserFilesAttributes()
{
    // XXX(babenko): refactor; in particular, request attributes from external cells
    YT_LOG_INFO("Getting user files attributes");
    for (const auto& [_, files] : UserJobFiles_) {
        for (const auto& file : files) {
            if (file.Path.GetCluster().has_value()) {
                THROW_ERROR_EXCEPTION("User file must not have \"cluster\" attribute")
                    << TErrorAttribute("file_path", file.Path);
            }
        }
    }

    for (auto& [userJobSpec, files] : UserJobFiles_) {
        GetUserObjectBasicAttributes(
            InputManager_->GetClient(LocalClusterName),
            MakeUserObjectList(files),
            InputTransactions_->GetLocalInputTransactionId(),
            Logger().WithTag("TaskTitle: %v", userJobSpec->TaskTitle),
            EPermission::Read,
            TGetUserObjectBasicAttributesOptions{
                .PopulateSecurityTags = true
            });
    }

    if (BaseLayer_) {
        std::vector<TUserObject*> layers(1, &*BaseLayer_);

        GetUserObjectBasicAttributes(
            InputManager_->GetClient(LocalClusterName),
            layers,
            InputTransactions_->GetLocalInputTransactionId(),
            Logger,
            EPermission::Read,
            TGetUserObjectBasicAttributesOptions{
                .PopulateSecurityTags = true
            });
    }

    for (const auto& files : GetValues(UserJobFiles_)) {
        for (const auto& file : files) {
            const auto& path = file.Path.GetPath();
            if (!file.Layer && file.Type != EObjectType::Table && file.Type != EObjectType::File) {
                THROW_ERROR_EXCEPTION("User file %v has invalid type: expected %Qlv or %Qlv, actual %Qlv",
                    path,
                    EObjectType::Table,
                    EObjectType::File,
                    file.Type);
            } else if (file.Layer && file.Type != EObjectType::File) {
                THROW_ERROR_EXCEPTION("User layer %v has invalid type: expected %Qlv, actual %Qlv",
                    path,
                    EObjectType::File,
                    file.Type);
            }
        }
    }

    if (BaseLayer_ && BaseLayer_->Type != EObjectType::File) {
        THROW_ERROR_EXCEPTION("User layer %v has invalid type: expected %Qlv, actual %Qlv",
            BaseLayer_->Path,
            EObjectType::File,
            BaseLayer_->Type);
    }


    auto proxy = CreateObjectServiceReadProxy(InputManager_->GetClient(LocalClusterName), EMasterChannelKind::Follower);
    auto batchReq = proxy.ExecuteBatch();

    for (const auto& files : GetValues(UserJobFiles_)) {
        for (const auto& file : files) {
            {
                auto req = TYPathProxy::Get(file.GetObjectIdPath() + "/@");
                SetTransactionId(req, *file.TransactionId);
                std::vector<TString> attributeKeys;
                attributeKeys.push_back("file_name");
                attributeKeys.push_back("account");
                switch (file.Type) {
                    case EObjectType::File:
                        attributeKeys.push_back("executable");
                        attributeKeys.push_back("filesystem");
                        attributeKeys.push_back("access_method");
                        break;

                    case EObjectType::Table:
                        attributeKeys.push_back("format");
                        attributeKeys.push_back("dynamic");
                        attributeKeys.push_back("schema");
                        attributeKeys.push_back("retained_timestamp");
                        attributeKeys.push_back("unflushed_timestamp");
                        attributeKeys.push_back("enable_dynamic_store_read");
                        break;

                    default:
                        YT_ABORT();
                }
                attributeKeys.push_back("key");
                attributeKeys.push_back("chunk_count");
                attributeKeys.push_back("content_revision");
                ToProto(req->mutable_attributes()->mutable_keys(), attributeKeys);
                batchReq->AddRequest(req, "get_attributes");
            }

            {
                auto req = TYPathProxy::Get(file.Path.GetPath() + "&/@");
                SetTransactionId(req, *file.TransactionId);
                ToProto(req->mutable_attributes()->mutable_keys(), std::vector<TString>{
                    "key",
                    "file_name"
                });
                batchReq->AddRequest(req, "get_link_attributes");
            }
        }
    }

    auto batchRspOrError = WaitFor(batchReq->Invoke());
    THROW_ERROR_EXCEPTION_IF_FAILED(batchRspOrError, "Error getting attributes of user files");
    const auto& batchRsp = batchRspOrError.Value();

    auto getAttributesRspsOrError = batchRsp->GetResponses<TYPathProxy::TRspGetKey>("get_attributes");
    auto getLinkAttributesRspsOrError = batchRsp->GetResponses<TYPathProxy::TRspGetKey>("get_link_attributes");

    int index = 0;
    for (auto& [userJobSpec, files] : UserJobFiles_) {
        THashSet<TString> userFileNames;
        try {
            for (auto& file : files) {
                const auto& path = file.Path.GetPath();

                {
                    const auto& rspOrError = getAttributesRspsOrError[index];
                    THROW_ERROR_EXCEPTION_IF_FAILED(rspOrError, "Error getting attributes of user file %v", path);
                    const auto& rsp = rspOrError.Value();
                    const auto& linkRsp = getLinkAttributesRspsOrError[index];
                    index++;

                    file.Attributes = ConvertToAttributes(TYsonString(rsp->value()));
                    const auto& attributes = *file.Attributes;

                    try {
                        if (const auto& fileNameFromPath = file.Path.GetFileName()) {
                            file.FileName = *fileNameFromPath;
                        } else {
                            const auto* actualAttributes = &attributes;
                            IAttributeDictionaryPtr linkAttributes;
                            if (linkRsp.IsOK()) {
                                linkAttributes = ConvertToAttributes(TYsonString(linkRsp.Value()->value()));
                                actualAttributes = linkAttributes.Get();
                            }
                            if (const auto& fileNameAttribute = actualAttributes->Find<TString>("file_name")) {
                                file.FileName = *fileNameAttribute;
                            } else if (const auto& keyAttribute = actualAttributes->Find<TString>("key")) {
                                file.FileName = *keyAttribute;
                            } else {
                                THROW_ERROR_EXCEPTION("Couldn't infer file name for user file");
                            }
                        }
                    } catch (const std::exception& ex) {
                        // NB: Some of the above Gets and Finds may throw due to, e.g., type mismatch.
                        THROW_ERROR_EXCEPTION("Error parsing attributes of user file %v",
                            path) << ex;
                    }

                    switch (file.Type) {
                        case EObjectType::File:
                            file.Executable = attributes.Get<bool>("executable", false);
                            file.Executable = file.Path.GetExecutable().value_or(file.Executable);

                            if (file.Layer) {
                                if (attributes.Get<i64>("chunk_count") == 0) {
                                    THROW_ERROR_EXCEPTION("File %v is empty", file.Path);
                                }

                                auto access_method = file.Path.GetAccessMethod();
                                if (!access_method) {
                                    access_method = attributes.Find<TString>("access_method");
                                }

                                std::tie(file.AccessMethod, file.Filesystem) = GetAccessMethodAndFilesystemFromStrings(
                                    access_method.value_or(ToString(ELayerAccessMethod::Local)),
                                    attributes.Find<TString>("filesystem").value_or(ToString(ELayerFilesystem::Archive)));
                            }
                            break;

                        case EObjectType::Table:
                            file.Dynamic = attributes.Get<bool>("dynamic");
                            file.Schema = attributes.Get<TTableSchemaPtr>("schema");
                            if (auto renameDescriptors = file.Path.GetColumnRenameDescriptors()) {
                                YT_LOG_DEBUG("Start renaming columns of user file");
                                auto description = Format("user file %v", file.GetPath());
                                file.Schema = RenameColumnsInSchema(
                                    description,
                                    file.Schema,
                                    file.Dynamic,
                                    *renameDescriptors,
                                    /*changeStableName*/ !Config_->EnableTableColumnRenaming);
                                YT_LOG_DEBUG("Columns of user file are renamed (Path: %v, NewSchema: %v)",
                                    file.GetPath(),
                                    *file.Schema);
                            }
                            file.Format = attributes.FindYson("format");
                            if (!file.Format) {
                                file.Format = file.Path.GetFormat();
                            }
                            // Validate that format is correct.
                            try {
                                if (!file.Format) {
                                    THROW_ERROR_EXCEPTION("Format is not specified");
                                }
                                ConvertTo<TFormat>(file.Format);
                            } catch (const std::exception& ex) {
                                THROW_ERROR_EXCEPTION("Failed to parse format of table file %v",
                                    file.Path) << ex;
                            }
                            // Validate that timestamp is correct.
                            ValidateDynamicTableTimestamp(file.Path, file.Dynamic, *file.Schema, attributes);
                            break;

                        default:
                            YT_ABORT();
                    }

                    file.Account = attributes.Get<std::string>("account");
                    file.ChunkCount = attributes.Get<i64>("chunk_count");
                    file.ContentRevision = attributes.Get<NHydra::TRevision>("content_revision");

                    YT_LOG_INFO("User file locked (Path: %v, TaskTitle: %v, FileName: %v, SecurityTags: %v, ContentRevision: %x)",
                        path,
                        userJobSpec->TaskTitle,
                        file.FileName,
                        file.SecurityTags,
                        file.ContentRevision);
                }

                if (!file.Layer) {
                    const auto& path = file.Path.GetPath();
                    const auto& fileName = file.FileName;

                    if (fileName.empty()) {
                        THROW_ERROR_EXCEPTION("Empty user file name for %v",
                            path);
                    }

                    if (!NFS::IsPathRelativeAndInvolvesNoTraversal(fileName)) {
                        THROW_ERROR_EXCEPTION("User file name %Qv for %v does not point inside the sandbox directory",
                            fileName,
                            path);
                    }

                    if (!userFileNames.insert(fileName).second) {
                        THROW_ERROR_EXCEPTION("Duplicate user file name %Qv for %v",
                            fileName,
                            path);
                    }
                }
            }
        } catch (const std::exception& ex) {
            THROW_ERROR_EXCEPTION("Error getting user file attributes")
                << TErrorAttribute("task_title", userJobSpec->TaskTitle)
                << ex;
        }
    }
}

void TOperationControllerBase::PrepareInputQuery()
{ }

void TOperationControllerBase::ParseInputQuery(
    const TString& queryString,
    const std::optional<TTableSchema>& schema,
    TQueryFilterOptionsPtr queryFilterOptions)
{
    for (const auto& table : InputManager_->GetInputTables()) {
        if (table->Path.GetColumns()) {
            THROW_ERROR_EXCEPTION("Column filter and QL filter cannot appear in the same operation");
        }
    }

    auto externalCGInfo = New<TExternalCGInfo>();
    auto fetchFunctions = [&] (TRange<TString> names, const TTypeInferrerMapPtr& typeInferrers) {
        MergeFrom(typeInferrers.Get(), *GetBuiltinTypeInferrers());

        std::vector<TString> externalNames;
        for (const auto& name : names) {
            auto found = typeInferrers->find(name);
            if (found == typeInferrers->end()) {
                externalNames.push_back(name);
            }
        }

        if (externalNames.empty()) {
            return;
        }

        if (!Config_->UdfRegistryPath) {
            THROW_ERROR_EXCEPTION("External UDF registry is not configured")
                << TErrorAttribute("external_names", externalNames);
        }

        std::vector<std::pair<TString, TString>> keys;
        for (const auto& name : externalNames) {
            keys.emplace_back(*Config_->UdfRegistryPath, name);
        }

        auto descriptors = LookupAllUdfDescriptors(keys, Host_->GetClient());

        AppendUdfDescriptors(typeInferrers, externalCGInfo, externalNames, descriptors);
    };

    auto inferSchema = [&] {
        std::vector<TTableSchemaPtr> schemas;
        for (const auto& table : InputManager_->GetInputTables()) {
            schemas.push_back(table->Schema);
        }
        return InferInputSchema(schemas, false);
    };

    auto query = PrepareJobQuery(
        queryString,
        schema ? New<TTableSchema>(*schema) : inferSchema(),
        fetchFunctions);

    auto getColumns = [] (const TTableSchema& desiredSchema, const TTableSchema& tableSchema) {
        std::vector<std::string> columns;
        for (const auto& column : desiredSchema.Columns()) {
            auto columnName = column.Name();
            if (tableSchema.FindColumn(columnName)) {
                columns.push_back(columnName);
            }
        }

        return std::ssize(columns) == tableSchema.GetColumnCount()
            ? std::optional<std::vector<std::string>>()
            : std::make_optional(std::move(columns));
    };

    // Use query column filter for input tables.
    bool allowTimestampColumns = false;
    for (auto table : InputManager_->GetInputTables()) {
        auto columns = getColumns(*query->GetReadSchema(), *table->Schema);
        if (columns) {
            table->Path.SetColumns(*columns);
        }

        allowTimestampColumns |= table->Path.GetVersionedReadOptions().ReadMode == EVersionedIOMode::LatestTimestamp;
    }

    InputQuery_.emplace();
    InputQuery_->Query = std::move(query);
    InputQuery_->ExternalCGInfo = std::move(externalCGInfo);
    InputQuery_->QueryFilterOptions = std::move(queryFilterOptions);

    try {
        ValidateTableSchema(
            *InputQuery_->Query->GetTableSchema(),
            /*isTableDynamic*/ false,
            /*options*/ {
                .AllowUnversionedUpdateColumns = true,
                .AllowTimestampColumns = allowTimestampColumns,
                .AllowOperationColumns = true,
            });
    } catch (const std::exception& ex) {
        THROW_ERROR_EXCEPTION("Error validating output schema of input query")
            << ex;
    }
}

void TOperationControllerBase::WriteInputQueryToJobSpec(TJobSpecExt* jobSpecExt)
{
    auto* querySpec = jobSpecExt->mutable_input_query_spec();
    ToProto(querySpec->mutable_query(), InputQuery_->Query);
    querySpec->mutable_query()->set_input_row_limit(std::numeric_limits<i64>::max() / 4);
    querySpec->mutable_query()->set_output_row_limit(std::numeric_limits<i64>::max() / 4);
    ToProto(querySpec->mutable_external_functions(), InputQuery_->ExternalCGInfo->Functions);
    NScheduler::NProto::ToProto(querySpec->mutable_options(), InputQuery_->QueryFilterOptions);
}

void TOperationControllerBase::CollectTotals()
{
    // This is the sum across all input chunks not accounting lower/upper read limits.
    TInputStatisticsCollector statisticsCollector;

    THashMap<TClusterName, i64> totalInputDataWeightPerCluster;

    for (const auto& table : InputManager_->GetInputTables()) {
        for (const auto& inputChunk : Concatenate(table->Chunks, table->HunkChunks)) {
            if (inputChunk->IsUnavailable(GetChunkAvailabilityPolicy())) {
                auto chunkId = inputChunk->GetChunkId();

                switch (Spec_->UnavailableChunkStrategy) {
                    case EUnavailableChunkAction::Fail:
                        THROW_ERROR_EXCEPTION("Input chunk %v is unavailable",
                            chunkId);

                    case EUnavailableChunkAction::Skip:
                        YT_LOG_TRACE("Skipping unavailable chunk (ChunkId: %v)",
                            chunkId);
                        continue;

                    case EUnavailableChunkAction::Wait:
                        // Do nothing.
                        break;

                    default:
                        YT_ABORT();
                }
            }

            totalInputDataWeightPerCluster[table->ClusterName] += inputChunk->GetDataWeight();

            statisticsCollector.AddChunk(inputChunk, table->IsPrimary());
        }
    }

    EstimatedInputStatistics_.emplace(std::move(statisticsCollector).Finish());

    YT_LOG_INFO("Estimated input totals collected (EstimatedInputStatistics: %v)", *EstimatedInputStatistics_);

    for (const auto& [clusterName, dataWeight] : totalInputDataWeightPerCluster) {
        if (IsLocal(clusterName)) {
            continue;
        }
        auto clusterConfig = GetOrCrash(Config_->RemoteOperations, clusterName);
        if (clusterConfig->MaxTotalDataWeight && *clusterConfig->MaxTotalDataWeight < dataWeight) {
            THROW_ERROR_EXCEPTION(
                "Total estimated input data weight from cluster %Qv is too large",
                clusterName)
                << TErrorAttribute("estimated_data_weight", dataWeight)
                << TErrorAttribute("max_data_weight", *clusterConfig->MaxTotalDataWeight);
        }
    }
}

bool TOperationControllerBase::HasDiskRequestsWithSpecifiedAccount() const
{
    for (const auto& userJobSpec : GetUserJobSpecs()) {
        if (userJobSpec->DiskRequest && userJobSpec->DiskRequest->Account) {
            return true;
        }
    }
    return false;
}

void TOperationControllerBase::InitAccountResourceUsageLeases()
{
    THashSet<std::string> accounts;

    for (const auto& userJobSpec : GetUserJobSpecs()) {
        if (auto& diskRequest = userJobSpec->DiskRequest) {
            auto mediumDirectory = GetMediumDirectory();
            if (!diskRequest->MediumName) {
                continue;
            }
            auto mediumName = *diskRequest->MediumName;
            auto* mediumDescriptor = mediumDirectory->FindByName(mediumName);
            if (!mediumDescriptor) {
                THROW_ERROR_EXCEPTION("Unknown medium %Qv", mediumName);
            }
            diskRequest->MediumIndex = mediumDescriptor->Index;

            if (Config_->ObligatoryAccountMedia.contains(mediumName)) {
                if (!diskRequest->Account) {
                    THROW_ERROR_EXCEPTION("Account must be specified for disk request with given medium")
                        << TErrorAttribute("medium_name", mediumName);
                }
            }
            if (Config_->DeprecatedMedia.contains(mediumName)) {
                THROW_ERROR_EXCEPTION("Medium is deprecated to be used in disk requests")
                    << TErrorAttribute("medium_name", mediumName);
            }
            if (diskRequest->Account) {
                accounts.insert(*diskRequest->Account);
            }
        }
    }

    EnableMasterResourceUsageAccounting_ = Config_->EnableMasterResourceUsageAccounting;
    if (EnableMasterResourceUsageAccounting_) {
        // TODO(ignat): use batching here.
        for (const auto& account : accounts) {
            try {
                ValidateAccountPermission(account, EPermission::Use);

                auto proxy = CreateObjectServiceWriteProxy(OutputClient_);

                auto req = TMasterYPathProxy::CreateObject();
                SetPrerequisites(req, TPrerequisiteOptions{
                    .PrerequisiteTransactionIds = {InputTransactions_->GetLocalInputTransactionId()},
                });

                req->set_type(ToProto(EObjectType::AccountResourceUsageLease));

                auto attributes = CreateEphemeralAttributes();
                attributes->Set("account", account);
                attributes->Set("transaction_id", InputTransactions_->GetLocalInputTransactionId());
                ToProto(req->mutable_object_attributes(), *attributes);

                auto rsp = WaitFor(proxy.Execute(req))
                    .ValueOrThrow();

                AccountResourceUsageLeaseMap_[account] = {
                    .LeaseId = FromProto<TAccountResourceUsageLeaseId>(rsp->object_id()),
                    .DiskQuota = TDiskQuota(),
                };
            } catch (const std::exception& ex) {
                THROW_ERROR_EXCEPTION("Failed to create account resource usage lease")
                    << TErrorAttribute("account", account)
                    << ex;
            }
        }
    }
}

void TOperationControllerBase::CustomPrepare()
{ }

void TOperationControllerBase::CustomMaterialize()
{ }

void TOperationControllerBase::InferInputRanges()
{
    TPeriodicYielder yielder(PrepareYieldPeriod);

    if (!InputQuery_) {
        return;
    }

    YT_LOG_INFO("Inferring ranges for input tables");

    TQueryOptions queryOptions;
    queryOptions.VerboseLogging = true;
    queryOptions.RangeExpansionLimit = Config_->MaxRangesOnTable;

    for (auto& table : InputManager_->GetInputTables()) {
        yielder.TryYield();

        auto ranges = table->Path.GetNewRanges(table->Comparator, table->Schema->GetKeyColumnTypes());

        // XXX(max42): does this ever happen?
        if (ranges.empty()) {
            continue;
        }

        if (!table->Schema->IsSorted()) {
            continue;
        }

        auto inferredRanges = CreateRangeInferrer(
            InputQuery_->Query->WhereClause,
            table->Schema,
            table->Schema->GetKeyColumns(),
            Host_->GetClient()->GetNativeConnection()->GetColumnEvaluatorCache(),
            GetBuiltinRangeExtractors(),
            queryOptions);


        std::vector<TReadRange> resultRanges;
        for (const auto& range : ranges) {
            yielder.TryYield();

            auto legacyRange = ReadRangeToLegacyReadRange(range);
            auto lowerInitial = legacyRange.LowerLimit().HasLegacyKey()
                ? legacyRange.LowerLimit().GetLegacyKey()
                : MinKey();
            auto upperInitial = legacyRange.UpperLimit().HasLegacyKey()
                ? legacyRange.UpperLimit().GetLegacyKey()
                : MaxKey();

            auto subrange = CropItems(
                TRange(inferredRanges),
                [&] (auto it) {
                    return !(lowerInitial < it->second);
                },
                [&] (auto it) {
                    return it->first < upperInitial;
                });

            if (!subrange.Empty()) {
                auto lower = std::max<TUnversionedRow>(subrange.Front().first, lowerInitial);
                auto upper = std::min<TUnversionedRow>(subrange.Back().second, upperInitial);

                ForEachRange(subrange, TRowRange(lower, upper), [&] (auto item) {
                    auto [lower, upper] = item;

                    auto inferredRange = legacyRange;
                    inferredRange.LowerLimit().SetLegacyKey(TLegacyOwningKey(lower));
                    inferredRange.UpperLimit().SetLegacyKey(TLegacyOwningKey(upper));
                    resultRanges.push_back(ReadRangeFromLegacyReadRange(inferredRange, table->Comparator.GetLength()));
                });
            }
        }
        table->Path.SetRanges(resultRanges);

        YT_LOG_DEBUG("Input table ranges inferred (Path: %v, RangeCount: %v, InferredRangeCount: %v)",
            table->GetPath(),
            ranges.size(),
            resultRanges.size());
    }
}

TError TOperationControllerBase::GetAutoMergeError() const
{
    return TError("Automatic output merge is not supported for %Qlv operations", OperationType_);
}

TError TOperationControllerBase::GetUseChunkSliceStatisticsError() const
{
    return TError("Fetching chunk slice statistics is not supported for %Qlv operations", OperationType_);
}

void TOperationControllerBase::FillPrepareResult(TOperationControllerPrepareResult* result)
{
    result->Attributes = BuildYsonStringFluently<EYsonType::MapFragment>()
        .Do(BIND(&TOperationControllerBase::BuildPrepareAttributes, Unretained(this)))
        .Finish();
}

std::vector<TLegacyDataSlicePtr> TOperationControllerBase::CollectPrimaryVersionedDataSlices(i64 sliceSize)
{
    auto createScraperForFetcher = [&] (const TClusterName& clusterName) -> IFetcherChunkScraperPtr {
        if (Spec_->UnavailableChunkStrategy == EUnavailableChunkAction::Wait) {
            auto scraper = InputManager_->CreateFetcherChunkScraper(clusterName);
            DataSliceFetcherChunkScrapers_.push_back(scraper);
            return scraper;
        } else {
            return IFetcherChunkScraperPtr();
        }
    };

    i64 totalDataWeightBefore = 0;

    std::vector<TFuture<void>> asyncResults;
    std::vector<TComparator> comparators;
    std::vector<IChunkSliceFetcherPtr> fetchers;

    for (const auto& table : InputManager_->GetInputTables()) {
        if (!table->IsForeign() && table->Dynamic && table->Schema->IsSorted()) {
            // NB(arkady-e1ppa): We create scaper in thread_pool
            // but fetcher in cancelable control invoker
            // because the latter protects RowBuffer.
            auto fetcher = CreateChunkSliceFetcher(
                Config_->ChunkSliceFetcher,
                InputManager_->GetNodeDirectory(table->ClusterName),
                GetCancelableInvoker(),
                createScraperForFetcher(table->ClusterName),
                InputManager_->GetClient(table->ClusterName),
                RowBuffer_,
                Logger);

            YT_VERIFY(table->Comparator);

            for (const auto& chunk : table->Chunks) {
                if (chunk->IsUnavailable(GetChunkAvailabilityPolicy()) &&
                    Spec_->UnavailableChunkStrategy == EUnavailableChunkAction::Skip)
                {
                    continue;
                }

                auto chunkSlice = CreateInputChunkSlice(chunk);
                InferLimitsFromBoundaryKeys(chunkSlice, RowBuffer_);
                auto dataSlice = CreateUnversionedInputDataSlice(chunkSlice);
                dataSlice->SetInputStreamIndex(InputStreamDirectory_.GetInputStreamIndex(dataSlice->GetTableIndex(), dataSlice->GetRangeIndex()));
                dataSlice->TransformToNew(RowBuffer_, table->Comparator.GetLength());
                fetcher->AddDataSliceForSlicing(dataSlice, table->Comparator, sliceSize, true, /*minManiacDataWeight*/ std::nullopt);
                totalDataWeightBefore += dataSlice->GetDataWeight();
            }

            fetcher->SetCancelableContext(GetCancelableContext());
            asyncResults.emplace_back(fetcher->Fetch());
            fetchers.emplace_back(std::move(fetcher));
            YT_VERIFY(table->Comparator);
            comparators.push_back(table->Comparator);
        }
    }

    YT_LOG_INFO("Collecting primary versioned data slices");

    WaitFor(AllSucceeded(asyncResults))
        .ThrowOnError();

    i64 totalDataSliceCount = 0;
    i64 totalDataWeightAfter = 0;

    std::vector<TLegacyDataSlicePtr> result;
    for (const auto& [fetcher, comparator] : Zip(fetchers, comparators)) {
        for (const auto& chunkSlice : fetcher->GetChunkSlices()) {
            YT_VERIFY(!chunkSlice->IsLegacy);
        }
        auto dataSlices = CombineVersionedChunkSlices(fetcher->GetChunkSlices(), comparator);
        for (auto& dataSlice : dataSlices) {
            YT_LOG_TRACE("Added dynamic table slice (TablePath: %v, Range: %v..%v, ChunkIds: %v)",
                InputManager_->GetInputTables()[dataSlice->GetTableIndex()]->GetPath(),
                dataSlice->LowerLimit(),
                dataSlice->UpperLimit(),
                dataSlice->ChunkSlices);

            dataSlice->SetInputStreamIndex(InputStreamDirectory_.GetInputStreamIndex(dataSlice->GetTableIndex(), dataSlice->GetRangeIndex()));
            totalDataWeightAfter += dataSlice->GetDataWeight();
            result.emplace_back(std::move(dataSlice));
            ++totalDataSliceCount;
        }
    }

    YT_LOG_INFO(
        "Collected versioned data slices (Count: %v, DataWeight: %v -> %v)",
        totalDataSliceCount,
        totalDataWeightBefore,
        totalDataWeightAfter);

    if (Spec_->AdjustDynamicTableDataSlices) {
        double scaleFactor = totalDataWeightBefore / std::max<double>(1.0, totalDataWeightAfter);
        i64 totalDataWeightAdjusted = 0;
        for (const auto& dataSlice : result) {
            for (const auto& chunkSlice : dataSlice->ChunkSlices) {
                chunkSlice->ApplySamplingSelectivityFactor(scaleFactor);
            }
            totalDataWeightAdjusted += dataSlice->GetDataWeight();
        }
        YT_LOG_INFO("Adjusted dynamic table data slices (AdjutedDataWeight: %v)", totalDataWeightAdjusted);
    }

    DataSliceFetcherChunkScrapers_.clear();

    return result;
}

std::vector<TLegacyDataSlicePtr> TOperationControllerBase::CollectPrimaryInputDataSlices(i64 versionedSliceSize)
{
    std::vector<std::vector<TLegacyDataSlicePtr>> dataSlicesByTableIndex(InputManager_->GetInputTables().size());
    for (const auto& chunk : InputManager_->CollectPrimaryUnversionedChunks()) {
        auto dataSlice = CreateUnversionedInputDataSlice(CreateInputChunkSlice(chunk));
        dataSlice->SetInputStreamIndex(InputStreamDirectory_.GetInputStreamIndex(chunk->GetTableIndex(), chunk->GetRangeIndex()));

        const auto& inputTable = InputManager_->GetInputTables()[dataSlice->GetTableIndex()];
        dataSlice->TransformToNew(RowBuffer_, inputTable->Comparator);

        dataSlicesByTableIndex[dataSlice->GetTableIndex()].emplace_back(std::move(dataSlice));
    }

    for (auto& dataSlice : CollectPrimaryVersionedDataSlices(versionedSliceSize)) {
        dataSlicesByTableIndex[dataSlice->GetTableIndex()].emplace_back(std::move(dataSlice));
    }

    std::vector<TLegacyDataSlicePtr> dataSlices;
    for (auto& tableDataSlices : dataSlicesByTableIndex) {
        std::move(tableDataSlices.begin(), tableDataSlices.end(), std::back_inserter(dataSlices));
    }
    return dataSlices;
}

std::vector<std::deque<TLegacyDataSlicePtr>> TOperationControllerBase::CollectForeignInputDataSlices(int foreignKeyColumnCount) const
{
    std::vector<std::deque<TLegacyDataSlicePtr>> result;
    for (const auto& table : InputManager_->GetInputTables()) {
        if (table->IsForeign()) {
            result.push_back(std::deque<TLegacyDataSlicePtr>());

            if (table->Dynamic && table->Schema->IsSorted()) {
                std::vector<TInputChunkSlicePtr> chunkSlices;
                chunkSlices.reserve(table->Chunks.size());
                YT_VERIFY(table->Comparator);
                for (const auto& chunkSpec : table->Chunks) {
                    auto& chunkSlice = chunkSlices.emplace_back(CreateInputChunkSlice(
                        chunkSpec,
                        RowBuffer_->CaptureRow(chunkSpec->BoundaryKeys()->MinKey.Get()),
                        GetKeySuccessor(chunkSpec->BoundaryKeys()->MaxKey.Get(), RowBuffer_)));

                    chunkSlice->TransformToNew(RowBuffer_, table->Comparator.GetLength());
                }

                YT_VERIFY(table->Comparator);
                auto dataSlices = CombineVersionedChunkSlices(chunkSlices, table->Comparator);
                for (auto& dataSlice : dataSlices) {
                    dataSlice->SetInputStreamIndex(InputStreamDirectory_.GetInputStreamIndex(dataSlice->GetTableIndex(), dataSlice->GetRangeIndex()));

                    if (IsUnavailable(dataSlice, GetChunkAvailabilityPolicy())) {
                        switch (Spec_->UnavailableChunkStrategy) {
                            case EUnavailableChunkAction::Skip:
                                continue;

                            case EUnavailableChunkAction::Wait:
                                // Do nothing.
                                break;

                            default:
                                YT_ABORT();
                        }
                    }
                    result.back().push_back(dataSlice);
                }
            } else {
                for (const auto& inputChunk : table->Chunks) {
                    if (inputChunk->IsUnavailable(GetChunkAvailabilityPolicy())) {
                        switch (Spec_->UnavailableChunkStrategy) {
                            case EUnavailableChunkAction::Skip:
                                continue;

                            case EUnavailableChunkAction::Wait:
                                // Do nothing.
                                break;

                            default:
                                YT_ABORT();
                        }
                    }
                    auto chunkSlice = CreateInputChunkSlice(inputChunk);
                    chunkSlice->TransformToNew(RowBuffer_, table->Comparator.GetLength());
                    auto& dataSlice = result.back().emplace_back(CreateUnversionedInputDataSlice(CreateInputChunkSlice(
                        *chunkSlice,
                        table->Comparator,
                        TKeyBound::FromRow() >= GetKeyPrefix(inputChunk->BoundaryKeys()->MinKey.Get(), foreignKeyColumnCount, RowBuffer_),
                        TKeyBound::FromRow() <= GetKeyPrefix(inputChunk->BoundaryKeys()->MaxKey.Get(), foreignKeyColumnCount, RowBuffer_))));
                    dataSlice->SetInputStreamIndex(InputStreamDirectory_.GetInputStreamIndex(dataSlice->GetTableIndex(), dataSlice->GetRangeIndex()));

                    YT_VERIFY(table->Comparator);
                }
            }
        }
    }
    return result;
}

bool TOperationControllerBase::InputHasVersionedTables() const
{
    for (const auto& table : InputManager_->GetInputTables()) {
        if (table->Dynamic && table->Schema->IsSorted()) {
            return true;
        }
    }
    return false;
}

bool TOperationControllerBase::InputHasReadLimits() const
{
    for (const auto& table : InputManager_->GetInputTables()) {
        if (table->Path.HasNontrivialRanges()) {
            return true;
        }
    }
    return false;
}

bool TOperationControllerBase::InputHasDynamicStores() const
{
    for (const auto& table : InputManager_->GetInputTables()) {
        if (table->Dynamic) {
            for (const auto& chunk : table->Chunks) {
                if (chunk->IsDynamicStore()) {
                    return true;
                }
            }
        }
    }

    return false;
}

bool TOperationControllerBase::IsLocalityEnabled() const
{
    YT_VERIFY(EstimatedInputStatistics_);
    return Config_->EnableLocality && EstimatedInputStatistics_->DataWeight > Spec_->MinLocalityInputDataWeight;
}

TString TOperationControllerBase::GetLoggingProgress() const
{
    const auto& jobCounter = GetTotalJobCounter();
    return Format(
        "Jobs = {T: %v, R: %v, C: %v, P: %v, F: %v, A: %v, I: %v}, "
        "UnavailableInputChunks: %v",
        jobCounter->GetTotal(),
        jobCounter->GetRunning(),
        jobCounter->GetCompletedTotal(),
        GetPendingJobCount(),
        jobCounter->GetFailed(),
        jobCounter->GetAbortedTotal(),
        jobCounter->GetInterruptedTotal(),
        GetUnavailableInputChunkCount());
}

void TOperationControllerBase::ExtractInterruptDescriptor(TCompletedJobSummary& jobSummary, const TJobletPtr& joblet) const
{
    std::vector<TLegacyDataSlicePtr> dataSliceList;

    const auto& jobResultExt = jobSummary.GetJobResultExt();

    std::vector<TDataSliceDescriptor> unreadDataSliceDescriptors;
    std::vector<TDataSliceDescriptor> readDataSliceDescriptors;
    if (jobResultExt.unread_chunk_specs_size() > 0) {
        FromProto(
            &unreadDataSliceDescriptors,
            jobResultExt.unread_chunk_specs(),
            jobResultExt.chunk_spec_count_per_unread_data_slice(),
            jobResultExt.virtual_row_index_per_unread_data_slice());
    }
    if (jobResultExt.read_chunk_specs_size() > 0) {
        FromProto(
            &readDataSliceDescriptors,
            jobResultExt.read_chunk_specs(),
            jobResultExt.chunk_spec_count_per_read_data_slice(),
            jobResultExt.virtual_row_index_per_read_data_slice());
    }

    auto extractDataSlice = [&] (const TDataSliceDescriptor& dataSliceDescriptor) {
        std::vector<TInputChunkSlicePtr> chunkSliceList;
        chunkSliceList.reserve(dataSliceDescriptor.ChunkSpecs.size());

        // TODO(gritukan): One day we will do interrupts in non-input tasks.
        TComparator comparator;
        if (joblet->Task->GetIsInput()) {
            comparator = GetInputTable(dataSliceDescriptor.GetDataSourceIndex())->Comparator;
        }

        bool dynamic = InputManager_->GetInputTables()[dataSliceDescriptor.GetDataSourceIndex()]->Dynamic;
        for (const auto& protoChunkSpec : dataSliceDescriptor.ChunkSpecs) {
            auto chunkId = FromProto<TChunkId>(protoChunkSpec.chunk_id());
            auto chunkSlice = New<TInputChunkSlice>(
                InputManager_->GetInputChunk(chunkId, protoChunkSpec.chunk_index()),
                RowBuffer_,
                protoChunkSpec);
            // NB: Dynamic tables use legacy slices for now, so we do not convert dynamic table
            // slices into new.
            if (!dynamic) {
                if (comparator) {
                    chunkSlice->TransformToNew(RowBuffer_, comparator.GetLength());
                    InferLimitsFromBoundaryKeys(chunkSlice, RowBuffer_, std::nullopt, comparator);
                } else {
                    chunkSlice->TransformToNewKeyless();
                }
            }
            chunkSliceList.emplace_back(std::move(chunkSlice));
        }
        TLegacyDataSlicePtr dataSlice;
        if (dynamic) {
            dataSlice = CreateVersionedInputDataSlice(chunkSliceList);
            if (comparator) {
                dataSlice->TransformToNew(RowBuffer_, comparator.GetLength());
            } else {
                dataSlice->TransformToNewKeyless();
            }
        } else {
            YT_VERIFY(chunkSliceList.size() == 1);
            dataSlice = CreateUnversionedInputDataSlice(chunkSliceList[0]);
        }

        YT_VERIFY(!dataSlice->IsLegacy);
        if (comparator) {
            InferLimitsFromBoundaryKeys(dataSlice, RowBuffer_, comparator);
        }

        dataSlice->SetInputStreamIndex(dataSlice->GetTableIndex());
        dataSlice->Tag = dataSliceDescriptor.GetTag();
        return dataSlice;
    };

    for (const auto& dataSliceDescriptor : unreadDataSliceDescriptors) {
        jobSummary.UnreadInputDataSlices.emplace_back(extractDataSlice(dataSliceDescriptor));
    }
    for (const auto& dataSliceDescriptor : readDataSliceDescriptors) {
        jobSummary.ReadInputDataSlices.emplace_back(extractDataSlice(dataSliceDescriptor));
    }
}

TSortColumns TOperationControllerBase::CheckInputTablesSorted(
    const TSortColumns& sortColumns,
    std::function<bool(const TInputTablePtr& table)> inputTableFilter)
{
    YT_VERIFY(!InputManager_->GetInputTables().empty());

    for (const auto& table : InputManager_->GetInputTables()) {
        if (inputTableFilter(table) && !table->Schema->IsSorted()) {
            THROW_ERROR_EXCEPTION("Input table %v is not sorted",
                table->GetPath());
        }
    }

    auto validateColumnFilter = [] (const TInputTablePtr& table, const TSortColumns& sortColumns) {
        auto columns = table->Path.GetColumns();
        if (!columns) {
            return;
        }

        auto columnSet = THashSet<std::string>(columns->begin(), columns->end());
        for (const auto& sortColumn : sortColumns) {
            if (columnSet.find(sortColumn.Name) == columnSet.end()) {
                THROW_ERROR_EXCEPTION("Column filter for input table %v must include key column %Qv",
                    table->GetPath(),
                    sortColumn.Name);
            }
        }
    };

    if (!sortColumns.empty()) {
        for (const auto& table : InputManager_->GetInputTables()) {
            if (!inputTableFilter(table)) {
                continue;
            }

            if (!CheckSortColumnsCompatible(table->Schema->GetSortColumns(), sortColumns)) {
                THROW_ERROR_EXCEPTION("Input table %v is sorted by columns %v that are not compatible "
                    "with the requested columns %v",
                    table->GetPath(),
                    table->Schema->GetSortColumns(),
                    sortColumns);
            }
            validateColumnFilter(table, sortColumns);
        }
        return sortColumns;
    } else {
        for (const auto& referenceTable : InputManager_->GetInputTables()) {
            if (inputTableFilter(referenceTable)) {
                for (const auto& table : InputManager_->GetInputTables()) {
                    if (!inputTableFilter(table)) {
                        continue;
                    }

                    if (table->Schema->GetSortColumns() != referenceTable->Schema->GetSortColumns()) {
                        THROW_ERROR_EXCEPTION("Sort columns do not match: input table %v is sorted by columns %v "
                            "while input table %v is sorted by columns %v",
                            table->GetPath(),
                            table->Schema->GetSortColumns(),
                            referenceTable->GetPath(),
                            referenceTable->Schema->GetSortColumns());
                    }
                    validateColumnFilter(table, referenceTable->Schema->GetSortColumns());
                }
                return referenceTable->Schema->GetSortColumns();
            }
        }
    }
    YT_ABORT();
}

bool TOperationControllerBase::CheckKeyColumnsCompatible(
    const TKeyColumns& fullColumns,
    const TKeyColumns& prefixColumns)
{
    if (fullColumns.size() < prefixColumns.size()) {
        return false;
    }

    return std::equal(prefixColumns.begin(), prefixColumns.end(), fullColumns.begin());
}

bool TOperationControllerBase::CheckSortColumnsCompatible(
    const TSortColumns& fullColumns,
    const TSortColumns& prefixColumns)
{
    if (fullColumns.size() < prefixColumns.size()) {
        return false;
    }

    return std::equal(prefixColumns.begin(), prefixColumns.end(), fullColumns.begin());
}

bool TOperationControllerBase::ShouldVerifySortedOutput() const
{
    return true;
}

TOutputOrderPtr TOperationControllerBase::GetOutputOrder() const
{
    return nullptr;
}

EChunkAvailabilityPolicy TOperationControllerBase::GetChunkAvailabilityPolicy() const
{
    return Spec_->ChunkAvailabilityPolicy;
}

bool TOperationControllerBase::IsBoundaryKeysFetchEnabled() const
{
    return false;
}

void TOperationControllerBase::RegisterLivePreviewTable(TString name, const TOutputTablePtr& table)
{
    // COMPAT(galtsev)
    if (name.empty()) {
        return;
    }

    if (table->Dynamic) {
        return;
    }

    auto schema = table->TableUploadOptions.TableSchema.Get();
    LivePreviews_->emplace(
        name,
        New<TLivePreview>(std::move(schema), OutputNodeDirectory_, Logger, OperationId_, name, table->Path.GetPath()));
    table->LivePreviewTableName = std::move(name);
}

void TOperationControllerBase::AttachToIntermediateLivePreview(TInputChunkPtr chunk)
{
    if (IsLegacyIntermediateLivePreviewSupported()) {
        AttachToLivePreview(chunk->GetChunkId(), IntermediateTable_->LivePreviewTableId);
    }
    AttachToLivePreview(IntermediateTable_->LivePreviewTableName, chunk);
}

void TOperationControllerBase::AttachToLivePreview(
    TChunkTreeId chunkTreeId,
    NCypressClient::TNodeId tableId)
{
    YT_UNUSED_FUTURE(Host_->AttachChunkTreesToLivePreview(
        AsyncTransaction_->GetId(),
        tableId,
        {chunkTreeId}));
}

void TOperationControllerBase::AttachToLivePreview(
    TStringBuf tableName,
    TInputChunkPtr chunk)
{
    // COMPAT(galtsev)
    if (tableName.empty()) {
        return;
    }

    if (LivePreviews_->contains(tableName)) {
        auto result = (*LivePreviews_)[tableName]->TryInsertChunk(chunk);
        if (!result.IsOK()) {
            static constexpr auto message = "Error registering a chunk in a live preview";
            if (Config_->FailOperationOnErrorsInLivePreview) {
                THROW_ERROR_EXCEPTION(message)
                    << TErrorAttribute("table_name", tableName)
                    << TErrorAttribute("chunk_id", chunk->GetChunkId());
            } else {
                YT_LOG_WARNING(result, "%v (TableName: %v, Chunk: %v)",
                    message,
                    tableName,
                    chunk);
            }
        }
    }
}

void TOperationControllerBase::AttachToLivePreview(
    TStringBuf tableName,
    const TChunkStripePtr& stripe)
{
    for (const auto& dataSlice : stripe->DataSlices) {
        for (const auto& chunkSlice : dataSlice->ChunkSlices) {
            AttachToLivePreview(tableName, chunkSlice->GetInputChunk());
        }
    }
}

void TOperationControllerBase::RegisterStderr(const TJobletPtr& joblet, const TJobSummary& jobSummary)
{
    if (!joblet->StderrTableChunkListId) {
        return;
    }

    YT_VERIFY(StderrTable_);

    const auto& chunkListId = joblet->StderrTableChunkListId;

    const auto& jobResultExt = jobSummary.GetJobResultExt();

    YT_VERIFY(jobResultExt.has_stderr_result());

    const auto& stderrResult = jobResultExt.stderr_result();
    if (stderrResult.empty()) {
        return;
    }
    auto key = BuildBoundaryKeysFromOutputResult(stderrResult, StderrTable_->GetStreamDescriptorTemplate(), RowBuffer_);
    if (!key.MinKey || key.MinKey.GetLength() == 0 || !key.MaxKey || key.MaxKey.GetLength() == 0) {
        YT_LOG_DEBUG("Dropping empty stderr chunk tree (JobId: %v, NodeAddress: %v, ChunkListId: %v)",
            joblet->JobId,
            NNodeTrackerClient::GetDefaultAddress(joblet->NodeDescriptor.Addresses),
            chunkListId);
        return;
    }

    for (const auto& chunkSpec : stderrResult.chunk_specs()) {
        RegisterOutputChunkReplicas(jobSummary, chunkSpec);

        auto chunk = New<TInputChunk>(chunkSpec);
        chunk->BoundaryKeys() = std::make_unique<TOwningBoundaryKeys>(TOwningBoundaryKeys{
            .MinKey = FromProto<TLegacyOwningKey>(stderrResult.min()),
            .MaxKey = FromProto<TLegacyOwningKey>(stderrResult.max()),
        });
        AttachToLivePreview(StderrTable_->LivePreviewTableName, chunk);
        RegisterLivePreviewChunk(TDataFlowGraph::StderrDescriptor, /*index*/ 0, std::move(chunk));
    }

    StderrTable_->OutputChunkTreeIds.emplace_back(key, chunkListId);

    YT_LOG_DEBUG("Stderr chunk tree registered (JobId: %v, NodeAddress: %v, ChunkListId: %v, ChunkCount: %v)",
        joblet->JobId,
        NNodeTrackerClient::GetDefaultAddress(joblet->NodeDescriptor.Addresses),
        chunkListId,
        stderrResult.chunk_specs().size());
}

void TOperationControllerBase::RegisterCores(const TJobletPtr& joblet, const TJobSummary& jobSummary)
{
    if (!joblet->CoreTableChunkListId) {
        return;
    }

    YT_VERIFY(CoreTable_);

    const auto& chunkListId = joblet->CoreTableChunkListId;

    const auto jobResultExt = jobSummary.FindJobResultExt();
    if (!jobResultExt) {
        return;
    }

    for (const auto& coreInfo : jobResultExt->core_infos()) {
        YT_LOG_DEBUG("Core file (JobId: %v, ProcessId: %v, ExecutableName: %v, Size: %v, Error: %v, Cuda: %v)",
            joblet->JobId,
            coreInfo.process_id(),
            coreInfo.executable_name(),
            coreInfo.size(),
            coreInfo.has_error() ? FromProto<TError>(coreInfo.error()) : TError(),
            coreInfo.cuda());
    }

    if (!jobResultExt->has_core_result()) {
        return;
    }
    const auto& coreResult = jobResultExt->core_result();
    if (coreResult.empty()) {
        return;
    }
    auto key = BuildBoundaryKeysFromOutputResult(coreResult, CoreTable_->GetStreamDescriptorTemplate(), RowBuffer_);
    if (!key.MinKey || key.MinKey.GetLength() == 0 || !key.MaxKey || key.MaxKey.GetLength() == 0) {
        YT_LOG_DEBUG("Dropping empty core chunk tree (JobId: %v, NodeAddress: %v, ChunkListId: %v)",
            joblet->JobId,
            NNodeTrackerClient::GetDefaultAddress(joblet->NodeDescriptor.Addresses),
            chunkListId);
        return;
    }
    CoreTable_->OutputChunkTreeIds.emplace_back(key, chunkListId);

    for (const auto& chunkSpec : coreResult.chunk_specs()) {
        RegisterOutputChunkReplicas(jobSummary, chunkSpec);

        auto chunk = New<TInputChunk>(chunkSpec);
        chunk->BoundaryKeys() = std::make_unique<TOwningBoundaryKeys>(TOwningBoundaryKeys{
            .MinKey = FromProto<TLegacyOwningKey>(coreResult.min()),
            .MaxKey = FromProto<TLegacyOwningKey>(coreResult.max()),
        });
        AttachToLivePreview(CoreTable_->LivePreviewTableName, chunk);
        RegisterLivePreviewChunk(TDataFlowGraph::CoreDescriptor, /*index*/ 0, std::move(chunk));
    }

    YT_LOG_DEBUG("Core chunk tree registered (JobId: %v, NodeAddress: %v, ChunkListId: %v, ChunkCount: %v)",
        joblet->JobId,
        NNodeTrackerClient::GetDefaultAddress(joblet->NodeDescriptor.Addresses),
        chunkListId,
        coreResult.chunk_specs().size());
}

const ITransactionPtr TOperationControllerBase::GetTransactionForOutputTable(const TOutputTablePtr& table) const
{
    if (table->OutputType == EOutputTableType::Output) {
        if (OutputCompletionTransaction_) {
            return OutputCompletionTransaction_;
        } else {
            return OutputTransaction_;
        }
    } else {
        YT_VERIFY(table->OutputType == EOutputTableType::Stderr || table->OutputType == EOutputTableType::Core);
        if (DebugCompletionTransaction_) {
            return DebugCompletionTransaction_;
        } else {
            return DebugTransaction_;
        }
    }
}

void TOperationControllerBase::RegisterTeleportChunk(
    TInputChunkPtr chunk,
    TChunkStripeKey key,
    int tableIndex)
{
    auto& table = OutputTables_[tableIndex];

    if (table->TableUploadOptions.TableSchema->IsSorted() && ShouldVerifySortedOutput()) {
        YT_VERIFY(chunk->BoundaryKeys());
        YT_VERIFY(chunk->GetRowCount() > 0);
        YT_VERIFY(chunk->GetUniqueKeys() || !table->TableWriterOptions->ValidateUniqueKeys);

        NControllerAgent::NProto::TOutputResult resultBoundaryKeys;
        resultBoundaryKeys.set_empty(false);
        resultBoundaryKeys.set_sorted(true);
        resultBoundaryKeys.set_unique_keys(chunk->GetUniqueKeys());
        ToProto(resultBoundaryKeys.mutable_min(), chunk->BoundaryKeys()->MinKey);
        ToProto(resultBoundaryKeys.mutable_max(), chunk->BoundaryKeys()->MaxKey);

        key = TChunkStripeKey(
            BuildBoundaryKeysFromOutputResult(
                resultBoundaryKeys,
                StandardStreamDescriptors_[tableIndex],
                RowBuffer_));
    }

    table->OutputChunkTreeIds.emplace_back(key, chunk->GetChunkId());

    if (table->Dynamic) {
        table->OutputChunks.push_back(chunk);
    }

    if (IsLegacyOutputLivePreviewSupported()) {
        AttachToLivePreview(chunk->GetChunkId(), table->LivePreviewTableId);
    }
    if (GetOutputLivePreviewVertexDescriptor() == TDataFlowGraph::SinkDescriptor) {
        AttachToLivePreview(table->LivePreviewTableName, chunk);
    }

    RegisterOutputRows(chunk->GetRowCount(), tableIndex);

    TeleportedOutputRowCount_ += chunk->GetRowCount();

    YT_LOG_DEBUG("Teleport chunk registered (Table: %v, ChunkId: %v, Key: %v)",
        tableIndex,
        chunk->GetChunkId(),
        key);
}

void TOperationControllerBase::RegisterRecoveryInfo(
    const TCompletedJobPtr& completedJob,
    const TChunkStripePtr& stripe)
{
    for (const auto& dataSlice : stripe->DataSlices) {
        // NB: Intermediate slice must be trivial.
        auto chunkId = dataSlice->GetSingleUnversionedChunk()->GetChunkId();
        YT_VERIFY(ChunkOriginMap_.emplace(chunkId, completedJob).second);
    }

    IntermediateChunkScraper_->Restart();
}

TRowBufferPtr TOperationControllerBase::GetRowBuffer()
{
    return RowBuffer_;
}

TSnapshotCookie TOperationControllerBase::OnSnapshotStarted()
{
    YT_ASSERT_INVOKER_AFFINITY(InvokerPool_->GetInvoker(EOperationControllerQueue::Default));

    int snapshotIndex = SnapshotIndex_++;
    if (RecentSnapshotIndex_) {
        YT_LOG_WARNING("Starting next snapshot without completing previous one (SnapshotIndex: %v)",
            snapshotIndex);
    }
    RecentSnapshotIndex_ = snapshotIndex;

    CompletedJobIdsSnapshotCookie_ = CompletedJobIdsReleaseQueue_.Checkpoint();
    IntermediateStripeListSnapshotCookie_ = IntermediateStripeListReleaseQueue_.Checkpoint();
    ChunkTreeSnapshotCookie_ = ChunkTreeReleaseQueue_.Checkpoint();
    YT_LOG_INFO("Storing snapshot cookies (CompletedJobIdsSnapshotCookie: %v, StripeListSnapshotCookie: %v, "
        "ChunkTreeSnapshotCookie: %v, SnapshotIndex: %v)",
        CompletedJobIdsSnapshotCookie_,
        IntermediateStripeListSnapshotCookie_,
        ChunkTreeSnapshotCookie_,
        *RecentSnapshotIndex_);

    TSnapshotCookie result;
    result.SnapshotIndex = *RecentSnapshotIndex_;
    return result;
}

void TOperationControllerBase::SafeOnSnapshotCompleted(const TSnapshotCookie& cookie)
{
    YT_ASSERT_INVOKER_AFFINITY(GetCancelableInvoker());

    // OnSnapshotCompleted should match the most recent OnSnapshotStarted.
    YT_VERIFY(RecentSnapshotIndex_);
    YT_VERIFY(cookie.SnapshotIndex == *RecentSnapshotIndex_);

    // Completed job ids.
    {
        auto headCookie = CompletedJobIdsReleaseQueue_.GetHeadCookie();
        auto jobIdsToRelease = CompletedJobIdsReleaseQueue_.Release(CompletedJobIdsSnapshotCookie_);
        YT_LOG_INFO("Releasing jobs on snapshot completion (SnapshotCookie: %v, HeadCookie: %v, JobCount: %v, SnapshotIndex: %v)",
            CompletedJobIdsSnapshotCookie_,
            headCookie,
            jobIdsToRelease.size(),
            cookie.SnapshotIndex);
        ReleaseJobs(jobIdsToRelease);
    }

    // Stripe lists.
    {
        auto headCookie = IntermediateStripeListReleaseQueue_.GetHeadCookie();
        auto stripeListsToRelease = IntermediateStripeListReleaseQueue_.Release(IntermediateStripeListSnapshotCookie_);
        YT_LOG_INFO("Releasing stripe lists (SnapshotCookie: %v, HeadCookie: %v, StripeListCount: %v, SnapshotIndex: %v)",
            IntermediateStripeListSnapshotCookie_,
            headCookie,
            stripeListsToRelease.size(),
            cookie.SnapshotIndex);

        for (const auto& stripeList : stripeListsToRelease) {
            auto chunks = GetStripeListChunks(stripeList);
            AddChunksToUnstageList(std::move(chunks));
            OnChunksReleased(stripeList->TotalChunkCount);
        }
    }

    // Chunk trees.
    {
        auto headCookie = ChunkTreeReleaseQueue_.GetHeadCookie();
        auto chunkTreeIdsToRelease = ChunkTreeReleaseQueue_.Release(ChunkTreeSnapshotCookie_);
        YT_LOG_INFO("Releasing chunk trees (SnapshotCookie: %v, HeadCookie: %v, ChunkTreeCount: %v, SnapshotIndex: %v)",
            ChunkTreeSnapshotCookie_,
            headCookie,
            chunkTreeIdsToRelease.size(),
            cookie.SnapshotIndex);

        Host_->AddChunkTreesToUnstageList(chunkTreeIdsToRelease, /*recursive*/ true);
    }

    RecentSnapshotIndex_.reset();
    LastSuccessfulSnapshotTime_ = TInstant::Now();
}

bool TOperationControllerBase::HasSnapshot() const
{
    return SnapshotIndex_.load();
}

void TOperationControllerBase::Dispose()
{
    YT_ASSERT_INVOKER_AFFINITY(InvokerPool_->GetInvoker(EOperationControllerQueue::Default));

    YT_VERIFY(IsFinished());

    YT_VERIFY(RunningJobCount_ == 0);

    // Check that all jobs released.
    YT_VERIFY(CompletedJobIdsReleaseQueue_.Checkpoint() == CompletedJobIdsReleaseQueue_.GetHeadCookie());
    {
        auto guard = Guard(JobMetricsDeltaPerTreeLock_);

        for (auto& [treeId, metrics] : JobMetricsDeltaPerTree_) {
            auto totalTime = GetOrCrash(TotalTimePerTree_, treeId);
            auto mainResourceConsumption = GetOrCrash(MainResourceConsumptionPerTree_, treeId);

            switch (State_) {
                case EControllerState::Completed:
                    metrics.Values()[EJobMetricName::TotalTimeOperationCompleted] = totalTime;
                    metrics.Values()[EJobMetricName::MainResourceConsumptionOperationCompleted] = mainResourceConsumption;
                    break;

                case EControllerState::Aborted:
                    metrics.Values()[EJobMetricName::TotalTimeOperationAborted] = totalTime;
                    metrics.Values()[EJobMetricName::MainResourceConsumptionOperationAborted] = mainResourceConsumption;
                    break;

                case EControllerState::Failed:
                    metrics.Values()[EJobMetricName::TotalTimeOperationFailed] = totalTime;
                    metrics.Values()[EJobMetricName::MainResourceConsumptionOperationFailed] = mainResourceConsumption;
                    break;

                default:
                    YT_ABORT();
            }
        }

        YT_LOG_DEBUG(
            "Adding total time per tree to residual job metrics on controller disposal (FinalState: %v, TotalTimePerTree: %v)",
            State_.load(),
            TotalTimePerTree_);
    }
}

void TOperationControllerBase::UpdateRuntimeParameters(const TOperationRuntimeParametersUpdatePtr& update)
{
    if (update->Acl) {
        Acl_ = *update->Acl;
    } else if (update->AcoName) {
        AcoName_ = *update->AcoName;
    }
    if (update->SchedulingTagFilter) {
        Spec_->SchedulingTagFilter = *update->SchedulingTagFilter;
        UpdateExecNodes();
    }
}

TOperationSpecBaseSealedConfigurator TOperationControllerBase::ConfigureUpdate()
{
    auto configurator = GetOperationSpecBaseConfigurator();
    configurator.Field("max_failed_job_count", &TOperationSpecBase::MaxFailedJobCount)
        .Updater(BIND_NO_PROPAGATE([&] (int newMaxFailedJobCount) {
            if (FailedJobCount_ >= newMaxFailedJobCount) {
                OnOperationFailed(GetMaxFailedJobCountReachedError(newMaxFailedJobCount));
            }
        }));

    return std::move(configurator).Seal();
}

void TOperationControllerBase::PatchSpec(INodePtr newCumulativeSpecPatch, bool dryRun)
{
    if (dryRun) {
        THROW_ERROR_EXCEPTION_UNLESS(
            State_.load() == EControllerState::Running,
            "Operation is not running");
        SpecManager_->ValidateSpecPatch(std::move(newCumulativeSpecPatch));
    } else {
        switch (State_) {
            case EControllerState::Preparing:
                YT_ABORT();
            case EControllerState::Running:
                // Ok.
                break;
            case EControllerState::Failing:
            case EControllerState::Completed:
            case EControllerState::Failed:
            case EControllerState::Aborted: {
                YT_LOG_WARNING(
                    "Controller changed state before applying spec patch (ControllerState: %v)",
                    State_.load());
                return;
            }
        }
        SpecManager_->ApplySpecPatch(std::move(newCumulativeSpecPatch));
    }
}

std::any TOperationControllerBase::CreateSafeAssertionGuard() const
{
    return NYT::CreateSafeAssertionGuard(
        Host_->GetCoreDumper(),
        Host_->GetCoreSemaphore(),
        CoreNotes_);
}

TOperationJobMetrics TOperationControllerBase::PullJobMetricsDelta(bool force)
{
    auto guard = Guard(JobMetricsDeltaPerTreeLock_);

    auto now = NProfiling::GetCpuInstant();
    if (!force && LastJobMetricsDeltaReportTime_ + DurationToCpuDuration(Config_->JobMetricsReportPeriod) > now) {
        return {};
    }

    TOperationJobMetrics result;
    for (auto& [treeId, delta] : JobMetricsDeltaPerTree_) {
        if (!delta.IsEmpty()) {
            result.push_back({treeId, delta});
            delta = TJobMetrics();
        }
    }
    LastJobMetricsDeltaReportTime_ = now;

    YT_LOG_DEBUG_UNLESS(result.empty(), "Non-zero job metrics reported");

    return result;
}

TOperationAlertMap TOperationControllerBase::GetAlerts()
{
    auto guard = Guard(AlertsLock_);
    return Alerts_;
}

TOperationInfo TOperationControllerBase::BuildOperationInfo()
{
    // NB: BuildOperationInfo called by GetOperationInfo RPC method, that used scheduler at operation finalization.
    BuildAndSaveProgress();

    TOperationInfo result;

    result.Progress =
        BuildYsonStringFluently<EYsonType::MapFragment>()
            .Do(std::bind(&TOperationControllerBase::BuildProgress, this, _1))
        .Finish();

    result.BriefProgress =
        BuildYsonStringFluently<EYsonType::MapFragment>()
            .Do(std::bind(&TOperationControllerBase::BuildBriefProgress, this, _1))
        .Finish();

    result.Alerts =
        BuildYsonStringFluently<EYsonType::MapFragment>()
            .DoFor(GetAlerts(), [&] (TFluentMap fluent, const auto& pair) {
                auto alertType = pair.first;
                const auto& error = pair.second;
                if (!error.IsOK()) {
                    fluent
                        .Item(FormatEnum(alertType)).Value(error);
                }
            })
        .Finish();

    result.RunningJobs =
        BuildYsonStringFluently<EYsonType::MapFragment>()
            .Do(std::bind(&TOperationControllerBase::BuildJobsYson, this, _1))
        .Finish();

    result.MemoryUsage = GetMemoryUsage();

    result.ControllerState = State_;

    return result;
}

i64 TOperationControllerBase::GetMemoryUsage() const
{
    YT_ASSERT_THREAD_AFFINITY_ANY();

    const auto snapshot = GetGlobalMemoryUsageSnapshot();
    YT_VERIFY(snapshot);

    return snapshot->GetUsage(OperationIdTag, ToString(OperationId_));
}

bool TOperationControllerBase::HasEnoughChunkLists(bool isWritingStderrTable, bool isWritingCoreTable)
{
    // We use this "result" variable to make sure that we have enough chunk lists
    // for every cell tag and start allocating them all in advance and simultaneously.
    bool result = true;
    for (auto [cellTag, count] : CellTagToRequiredOutputChunkListCount_) {
        if (count > 0 && !OutputChunkListPool_->HasEnough(cellTag, count)) {
            result = false;
        }
    }
    for (auto [cellTag, count] : CellTagToRequiredDebugChunkListCount_) {
        if (StderrTable_ && !isWritingStderrTable && StderrTable_->ExternalCellTag == cellTag) {
            --count;
        }
        if (CoreTable_ && !isWritingCoreTable && CoreTable_->ExternalCellTag == cellTag) {
            --count;
        }
        YT_VERIFY(DebugChunkListPool_);
        if (count > 0 && !DebugChunkListPool_->HasEnough(cellTag, count)) {
            result = false;
        }
    }
    return result;
}

TChunkListId TOperationControllerBase::ExtractOutputChunkList(TCellTag cellTag)
{
    return OutputChunkListPool_->Extract(cellTag);
}

TChunkListId TOperationControllerBase::ExtractDebugChunkList(TCellTag cellTag)
{
    YT_VERIFY(DebugChunkListPool_);
    return DebugChunkListPool_->Extract(cellTag);
}

void TOperationControllerBase::ReleaseChunkTrees(
    const std::vector<TChunkListId>& chunkTreeIds,
    bool unstageRecursively,
    bool waitForSnapshot)
{
    if (waitForSnapshot) {
        YT_VERIFY(unstageRecursively);
        for (const auto& chunkTreeId : chunkTreeIds) {
            ChunkTreeReleaseQueue_.Push(chunkTreeId);
        }
    } else {
        Host_->AddChunkTreesToUnstageList(chunkTreeIds, unstageRecursively);
    }
}

void TOperationControllerBase::RegisterJoblet(const TJobletPtr& joblet)
{
    auto allocationId = AllocationIdFromJobId(joblet->JobId);

    auto& allocation = GetOrCrash(AllocationMap_, allocationId);
    YT_VERIFY(!allocation.Joblet);
    YT_VERIFY(joblet);

    allocation.Joblet = joblet;

    ++RunningJobCount_;
}

void TOperationControllerBase::UnregisterJoblet(const TJobletPtr& joblet)
{
    ReleaseMonitoringDescriptor(joblet);

    auto& allocation = GetOrCrash(AllocationMap_, AllocationIdFromJobId(joblet->JobId));
    YT_VERIFY(joblet == allocation.Joblet);
    allocation.Joblet.Reset();

    --RunningJobCount_;
}

TAllocation* TOperationControllerBase::FindAllocation(TAllocationId allocationId)
{
    auto allocationIt = AllocationMap_.find(allocationId);
    return allocationIt == end(AllocationMap_) ? nullptr : &allocationIt->second;
}

TJobletPtr TOperationControllerBase::FindJoblet(TAllocationId allocationId) const
{
    auto it = AllocationMap_.find(allocationId);
    return it == end(AllocationMap_) ? nullptr : it->second.Joblet;
}

TJobletPtr TOperationControllerBase::FindJoblet(TJobId jobId) const
{
    auto joblet = FindJoblet(AllocationIdFromJobId(jobId));
    if (joblet && joblet->JobId != jobId) {
        return nullptr;
    }

    return joblet;
}

TJobletPtr TOperationControllerBase::GetJoblet(TJobId jobId) const
{
    auto joblet = GetJoblet(AllocationIdFromJobId(jobId));

    YT_VERIFY(joblet->JobId == jobId);

    return joblet;
}

TJobletPtr TOperationControllerBase::GetJoblet(TAllocationId allocationId) const
{
    const auto& allocation = GetOrCrash(AllocationMap_, allocationId);
    YT_VERIFY(allocation.Joblet);

    return allocation.Joblet;
}

TJobletPtr TOperationControllerBase::GetJobletOrThrow(TJobId jobId) const
{
    auto joblet = FindJoblet(jobId);
    if (!joblet) {
        THROW_ERROR_EXCEPTION(
            NControllerAgent::EErrorCode::NoSuchJob,
            "No such job %v",
            jobId);
    }
    return joblet;
}

std::optional<TJobMonitoringDescriptor> TOperationControllerBase::AcquireMonitoringDescriptorForJob(
    TJobId jobId,
    const TAllocation& /*allocation*/)
{
    YT_LOG_DEBUG(
        "Trying to assign monitoring descriptor to job (JobId: %v)",
        jobId);

    std::optional<TJobMonitoringDescriptor> descriptor;

    if (MonitoringDescriptorPool_.empty()) {
        descriptor = RegisterNewMonitoringDescriptor();
    } else {
        auto it = MonitoringDescriptorPool_.begin();
        auto foundDescriptor = *it;
        MonitoringDescriptorPool_.erase(it);
        descriptor = foundDescriptor;
    }

    if (descriptor) {
        YT_LOG_DEBUG(
            "Monitoring descriptor assigned to job (JobId: %v, MonitoringDescriptor: %v)",
            jobId,
            descriptor);

        ++MonitoredUserJobCount_;
    } else {
        YT_LOG_DEBUG("Failed to assign monitoring descriptor to job (JobId: %v)", jobId);
    }
    return descriptor;
}

std::optional<TJobMonitoringDescriptor> TOperationControllerBase::RegisterNewMonitoringDescriptor()
{
    ++MonitoredUserJobAttemptCount_;
    if (MonitoredUserJobCount_ >= Config_->UserJobMonitoring->ExtendedMaxMonitoredUserJobsPerOperation) {
        SetOperationAlert(
            EOperationAlertType::UserJobMonitoringLimited,
            TError("Limit of monitored user jobs per operation reached, some jobs may be not monitored")
                << TErrorAttribute("operation_type", OperationType_)
                << TErrorAttribute("limit_per_operation", Config_->UserJobMonitoring->ExtendedMaxMonitoredUserJobsPerOperation));
        return {};
    }
    if (MonitoredUserJobCount_ >= Config_->UserJobMonitoring->DefaultMaxMonitoredUserJobsPerOperation &&
        !GetOrDefault(Config_->UserJobMonitoring->EnableExtendedMaxMonitoredUserJobsPerOperation, OperationType_))
    {
        // NB(omgronny): It's OK to reach default max monitored jobs, so we don't set alert here.
        YT_LOG_DEBUG("Limit of monitored user jobs per operation reached "
            "(OperationType: %v, LimitPerOperation: %v)",
            OperationType_,
            Config_->UserJobMonitoring->DefaultMaxMonitoredUserJobsPerOperation);
        return {};
    }

    auto descriptor = Host_->TryAcquireJobMonitoringDescriptor(OperationId_);
    if (!descriptor) {
        SetOperationAlert(
            EOperationAlertType::UserJobMonitoringLimited,
            TError("Limit of monitored user jobs per controller agent reached, some jobs may be not monitored")
                << TErrorAttribute("limit_per_controller_agent", Config_->UserJobMonitoring->MaxMonitoredUserJobsPerAgent));
        return {};
    }
    ++RegisteredMonitoringDescriptorCount_;
    return descriptor;
}

void TOperationControllerBase::ReleaseMonitoringDescriptor(const TJobletPtr& joblet)
{
    const auto& userJobSpec = joblet->Task->GetUserJobSpec();
    if (userJobSpec && userJobSpec->Monitoring->Enable) {
        --MonitoredUserJobAttemptCount_;
    }
    if (joblet->UserJobMonitoringDescriptor) {
        InsertOrCrash(MonitoringDescriptorPool_, *joblet->UserJobMonitoringDescriptor);
        --MonitoredUserJobCount_;
        // NB: We do not want to remove index, but old version of logic can be done with the following call.
        // Host->ReleaseJobMonitoringDescriptor(OperationId, joblet->UserJobMonitoringDescriptor->Index);
    }
    if (MonitoredUserJobCount_ <= MonitoredUserJobAttemptCount_) {
        SetOperationAlert(EOperationAlertType::UserJobMonitoringLimited, TError());
    }
}

int TOperationControllerBase::GetMonitoredUserJobCount() const
{
    return MonitoredUserJobCount_;
}

int TOperationControllerBase::GetRegisteredMonitoringDescriptorCount() const
{
    return RegisteredMonitoringDescriptorCount_;
}

std::vector<TAllocationId> TOperationControllerBase::GetAllocationIdsByTreeId(const TString& treeId)
{
    std::vector<TAllocationId> allocationIds;
    allocationIds.reserve(size(AllocationMap_));
    for (const auto& [allocationId, allocation] : AllocationMap_) {
        if (allocation.Joblet && allocation.Joblet->TreeId == treeId) {
            allocationIds.push_back(allocationId);
        }
    }
    return allocationIds;
}

void TOperationControllerBase::SetProgressAttributesUpdated()
{
    ShouldUpdateProgressAttributesInCypress_ = false;
}

bool TOperationControllerBase::ShouldUpdateProgressAttributes() const
{
    return ShouldUpdateProgressAttributesInCypress_;
}

bool TOperationControllerBase::HasProgress() const
{
    if (!IsPrepared()) {
        return false;
    }

    {
        auto guard = Guard(ProgressLock_);
        return ProgressString_ && BriefProgressString_;
    }
}

void TOperationControllerBase::BuildPrepareAttributes(TFluentMap fluent) const
{
    YT_ASSERT_INVOKER_AFFINITY(InvokerPool_->GetInvoker(EOperationControllerQueue::Default));

    fluent
        .DoIf(static_cast<bool>(AutoMergeDirector_), [&] (TFluentMap fluent) {
            fluent
                .Item("auto_merge").BeginMap()
                    .Item("max_intermediate_chunk_count").Value(AutoMergeDirector_->GetMaxIntermediateChunkCount())
                    .Item("chunk_count_per_merge_job").Value(AutoMergeDirector_->GetChunkCountPerMergeJob())
                .EndMap();
        });
}

void TOperationControllerBase::BuildBriefSpec(TFluentMap fluent) const
{
    std::vector<TYPath> inputPaths;
    for (const auto& path : GetInputTablePaths()) {
        inputPaths.push_back(path.GetPath());
    }

    std::vector<TYPath> outputPaths;
    for (const auto& path : GetOutputTablePaths()) {
        outputPaths.push_back(path.GetPath());
    }

    fluent
        .OptionalItem("title", Spec_->Title)
        .OptionalItem("alias", Spec_->Alias)
        .Item("user_transaction_id").Value(UserTransactionId_)
        .Item("input_table_paths").ListLimited(inputPaths, 1)
        .Item("output_table_paths").ListLimited(outputPaths, 1);
}

void TOperationControllerBase::BuildProgress(TFluentMap fluent)
{
    if (!IsPrepared()) {
        return;
    }

    AccountExternalScheduleAllocationFailures();

    TAggregatedJobStatistics fullJobStatistics;
    try {
        fullJobStatistics = MergeJobStatistics(
            AggregatedFinishedJobStatistics_,
            AggregatedRunningJobStatistics_);
    } catch (const std::exception& ex) {
        SetOperationAlert(EOperationAlertType::IncompatibleStatistics, ex);
        // TODO(pavook): fail the operation after setting this alert.
    }

    fluent
        .Item("state").Value(State_.load())
        .Item("build_time").Value(TInstant::Now())
        .Item("ready_job_count").Value(GetPendingJobCount())
        .Item("job_statistics_v2").Value(fullJobStatistics)
        .Item("job_statistics").Do([this] (TFluentAny fluent) {
            AggregatedFinishedJobStatistics_.SerializeLegacy(fluent.GetConsumer());
        })
        .Item("peak_memory_usage").Value(PeakMemoryUsage_)
        .Item("estimated_input_statistics").BeginMap()
            .Do([&] (TFluentMap fluent) {
                Serialize(EstimatedInputStatistics_.value_or(TInputStatistics()), fluent);
            })
            .Item("unavailable_chunk_count").Value(GetUnavailableInputChunkCount() + UnavailableIntermediateChunkCount_)
            .Item("data_slice_count").Value(GetDataSliceCount())
        .EndMap()
        .Item("live_preview").BeginMap()
            .Item("output_supported").Value(IsLegacyOutputLivePreviewSupported())
            .Item("intermediate_supported").Value(IsLegacyIntermediateLivePreviewSupported())
            .Item("stderr_supported").Value(static_cast<bool>(StderrTable_))
            .Item("core_supported").Value(static_cast<bool>(CoreTable_))
            .Item("virtual_table_format").BeginMap()
                .Item("output_supported").Value(IsOutputLivePreviewSupported())
                .Item("intermediate_supported").Value(IsIntermediateLivePreviewSupported())
                .Item("stderr_supported").Value(static_cast<bool>(StderrTable_))
                .Item("core_supported").Value(static_cast<bool>(CoreTable_))
            .EndMap()
        .EndMap()
        .Item("schedule_job_statistics").BeginMap()
            .Item("count").Value(ScheduleAllocationStatistics_->GetCount())
            .Item("total_duration").Value(ScheduleAllocationStatistics_->GetTotalDuration())
            // COMPAT(eshcherbin)
            .Item("duration").Value(ScheduleAllocationStatistics_->GetTotalDuration())
            .Item("failed").Value(ScheduleAllocationStatistics_->Failed())
            .Item("successful_duration_estimate_us").Value(
                ScheduleAllocationStatistics_->SuccessfulDurationMovingAverage().GetAverage().value_or(TDuration::Zero()).MicroSeconds())
        .EndMap()
        // COMPAT(gritukan): Drop it in favour of "total_job_counter".
        .Item("jobs").Value(GetTotalJobCounter())
        .Item("total_job_counter").Value(GetTotalJobCounter())
        .Item("data_flow_graph").BeginMap()
            .Do(BIND(&TDataFlowGraph::BuildLegacyYson, DataFlowGraph_))
        .EndMap()
        // COMPAT(gritukan): Drop it in favour of per-task histograms.
        .DoIf(static_cast<bool>(EstimatedInputDataSizeHistogram_), [&] (TFluentMap fluent) {
            EstimatedInputDataSizeHistogram_->BuildHistogramView();
            fluent
                .Item("estimated_input_data_size_histogram").Value(*EstimatedInputDataSizeHistogram_);
        })
        .DoIf(static_cast<bool>(InputDataSizeHistogram_), [&] (TFluentMap fluent) {
            InputDataSizeHistogram_->BuildHistogramView();
            fluent
                .Item("input_data_size_histogram").Value(*InputDataSizeHistogram_);
        })
        .Item("snapshot_index").Value(SnapshotIndex_.load())
        .Item("recent_snapshot_index").Value(RecentSnapshotIndex_)
        .Item("last_successful_snapshot_time").Value(LastSuccessfulSnapshotTime_)
        .Item("tasks").DoListFor(GetTopologicallyOrderedTasks(), [=] (TFluentList fluent, const TTaskPtr& task) {
            fluent.Item()
                .BeginMap()
                    .Do(BIND(&TTask::BuildTaskYson, task))
                .EndMap();
        })
        .Item("data_flow").BeginList()
            .Do(BIND(&TDataFlowGraph::BuildDataFlowYson, DataFlowGraph_))
        .EndList();
}

void TOperationControllerBase::BuildBriefProgress(TFluentMap fluent) const
{
    if (IsPrepared()) {
        fluent
            .Item("state").Value(State_.load())
            // COMPAT(gritukan): Drop it in favour of "total_job_counter".
            .Item("jobs").Do(BIND([&] (TFluentAny fluent) {
                SerializeBriefVersion(GetTotalJobCounter(), fluent.GetConsumer());
            }))
            .Item("total_job_counter").Do(BIND([&] (TFluentAny fluent) {
                SerializeBriefVersion(GetTotalJobCounter(), fluent.GetConsumer());
            }))
            .Item("build_time").Value(TInstant::Now())
            .Item("registered_monitoring_descriptor_count").Value(GetRegisteredMonitoringDescriptorCount())
            .Item("input_transaction_id").Value(InputTransactions_->GetLocalInputTransactionId())
            .Item("output_transaction_id").Value(OutputTransaction_ ? OutputTransaction_->GetId() : NullTransactionId);
    }
}

void TOperationControllerBase::SafeBuildAndSaveProgress()
{
    YT_LOG_DEBUG("Building and saving progress");

    auto progressString = BuildYsonStringFluently()
        .BeginMap()
        .Do([&] (TFluentMap fluent) {
            auto asyncResult = WaitFor(
                BIND(&TOperationControllerBase::BuildProgress, MakeStrong(this))
                    .AsyncVia(GetInvoker())
                    .Run(fluent));
                asyncResult
                    .ThrowOnError();
            })
        .EndMap();

    auto briefProgressString = BuildYsonStringFluently()
        .BeginMap()
            .Do([&] (TFluentMap fluent) {
                auto asyncResult = WaitFor(
                    BIND(&TOperationControllerBase::BuildBriefProgress, MakeStrong(this))
                        .AsyncVia(GetInvoker())
                        .Run(fluent));
                asyncResult
                    .ThrowOnError();
            })
        .EndMap();

    {
        auto guard = Guard(ProgressLock_);
        if (!ProgressString_ || ProgressString_ != progressString ||
            !BriefProgressString_ || BriefProgressString_ != briefProgressString)
        {
            ShouldUpdateProgressAttributesInCypress_ = true;
            YT_LOG_DEBUG("New progress is different from previous one, should update progress");
        }
        ProgressString_ = progressString;
        BriefProgressString_ = briefProgressString;
    }
    YT_LOG_DEBUG("Progress built and saved");
}

TYsonString TOperationControllerBase::GetProgress() const
{
    auto guard = Guard(ProgressLock_);
    return ProgressString_;
}

TYsonString TOperationControllerBase::GetBriefProgress() const
{
    auto guard = Guard(ProgressLock_);
    return BriefProgressString_;
}

IYPathServicePtr TOperationControllerBase::GetOrchid() const
{
    return Orchid_.Acquire();
}

void TOperationControllerBase::ZombifyOrchid()
{
    Orchid_.Store(BuildZombieOrchid());
}

const std::vector<NScheduler::TJobShellPtr>& TOperationControllerBase::GetJobShells() const
{
    YT_ASSERT_THREAD_AFFINITY_ANY();

    return Spec_->JobShells;
}

NYson::TYsonString TOperationControllerBase::DoBuildJobsYson()
{
    return BuildYsonStringFluently<EYsonType::MapFragment>()
        .DoFor(AllocationMap_, [&] (TFluentMap fluent, const std::pair<const TAllocationId, TAllocation>& pair) {
            const auto& joblet = pair.second.Joblet;

            if (joblet && joblet->IsStarted()) {
                fluent.Item(ToString(joblet->JobId)).BeginMap()
                    .Do([&] (TFluentMap fluent) {
                        BuildJobAttributes(
                            joblet,
                            *joblet->JobState,
                            joblet->StderrSize,
                            fluent);
                    })
                .EndMap();
            }
        })
        .Finish();
}

void TOperationControllerBase::BuildJobsYson(TFluentMap fluent) const
{
    YT_ASSERT_INVOKER_AFFINITY(InvokerPool_->GetInvoker(EOperationControllerQueue::Default));
    fluent.GetConsumer()->OnRaw(CachedRunningJobs_.GetValue());
}

void TOperationControllerBase::BuildRetainedFinishedJobsYson(TFluentMap fluent) const
{
    for (const auto& [jobId, attributes] : RetainedFinishedJobs_) {
        fluent
            .Item(ToString(jobId)).Value(attributes);
    }
}

void TOperationControllerBase::EnrichJobInfo(NYTree::TFluentMap /*fluent*/, const TJobletPtr& /*joblet*/) const
{ }

void TOperationControllerBase::CheckTentativeTreeEligibility()
{
    THashSet<TString> treeIds;
    for (const auto& task : Tasks_) {
        task->LogTentativeTreeStatistics();
        for (const auto& treeId : task->FindAndBanSlowTentativeTrees()) {
            treeIds.insert(treeId);
        }
    }
    for (const auto& treeId : treeIds) {
        MaybeBanInTentativeTree(treeId);
    }
}

TSharedRef TOperationControllerBase::SafeBuildJobSpecProto(
    const TJobletPtr& joblet,
    const std::optional<NScheduler::NProto::TScheduleAllocationSpec>& scheduleAllocationSpec)
{
    YT_ASSERT_INVOKER_AFFINITY(JobSpecBuildInvoker_);

    if (auto buildJobSpecProtoDelay = Spec_->TestingOperationOptions->BuildJobSpecProtoDelay) {
        Sleep(*buildJobSpecProtoDelay);
    }

    return joblet->Task->BuildJobSpecProto(joblet, scheduleAllocationSpec);
}

TJobStartInfo TOperationControllerBase::SafeSettleJob(TAllocationId allocationId, std::optional<TJobId> lastJobId)
{
    YT_ASSERT_INVOKER_AFFINITY(GetCancelableInvoker(EOperationControllerQueue::GetJobSpec));

    if (auto state = State_.load(); state != EControllerState::Running) {
        THROW_ERROR_EXCEPTION(
            NControllerAgent::EErrorCode::OperationIsNotRunning,
            "Operation controller is in %v state",
            state);
    }

    MaybeDelay(Spec_->TestingOperationOptions->SettleJobDelay);

    if (Spec_->TestingOperationOptions->FailSettleJobRequests) {
        THROW_ERROR_EXCEPTION("Testing failure");
    }

    auto maybeAllocation = FindAllocation(allocationId);
    if (!maybeAllocation) {
        YT_LOG_DEBUG(
            "Stale settle job request, no such allocation; send error instead of spec "
            "(AllocationId: %v)",
            allocationId);
        THROW_ERROR_EXCEPTION(
            NScheduler::EErrorCode::NoSuchAllocation,
            "No such allocation %v",
            allocationId);
    }

    auto& allocation = *maybeAllocation;

    if (allocation.Joblet && lastJobId && IsJobIdEarlier(allocation.Joblet->JobId, *lastJobId)) {
        // TODO(pogorelov): Support multijob allocation revival.
        THROW_ERROR_EXCEPTION("Failed to settle new job (looks like allocation has been revived)");
    }

    {
        bool requestIsStale = !allocation.Joblet && !lastJobId;

        THROW_ERROR_EXCEPTION_IF(
            requestIsStale,
            "Settle job request looks like retry");
    }

    if (!allocation.Joblet) {
        if (allocation.NewJobsForbiddenReason) {
            THROW_ERROR_EXCEPTION(
                "Settling new job in allocation is forbidden")
                << TErrorAttribute("reason", *allocation.NewJobsForbiddenReason);
        }

        YT_VERIFY(lastJobId);
        YT_VERIFY(allocation.LastJobInfo);
        auto failReason = TryScheduleNextJob(allocation, GetLaterJobId(allocation.LastJobInfo->JobId, *lastJobId));

        YT_ASSERT(failReason || allocation.Joblet);

        if (failReason) {
            THROW_ERROR_EXCEPTION(
                "Failed to schedule new job in allocation")
                << TErrorAttribute("fail_reason", *failReason);
        }
    }

    // We hold strong ref to not accidentally use object, destroyed during context switch.
    auto joblet = allocation.Joblet;

    if (!joblet->JobSpecProtoFuture) {
        YT_LOG_WARNING("Job spec future is missing (AllocationId: %v, JobId: %v)", allocationId, joblet->JobId);
        THROW_ERROR_EXCEPTION("Job for allocation %v is missing (request looks stale)", allocationId);
    }

    auto specBlob = WaitFor(joblet->JobSpecProtoFuture)
        .ValueOrThrow();

    auto operationState = State_.load();
    if (operationState != EControllerState::Running) {
        YT_LOG_DEBUG(
            "Stale settle job request, operation is already not running; send error instead of spec "
            "(AllocationId: %v, OperationState: %v)",
            allocationId,
            operationState);
        THROW_ERROR_EXCEPTION("Operation is not running");
    }

    //! NB(arkady-e1ppa): Concurrent OnJobAborted(Failed/Completed)
    //! can unregister joblet without changing the operation state yet.
    //! In such cases we might start job which was already finished.
    if (!FindJoblet(joblet->JobId)) {
        YT_LOG_DEBUG(
            "Stale settle job request, job is already finished; send error instead of spec "
            "(AllocationId: %v)",
            allocationId);
        THROW_ERROR_EXCEPTION("Job is already finished");
    }

    YT_VERIFY(allocation.Joblet);

    OnJobStarted(allocation.Joblet);

    return TJobStartInfo{
        .JobId = allocation.Joblet->JobId,
        .JobSpecBlob = std::move(specBlob),
    };
}

TYsonString TOperationControllerBase::GetSuspiciousJobsYson() const
{
    YT_ASSERT_THREAD_AFFINITY_ANY();

    auto guard = ReaderGuard(CachedSuspiciousJobsYsonLock_);
    return CachedSuspiciousJobsYson_;
}

void TOperationControllerBase::UpdateSuspiciousJobsYson()
{
    YT_ASSERT_INVOKER_AFFINITY(GetCancelableInvoker());

    // We sort suspicious jobs by their last activity time and then
    // leave top `MaxOrchidEntryCountPerType` for each job type.

    std::vector<TJobletPtr> suspiciousJoblets;
    for (const auto& [_, allocation] : AllocationMap_) {
        if (allocation.Joblet && allocation.Joblet->Suspicious) {
            suspiciousJoblets.push_back(allocation.Joblet);
        }
    }

    std::sort(suspiciousJoblets.begin(), suspiciousJoblets.end(), [] (const TJobletPtr& lhs, const TJobletPtr& rhs) {
        return lhs->LastActivityTime < rhs->LastActivityTime;
    });

    THashMap<EJobType, int> suspiciousJobCountPerType;

    auto yson = BuildYsonStringFluently<EYsonType::MapFragment>()
        .DoFor(
            suspiciousJoblets,
            [&] (TFluentMap fluent, const TJobletPtr& joblet) {
                auto& count = suspiciousJobCountPerType[joblet->JobType];
                if (count < Config_->SuspiciousJobs->MaxOrchidEntryCountPerType) {
                    ++count;
                    fluent.Item(ToString(joblet->JobId))
                        .BeginMap()
                            .Item("operation_id").Value(ToString(OperationId_))
                            .Item("type").Value(joblet->JobType)
                            .Item("brief_statistics").Value(joblet->BriefStatistics)
                            .Item("node").Value(NNodeTrackerClient::GetDefaultAddress(joblet->NodeDescriptor.Addresses))
                            .Item("last_activity_time").Value(joblet->LastActivityTime)
                        .EndMap();
                }
            })
        .Finish();

    {
        auto guard = WriterGuard(CachedSuspiciousJobsYsonLock_);
        CachedSuspiciousJobsYson_ = yson;
    }
}

void TOperationControllerBase::UpdateAggregatedRunningJobStatistics()
{
    auto statisticsLimit = Options_->CustomStatisticsCountLimit;

    YT_LOG_DEBUG(
        "Updating aggregated running job statistics (StatisticsLimit: %v, RunningJobCount: %v)",
        statisticsLimit,
        RunningJobCount_);

    // A lightweight structure that represents a snapshot of a joblet that is safe to be used
    // in a separate invoker. Note that job statistics and controller statistics are const-qualified,
    // thus they are immutable.
    struct TJobletSnapshot
    {
        std::shared_ptr<const TStatistics> JobStatistics;
        std::shared_ptr<const TStatistics> ControllerStatistics;
        TJobStatisticsTags Tags;
    };

    std::vector<TJobletSnapshot> snapshots;
    snapshots.reserve(AllocationMap_.size());
    for (const auto& [allocationId, allocation] : AllocationMap_) {
        if (allocation.Joblet) {
            snapshots.emplace_back(TJobletSnapshot{
                .JobStatistics = allocation.Joblet->JobStatistics,
                .ControllerStatistics = allocation.Joblet->ControllerStatistics,
                .Tags = allocation.Joblet->GetAggregationTags(EJobState::Running),
            });
        }
    }

    // NB: This routine will be done in a separate thread pool.
    auto buildAggregatedStatisticsHeavy = [this, snapshots = std::move(snapshots), statisticsLimit, Logger = this->Logger] {
        TAggregatedJobStatistics runningJobStatistics;
        bool isLimitExceeded = false;

        YT_LOG_DEBUG("Starting aggregated job statistics update heavy routine");

        static const auto AggregationYieldPeriod = TDuration::MilliSeconds(10);

        TPeriodicYielder yielder(AggregationYieldPeriod);

        for (const auto& [jobStatistics, controllerStatistics, tags] : snapshots) {
            SafeUpdateAggregatedJobStatistics(
                this,
                runningJobStatistics,
                tags,
                *jobStatistics,
                *controllerStatistics,
                statisticsLimit,
                &isLimitExceeded);
            yielder.TryYield();
        }

        YT_LOG_DEBUG("Aggregated job statistics update heavy routine finished");

        return std::pair(std::move(runningJobStatistics), isLimitExceeded);
    };

    YT_LOG_DEBUG("Scheduling aggregated job statistics update heavy routine");

    NProfiling::TWallTimer wallTimer;
    auto [runningJobStatistics, isLimitExceeded] = WaitFor(
        BIND(buildAggregatedStatisticsHeavy)
            .AsyncVia(Host_->GetStatisticsOffloadInvoker())
            .Run())
        .Value();

    YT_LOG_DEBUG("New aggregated job statistics are ready (HeavyWallTime: %v)", wallTimer.GetElapsedTime());

    if (isLimitExceeded) {
        SetOperationAlert(EOperationAlertType::CustomStatisticsLimitExceeded,
            TError("Limit for number of custom statistics exceeded for operation, so they are truncated")
                << TErrorAttribute("limit", statisticsLimit));
    }

    // Old aggregated statistics will be destroyed in controller invoker but I am too lazy to fix that now.
    AggregatedRunningJobStatistics_ = std::move(runningJobStatistics);
}

void TOperationControllerBase::ReleaseJobs(const std::vector<TJobId>& jobIds)
{
    YT_ASSERT_INVOKER_POOL_AFFINITY(CancelableInvokerPool_);

    YT_LOG_DEBUG(
        "Releasing jobs (JobCount: %v)",
        std::size(jobIds));

    if (std::empty(jobIds)) {
        return;
    }

    std::vector<TJobToRelease> jobsToRelease;
    jobsToRelease.reserve(jobIds.size());
    for (auto jobId : jobIds) {
        if (auto it = JobIdToReleaseFlags_.find(jobId); it != JobIdToReleaseFlags_.end()) {
            jobsToRelease.emplace_back(TJobToRelease{jobId, it->second});
            JobIdToReleaseFlags_.erase(it);
        }
    }

    Host_->ReleaseJobs(jobsToRelease);
}

// TODO(max42): rename job -> joblet.
void TOperationControllerBase::AnalyzeBriefStatistics(
    const TJobletPtr& joblet,
    const TSuspiciousJobsOptionsPtr& options,
    const TErrorOr<TBriefJobStatisticsPtr>& briefStatisticsOrError)
{
    if (!briefStatisticsOrError.IsOK()) {
        if (joblet->BriefStatistics) {
            // Failures in brief statistics building are normal during job startup,
            // when readers and writers are not built yet. After we successfully built
            // brief statistics once, we shouldn't fail anymore.

            YT_LOG_WARNING(
                briefStatisticsOrError,
                "Failed to build brief job statistics (JobId: %v)",
                joblet->JobId);
        }

        return;
    }

    const auto& briefStatistics = briefStatisticsOrError.Value();

    bool wasActive = !joblet->BriefStatistics ||
        CheckJobActivity(
            joblet->BriefStatistics,
            briefStatistics,
            options,
            joblet->JobType);
    bool shouldIgnore = joblet->ResourceLimits.GetCpu() < options->MinRequiredCpuLimit;

    bool wasSuspicious = joblet->Suspicious;
    joblet->Suspicious = !wasActive &&
        (briefStatistics->Timestamp - joblet->LastActivityTime > options->InactivityTimeout) &&
        !shouldIgnore;
    if (!wasSuspicious && joblet->Suspicious) {
        YT_LOG_DEBUG("Found a suspicious job (JobId: %v, JobType: %v, LastActivityTime: %v, SuspiciousInactivityTimeout: %v, "
            "OldBriefStatistics: %v, NewBriefStatistics: %v)",
            joblet->JobId,
            joblet->JobType,
            joblet->LastActivityTime,
            options->InactivityTimeout,
            joblet->BriefStatistics,
            briefStatistics);
    }

    joblet->BriefStatistics = briefStatistics;

    if (wasActive) {
        joblet->LastActivityTime = joblet->BriefStatistics->Timestamp;
    }
}

void TOperationControllerBase::UpdateAggregatedFinishedJobStatistics(const TJobletPtr& joblet, const TJobSummary& jobSummary)
{
    i64 statisticsLimit = Options_->CustomStatisticsCountLimit;
    bool isLimitExceeded = false;

    SafeUpdateAggregatedJobStatistics(
        this,
        AggregatedFinishedJobStatistics_,
        joblet->GetAggregationTags(jobSummary.State),
        *joblet->JobStatistics,
        *joblet->ControllerStatistics,
        statisticsLimit,
        &isLimitExceeded);

    if (isLimitExceeded) {
        SetOperationAlert(EOperationAlertType::CustomStatisticsLimitExceeded,
            TError("Limit for number of custom statistics exceeded for operation, so they are truncated")
                << TErrorAttribute("limit", statisticsLimit));
    }

    joblet->Task->UpdateAggregatedFinishedJobStatistics(joblet, jobSummary);
}

void TOperationControllerBase::UpdateJobMetrics(const TJobletPtr& joblet, const TJobSummary& jobSummary, bool isJobFinished)
{
    YT_LOG_TRACE("Updating job metrics (JobId: %v)", joblet->JobId);

    auto delta = joblet->UpdateJobMetrics(jobSummary, isJobFinished);
    {
        auto guard = Guard(JobMetricsDeltaPerTreeLock_);

        auto it = JobMetricsDeltaPerTree_.find(joblet->TreeId);
        if (it == JobMetricsDeltaPerTree_.end()) {
            YT_VERIFY(JobMetricsDeltaPerTree_.emplace(joblet->TreeId, delta).second);
        } else {
            it->second += delta;
        }

        TotalTimePerTree_[joblet->TreeId] += delta.Values()[EJobMetricName::TotalTime];
        MainResourceConsumptionPerTree_[joblet->TreeId] += delta.Values()[EJobMetricName::TotalTime] *
            GetResource(joblet->ResourceLimits, PoolTreeControllerSettingsMap_[joblet->TreeId].MainResource);
    }
}

void TOperationControllerBase::LogProgress(bool force)
{
    if (!HasProgress()) {
        return;
    }

    auto now = GetCpuInstant();
    if (force || now > NextLogProgressDeadline_) {
        NextLogProgressDeadline_ = now + LogProgressBackoff_;
        YT_LOG_DEBUG("Operation progress (Progress: %v)", GetLoggingProgress());
    }
}

ui64 TOperationControllerBase::NextJobIndex()
{
    YT_ASSERT_THREAD_AFFINITY_ANY();

    return JobIndexGenerator_.Next();
}

TOperationId TOperationControllerBase::GetOperationId() const
{
    return OperationId_;
}

EOperationType TOperationControllerBase::GetOperationType() const
{
    return OperationType_;
}

TInstant TOperationControllerBase::GetStartTime() const
{
    return StartTime_;
}

const std::string& TOperationControllerBase::GetAuthenticatedUser() const
{
    return AuthenticatedUser_;
}

const TChunkListPoolPtr& TOperationControllerBase::GetOutputChunkListPool() const
{
    return OutputChunkListPool_;
}

const TControllerAgentConfigPtr& TOperationControllerBase::GetConfig() const
{
    return Config_;
}

const TOperationSpecBasePtr& TOperationControllerBase::GetSpec() const
{
    return Spec_;
}

const TOperationOptionsPtr& TOperationControllerBase::GetOptions() const
{
    return Options_;
}

const TOutputTablePtr& TOperationControllerBase::StderrTable() const
{
    return StderrTable_;
}

const TOutputTablePtr& TOperationControllerBase::CoreTable() const
{
    return CoreTable_;
}

const std::optional<TJobResources>& TOperationControllerBase::CachedMaxAvailableExecNodeResources() const
{
    return CachedMaxAvailableExecNodeResources_;
}

TInputManagerPtr TOperationControllerBase::GetInputManager() const
{
    return InputManager_;
}

bool TOperationControllerBase::IsRowCountPreserved() const
{
    return false;
}

i64 TOperationControllerBase::GetUnavailableInputChunkCount() const
{
    if (!DataSliceFetcherChunkScrapers_.empty() && State_ == EControllerState::Preparing) {
        i64 result = 0;
        for (const auto& fetcher : DataSliceFetcherChunkScrapers_) {
            result += fetcher->GetUnavailableChunkCount();
        }
        return result;
    }
    return InputManager_->GetUnavailableInputChunkCount();
}

int TOperationControllerBase::GetTotalJobCount() const
{
    YT_ASSERT_INVOKER_POOL_AFFINITY(CancelableInvokerPool_);

    // Avoid accessing the state while not prepared.
    if (!IsPrepared()) {
        return 0;
    }

    return GetTotalJobCounter()->GetTotal();
}

i64 TOperationControllerBase::GetDataSliceCount() const
{
    i64 result = 0;
    for (const auto& task : Tasks_) {
        result += task->GetInputDataSliceCount();
    }

    return result;
}

void TOperationControllerBase::InitUserJobSpecTemplate(
    NControllerAgent::NProto::TUserJobSpec* jobSpec,
    const TUserJobSpecPtr& jobSpecConfig,
    const std::vector<TUserFile>& files,
    const std::string& debugArtifactsAccount)
{
    const auto& userJobOptions = Options_->UserJob;

    jobSpec->set_shell_command(jobSpecConfig->Command);
    if (jobSpecConfig->JobTimeLimit) {
        jobSpec->set_job_time_limit(ToProto(*jobSpecConfig->JobTimeLimit));
    }
    jobSpec->set_prepare_time_limit(ToProto(jobSpecConfig->PrepareTimeLimit));
    jobSpec->set_memory_limit(jobSpecConfig->MemoryLimit);
    jobSpec->set_include_memory_mapped_files(jobSpecConfig->IncludeMemoryMappedFiles);
    jobSpec->set_use_yamr_descriptors(jobSpecConfig->UseYamrDescriptors);
    jobSpec->set_check_input_fully_consumed(jobSpecConfig->CheckInputFullyConsumed);
    jobSpec->set_max_stderr_size(jobSpecConfig->MaxStderrSize);
    jobSpec->set_custom_statistics_count_limit(jobSpecConfig->CustomStatisticsCountLimit);
    jobSpec->set_copy_files(jobSpecConfig->CopyFiles);
    jobSpec->set_debug_artifacts_account(debugArtifactsAccount);
    jobSpec->set_set_container_cpu_limit(jobSpecConfig->SetContainerCpuLimit || Options_->SetContainerCpuLimit);
    jobSpec->set_redirect_stdout_to_stderr(jobSpecConfig->RedirectStdoutToStderr);

    // This is common policy for all operations of given type.
    if (Options_->SetContainerCpuLimit) {
        double cpuLimit;
        switch (Options_->CpuLimitOvercommitMode) {
            case ECpuLimitOvercommitMode::Linear:
                cpuLimit = Options_->CpuLimitOvercommitMultiplier * jobSpecConfig->CpuLimit + Options_->InitialCpuLimitOvercommit;
                break;
            case ECpuLimitOvercommitMode::Minimum:
                cpuLimit = std::min(
                    jobSpecConfig->CpuLimit * Options_->CpuLimitOvercommitMultiplier,
                    jobSpecConfig->CpuLimit + Options_->InitialCpuLimitOvercommit);
                break;
        }
        jobSpec->set_container_cpu_limit(cpuLimit);
    }

    // This is common policy for all operations of given type.
    i64 threadLimit = ceil(userJobOptions->InitialThreadLimit + userJobOptions->ThreadLimitMultiplier * jobSpecConfig->CpuLimit);
    jobSpec->set_thread_limit(threadLimit);

    // Option in task spec overrides value in operation options.
    if (jobSpecConfig->SetContainerCpuLimit) {
        jobSpec->set_container_cpu_limit(jobSpecConfig->CpuLimit);
    }

    jobSpec->set_force_core_dump(jobSpecConfig->ForceCoreDump);

    jobSpec->set_port_count(jobSpecConfig->PortCount);
    jobSpec->set_use_porto_memory_tracking(jobSpecConfig->UsePortoMemoryTracking);

    if (Config_->EnableTmpfs) {
        for (const auto& volume : jobSpecConfig->TmpfsVolumes) {
            ToProto(jobSpec->add_tmpfs_volumes(), *volume);
        }
    }

    if (auto& diskRequest = jobSpecConfig->DiskRequest) {
        ToProto(jobSpec->mutable_disk_request(), *diskRequest);
        if (diskRequest->InodeCount) {
            jobSpec->set_inode_limit(*diskRequest->InodeCount);
        }
    }
    if (jobSpecConfig->InterruptionSignal) {
        jobSpec->set_interruption_signal(*jobSpecConfig->InterruptionSignal);
        jobSpec->set_signal_root_process_only(jobSpecConfig->SignalRootProcessOnly);
    }
    if (jobSpecConfig->RestartExitCode) {
        jobSpec->set_restart_exit_code(*jobSpecConfig->RestartExitCode);
    }

    if (Config_->IopsThreshold) {
        jobSpec->set_iops_threshold(*Config_->IopsThreshold);
        if (Config_->IopsThrottlerLimit) {
            jobSpec->set_iops_throttler_limit(*Config_->IopsThrottlerLimit);
        }
    }

    {
        // Set input and output format.
        TFormat inputFormat(EFormatType::Yson);
        TFormat outputFormat(EFormatType::Yson);

        if (jobSpecConfig->Format) {
            inputFormat = outputFormat = *jobSpecConfig->Format;
        }

        if (jobSpecConfig->InputFormat) {
            inputFormat = *jobSpecConfig->InputFormat;
        }

        if (jobSpecConfig->OutputFormat) {
            outputFormat = *jobSpecConfig->OutputFormat;
        }

        jobSpec->set_input_format(ConvertToYsonString(inputFormat).ToString());
        jobSpec->set_output_format(ConvertToYsonString(outputFormat).ToString());
    }

    jobSpec->set_enable_gpu_layers(jobSpecConfig->EnableGpuLayers);

    if (jobSpecConfig->CudaToolkitVersion) {
        jobSpec->set_cuda_toolkit_version(*jobSpecConfig->CudaToolkitVersion);
    }

    if (const auto& options = Options_->GpuCheck; options->UseSeparateRootVolume) {
        if (jobSpecConfig->EnableGpuCheck && jobSpecConfig->GpuLimit > 0) {
            jobSpec->set_gpu_check_binary_path(options->BinaryPath);
            ToProto(jobSpec->mutable_gpu_check_binary_args(), options->BinaryArgs);
            if (options->NetworkProject) {
                auto networkProject = GetNetworkProject(Host_->GetClient(), AuthenticatedUser_, *(options->NetworkProject));
                ToProto(jobSpec->mutable_gpu_check_network_project(), networkProject);
            }

            auto* protoEnvironment = jobSpec->mutable_gpu_check_environment();
            (*protoEnvironment)["YT_OPERATION_ID"] = ToString(OperationId_);
        }
    } else {
        // COMPAT(ignat)
        if (Config_->GpuCheckLayerDirectoryPath &&
            jobSpecConfig->GpuCheckBinaryPath &&
            jobSpecConfig->GpuCheckLayerName &&
            jobSpecConfig->EnableGpuLayers)
        {
            jobSpec->set_gpu_check_binary_path(*jobSpecConfig->GpuCheckBinaryPath);
            if (auto gpuCheckBinaryArgs = jobSpecConfig->GpuCheckBinaryArgs) {
                ToProto(jobSpec->mutable_gpu_check_binary_args(), *gpuCheckBinaryArgs);
            }
        }
    }

    if (jobSpecConfig->NetworkProject) {
        auto networkProject = GetNetworkProject(Host_->GetClient(), AuthenticatedUser_, *jobSpecConfig->NetworkProject);
        ToProto(jobSpec->mutable_network_project(), networkProject);

        // COMPAT(ignat)
        jobSpec->set_network_project_id(networkProject.Id);
        jobSpec->set_enable_nat64(networkProject.EnableNat64);
        jobSpec->set_disable_network(networkProject.DisableNetwork);
    }

    jobSpec->set_enable_porto(ToProto(jobSpecConfig->EnablePorto.value_or(Config_->DefaultEnablePorto)));
    jobSpec->set_fail_job_on_core_dump(jobSpecConfig->FailJobOnCoreDump);
    jobSpec->set_enable_cuda_gpu_core_dump(GetEnableCudaGpuCoreDump());

    jobSpec->set_enable_fuse(jobSpecConfig->EnableFuse);

    jobSpec->set_use_smaps_memory_tracker(jobSpecConfig->UseSMapsMemoryTracker);

    auto fillEnvironment = [&] (THashMap<TString, TString>& env) {
        for (const auto& [key, value] : env) {
            jobSpec->add_environment(Format("%v=%v", key, value));
        }
    };

    // Global environment.
    fillEnvironment(Config_->Environment);

    // Local environment.
    fillEnvironment(jobSpecConfig->Environment);

    jobSpec->add_environment(Format("YT_OPERATION_ID=%v", OperationId_));

    if (jobSpecConfig->ExtraEnvironment.contains(EExtraEnvironment::DiscoveryServerAddresses)) {
        auto addresses = ConvertToYsonString(Client_->GetNativeConnection()->GetDiscoveryServerAddresses(), EYsonFormat::Text);
        jobSpec->add_environment(Format("YT_DISCOVERY_ADDRESSES=%v", addresses));
    }

    if (jobSpecConfig->DockerImage) {
        jobSpec->add_environment(Format("YT_JOB_DOCKER_IMAGE=%v", *jobSpecConfig->DockerImage));
    }

    BuildFileSpecs(jobSpec, files, jobSpecConfig, Config_->EnableBypassArtifactCache);

    if (jobSpecConfig->Monitoring->Enable) {
        ToProto(jobSpec->mutable_monitoring_config()->mutable_sensor_names(), jobSpecConfig->Monitoring->SensorNames);
        jobSpec->mutable_monitoring_config()->set_request_gpu_monitoring(jobSpecConfig->Monitoring->RequestGpuMonitoring);
    }

    if (Config_->EnableJobArchiveTtl && jobSpecConfig->ArchiveTtl) {
        jobSpec->set_archive_ttl(ToProto(*jobSpecConfig->ArchiveTtl));
    }

    jobSpec->set_enable_rpc_proxy_in_job_proxy(jobSpecConfig->EnableRpcProxyInJobProxy);
    jobSpec->set_enable_shuffle_service_in_job_proxy(jobSpecConfig->EnableShuffleServiceInJobProxy);
    jobSpec->set_rpc_proxy_worker_thread_pool_size(jobSpecConfig->RpcProxyWorkerThreadPoolSize);

    jobSpec->set_start_queue_consumer_registration_manager(jobSpecConfig->StartQueueConsumerRegistrationManager);

    // Pass normalized docker image reference into job spec.
<<<<<<< HEAD
    const auto normalizeDockerImage = [this](const TString& dockerImage, auto* jobSpec)
    {
        std::optional<TString> normalizedImage;

        TDockerImageSpec dockerImageSpec(dockerImage, Config->DockerRegistry);
        if (!dockerImageSpec.IsInternal || Config->DockerRegistry->ForwardInternalImagesToJobSpecs) {
            normalizedImage = dockerImageSpec.GetDockerImage();
=======
    if (jobSpecConfig->DockerImage) {
        TDockerImageSpec dockerImageSpec(*jobSpecConfig->DockerImage, Config_->DockerRegistry);
        if (!dockerImageSpec.IsInternal || Config_->DockerRegistry->ForwardInternalImagesToJobSpecs) {
            jobSpec->set_docker_image(dockerImageSpec.GetDockerImage());
>>>>>>> 176e12a5
        }
        if (dockerImageSpec.IsInternal && Config_->DockerRegistry->UseYtTokenForInternalRegistry) {
            GenerateDockerAuthFromToken(SecureVault_, AuthenticatedUser_, jobSpec);
        }

        return normalizedImage;
    };
    if (jobSpecConfig->DockerImage) {
        auto normalizedImage = normalizeDockerImage(*jobSpecConfig->DockerImage, jobSpec);
        if (normalizedImage) {
            jobSpec->set_docker_image(*normalizedImage);
        }
    }

    if (jobSpecConfig->Sidecars) {
        auto* protoSidecars = jobSpec->mutable_sidecars();
        for (const auto& [sidecarName, sidecarSpec]: *jobSpecConfig->Sidecars) {
            NControllerAgent::NProto::TSidecarJobSpec sidecar;

            sidecar.set_command(sidecarSpec->Command);

            if (sidecarSpec->CpuLimit) {
                sidecar.set_cpu_limit(*sidecarSpec->CpuLimit);
            }

            if (sidecarSpec->MemoryLimit) {
                sidecar.set_memory_limit(*sidecarSpec->MemoryLimit);
            }

            if (sidecarSpec->DockerImage) {
                auto normalizedImage = normalizeDockerImage(*sidecarSpec->DockerImage, jobSpec);
                if (normalizedImage) {
                    sidecar.set_docker_image(*normalizedImage);
                }
            }

            if (sidecarSpec->RestartPolicy) {
                sidecar.set_restart_policy(ToProto(*sidecarSpec->RestartPolicy));
            } else {
                sidecar.set_restart_policy(ToProto(ESidecarRestartPolicy::FailOnError));
            }

            (*protoSidecars)[sidecarName] = std::move(sidecar);
        }
    }
}

const std::vector<TUserFile>& TOperationControllerBase::GetUserFiles(const TUserJobSpecPtr& userJobSpec) const
{
    return GetOrCrash(UserJobFiles_, userJobSpec);
}

void TOperationControllerBase::InitUserJobSpec(
    NControllerAgent::NProto::TUserJobSpec* jobSpec,
    const TJobletPtr& joblet) const
{
    YT_ASSERT_INVOKER_AFFINITY(JobSpecBuildInvoker_);

    ToProto(
        jobSpec->mutable_debug_transaction_id(),
        DebugTransaction_ ? DebugTransaction_->GetId() : NullTransactionId);

    ToProto(
        jobSpec->mutable_input_transaction_id(),
        InputTransactions_->GetLocalInputTransactionId());

    jobSpec->set_memory_reserve(joblet->UserJobMemoryReserve);
    jobSpec->set_job_proxy_memory_reserve(
        joblet->EstimatedResourceUsage.GetFootprintMemory() +
        joblet->EstimatedResourceUsage.GetJobProxyMemory() * joblet->JobProxyMemoryReserveFactor.value());

    if (Options_->SetSlotContainerMemoryLimit) {
        jobSpec->set_slot_container_memory_limit(
            jobSpec->memory_limit() +
            joblet->EstimatedResourceUsage.GetJobProxyMemory() +
            joblet->EstimatedResourceUsage.GetFootprintMemory() +
            Options_->SlotContainerMemoryOverhead);
    }

    auto fillEnvironment = [&] (const auto& setEnvironmentVariable) {
        setEnvironmentVariable("YT_JOB_INDEX", ToString(joblet->JobIndex));
        setEnvironmentVariable("YT_TASK_JOB_INDEX", ToString(joblet->TaskJobIndex));
        setEnvironmentVariable("YT_JOB_ID", ToString(joblet->JobId));
        setEnvironmentVariable("YT_JOB_COOKIE", ToString(joblet->OutputCookie));

        for (const auto& [key, value] : joblet->Task->BuildJobEnvironment()) {
            setEnvironmentVariable(key, value);
        }
    };

    fillEnvironment([&jobSpec] (TStringBuf key, TStringBuf value) {
        jobSpec->add_environment(Format("%v=%v", key, value));
    });

    if (joblet->StartRowIndex >= 0) {
        jobSpec->add_environment(Format("YT_START_ROW_INDEX=%v", joblet->StartRowIndex));
    }

    if (const auto& options = Options_->GpuCheck; options->UseSeparateRootVolume && jobSpec->has_gpu_check_binary_path()) {
        auto* protoEnvironment = jobSpec->mutable_gpu_check_environment();
        fillEnvironment([protoEnvironment] (TStringBuf key, TStringBuf value) {
            (*protoEnvironment)[key] = value;
        });
    }

    if (joblet->EnabledJobProfiler && joblet->EnabledJobProfiler->Type == EProfilerType::Cuda) {
        auto cudaProfilerEnvironment = !Spec_->CudaProfilerEnvironmentVariables.empty()
            ? Spec_->CudaProfilerEnvironmentVariables
            : Config_->CudaProfilerEnvironmentVariables;

        for (const auto& [name, value] : cudaProfilerEnvironment) {
            jobSpec->add_environment(
                Format("%v=%v", name, value));
        }
    }

    if (SecureVault_) {
        // NB: These environment variables should be added to user job spec, not to the user job spec template.
        // They may contain sensitive information that should not be persisted with a controller.

        // We add a single variable storing the whole secure vault and all top-level scalar values.
        jobSpec->add_environment(Format("%v=%v",
            SecureVaultEnvPrefix,
            ConvertToYsonString(SecureVault_, EYsonFormat::Text)));

        for (const auto& [key, node] : SecureVault_->GetChildren()) {
            std::optional<TString> value;
            switch (node->GetType()) {
                #define XX(type, cppType) \
                case ENodeType::type: \
                    value = ToString(node->As ## type()->GetValue()); \
                    break;
                ITERATE_SCALAR_YTREE_NODE_TYPES(XX)
                #undef XX
                case ENodeType::Entity:
                    break;
                default:
                    value = ConvertToYsonString(node, EYsonFormat::Text).ToString();
                    break;
            }
            if (value) {
                jobSpec->add_environment(Format("%v_%v=%v", SecureVaultEnvPrefix, key, *value));
            }
        }

        jobSpec->set_enable_secure_vault_variables_in_job_shell(Spec_->EnableSecureVaultVariablesInJobShell);
    }

    if (RetainedJobWithStderrCount_ >= Spec_->MaxStderrCount) {
        jobSpec->set_upload_stderr_if_completed(false);
    }

    if (joblet->StderrTableChunkListId) {
        AddStderrOutputSpecs(jobSpec, joblet);
    }
    if (joblet->CoreTableChunkListId) {
        AddCoreOutputSpecs(jobSpec, joblet);
    }

    if (joblet->UserJobMonitoringDescriptor) {
        auto* monitoringConfig = jobSpec->mutable_monitoring_config();
        monitoringConfig->set_enable(true);
        monitoringConfig->set_job_descriptor(ToString(*joblet->UserJobMonitoringDescriptor));
    }

    joblet->Task->PatchUserJobSpec(jobSpec, joblet);
}

void TOperationControllerBase::AddStderrOutputSpecs(
    NControllerAgent::NProto::TUserJobSpec* jobSpec,
    TJobletPtr joblet) const
{
    YT_ASSERT_INVOKER_AFFINITY(JobSpecBuildInvoker_);

    auto* stderrTableSpec = jobSpec->mutable_stderr_table_spec();
    auto* outputSpec = stderrTableSpec->mutable_output_table_spec();
    outputSpec->set_table_writer_options(ConvertToYsonString(StderrTable_->TableWriterOptions).ToString());
    outputSpec->set_table_schema(SerializeToWireProto(StderrTable_->TableUploadOptions.TableSchema.Get()));
    ToProto(outputSpec->mutable_chunk_list_id(), joblet->StderrTableChunkListId);

    auto writerConfig = GetStderrTableWriterConfig();
    YT_VERIFY(writerConfig);
    stderrTableSpec->set_blob_table_writer_config(ConvertToYsonString(writerConfig).ToString());
}

void TOperationControllerBase::AddCoreOutputSpecs(
    NControllerAgent::NProto::TUserJobSpec* jobSpec,
    TJobletPtr joblet) const
{
    YT_ASSERT_INVOKER_AFFINITY(JobSpecBuildInvoker_);

    auto* coreTableSpec = jobSpec->mutable_core_table_spec();
    auto* outputSpec = coreTableSpec->mutable_output_table_spec();
    outputSpec->set_table_writer_options(ConvertToYsonString(CoreTable_->TableWriterOptions).ToString());
    outputSpec->set_table_schema(SerializeToWireProto(CoreTable_->TableUploadOptions.TableSchema.Get()));
    ToProto(outputSpec->mutable_chunk_list_id(), joblet->CoreTableChunkListId);

    auto writerConfig = GetCoreTableWriterConfig();
    YT_VERIFY(writerConfig);
    coreTableSpec->set_blob_table_writer_config(ConvertToYsonString(writerConfig).ToString());
}

i64 TOperationControllerBase::GetFinalOutputIOMemorySize(
    TJobIOConfigPtr ioConfig,
    bool useEstimatedBufferSize) const
{
    i64 result = 0;
    for (const auto& outputTable : OutputTables_) {
        auto bufferSize = useEstimatedBufferSize
            ? GetWriteBufferSize(ioConfig->TableWriter, outputTable->TableWriterOptions)
            : ioConfig->TableWriter->MaxBufferSize;

        if (outputTable->TableWriterOptions->ErasureCodec == NErasure::ECodec::None) {
            i64 maxBufferSize = std::max(
                ioConfig->TableWriter->MaxRowWeight,
                bufferSize);
            result += GetOutputWindowMemorySize(ioConfig) + maxBufferSize;
        } else {
            auto* codec = NErasure::GetCodec(outputTable->TableWriterOptions->ErasureCodec);

            if (outputTable->TableWriterOptions->EnableStripedErasure) {
                // Table writer buffers.
                result += std::max(
                    ioConfig->TableWriter->MaxRowWeight,
                    ioConfig->TableWriter->MaxBufferSize);
                // Erasure writer buffer.
                result += ioConfig->TableWriter->ErasureWindowSize;
                // Encoding writer buffer.
                result += ioConfig->TableWriter->EncodeWindowSize;
                // Part writer buffers.
                result += ioConfig->TableWriter->SendWindowSize * codec->GetTotalPartCount();
            } else {
                double replicationFactor = (double) codec->GetTotalPartCount() / codec->GetDataPartCount();
                result += static_cast<i64>(ioConfig->TableWriter->DesiredChunkSize * replicationFactor);
            }
        }
    }
    return result;
}

void TOperationControllerBase::UpdateWriteBufferMemoryAlert(TJobId jobId, i64 curentMemoryLimit, i64 previousMemory)
{
    constexpr int subAlertCount = 5;
    constexpr int alertLimit = 5;

    TOverrunTableWriteBufferMemoryInfo overrunTableWriteBufferMemoryInfo(
        jobId,
        previousMemory,
        curentMemoryLimit);

    if (overrunTableWriteBufferMemoryInfo.GetRelativeDifference() > Config_->WriteBufferMemoryOverrunAlertFactor)
    {
        auto guard = Guard(OverrunWriteBufferMemoryPerJobLock_);
        OverrunWriteBufferMemoryPerJob_.emplace(std::move(overrunTableWriteBufferMemoryInfo));

        if (std::size(OverrunWriteBufferMemoryPerJob_) > alertLimit) {
            OverrunWriteBufferMemoryPerJob_.erase(std::prev(OverrunWriteBufferMemoryPerJob_.end()));
        }

        auto alert = TError("Some jobs began to consume more memory to write tables");

        std::for_each_n(
            OverrunWriteBufferMemoryPerJob_.begin(),
            std::min<int>(subAlertCount, std::ssize(OverrunWriteBufferMemoryPerJob_)),
            [&] (const TOverrunTableWriteBufferMemoryInfo& info) {
                auto subAlert = TError("More memory was allocated for write buffers with an estimated size than for buffers with a fixed size")
                    << TErrorAttribute("job_id", ToString(info.GetJobId()))
                    << TErrorAttribute("difference", info.GetRelativeDifference())
                    << TErrorAttribute("memory_with_fixed_buffers", info.GetReservedMemoryForJobProxyWithFixedBuffer())
                    << TErrorAttribute("memory_with_estimated_buffers", info.GetReservedMemoryForJobProxyWithEstimatedBuffer());
                alert.MutableInnerErrors()->emplace_back(std::move(subAlert));
            });

        SetOperationAlert(EOperationAlertType::WriteBufferMemoryOverrun, std::move(alert));
    }
}

i64 TOperationControllerBase::GetFinalIOMemorySize(
    TJobIOConfigPtr ioConfig,
    bool useEstimatedBufferSize,
    const TChunkStripeStatisticsVector& stripeStatistics) const
{
    i64 result = 0;
    for (const auto& stat : stripeStatistics) {
        result += GetInputIOMemorySize(ioConfig, stat);
    }
    result += GetFinalOutputIOMemorySize(ioConfig, useEstimatedBufferSize);
    return result;
}

void TOperationControllerBase::ValidateUserFileCount(TUserJobSpecPtr spec, const TString& operation)
{
    if (std::ssize(spec->FilePaths) > Config_->MaxUserFileCount) {
        THROW_ERROR_EXCEPTION("Too many user files in %v: maximum allowed %v, actual %v",
            operation,
            Config_->MaxUserFileCount,
            spec->FilePaths.size());
    }
}

void TOperationControllerBase::OnExecNodesUpdated()
{ }

int TOperationControllerBase::GetAvailableExecNodeCount()
{
    return AvailableExecNodeCount_;
}

const TExecNodeDescriptorMap& TOperationControllerBase::GetOnlineExecNodeDescriptors()
{
    return *OnlineExecNodesDescriptors_;
}

const TExecNodeDescriptorMap& TOperationControllerBase::GetExecNodeDescriptors()
{
    return *ExecNodesDescriptors_;
}

void TOperationControllerBase::UpdateExecNodes()
{
    YT_ASSERT_THREAD_AFFINITY_ANY();

    TSchedulingTagFilter filter(Spec_->SchedulingTagFilter);

    auto onlineExecNodeCount = Host_->GetAvailableExecNodeCount();
    auto execNodeDescriptors = Host_->GetExecNodeDescriptors(filter, /*onlineOnly*/ false);
    auto onlineExecNodeDescriptors = Host_->GetExecNodeDescriptors(filter, /*onlineOnly*/ true);
    auto maxAvailableResources = Host_->GetMaxAvailableResources(filter);

    const auto& controllerInvoker = GetCancelableInvoker();
    controllerInvoker->Invoke(
        BIND([=, this, weakThis = MakeWeak(this)] {
            auto this_ = weakThis.Lock();
            if (!this_) {
                return;
            }

            AvailableExecNodeCount_ = onlineExecNodeCount;
            CachedMaxAvailableExecNodeResources_ = maxAvailableResources;

            auto assign = []<class T, class U>(T* variable, U value) {
                auto oldValue = *variable;
                *variable = std::move(value);

                // Offload old value destruction to a large thread pool.
                NRpc::TDispatcher::Get()->GetCompressionPoolInvoker()->Invoke(
                    BIND([value = std::move(oldValue)] { Y_UNUSED(value); }));
            };

            assign(&ExecNodesDescriptors_, std::move(execNodeDescriptors));
            assign(&OnlineExecNodesDescriptors_, std::move(onlineExecNodeDescriptors));

            OnExecNodesUpdated();

            YT_LOG_DEBUG("Exec nodes information updated (SuitableExecNodeCount: %v, OnlineExecNodeCount: %v)",
                ExecNodesDescriptors_->size(),
                AvailableExecNodeCount_);
        }));
}

bool TOperationControllerBase::ShouldSkipSanityCheck()
{
    if (GetAvailableExecNodeCount() < Config_->SafeOnlineNodeCount) {
        return true;
    }

    if (TInstant::Now() < Host_->GetConnectionTime() + Config_->SafeSchedulerOnlineTime) {
        return true;
    }

    if (!CachedMaxAvailableExecNodeResources_) {
        return true;
    }

    if (TInstant::Now() < StartTime_ + Spec_->SanityCheckDelay) {
        return true;
    }

    return false;
}

void TOperationControllerBase::InferSchemaFromInput(const TSortColumns& sortColumns)
{
    // We infer schema only for operations with one output table.
    YT_VERIFY(OutputTables_.size() == 1);
    YT_VERIFY(InputManager_->GetInputTables().size() >= 1);

    OutputTables_[0]->TableUploadOptions.SchemaMode = InputManager_->GetInputTables()[0]->SchemaMode;
    for (const auto& table : InputManager_->GetInputTables()) {
        if (table->SchemaMode != OutputTables_[0]->TableUploadOptions.SchemaMode) {
            THROW_ERROR_EXCEPTION("Cannot infer output schema from input, tables have different schema modes")
                << TErrorAttribute("input_table1_path", table->GetPath())
                << TErrorAttribute("input_table1_schema_mode", table->SchemaMode)
                << TErrorAttribute("input_table2_path", InputManager_->GetInputTables()[0]->GetPath())
                << TErrorAttribute("input_table2_schema_mode", InputManager_->GetInputTables()[0]->SchemaMode);
        }
    }

    auto replaceStableNamesWithNames = [] (const TTableSchemaPtr& schema) {
        auto newColumns = schema->Columns();
        for (auto& newColumn : newColumns) {
            newColumn.SetStableName(TColumnStableName(newColumn.Name()));
        }
        return New<TTableSchema>(std::move(newColumns), schema->IsStrict(), schema->IsUniqueKeys());
    };

    if (OutputTables_[0]->TableUploadOptions.SchemaMode == ETableSchemaMode::Weak) {
        OutputTables_[0]->TableUploadOptions.TableSchema = TTableSchema::FromSortColumns(sortColumns);
    } else {
        auto resultSchema = replaceStableNamesWithNames(InputManager_->GetInputTables()[0]->Schema)
            ->ToSortedStrippedColumnAttributes();
        auto canonizedResultSchema = resultSchema
            ->ToStrippedColumnAttributes()
            ->ToCanonical();

        for (const auto& table : InputManager_->GetInputTables()) {
            auto currentSchema = replaceStableNamesWithNames(table->Schema)
                ->ToSortedStrippedColumnAttributes();
            auto currentCanonizedSchema = currentSchema
                ->ToStrippedColumnAttributes()
                ->ToCanonical();

            if (*canonizedResultSchema != *currentCanonizedSchema) {
                if (Config_->EnableMergeSchemasDuringSchemaInfer) {
                    try {
                        resultSchema = MergeTableSchemas(
                            resultSchema,
                            currentSchema);
                    } catch (const std::exception& ex) {
                        THROW_ERROR_EXCEPTION(
                            NTableClient::EErrorCode::IncompatibleSchemas,
                            "Cannot infer output schema from input in strong schema mode, "
                            "tables have incompatible schemas")
                            << ex;
                    }
                    canonizedResultSchema = resultSchema
                        ->ToStrippedColumnAttributes()
                        ->ToCanonical();
                } else {
                    THROW_ERROR_EXCEPTION(
                        NTableClient::EErrorCode::IncompatibleSchemas,
                        "Cannot infer output schema from input in strong schema mode, "
                        "because the option enable_merge_schemas_during_schema_infer is disabled")
                        << TErrorAttribute("lhs_schema", InputManager_->GetInputTables()[0]->Schema)
                        << TErrorAttribute("rhs_schema", table->Schema);
                }
            }
        }

        OutputTables_[0]->TableUploadOptions.TableSchema = replaceStableNamesWithNames(resultSchema)
            ->ToSorted(sortColumns)
            ->ToSortedStrippedColumnAttributes()
            ->ToCanonical();

        if (InputManager_->GetInputTables()[0]->Schema->HasNontrivialSchemaModification()) {
            OutputTables_[0]->TableUploadOptions.TableSchema =
                OutputTables_[0]->TableUploadOptions.TableSchema->SetSchemaModification(
                    InputManager_->GetInputTables()[0]->Schema->GetSchemaModification());
        }
    }

    FilterOutputSchemaByInputColumnSelectors(sortColumns);
}

void TOperationControllerBase::InferSchemaFromInputOrdered()
{
    // We infer schema only for operations with one output table.
    YT_VERIFY(OutputTables_.size() == 1);
    YT_VERIFY(InputManager_->GetInputTables().size() >= 1);

    auto& outputUploadOptions = OutputTables_[0]->TableUploadOptions;

    if (InputManager_->GetInputTables().size() == 1 && outputUploadOptions.UpdateMode == EUpdateMode::Overwrite) {
        // If only one input table given, we inherit the whole schema including column attributes.
        outputUploadOptions.SchemaMode = InputManager_->GetInputTables()[0]->SchemaMode;
        outputUploadOptions.TableSchema = InputManager_->GetInputTables()[0]->Schema;
        FilterOutputSchemaByInputColumnSelectors(/*sortColumns*/{});
        return;
    }

    InferSchemaFromInput();
}

void TOperationControllerBase::FilterOutputSchemaByInputColumnSelectors(const TSortColumns& sortColumns)
{
    THashSet<std::string> selectedColumns;
    for (const auto& table : InputManager_->GetInputTables()) {
        if (auto selectors = table->Path.GetColumns()) {
            for (const auto& column : *selectors) {
                selectedColumns.insert(column);
            }
        } else {
            return;
        }
    }

    auto& outputSchema = OutputTables_[0]->TableUploadOptions.TableSchema;

    for (const auto& sortColumn : sortColumns) {
        if (!selectedColumns.contains(sortColumn.Name)) {
            THROW_ERROR_EXCEPTION("Sort column %Qv is discarded by input column selectors", sortColumn.Name)
                << TErrorAttribute("sort_columns", sortColumns)
                << TErrorAttribute("selected_columns", selectedColumns);
        }
    }

    outputSchema = outputSchema->Filter(selectedColumns);
}

void TOperationControllerBase::ValidateOutputSchemaOrdered() const
{
    YT_VERIFY(OutputTables_.size() == 1);
    YT_VERIFY(InputManager_->GetInputTables().size() >= 1);

    if (InputManager_->GetInputTables().size() > 1 && OutputTables_[0]->TableUploadOptions.TableSchema->IsSorted()) {
        THROW_ERROR_EXCEPTION("Cannot generate sorted output for ordered operation with multiple input tables")
            << TErrorAttribute("output_schema", *OutputTables_[0]->TableUploadOptions.TableSchema);
    }
}

void TOperationControllerBase::ValidateOutputSchemaCompatibility(TTableSchemaCompatibilityOptions options) const
{
    YT_VERIFY(OutputTables_.size() == 1);

    for (const auto& inputTable : InputManager_->GetInputTables()) {
        if (inputTable->SchemaMode == ETableSchemaMode::Strong) {
            const auto& [compatibility, error] = CheckTableSchemaCompatibility(
                *inputTable->Schema->Filter(inputTable->Path.GetColumns()),
                *OutputTables_[0]->TableUploadOptions.GetUploadSchema(),
                options);
            if (compatibility < ESchemaCompatibility::RequireValidation) {
                // NB for historical reasons we consider optional<T> to be compatible with T when T is simple
                // check is performed during operation.
                THROW_ERROR_EXCEPTION(error);
            }
        }
    }
}

void TOperationControllerBase::ValidateSchemaInferenceMode(ESchemaInferenceMode schemaInferenceMode) const
{
    YT_VERIFY(OutputTables_.size() == 1);
    if (OutputTables_[0]->Dynamic && schemaInferenceMode != ESchemaInferenceMode::Auto) {
        THROW_ERROR_EXCEPTION("Only schema inference mode %Qlv is allowed for dynamic table in output",
            ESchemaInferenceMode::Auto);
    }
}

void TOperationControllerBase::ValidateOutputSchemaComputedColumnsCompatibility() const
{
    YT_VERIFY(OutputTables_.size() == 1);

    if (!OutputTables_[0]->TableUploadOptions.TableSchema->HasComputedColumns()) {
        return;
    }

    for (const auto& inputTable : InputManager_->GetInputTables()) {
        if (inputTable->SchemaMode == ETableSchemaMode::Strong) {
            auto filteredInputTableSchema = inputTable->Schema->Filter(inputTable->Path.GetColumns());
            ValidateComputedColumnsCompatibility(
                *filteredInputTableSchema,
                *OutputTables_[0]->TableUploadOptions.TableSchema.Get())
                .ThrowOnError();
            ValidateComputedColumns(*filteredInputTableSchema, /*isTableDynamic*/ false);
        } else {
            THROW_ERROR_EXCEPTION("Schemas of input tables must be strict "
                "if output table has computed columns");
        }
    }
}

void TOperationControllerBase::RegisterMetadata(auto&& registrar)
{
    PHOENIX_REGISTER_FIELD(1, SnapshotIndex_);
    PHOENIX_REGISTER_FIELD(8, UnavailableIntermediateChunkCount_);

    // COMPAT(yuryalekseev)
    PHOENIX_REGISTER_FIELD(9, TeleportedOutputRowCount_,
        .SinceVersion(ESnapshotVersion::TeleportedOutputRowCount));

    // COMPAT(coteeq)
    PHOENIX_REGISTER_FIELD(10, InputManager_,
        .SinceVersion(ESnapshotVersion::InputManagerIntroduction)
        .WhenMissing([] (TThis* this_, auto& context) {
            this_->InputManager_->PrepareToBeLoadedFromAncientVersion();
            this_->InputManager_->InitializeClients(this_->InputClient_);
            this_->InputManager_->LoadInputNodeDirectory(context);
            this_->OutputNodeDirectory_ = this_->InputManager_->GetNodeDirectory(LocalClusterName);
            this_->InputManager_->LoadInputTables(context);
        }));
    PHOENIX_REGISTER_FIELD(11, OutputNodeDirectory_,
        .SinceVersion(ESnapshotVersion::OutputNodeDirectory)
        .WhenMissing([] (TThis* this_, auto& /*context*/) {
            this_->OutputNodeDirectory_ = this_->InputManager_->GetNodeDirectory(LocalClusterName);
        }));
    PHOENIX_REGISTER_FIELD(12, InputStreamDirectory_);
    PHOENIX_REGISTER_FIELD(13, OutputTables_);
    PHOENIX_REGISTER_FIELD(14, StderrTable_);
    PHOENIX_REGISTER_FIELD(15, CoreTable_);
    PHOENIX_REGISTER_FIELD(16, OutputNodeDirectory_,
        .SinceVersion(ESnapshotVersion::RemoteInputForOperations));
    PHOENIX_REGISTER_FIELD(17, IntermediateTable_);
    PHOENIX_REGISTER_FIELD(18, UserJobFiles_,
        .template Serializer<TMapSerializer<TDefaultSerializer, TDefaultSerializer, TUnsortedTag>>());
    PHOENIX_REGISTER_FIELD(19, LivePreviewChunks_,
        .template Serializer<TMapSerializer<TDefaultSerializer, TDefaultSerializer, TUnsortedTag>>());
    PHOENIX_REGISTER_FIELD(20, Tasks_);
    registrar
        .template VirtualField<21>("InputChunkMap_", [] (TThis* this_, auto& context) {
            this_->InputManager_->LoadInputChunkMap(context);
        })
        .BeforeVersion(ESnapshotVersion::InputManagerIntroduction)();
    PHOENIX_REGISTER_FIELD(22, IntermediateOutputCellTagList_);
    PHOENIX_REGISTER_FIELD(23, CellTagToRequiredOutputChunkListCount_);
    PHOENIX_REGISTER_FIELD(24, CellTagToRequiredDebugChunkListCount_);
    registrar.template VirtualField<25>("PendingJobCount_", [] (TThis* this_, auto& context) {
        auto pendingJobCount = Load<TCompositePendingJobCount>(context);
        this_->CachedPendingJobCount_.Store(pendingJobCount);
    }, [] (const TThis* this_, auto& context) {
        auto pendingJobCount = this_->CachedPendingJobCount_.Load();
        NYT::Save(context, pendingJobCount);
    })();
    PHOENIX_REGISTER_FIELD(26, CachedNeededResources_);
    PHOENIX_REGISTER_FIELD(27, ChunkOriginMap_);

    // COMPAT(pogorelov)
    PHOENIX_REGISTER_FIELD(28, AllocationMap_);
    PHOENIX_REGISTER_FIELD(29, RunningJobCount_,
        .SinceVersion(ESnapshotVersion::AllocationMap));

    PHOENIX_REGISTER_FIELD(30, JobIndexGenerator_);
    PHOENIX_REGISTER_FIELD(31, AggregatedFinishedJobStatistics_);
    PHOENIX_REGISTER_FIELD(32, ScheduleAllocationStatistics_);
    PHOENIX_REGISTER_FIELD(33, RowCountLimitTableIndex_);
    PHOENIX_REGISTER_FIELD(34, RowCountLimit_);
    PHOENIX_REGISTER_FIELD(35, EstimatedInputDataSizeHistogram_);
    PHOENIX_REGISTER_FIELD(36, InputDataSizeHistogram_);
    PHOENIX_REGISTER_FIELD(37, RetainedJobWithStderrCount_);
    PHOENIX_REGISTER_FIELD(38, RetainedJobsCoreInfoCount_);
    PHOENIX_REGISTER_FIELD(39, RetainedJobCount_);
    PHOENIX_REGISTER_FIELD(40, JobSpecCompletedArchiveCount_);
    PHOENIX_REGISTER_FIELD(41, FailedJobCount_);
    PHOENIX_REGISTER_FIELD(42, Sink_);
    PHOENIX_REGISTER_FIELD(43, AutoMergeTask_);
    PHOENIX_REGISTER_FIELD(44, AutoMergeDirector_,
        .template Serializer<TUniquePtrSerializer<>>());
    PHOENIX_REGISTER_FIELD(45, DataFlowGraph_);
    // COMPAT(galtsev)
    registrar.template VirtualField<46>("LivePreviews_", [] (TThis* this_, auto& context) {
        NYT::Load(context, *this_->LivePreviews_);
    }, [] (const TThis* this_, auto& context) {
        NYT::Save(context, *this_->LivePreviews_);
    })();
    PHOENIX_REGISTER_FIELD(47, AvailableExecNodesObserved_);
    PHOENIX_REGISTER_FIELD(48, BannedNodeIds_);
    PHOENIX_REGISTER_FIELD(49, PathToOutputTable_);
    PHOENIX_REGISTER_FIELD(50, Acl_);
    // COMPAT(omgronny)
    PHOENIX_REGISTER_FIELD(51, AcoName_,
        .SinceVersion(ESnapshotVersion::AcoName));
    PHOENIX_REGISTER_FIELD(52, BannedTreeIds_);
    registrar
        .template VirtualField<53>("PathToInputTables_", [] (TThis* this_, auto& context) {
            this_->InputManager_->LoadPathToInputTables(context);
        })
        .BeforeVersion(ESnapshotVersion::InputManagerIntroduction)();
    PHOENIX_REGISTER_FIELD(54, JobMetricsDeltaPerTree_);
    PHOENIX_REGISTER_FIELD(55, TotalTimePerTree_);
    PHOENIX_REGISTER_FIELD(56, CompletedRowCount_);
    PHOENIX_REGISTER_FIELD(57, AutoMergeEnabled_);
    registrar
        .template VirtualField<58>("InputHasOrderedDynamicStores_", [] (TThis* this_, auto& context) {
            this_->InputManager_->LoadInputHasOrderedDynamicStores(context);
        })
        .BeforeVersion(ESnapshotVersion::InputManagerIntroduction)();
    PHOENIX_REGISTER_FIELD(59, StandardStreamDescriptors_);
    PHOENIX_REGISTER_FIELD(60, MainResourceConsumptionPerTree_);
    PHOENIX_REGISTER_FIELD(61, EnableMasterResourceUsageAccounting_);
    PHOENIX_REGISTER_FIELD(62, AccountResourceUsageLeaseMap_);
    PHOENIX_REGISTER_FIELD(63, TotalJobCounter_);

    PHOENIX_REGISTER_FIELD(64, AlertManager_);

    PHOENIX_REGISTER_FIELD(65, FastIntermediateMediumLimit_);

    PHOENIX_REGISTER_FIELD(66, BaseLayer_);
    PHOENIX_REGISTER_FIELD(67, JobExperiment_);

    // COMPAT(eshcherbin): Field index 68 was taken by InitialMinNeededResources_ which is removed since ESnapshotVersion::GroupedNeededResources.

    PHOENIX_REGISTER_FIELD(69, JobAbortsUntilOperationFailure_);

    PHOENIX_REGISTER_FIELD(70, MonitoredUserJobCount_,
        .SinceVersion(ESnapshotVersion::PersistMonitoringCounts));
    PHOENIX_REGISTER_FIELD(71, MonitoredUserJobAttemptCount_,
        .SinceVersion(ESnapshotVersion::PersistMonitoringCounts));
    PHOENIX_REGISTER_FIELD(72, RegisteredMonitoringDescriptorCount_,
        .SinceVersion(ESnapshotVersion::PersistMonitoringCounts));

    PHOENIX_REGISTER_FIELD(78, MonitoringDescriptorPool_,
        .SinceVersion(ESnapshotVersion::MonitoringDescriptorsPreserving));

    PHOENIX_REGISTER_FIELD(73, UnknownExitCodeFailCount_,
        .SinceVersion(ESnapshotVersion::JobFailTolerance));
    PHOENIX_REGISTER_FIELD(74, NoExitCodeFailCount_,
        .SinceVersion(ESnapshotVersion::JobFailTolerance));
    PHOENIX_REGISTER_FIELD(75, FailCountsPerKnownExitCode_,
        .SinceVersion(ESnapshotVersion::JobFailTolerance));

    PHOENIX_REGISTER_FIELD(76, OverrunWriteBufferMemoryPerJob_,
        .SinceVersion(ESnapshotVersion::TableWriteBufferEstimation));

    PHOENIX_REGISTER_FIELD(77, InitialGroupedNeededResources_,
        .SinceVersion(ESnapshotVersion::GroupedNeededResources));

    PHOENIX_REGISTER_FIELD(79, EstimatedInputStatistics_);

    // NB: Keep this at the end of persist as it requires some of the previous
    // fields to be already initialized.
    registrar.AfterLoad([] (TThis* this_, auto& /*context*/) {
        this_->InputManager_->InitializeClients(this_->InputClient_);
        this_->InitUpdatingTables();
    });
}

void TOperationControllerBase::ValidateRevivalAllowed() const
{
    if (HasJobUniquenessRequirements()) {
        THROW_ERROR_EXCEPTION(
            NScheduler::EErrorCode::OperationFailedOnJobRestart,
            "Cannot revive operation when spec option \"fail_on_job_restart\" is set")
                << TErrorAttribute("operation_type", OperationType_)
                << TErrorAttribute("reason", EFailOnJobRestartReason::RevivalIsForbidden);
    }
}

void TOperationControllerBase::ValidateSnapshot() const
{ }

std::vector<TUserJobSpecPtr> TOperationControllerBase::GetUserJobSpecs() const
{
    return {};
}

EIntermediateChunkUnstageMode TOperationControllerBase::GetIntermediateChunkUnstageMode() const
{
    return EIntermediateChunkUnstageMode::OnSnapshotCompleted;
}

TBlobTableWriterConfigPtr TOperationControllerBase::GetStderrTableWriterConfig() const
{
    return nullptr;
}

std::optional<TRichYPath> TOperationControllerBase::GetStderrTablePath() const
{
    return std::nullopt;
}

TBlobTableWriterConfigPtr TOperationControllerBase::GetCoreTableWriterConfig() const
{
    return nullptr;
}

std::optional<TRichYPath> TOperationControllerBase::GetCoreTablePath() const
{
    return std::nullopt;
}

bool TOperationControllerBase::GetEnableCudaGpuCoreDump() const
{
    return false;
}

void TOperationControllerBase::OnChunksReleased(int /*chunkCount*/)
{ }

TTableWriterOptionsPtr TOperationControllerBase::GetIntermediateTableWriterOptions() const
{
    auto options = New<NTableClient::TTableWriterOptions>();
    options->Account = Spec_->IntermediateDataAccount;
    options->ChunksVital = false;
    options->ChunksMovable = false;
    options->ReplicationFactor = Spec_->IntermediateDataReplicationFactor;
    options->MediumName = Spec_->IntermediateDataMediumName;
    options->CompressionCodec = Spec_->IntermediateCompressionCodec;
    // Distribute intermediate chunks uniformly across storage locations.
    options->PlacementId = GetOperationId().Underlying();
    // NB(levysotsky): Don't set table_index for intermediate streams
    // as we store table indices directly in rows of intermediate chunk.
    return options;
}

TOutputStreamDescriptorPtr TOperationControllerBase::GetIntermediateStreamDescriptorTemplate() const
{
    auto descriptor = New<TOutputStreamDescriptor>();
    descriptor->CellTags = IntermediateOutputCellTagList_;

    descriptor->TableWriterOptions = GetIntermediateTableWriterOptions();

    bool fastIntermediateMediumEnabled = Spec_->IntermediateDataAccount == NSecurityClient::IntermediateAccountName &&
        GetFastIntermediateMediumLimit() > 0;

    if (fastIntermediateMediumEnabled) {
        descriptor->SlowMedium = descriptor->TableWriterOptions->MediumName;
        descriptor->TableWriterOptions->MediumName = Config_->FastIntermediateMedium;
        if (auto tableWriterConfig = Spec_->FastIntermediateMediumTableWriterConfig) {
            descriptor->TableWriterOptions->ReplicationFactor = tableWriterConfig->UploadReplicationFactor;
            descriptor->TableWriterOptions->ErasureCodec = tableWriterConfig->ErasureCodec;
            descriptor->TableWriterOptions->EnableStripedErasure = false; // TODO(galtsev): use tableWriterConfig->EnableStripedErasure when the striped erasure reader is implemented, see YT-24207
        }
        YT_LOG_INFO("Fast intermediate medium enabled (FastMedium: %v, SlowMedium: %v, FastMediumLimit: %v, "
            "ReplicationFactor: %v, ErasureCodec: %v, EnableStripedErasure: %v)",
            descriptor->TableWriterOptions->MediumName,
            descriptor->SlowMedium,
            GetFastIntermediateMediumLimit(),
            descriptor->TableWriterOptions->ReplicationFactor,
            descriptor->TableWriterOptions->ErasureCodec,
            descriptor->TableWriterOptions->EnableStripedErasure);
    }

    descriptor->TableWriterConfig = MakeIntermediateTableWriterConfig(Spec_, fastIntermediateMediumEnabled);

    descriptor->RequiresRecoveryInfo = true;
    return descriptor;
}

void TOperationControllerBase::ReleaseIntermediateStripeList(const NChunkPools::TChunkStripeListPtr& stripeList)
{
    switch (GetIntermediateChunkUnstageMode()) {
        case EIntermediateChunkUnstageMode::OnJobCompleted: {
            auto chunks = GetStripeListChunks(stripeList);
            AddChunksToUnstageList(std::move(chunks));
            OnChunksReleased(stripeList->TotalChunkCount);
            break;
        }
        case EIntermediateChunkUnstageMode::OnSnapshotCompleted: {
            IntermediateStripeListReleaseQueue_.Push(stripeList);
            break;
        }
        default:
            YT_ABORT();
    }
}

const TDataFlowGraphPtr& TOperationControllerBase::GetDataFlowGraph() const
{
    return DataFlowGraph_;
}

void TOperationControllerBase::TLivePreviewChunkDescriptor::RegisterMetadata(auto&& registrar)
{
    PHOENIX_REGISTER_FIELD(1, VertexDescriptor);
    PHOENIX_REGISTER_FIELD(2, LivePreviewIndex);
}

void TOperationControllerBase::TResourceUsageLeaseInfo::RegisterMetadata(auto&& registrar)
{
    PHOENIX_REGISTER_FIELD(1, LeaseId);
    PHOENIX_REGISTER_FIELD(2, DiskQuota);
}

void TOperationControllerBase::RegisterLivePreviewChunk(
    const TDataFlowGraph::TVertexDescriptor& vertexDescriptor,
    int index,
    const TInputChunkPtr& chunk)
{
    YT_VERIFY(LivePreviewChunks_.emplace(
        chunk,
        TLivePreviewChunkDescriptor{vertexDescriptor, index}).second);

    auto result = DataFlowGraph_->TryRegisterLivePreviewChunk(vertexDescriptor, index, chunk);
    if (!result.IsOK()) {
        static constexpr auto message = "Error registering a chunk in a live preview";
        auto tableName = "output_" + ToString(index);
        if (Config_->FailOperationOnErrorsInLivePreview) {
            THROW_ERROR_EXCEPTION(message)
                << TErrorAttribute("table_name", tableName)
                << TErrorAttribute("chunk_id", chunk->GetChunkId());
        } else {
            YT_LOG_WARNING(result, "%v (TableName: %v, Chunk: %v)",
                message,
                tableName,
                chunk);
        }
    }

    if (vertexDescriptor == GetOutputLivePreviewVertexDescriptor()) {
        auto tableName = "output_" + ToString(index);
        AttachToLivePreview(tableName, chunk);
    }
}

const IThroughputThrottlerPtr& TOperationControllerBase::GetJobSpecSliceThrottler() const
{
    return Host_->GetJobSpecSliceThrottler();
}

// TODO(gritukan): Should this method exist?
void TOperationControllerBase::FinishTaskInput(const TTaskPtr& task)
{
    task->FinishInput();
    task->RegisterInGraph(TDataFlowGraph::SourceDescriptor);
}

const std::vector<TTaskPtr>& TOperationControllerBase::GetTasks() const
{
    return Tasks_;
}

void TOperationControllerBase::SetOperationAlert(EOperationAlertType alertType, const TError& alert)
{
    YT_ASSERT_THREAD_AFFINITY_ANY();

    auto guard = Guard(AlertsLock_);

    auto& existingAlert = Alerts_[alertType];
    if (alert.IsOK() && !existingAlert.IsOK()) {
        YT_LOG_DEBUG("Alert reset (Type: %v)",
            alertType);
    } else if (!alert.IsOK() && existingAlert.IsOK()) {
        YT_LOG_DEBUG(alert, "Alert set (Type: %v)",
            alertType);
    } else if (!alert.IsOK() && !existingAlert.IsOK()) {
        YT_LOG_DEBUG(alert, "Alert updated (Type: %v)",
            alertType);
    }

    Alerts_[alertType] = alert;
}

bool TOperationControllerBase::IsCompleted() const
{
    if (AutoMergeTask_ && !AutoMergeTask_->IsCompleted()) {
        return false;
    }
    return true;
}

TString TOperationControllerBase::WriteCoreDump() const
{
    // Save `this` explicitly to simplify debugging a core dump in GDB.
    auto this_ = this;
    DoNotOptimizeAway(this_);

    const auto& coreDumper = Host_->GetCoreDumper();
    if (!coreDumper) {
        THROW_ERROR_EXCEPTION("Core dumper is not set up");
    }
    return coreDumper->WriteCoreDump(CoreNotes_, "rpc_call").Path;
}

void TOperationControllerBase::RegisterOutputRows(i64 count, int tableIndex)
{
    if (RowCountLimitTableIndex_ && *RowCountLimitTableIndex_ == tableIndex && !IsFinished()) {
        CompletedRowCount_ += count;
        if (CompletedRowCount_ >= RowCountLimit_) {
            YT_LOG_INFO("Row count limit is reached (CompletedRowCount: %v, RowCountLimit: %v).",
                CompletedRowCount_,
                RowCountLimit_);
            OnOperationCompleted(/*interrupted*/ true);
        }
    }
}

std::optional<int> TOperationControllerBase::GetRowCountLimitTableIndex()
{
    return RowCountLimitTableIndex_;
}

void TOperationControllerBase::LoadSnapshot(const NYT::NControllerAgent::TOperationSnapshot& snapshot)
{
    DoLoadSnapshot(snapshot);
}

void TOperationControllerBase::RegisterOutputTables(const std::vector<TRichYPath>& outputTablePaths)
{
    std::vector<IPersistentChunkPoolInputPtr> sinks;
    sinks.reserve(outputTablePaths.size());
    for (const auto& outputTablePath : outputTablePaths) {
        auto it = PathToOutputTable_.find(outputTablePath.GetPath());
        if (it != PathToOutputTable_.end()) {
            const auto& lhsAttributes = it->second->Path.Attributes();
            const auto& rhsAttributes = outputTablePath.Attributes();
            if (lhsAttributes != rhsAttributes) {
                THROW_ERROR_EXCEPTION("Output table %v appears twice with different attributes", outputTablePath.GetPath())
                    << TErrorAttribute("lhs_attributes", lhsAttributes)
                    << TErrorAttribute("rhs_attributes", rhsAttributes);
            }
            continue;
        }
        auto table = New<TOutputTable>(outputTablePath, EOutputTableType::Output);
        table->TableIndex = OutputTables_.size();
        auto rowCountLimit = table->Path.GetRowCountLimit();
        if (rowCountLimit) {
            if (RowCountLimitTableIndex_) {
                THROW_ERROR_EXCEPTION("Only one output table with row_count_limit is supported");
            }
            RowCountLimitTableIndex_ = table->TableIndex;
            RowCountLimit_ = *rowCountLimit;
        }

        sinks.emplace_back(New<TSink>(this, table->TableIndex));
        OutputTables_.emplace_back(table);
        PathToOutputTable_[outputTablePath.GetPath()] = table;
    }

    Sink_ = CreateMultiChunkPoolInput(std::move(sinks));
}

void TOperationControllerBase::DoAbortJob(
    TJobletPtr joblet,
    EAbortReason abortReason,
    bool requestJobTrackerJobAbortion,
    bool force)
{
    // NB(renadeen): there must be no context switches before call OnJobAborted.

    auto jobId = joblet->JobId;

    if (!force && !ShouldProcessJobEvents()) {
        YT_LOG_DEBUG(
            "Job events processing disabled, abort skipped (JobId: %v, OperationState: %v)",
            joblet->JobId,
            State_.load());
        return;
    }

    if (requestJobTrackerJobAbortion) {
        Host_->AbortJob(joblet->JobId, abortReason, /*requestNewJob*/ false);
    }

    OnJobAborted(std::move(joblet), std::make_unique<TAbortedJobSummary>(jobId, abortReason));
}

void TOperationControllerBase::AbortJob(TJobId jobId, EAbortReason abortReason)
{
    auto joblet = FindJoblet(jobId);
    if (!joblet) {
        YT_LOG_DEBUG(
            "Ignore stale job abort request (JobId: %v, AbortReason: %v)",
            jobId,
            abortReason);

        return;
    }

    YT_LOG_DEBUG(
        "Aborting job by controller request (JobId: %v, AbortReason: %v)",
        jobId,
        abortReason);

    DoAbortJob(std::move(joblet), abortReason, /*requestJobTrackerJobAbortion*/ true, /*force*/ false);
}

bool TOperationControllerBase::CanInterruptJobs() const
{
    return Config_->EnableJobInterrupts && InputManager_->CanInterruptJobs();
}

void TOperationControllerBase::InterruptJob(TJobId jobId, EInterruptionReason reason)
{
    InterruptJob(
        jobId,
        reason,
        /*timeout*/ TDuration::Zero());
}

void TOperationControllerBase::HandleJobReport(const TJobletPtr& joblet, TControllerJobReport&& jobReport) const
{
    Host_->GetJobReporter()->HandleJobReport(
        jobReport
            .OperationId(OperationId_)
            .JobId(joblet->JobId)
            .Address(NNodeTrackerClient::GetDefaultAddress(joblet->NodeDescriptor.Addresses))
            .Addresses(joblet->NodeDescriptor.Addresses)
            .Ttl(joblet->ArchiveTtl)
            .AllocationId(AllocationIdFromJobId(joblet->JobId)));
}

void TOperationControllerBase::OnCompetitiveJobScheduled(const TJobletPtr& joblet, EJobCompetitionType competitionType)
{
    ReportJobHasCompetitors(joblet, competitionType);
    // Original job could be finished and another speculative still running.
    if (auto originalJob = FindJoblet(joblet->CompetitionIds[competitionType])) {
        ReportJobHasCompetitors(originalJob, competitionType);
    }
}

void TOperationControllerBase::ReportJobHasCompetitors(const TJobletPtr& joblet, EJobCompetitionType competitionType)
{
    if (!joblet->HasCompetitors[competitionType]) {
        joblet->HasCompetitors[competitionType] = true;

        HandleJobReport(joblet, TControllerJobReport()
            .HasCompetitors(/*hasCompetitors*/ true, competitionType));
    }
}

void TOperationControllerBase::RegisterTestingSpeculativeJobIfNeeded(TTask& task, TAllocationId allocationId)
{
    //! NB(arkady-e1ppa): we always have one joblet per allocation.
    const auto& joblet = GetJoblet(allocationId);

    bool needLaunchSpeculativeJob;
    switch (Spec_->TestingOperationOptions->TestingSpeculativeLaunchMode) {
        case ETestingSpeculativeLaunchMode::None:
            needLaunchSpeculativeJob = false;
            break;
        case ETestingSpeculativeLaunchMode::Once:
            needLaunchSpeculativeJob = joblet->JobIndex == 0;
            break;
        case ETestingSpeculativeLaunchMode::Always:
            needLaunchSpeculativeJob = !joblet->CompetitionType;
            break;
        default:
            YT_ABORT();
    }
    if (needLaunchSpeculativeJob) {
        task.TryRegisterSpeculativeJob(joblet);
    }
}

std::vector<TRichYPath> TOperationControllerBase::GetLayerPaths(
    const NYT::NScheduler::TUserJobSpecPtr& userJobSpec) const
{
    if (!Config_->TestingOptions->RootfsTestLayers.empty()) {
        return Config_->TestingOptions->RootfsTestLayers;
    }
    std::vector<TRichYPath> layerPaths;
    if (userJobSpec->DockerImage) {
        TDockerImageSpec dockerImage(*userJobSpec->DockerImage, Config_->DockerRegistry);

        // External docker images are not compatible with any additional layers.
        if (!dockerImage.IsInternal || !Config_->DockerRegistry->TranslateInternalImagesIntoLayers) {
            return {};
        }

        // Resolve internal docker image into base layers.
        layerPaths = GetLayerPathsFromDockerImage(Host_->GetClient(), dockerImage);
    }
    std::copy(userJobSpec->LayerPaths.begin(), userJobSpec->LayerPaths.end(), std::back_inserter(layerPaths));
    if (layerPaths.empty() && Spec_->DefaultBaseLayerPath) {
        layerPaths.insert(layerPaths.begin(), *Spec_->DefaultBaseLayerPath);
    }
    if (Config_->DefaultLayerPath && layerPaths.empty()) {
        // If no layers were specified, we insert the default one.
        layerPaths.insert(layerPaths.begin(), *Config_->DefaultLayerPath);
    }
    if (Config_->CudaToolkitLayerDirectoryPath &&
        !layerPaths.empty() &&
        userJobSpec->CudaToolkitVersion &&
        userJobSpec->EnableGpuLayers)
    {
        // If cuda toolkit is requested, add the layer as the topmost user layer.
        auto path = *Config_->CudaToolkitLayerDirectoryPath + "/" + *userJobSpec->CudaToolkitVersion;
        layerPaths.insert(layerPaths.begin(), path);
    }
    // COMPAT(ignat)
    if (!Options_->GpuCheck->UseSeparateRootVolume &&
        Config_->GpuCheckLayerDirectoryPath &&
        userJobSpec->GpuCheckLayerName &&
        userJobSpec->GpuCheckBinaryPath &&
        !layerPaths.empty() &&
        userJobSpec->EnableGpuLayers)
    {
        // If cuda toolkit is requested, add the layer as the topmost user layer.
        auto path = *Config_->GpuCheckLayerDirectoryPath + "/" + *userJobSpec->GpuCheckLayerName;
        layerPaths.insert(layerPaths.begin(), path);
    }
    if (userJobSpec->Profilers) {
        for (const auto& profilerSpec : *userJobSpec->Profilers) {
            auto cudaProfilerLayerPath = Spec_->CudaProfilerLayerPath
                ? Spec_->CudaProfilerLayerPath
                : Config_->CudaProfilerLayerPath;

            if (cudaProfilerLayerPath && profilerSpec->Type == EProfilerType::Cuda) {
                layerPaths.insert(layerPaths.begin(), *cudaProfilerLayerPath);
                break;
            }
        }
    }
    if (!layerPaths.empty()) {
        auto systemLayerPath = userJobSpec->SystemLayerPath
            ? userJobSpec->SystemLayerPath
            : Config_->SystemLayerPath;
        if (systemLayerPath) {
            // This must be the top layer, so insert in the beginning.
            layerPaths.insert(layerPaths.begin(), *systemLayerPath);
        }
    }
    return layerPaths;
}

const TThrottlerManagerPtr& TOperationControllerBase::GetChunkLocationThrottlerManager() const
{
    return Host_->GetChunkLocationThrottlerManager();
}

void TOperationControllerBase::MaybeCancel(ECancelationStage cancelationStage)
{
    if (Spec_->TestingOperationOptions->CancelationStage &&
        cancelationStage == *Spec_->TestingOperationOptions->CancelationStage)
    {
        YT_LOG_INFO("Making test operation failure (CancelationStage: %v)", cancelationStage);
        GetInvoker()->Invoke(BIND(
            &TOperationControllerBase::DoFailOperation,
            MakeWeak(this),
            TError("Test operation failure"),
            /*flush*/ false,
            /*abortAllJoblets*/ false));
        YT_LOG_INFO("Making test cancelation (CancelationStage: %v)", cancelationStage);
        Cancel();
    }
}

const NChunkClient::TMediumDirectoryPtr& TOperationControllerBase::GetMediumDirectory() const
{
    return MediumDirectory_;
}

TJobSplitterConfigPtr TOperationControllerBase::GetJobSplitterConfigTemplate() const
{
    auto config = CloneYsonStruct(Options_->JobSplitter);

    if (!Spec_->EnableJobSplitting || !Config_->EnableJobSplitting) {
        config->EnableJobSplitting = false;
    }

    const auto& specConfig = Spec_->JobSplitter;

    if (specConfig->MinJobTime) {
        config->MinJobTime = *(specConfig->MinJobTime);
    }
    if (specConfig->MinTotalDataWeight) {
        config->MinTotalDataWeight = *(specConfig->MinTotalDataWeight);
    }
    if (specConfig->ExecToPrepareTimeRatio) {
        config->ExecToPrepareTimeRatio = *(specConfig->ExecToPrepareTimeRatio);
    }
    if (specConfig->NoProgressJobTimeToAveragePrepareTimeRatio) {
        config->NoProgressJobTimeToAveragePrepareTimeRatio = *(specConfig->NoProgressJobTimeToAveragePrepareTimeRatio);
    }

    if (specConfig->MaxJobsPerSplit) {
        config->MaxJobsPerSplit = *(specConfig->MaxJobsPerSplit);
    }
    if (specConfig->MaxInputTableCount) {
        config->MaxInputTableCount = *(specConfig->MaxInputTableCount);
    }

    if (specConfig->ResidualJobFactor) {
        config->ResidualJobFactor = *(specConfig->ResidualJobFactor);
    }
    if (specConfig->ResidualJobCountMinThreshold) {
        config->ResidualJobCountMinThreshold = *(specConfig->ResidualJobCountMinThreshold);
    }

    if (!specConfig->EnableJobSplitting) {
        config->EnableJobSplitting = false;
    }
    if (!specConfig->EnableJobSpeculation) {
        config->EnableJobSpeculation = false;
    }

    // It should be checked after update of config->MaxInputTableCount.
    if (std::ssize(InputManager_->GetInputTables()) > config->MaxInputTableCount) {
        config->EnableJobSplitting = false;
    }

    return config;
}

const TInputTablePtr& TOperationControllerBase::GetInputTable(int tableIndex) const
{
    return InputManager_->GetInputTables()[tableIndex];
}

const TOutputTablePtr& TOperationControllerBase::GetOutputTable(int tableIndex) const
{
    return OutputTables_[tableIndex];
}

int TOperationControllerBase::GetOutputTableCount() const
{
    return std::ssize(OutputTables_);
}

std::vector<TTaskPtr> TOperationControllerBase::GetTopologicallyOrderedTasks() const
{
    THashMap<TDataFlowGraph::TVertexDescriptor, int> vertexDescriptorToIndex;
    auto topologicalOrdering = DataFlowGraph_->GetTopologicalOrdering();
    for (int index = 0; index < std::ssize(topologicalOrdering); ++index) {
        YT_VERIFY(vertexDescriptorToIndex.emplace(topologicalOrdering[index], index).second);
    }

    std::vector<std::pair<int, TTaskPtr>> tasksWithIndices;
    tasksWithIndices.reserve(Tasks_.size());
    for (const auto& task : Tasks_) {
        for (const auto& vertex : task->GetAllVertexDescriptors()) {
            auto iterator = vertexDescriptorToIndex.find(vertex);
            if (iterator != vertexDescriptorToIndex.end()) {
                tasksWithIndices.emplace_back(iterator->second, task);
                break;
            }
        }
    }
    std::sort(tasksWithIndices.begin(), tasksWithIndices.end());

    std::vector<TTaskPtr> tasks;
    tasks.reserve(tasksWithIndices.size());
    for (auto& [index, task] : tasksWithIndices) {
        Y_UNUSED(index);
        tasks.push_back(std::move(task));
    }
    return tasks;
}

void TOperationControllerBase::AccountExternalScheduleAllocationFailures() const
{
    YT_ASSERT_INVOKER_POOL_AFFINITY(CancelableInvokerPool_);

    for (const auto& reason : TEnumTraits<EScheduleFailReason>::GetDomainValues()) {
        auto count = ExternalScheduleAllocationFailureCounts_[reason].exchange(0);
        ScheduleAllocationStatistics_->Failed()[reason] += count;
    }
}

void TOperationControllerBase::UpdatePeakMemoryUsage()
{
    YT_ASSERT_INVOKER_POOL_AFFINITY(CancelableInvokerPool_);

    auto memoryUsage = GetMemoryUsage();

    PeakMemoryUsage_ = std::max(memoryUsage, PeakMemoryUsage_);
}

void TOperationControllerBase::OnMemoryLimitExceeded(const TError& error)
{
    YT_ASSERT_THREAD_AFFINITY_ANY();

    MemoryLimitExceeded_ = true;

    GetInvoker()->Invoke(BIND(
        &TOperationControllerBase::DoFailOperation,
        MakeWeak(this),
        error,
        /*flush*/ true,
        /*abortAllJoblets*/ true));
}

bool TOperationControllerBase::IsMemoryLimitExceeded() const
{
    YT_ASSERT_THREAD_AFFINITY_ANY();

    return MemoryLimitExceeded_;
}

void TOperationControllerBase::ReportJobCookieToArchive(const TJobletPtr& joblet) const
{
    HandleJobReport(joblet, TControllerJobReport()
        .JobCookie(joblet->OutputCookie));
}

void TOperationControllerBase::ReportControllerStateToArchive(const TJobletPtr& joblet, EJobState state) const
{
    HandleJobReport(joblet, TControllerJobReport()
        .ControllerState(state));
}

void TOperationControllerBase::ReportStartTimeToArchive(const TJobletPtr& joblet) const
{
    HandleJobReport(joblet, TControllerJobReport()
        .StartTime(joblet->StartTime));
}

void TOperationControllerBase::ReportFinishTimeToArchive(const TJobletPtr& joblet) const
{
    HandleJobReport(joblet, TControllerJobReport()
        .FinishTime(joblet->FinishTime));
}

void TOperationControllerBase::SendRunningAllocationTimeStatisticsUpdates()
{
    YT_ASSERT_INVOKER_AFFINITY(GetCancelableInvoker(EOperationControllerQueue::JobEvents));

    std::vector<TAgentToSchedulerRunningAllocationStatistics> runningAllocationTimeStatisticsUpdates;
    runningAllocationTimeStatisticsUpdates.reserve(std::size(RunningAllocationPreemptibleProgressStartTimes_));

    for (auto [allocationId, preemptibleProgressStartTime] : RunningAllocationPreemptibleProgressStartTimes_) {
        runningAllocationTimeStatisticsUpdates.push_back({
            .AllocationId = allocationId,
            .PreemptibleProgressStartTime = preemptibleProgressStartTime});
    }

    if (std::empty(runningAllocationTimeStatisticsUpdates)) {
        YT_LOG_DEBUG("No running allocation statistics received since last sending");
        return;
    }

    YT_LOG_DEBUG("Send running allocation statistics updates (UpdateCount: %v)", std::size(runningAllocationTimeStatisticsUpdates));

    Host_->UpdateRunningAllocationsStatistics(std::move(runningAllocationTimeStatisticsUpdates));
    RunningAllocationPreemptibleProgressStartTimes_.clear();
}

void TOperationControllerBase::RemoveRemainingJobsOnOperationFinished()
{
    YT_ASSERT_INVOKER_POOL_AFFINITY(CancelableInvokerPool_);

    EAbortReason jobAbortReason = [this] {
        auto operationControllerState = State_.load();

        switch (operationControllerState) {
            case EControllerState::Aborted:
                return EAbortReason::OperationAborted;
            case EControllerState::Completed:
                return EAbortReason::OperationCompleted;
            case EControllerState::Failed:
                return EAbortReason::OperationFailed;
            default:
                YT_LOG_DEBUG(
                    "Operation controller is not in finished state (State: %v)",
                    operationControllerState);
                return EAbortReason::OperationFailed;
        }
    }();

    // NB(pogorelov): We should not abort jobs honestly when operation is failed because invariants may be violated.
    // Also there is no meaning to abort jobs honestly when operation is finished.
    AbortAllJoblets(jobAbortReason, /*honestly*/ false);

    auto headCookie = CompletedJobIdsReleaseQueue_.Checkpoint();
    YT_LOG_INFO(
        "Releasing jobs on controller finish (HeadCookie: %v)",
        headCookie);
    auto jobIdsToRelease = CompletedJobIdsReleaseQueue_.Release();
    ReleaseJobs(jobIdsToRelease);
}

void TOperationControllerBase::OnOperationReady() const
{
    YT_ASSERT_INVOKER_POOL_AFFINITY(InvokerPool_);

    std::vector<TStartedAllocationInfo> revivedAllocations;
    revivedAllocations.reserve(size(AllocationMap_));

    for (const auto& [allocationId, allocation] : AllocationMap_) {
        TStartedAllocationInfo revivedAllocationInfo{
            .AllocationId = allocationId,
            .NodeAddress = NNodeTrackerClient::GetDefaultAddress(allocation.Joblet->NodeDescriptor.Addresses),
        };

        if (allocation.Joblet) {
            revivedAllocationInfo.StartedJobInfo = TStartedJobInfo{
                .JobId = allocation.Joblet->JobId,
            };

            GetJobProfiler()->ProfileRevivedJob(*allocation.Joblet);
        }

        revivedAllocations.push_back(std::move(revivedAllocationInfo));
    }

    YT_LOG_DEBUG("Registering revived allocations and jobs in job tracker (AllocationCount: %v)", std::size(revivedAllocations));

    Host_->Revive(std::move(revivedAllocations));
}

void TOperationControllerBase::OnOperationRevived()
{
    YT_ASSERT_INVOKER_POOL_AFFINITY(InvokerPool_);
}

void TOperationControllerBase::BuildControllerInfoYson(TFluentMap fluent) const
{
    YT_ASSERT_INVOKER_POOL_AFFINITY(InvokerPool_);

    std::set<TClusterName> networkBandwidthAvailability;
    if (Spec_->UseClusterThrottlers) {
        for (const auto& task : GetTasks()) {
            auto availability = task->GetClusterToNetworkBandwidthAvailability();
            for (const auto& [cluster, isAvailable] : availability) {
                // Do not overwrite false by true from another task. We need only false values here any way.
                if (isAvailable) {
                    continue;
                }
                networkBandwidthAvailability.insert(cluster);
            }
        }
    }

    fluent
        .Item("network_bandwidth_availability")
            .DoMapFor(networkBandwidthAvailability, [] (TFluentMap fluent, const TClusterName& clusterName) {
                fluent.Item(clusterName.Underlying()).Value(false);
            });
}

bool TOperationControllerBase::ShouldProcessJobEvents() const
{
    return State_ == EControllerState::Running || State_ == EControllerState::Failing;
}

void TOperationControllerBase::InterruptJob(TJobId jobId, EInterruptionReason interruptionReason, TDuration timeout)
{
    Host_->InterruptJob(jobId, interruptionReason, timeout);
}

std::unique_ptr<TAbortedJobSummary> TOperationControllerBase::RegisterOutputChunkReplicas(
    const TJobSummary& jobSummary,
    const NChunkClient::NProto::TChunkSpec& chunkSpec)
{
    YT_ASSERT_INVOKER_POOL_AFFINITY(CancelableInvokerPool_);

    const auto& globalNodeDirectory = Host_->GetNodeDirectory();

    auto replicas = GetReplicasFromChunkSpec(chunkSpec);
    for (auto replica : replicas) {
        auto nodeId = replica.GetNodeId();
        if (OutputNodeDirectory_->FindDescriptor(nodeId)) {
            continue;
        }

        const auto* descriptor = globalNodeDirectory->FindDescriptor(nodeId);
        if (!descriptor) {
            YT_LOG_DEBUG("Job is considered aborted since its output contains unresolved node id "
                "(JobId: %v, NodeId: %v)",
                jobSummary.Id,
                nodeId);
            return std::make_unique<TAbortedJobSummary>(jobSummary, EAbortReason::UnresolvedNodeId);
        }

        OutputNodeDirectory_->AddDescriptor(nodeId, *descriptor);
    }

    return nullptr;
}

PHOENIX_DEFINE_TYPE(TOperationControllerBase);
PHOENIX_DEFINE_TYPE(TOperationControllerBase::TLivePreviewChunkDescriptor);
PHOENIX_DEFINE_TYPE(TOperationControllerBase::TResourceUsageLeaseInfo);

////////////////////////////////////////////////////////////////////////////////

TOperationControllerBase::TCachedYsonCallback::TCachedYsonCallback(TDuration period, TCallback callback)
    : UpdatePeriod_(period)
    , Callback_(std::move(callback))
{ }

const NYson::TYsonString& TOperationControllerBase::TCachedYsonCallback::GetValue()
{
    auto now = GetInstant();
    if (UpdateTime_ + UpdatePeriod_ < now) {
        Value_ = Callback_();
        UpdateTime_ = now;
    }
    return Value_;
}

void TOperationControllerBase::TCachedYsonCallback::Flush()
{
    UpdateTime_ = TInstant::Zero();
}

////////////////////////////////////////////////////////////////////////////////

int TOperationControllerBase::GetYsonNestingLevelLimit() const
{
    return Host_
        ->GetClient()
        ->GetNativeConnection()
        ->GetConfig()
        ->CypressWriteYsonNestingLevelLimit;
}

template <typename T>
TYsonString TOperationControllerBase::ConvertToYsonStringNestingLimited(const T& value) const
{
    return NYson::ConvertToYsonStringNestingLimited(value, GetYsonNestingLevelLimit());
}

i64 TOperationControllerBase::GetFastIntermediateMediumLimit() const
{
    return FastIntermediateMediumLimit_;
}

////////////////////////////////////////////////////////////////////////////////

} // namespace NYT::NControllerAgent::NControllers<|MERGE_RESOLUTION|>--- conflicted
+++ resolved
@@ -10235,20 +10235,13 @@
     jobSpec->set_start_queue_consumer_registration_manager(jobSpecConfig->StartQueueConsumerRegistrationManager);
 
     // Pass normalized docker image reference into job spec.
-<<<<<<< HEAD
     const auto normalizeDockerImage = [this](const TString& dockerImage, auto* jobSpec)
     {
         std::optional<TString> normalizedImage;
 
-        TDockerImageSpec dockerImageSpec(dockerImage, Config->DockerRegistry);
-        if (!dockerImageSpec.IsInternal || Config->DockerRegistry->ForwardInternalImagesToJobSpecs) {
+        TDockerImageSpec dockerImageSpec(dockerImage, Config_->DockerRegistry);
+        if (!dockerImageSpec.IsInternal || Config_->DockerRegistry->ForwardInternalImagesToJobSpecs) {
             normalizedImage = dockerImageSpec.GetDockerImage();
-=======
-    if (jobSpecConfig->DockerImage) {
-        TDockerImageSpec dockerImageSpec(*jobSpecConfig->DockerImage, Config_->DockerRegistry);
-        if (!dockerImageSpec.IsInternal || Config_->DockerRegistry->ForwardInternalImagesToJobSpecs) {
-            jobSpec->set_docker_image(dockerImageSpec.GetDockerImage());
->>>>>>> 176e12a5
         }
         if (dockerImageSpec.IsInternal && Config_->DockerRegistry->UseYtTokenForInternalRegistry) {
             GenerateDockerAuthFromToken(SecureVault_, AuthenticatedUser_, jobSpec);

--- conflicted
+++ resolved
@@ -10339,6 +10339,8 @@
         }
     }
 
+    jobSpec->set_enable_fixed_user_id(jobSpecConfig->EnableFixedUserId);
+
     auto* protoSidecars = jobSpec->mutable_sidecars();
     for (const auto& [sidecarName, sidecarSpec]: jobSpecConfig->Sidecars) {
         auto& protoSidecar = (*protoSidecars)[sidecarName];
@@ -10356,15 +10358,11 @@
         }
     }
 
-<<<<<<< HEAD
     // If any of the Docker images from the main job or from the sidecars requires Docker auth,
     // generate it now.
     if (needDockerAuth) {
         GenerateDockerAuthFromToken(SecureVault_, AuthenticatedUser_, jobSpec);
     }
-=======
-    jobSpec->set_enable_fixed_user_id(jobSpecConfig->EnableFixedUserId);
->>>>>>> f0492f6d
 }
 
 const std::vector<TUserFile>& TOperationControllerBase::GetUserFiles(const TUserJobSpecPtr& userJobSpec) const

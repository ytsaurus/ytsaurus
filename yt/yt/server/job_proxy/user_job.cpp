#include "user_job.h"

#include "asan_warning_filter.h"
#include "private.h"
#include "job_detail.h"
#include "stderr_writer.h"
#include "user_job_synchronizer_service.h"
#include "user_job_write_controller.h"
#include "memory_tracker.h"
#include "tmpfs_manager.h"
#include "environment.h"
#include "core_watcher.h"
#include "trace_event_processor.h"
#include "trace_consumer.h"

#ifdef __linux__
#include <yt/yt/library/containers/instance.h>
#include <yt/yt/library/containers/porto_executor.h>
#endif

#include <yt/yt/server/job_proxy/public.h>

#include <yt/yt/server/lib/job_proxy/config.h>

#include <yt/yt/server/lib/exec_node/config.h>
#include <yt/yt/server/lib/exec_node/supervisor_service_proxy.h>
#include <yt/yt/server/lib/exec_node/helpers.h>

#include <yt/yt/server/lib/job_proxy/job_probe.h>

#include <yt/yt/server/lib/misc/public.h>

#include <yt/yt/server/lib/shell/shell_manager.h>

#include <yt/yt/server/lib/user_job/config.h>

#include <yt/yt/server/exec/user_job_synchronizer.h>

#include <yt/yt/server/tools/proc.h>
#include <yt/yt/server/tools/tools.h>
#include <yt/yt/server/tools/signaler.h>

#include <yt/yt/ytlib/chunk_client/chunk_reader_statistics.h>
#include <yt/yt/ytlib/chunk_client/helpers.h>

#include <yt/yt/ytlib/controller_agent/public.h>

#include <yt/yt/ytlib/controller_agent/proto/job.pb.h>

#include <yt/yt/ytlib/file_client/file_chunk_output.h>

#include <yt/yt/ytlib/job_proxy/helpers.h>
#include <yt/yt/ytlib/job_proxy/user_job_read_controller.h>

#include <yt/yt/ytlib/query_client/functions_cache.h>

#include <yt/yt/ytlib/table_client/config.h>
#include <yt/yt/ytlib/table_client/helpers.h>
#include <yt/yt/ytlib/table_client/schemaless_multi_chunk_reader.h>
#include <yt/yt/ytlib/table_client/schemaless_chunk_writer.h>
#include <yt/yt/ytlib/table_client/schemaful_reader_adapter.h>

#include <yt/yt/ytlib/transaction_client/public.h>

#include <yt/yt/library/process/process.h>
#include <yt/yt/library/process/subprocess.h>

#include <yt/yt/library/query/base/query.h>
#include <yt/yt/library/query/base/public.h>

#include <yt/yt/library/query/engine_api/evaluator.h>

#include <yt/yt/client/formats/parser.h>

#include <yt/yt/client/query_client/query_statistics.h>

#include <yt/yt/client/table_client/name_table.h>
#include <yt/yt/client/table_client/unversioned_writer.h>
#include <yt/yt/client/table_client/table_consumer.h>

#include <yt/yt/core/concurrency/action_queue.h>
#include <yt/yt/core/concurrency/delayed_executor.h>
#include <yt/yt/core/concurrency/thread_pool.h>
#include <yt/yt/core/concurrency/periodic_executor.h>

#include <yt/yt/core/misc/finally.h>
#include <yt/yt/core/misc/fs.h>
#include <yt/yt/core/misc/numeric_helpers.h>
#include <yt/yt/core/misc/pattern_formatter.h>
#include <yt/yt/core/misc/statistics.h>

#include <yt/yt/core/net/connection.h>

#include <yt/yt/core/rpc/server.h>

#include <yt/yt/core/ypath/tokenizer.h>

#include <library/cpp/yt/system/handle_eintr.h>

#include <util/generic/guid.h>

#include <util/stream/null.h>
#include <util/stream/tee.h>

#include <util/system/compiler.h>
#include <util/system/execpath.h>
#include <util/system/fs.h>
#include <util/system/shellcommand.h>

namespace NYT::NJobProxy {

using namespace NApi;
using namespace NTools;
using namespace NYTree;
using namespace NYson;
using namespace NNet;
using namespace NTableClient;
using namespace NFormats;
using namespace NFS;
using namespace NProfiling;
using namespace NControllerAgent;
using namespace NControllerAgent::NProto;
using namespace NShell;
using namespace NTransactionClient;
using namespace NConcurrency;
using namespace NJobAgent;
using namespace NChunkClient;
using namespace NFileClient;
using namespace NChunkClient::NProto;
using namespace NPipes;
using namespace NQueryClient;
using namespace NRpc;
using namespace NCoreDump;
using namespace NExecNode;
using namespace NYPath;
using namespace NJobProberClient;
using namespace NJobTrackerClient;
using namespace NUserJob;

using NControllerAgent::NProto::TJobResult;
using NControllerAgent::NProto::TJobSpec;
using NControllerAgent::NProto::TUserJobSpec;
using NControllerAgent::NProto::TCoreInfo;
using NChunkClient::TDataSliceDescriptor;

using NYT::FromProto;
using NYT::ToProto;

////////////////////////////////////////////////////////////////////////////////

#ifdef _unix_

constexpr int JobStatisticsFD = 5;
constexpr int JobProfileFD = 8;
constexpr size_t BufferSize = 1_MB;

constexpr size_t MaxCustomStatisticsPathLength = 512;

constexpr int DefaultArtifactPermissions = 0666;
constexpr int ExecutableArtifactPermissions = 0777;

static TNullOutput NullOutput;

////////////////////////////////////////////////////////////////////////////////

static TString CreateNamedPipePath()
{
    const TString& name = CreateGuidAsString();
    return GetRealPath(CombinePaths("./pipes", name));
}

static TNamedPipePtr CreateNamedPipe()
{
    auto path = CreateNamedPipePath();
    return TNamedPipe::Create(path, DefaultArtifactPermissions);
}

////////////////////////////////////////////////////////////////////////////////

class TUserJob
    : public TJob
{
public:
    TUserJob(
        IJobHostPtr host,
        const TUserJobSpec& userJobSpec,
        TJobId jobId,
        EJobType jobType,
        const std::vector<int>& ports,
        std::unique_ptr<TUserJobWriteController> userJobWriteController)
        : TJob(host)
        , Logger(Host_->GetLogger())
        , JobId_(jobId)
        , JobType_(jobType)
        , UserJobWriteController_(std::move(userJobWriteController))
        , UserJobSpec_(userJobSpec)
        , Config_(Host_->GetConfig())
        , JobIOConfig_(Host_->GetJobSpecHelper()->GetJobIOConfig())
        , UserJobEnvironment_(Host_->CreateUserJobEnvironment(
            TJobSpecEnvironmentOptions{
                .EnablePortoMemoryTracking = UserJobSpec_.use_porto_memory_tracking(),
                .EnableCoreDumps = UserJobSpec_.has_core_table_spec(),
                .EnableGpuCoreDumps = UserJobSpec_.enable_cuda_gpu_core_dump(),
                .EnablePorto = TranslateEnablePorto(CheckedEnumCast<NScheduler::EEnablePorto>(UserJobSpec_.enable_porto())),
                .ThreadLimit = UserJobSpec_.thread_limit()
            }))
        , Ports_(ports)
        , JobErrorPromise_(NewPromise<void>())
        , JobEnvironmentType_(Config_->JobEnvironment.GetCurrentType())
        , PipeIOPool_(CreateThreadPool(JobIOConfig_->PipeIOPoolSize, "PipeIO"))
        , AuxQueue_(New<TActionQueue>("JobAux"))
        , ReadStderrInvoker_(CreateSerializedInvoker(PipeIOPool_->GetInvoker(), "user_job"))
        , TmpfsManager_(New<TTmpfsManager>(Config_->TmpfsManager))
        , MemoryTracker_(New<TMemoryTracker>(Config_->MemoryTracker, UserJobEnvironment_, TmpfsManager_))
        , TraceEventProcessor_(New<TJobTraceEventProcessor>(
            Config_->JobTraceEventProcessor,
            Host_->GetClient()->GetNativeConnection(),
            Host_->GetOperationId(),
            jobId,
            Config_->OperationsArchiveVersion))
        , TraceConsumer_(TraceEventProcessor_)
        , TraceEventOutput_(std::make_unique<NTableClient::TTableOutput>(CreateParserForFormat(
            TFormat(EFormatType::Json),
            EDataType::Tabular,
            &TraceConsumer_)))
    {
        Host_->GetRpcServer()->RegisterService(CreateUserJobSynchronizerService(Logger, ExecutorPreparedPromise_, AuxQueue_->GetInvoker()));

        InputPipeBlinker_ = New<TPeriodicExecutor>(
            AuxQueue_->GetInvoker(),
            BIND(&TUserJob::BlinkInputPipe, MakeWeak(this)),
            Config_->InputPipeBlinkerPeriod);

        MemoryWatchdogExecutor_ = New<TPeriodicExecutor>(
            AuxQueue_->GetInvoker(),
            BIND(&TUserJob::CheckMemoryUsage, MakeWeak(this)),
            Config_->JobEnvironment->MemoryWatchdogPeriod);

        ThrashingDetector_ = New<TPeriodicExecutor>(
            AuxQueue_->GetInvoker(),
            BIND(&TUserJob::CheckThrashing, MakeWeak(this)),
            Config_->JobEnvironment->JobThrashingDetector->CheckPeriod);

        // User job usually runs by per-slot users: yt_slot_{N}.
        // Which is not available for single-user, non-privileged or testing setup.
        if (!Config_->DoNotSetUserId && JobEnvironmentType_ == EJobEnvironmentType::Porto) {
            UserId_ = Config_->JobEnvironment->StartUid + Config_->SlotIndex;
        }

        if (!Config_->BusServer->UnixDomainSocketPath) {
            THROW_ERROR_EXCEPTION("Unix domain socket path is not configured");
        }

        BlockIOWatchdogExecutor_ = New<TPeriodicExecutor>(
            AuxQueue_->GetInvoker(),
            BIND(&TUserJob::CheckBlockIOUsage, MakeWeak(this)),
            UserJobEnvironment_->GetBlockIOWatchdogPeriod());

        if (UserJobSpec_.has_core_table_spec()) {
            const auto& coreTableSpec = UserJobSpec_.core_table_spec();

            auto tableWriterOptions = ConvertTo<TTableWriterOptionsPtr>(
                TYsonString(coreTableSpec.output_table_spec().table_writer_options()));
            tableWriterOptions->EnableValidationOptions();
            auto schemaId = FromProto<TMasterTableSchemaId>(coreTableSpec.output_table_spec().schema_id());
            auto chunkList = FromProto<TChunkListId>(coreTableSpec.output_table_spec().chunk_list_id());
            auto blobTableWriterConfig = ConvertTo<TBlobTableWriterConfigPtr>(TYsonString(coreTableSpec.blob_table_writer_config()));
            auto debugTransactionId = FromProto<TTransactionId>(UserJobSpec_.debug_transaction_id());

            CoreWatcher_ = New<TCoreWatcher>(
                Config_->CoreWatcher,
                GetRealPath("./cores"),
                Host_,
                AuxQueue_->GetInvoker(),
                blobTableWriterConfig,
                tableWriterOptions,
                debugTransactionId,
                chunkList,
                schemaId);
        }
    }

    void Initialize() override
    {
        TJob::Initialize();

        UserJobReadController_ = CreateUserJobReadController(
            Host_->GetJobSpecHelper(),
            Host_->GetChunkReaderHost(),
            PipeIOPool_->GetInvoker(),
            BIND(&IJobHost::ReleaseNetwork, MakeWeak(Host_)),
            GetSandboxRelPath(ESandboxKind::Udf),
            ChunkReadOptions_,
            Host_->GetLocalHostName(),
            Config_->PipeReaderTimeoutThreshold);
    }

    TJobResult Run() override
    {
        YT_LOG_INFO("Starting job process");

        UserJobWriteController_->Init();

        Prepare();

        bool expected = false;
        if (Prepared_.compare_exchange_strong(expected, true)) {
            ProcessFinished_ = SpawnUserProcess();
            YT_LOG_INFO("Job process started");

            InitShellManager();

            if (BlockIOWatchdogExecutor_) {
                BlockIOWatchdogExecutor_->Start();
            }

            TDelayedExecutorCookie timeLimitCookie;
            if (UserJobSpec_.has_job_time_limit()) {
                auto timeLimit = FromProto<TDuration>(UserJobSpec_.job_time_limit());
                YT_LOG_INFO("Setting job time limit (Limit: %v)",
                    timeLimit);
                timeLimitCookie = TDelayedExecutor::Submit(
                    BIND(&TUserJob::OnJobTimeLimitExceeded, MakeWeak(this))
                        .Via(AuxQueue_->GetInvoker()),
                    timeLimit);
            }

            DoJobIO();

            TDelayedExecutor::Cancel(timeLimitCookie);
            WaitFor(InputPipeBlinker_->Stop())
                .ThrowOnError();

            if (!JobErrorPromise_.IsSet()) {
                FinalizeJobIO();
            }

            CleanupUserProcesses();

            if (BlockIOWatchdogExecutor_) {
                WaitFor(BlockIOWatchdogExecutor_->Stop())
                    .ThrowOnError();
            }
            WaitFor(MemoryWatchdogExecutor_->Stop())
                .ThrowOnError();
            WaitFor(ThrashingDetector_->Stop())
                .ThrowOnError();
        } else {
            JobErrorPromise_.TrySet(TError("Job aborted"));
        }

        auto jobResultError = JobErrorPromise_.TryGet();

        std::vector<TError> innerErrors;

        if (jobResultError) {
            innerErrors.push_back(*jobResultError);
        }

        TJobResult result;
        auto* jobResultExt = result.MutableExtension(TJobResultExt::job_result_ext);
        jobResultExt->set_has_stderr(ErrorOutput_->GetCurrentSize() > 0);
        UserJobWriteController_->PopulateStderrResult(jobResultExt);

        if (jobResultError) {
            try {
                DumpFailContexts(jobResultExt);
            } catch (const std::exception& ex) {
                YT_LOG_ERROR(ex, "Failed to dump input context");
            }
        } else {
            UserJobWriteController_->PopulateResult(jobResultExt);
        }

        if (UserJobSpec_.has_core_table_spec()) {
            auto coreDumped = jobResultError && jobResultError->Attributes().Get("core_dumped", false /*defaultValue*/);
            std::optional<TDuration> finalizationTimeout;
            if (coreDumped) {
                finalizationTimeout = Config_->CoreWatcher->FinalizationTimeout;
                YT_LOG_INFO("Job seems to produce core dump, core watcher will wait for it (FinalizationTimeout: %v)",
                    finalizationTimeout);
            }
            auto coreResult = CoreWatcher_->Finalize(finalizationTimeout);

            YT_LOG_INFO("Core watcher finalized (CoreDumpCount: %v)",
                coreResult.CoreInfos.size());

            if (!coreResult.CoreInfos.empty()) {
                for (const auto& coreInfo : coreResult.CoreInfos) {
                    YT_LOG_INFO("Core file found (Pid: %v, ExecutableName: %v, Size: %v)",
                        coreInfo.process_id(),
                        coreInfo.executable_name(),
                        coreInfo.size());
                }
                if (UserJobSpec_.fail_job_on_core_dump()) {
                    innerErrors.push_back(TError(EErrorCode::UserJobProducedCoreFiles, "User job produced core files")
                        << TErrorAttribute("core_infos", coreResult.CoreInfos));
                }
            }

            CoreInfos_ = coreResult.CoreInfos;

            ToProto(jobResultExt->mutable_core_infos(), coreResult.CoreInfos);
            YT_VERIFY(coreResult.BoundaryKeys.empty() || coreResult.BoundaryKeys.sorted());
            ToProto(jobResultExt->mutable_core_result(), coreResult.BoundaryKeys);
        }

        if (ShellManager_) {
            WaitFor(BIND(&IShellManager::GracefulShutdown, ShellManager_, TError("Job completed"))
                .AsyncVia(Host_->GetControlInvoker())
                .Run())
                .ThrowOnError();
        }

        if (Config_->CheckUserJobOOMKill) {
            // Detect OOM kills in job environment regardless of exit status of the main process.
            if (auto oomKillCount = UserJobEnvironment_->GetJobOOMKillCount(); oomKillCount.value_or(0)) {
                YT_LOG_INFO("Out of memory kill detected (OOMKillCount: %v)", *oomKillCount);
                auto error = TError(
                    EErrorCode::MemoryLimitExceeded,
                    "User job process killed by OOM")
                    << TErrorAttribute("oom_kill_count", *oomKillCount)
                    << TErrorAttribute("abort_reason", EAbortReason::ResourceOverdraft);
                innerErrors.push_back(std::move(error));
            }
        }

        auto jobError = innerErrors.empty()
            ? TError()
            : TError(EErrorCode::UserJobFailed, "User job failed") << std::move(innerErrors);

        ToProto(result.mutable_error(), jobError);

        return result;
    }

    void Cleanup() override
    {
        if (Prepared_.exchange(false)) {
            // Job has been prepared.
            CleanupUserProcesses();
        }
    }

    void PrepareArtifacts() override
    {
        YT_LOG_INFO("Started preparing artifacts");

        // Prepare user artifacts.
        for (const auto& file : UserJobSpec_.files()) {
            if (!file.bypass_artifact_cache() && !file.copy_file()) {
                continue;
            }

            PrepareArtifact(
                file.file_name(),
                file.executable() ? ExecutableArtifactPermissions : DefaultArtifactPermissions);
        }

        // We need to give read access to sandbox directory to yt_node/yt_job_proxy effective user (usually yt:yt)
        // and to job user (e.g. yt_slot_N). Since they can have different groups, we fallback to giving read
        // access to everyone.
        // job proxy requires read access e.g. for getting tmpfs size.
        // Write access is for job user only, who becomes an owner.
        if (UserId_) {
            auto sandboxPath = CombinePaths(
                Host_->GetPreparationPath(),
                GetSandboxRelPath(ESandboxKind::User));

            auto config = New<TChownChmodConfig>();
            config->Permissions = 0755;
            config->Path = sandboxPath;
            config->UserId = static_cast<uid_t>(*UserId_);
            RunTool<TChownChmodTool>(config);
        }

        YT_LOG_INFO("Artifacts prepared");
    }

    void PrepareArtifact(
        const TString& artifactName,
        int permissions)
    {
        auto Logger = this->Logger
            .WithTag("ArtifactName: %v", artifactName);

        YT_LOG_INFO("Preparing artifact");

        auto sandboxPath = CombinePaths(
            Host_->GetPreparationPath(),
            GetSandboxRelPath(ESandboxKind::User));
        auto artifactPath = CombinePaths(sandboxPath, artifactName);

        auto onError = [&] (const TError& error) {
            Host_->OnArtifactPreparationFailed(artifactName, artifactPath, error);
        };

        try {
            auto pipePath = CreateNamedPipePath();
            auto pipe = TNamedPipe::Create(pipePath, /*permissions*/ 0755);

            auto pipeFd = HandleEintr(::open, pipePath.c_str(), O_RDONLY | O_NONBLOCK);
            TFile pipeFile(pipeFd);

            MakeDirRecursive(GetDirectoryName(artifactPath));

            TFile artifactFile(artifactPath, CreateAlways | WrOnly | Seq | CloseOnExec);
            artifactFile.Flock(LOCK_EX);

            Host_->PrepareArtifact(artifactName, pipePath);

            // Now pipe is opened and O_NONBLOCK is not required anymore.
            auto fcntlResult = HandleEintr(::fcntl, pipeFd, F_SETFL, O_RDONLY);
            if (fcntlResult < 0) {
                THROW_ERROR_EXCEPTION("Failed to disable O_RDONLY for artifact pipe")
                    << TError::FromSystem();
            }

            YT_LOG_INFO("Materializing artifact");

            constexpr ssize_t SpliceCopyBlockSize = 16_MB;
            Splice(pipeFile, artifactFile, SpliceCopyBlockSize);

            SetPermissions(artifactPath, permissions);

            YT_LOG_INFO("Artifact materialized with permissions (Permissions: %x)", permissions);
        } catch (const TSystemError& ex) {
            // For util functions.
            onError(TError::FromSystem(ex));
        } catch (const std::exception& ex) {
            onError(TError(ex));
        }
    }

    double GetProgress() const override
    {
        return UserJobReadController_->GetProgress();
    }

    i64 GetStderrSize() const override
    {
        if (!Prepared_) {
            return 0;
        }
        auto result = WaitFor(BIND([this, this_ = MakeStrong(this)] { return ErrorOutput_->GetCurrentSize(); })
            .AsyncVia(ReadStderrInvoker_)
            .Run());
        THROW_ERROR_EXCEPTION_IF_FAILED(result, "Error collecting job stderr size");
        return result.Value();
    }

    std::vector<TChunkId> GetFailedChunkIds() const override
    {
        return UserJobReadController_->GetFailedChunkIds();
    }

    TInterruptDescriptor GetInterruptDescriptor() const override
    {
        return UserJobReadController_->GetInterruptDescriptor();
    }

private:
    const NLogging::TLogger Logger;

    const TJobId JobId_;
    const EJobType JobType_;

    const std::unique_ptr<TUserJobWriteController> UserJobWriteController_;
    IUserJobReadControllerPtr UserJobReadController_;

    const TUserJobSpec& UserJobSpec_;

    const TJobProxyInternalConfigPtr Config_;
    const NScheduler::TJobIOConfigPtr JobIOConfig_;
    const IUserJobEnvironmentPtr UserJobEnvironment_;

    std::vector<int> Ports_;

    TPromise<void> JobErrorPromise_;

    const EJobEnvironmentType JobEnvironmentType_;

    const IThreadPoolPtr PipeIOPool_;
    const TActionQueuePtr AuxQueue_;
    const IInvokerPtr ReadStderrInvoker_;

    TString InputPipePath_;

    std::optional<int> UserId_;

    std::atomic<bool> Prepared_ = false;
    std::atomic<bool> Woodpecker_ = false;
    std::atomic<bool> JobStarted_ = false;
    std::atomic<bool> InterruptionSignalSent_ = false;

    const TTmpfsManagerPtr TmpfsManager_;

    const TMemoryTrackerPtr MemoryTracker_;

    std::vector<std::unique_ptr<IOutputStream>> TableOutputs_;

    // Writes stderr data to Cypress file.
    std::unique_ptr<TStderrWriter> ErrorOutput_;

    // Core infos.
    TCoreInfos CoreInfos_;

    // StderrCombined_ is set only if stderr table is specified.
    // It redirects data to both ErrorOutput_ and stderr table writer.
    std::unique_ptr<TTeeOutput> StderrCombined_;

    IShellManagerPtr ShellManager_;

    std::vector<TNamedPipeConfigPtr> PipeConfigs_;

#ifdef _asan_enabled_
    std::unique_ptr<TAsanWarningFilter> AsanWarningFilter_;
#endif

    std::unique_ptr<TTableOutput> StatisticsOutput_;
    std::unique_ptr<IYsonConsumer> StatisticsConsumer_;

    std::vector<IConnectionReaderPtr> TablePipeReaders_;
    std::vector<IConnectionWriterPtr> TablePipeWriters_;
    IConnectionReaderPtr StatisticsPipeReader_;
    IConnectionReaderPtr StderrPipeReader_;
    IConnectionReaderPtr ProfilePipeReader_;

    const TJobTraceEventProcessorPtr TraceEventProcessor_;
    TTraceConsumer TraceConsumer_;
    std::unique_ptr<TTableOutput> TraceEventOutput_;

    std::vector<ISchemalessFormatWriterPtr> FormatWriters_;

    // Actually InputActions_ has only one element,
    // but use vector to reuse runAction code
    std::vector<TCallback<void()>> InputActions_;
    std::vector<TCallback<void()>> OutputActions_;
    std::vector<TCallback<void()>> StderrActions_;
    std::vector<TCallback<void()>> FinalizeActions_;

    TFuture<void> ProcessFinished_;
    std::vector<TString> Environment_;
    THashMap<TString, ssize_t> EnvironmentIndex_;

    std::optional<TExecutorInfo> ExecutorInfo_;

    std::atomic<std::optional<TDuration>> UserContainerFinalizationTime_;

    TPeriodicExecutorPtr MemoryWatchdogExecutor_;
    TPeriodicExecutorPtr BlockIOWatchdogExecutor_;
    TPeriodicExecutorPtr InputPipeBlinker_;
    TPeriodicExecutorPtr ThrashingDetector_;

    TPromise<TExecutorInfo> ExecutorPreparedPromise_ = NewPromise<TExecutorInfo>();

    YT_DECLARE_SPIN_LOCK(NThreading::TSpinLock, StatisticsLock_);
    NYT::TStatistics CustomStatistics_;

    std::atomic<int> JobProfilerFailureCount_ = 0;

    TCoreWatcherPtr CoreWatcher_;

    std::optional<TString> FailContext_;

    std::atomic<bool> NotFullyConsumed_ = false;

    i64 LastMajorPageFaultCount_ = 0;
    i64 PageFaultLimitOverflowCount_ = 0;

    TFuture<void> SpawnUserProcess()
    {
        WaitFor(Host_->GetUserJobContainerCreationThrottler()->Throttle(1))
            .ThrowOnError();

        return UserJobEnvironment_->SpawnUserProcess(
            ExecProgramName,
            {"--config", Host_->AdjustPath(GetExecutorConfigPath())},
            CombinePaths(Host_->GetSlotPath(), GetSandboxRelPath(ESandboxKind::User)));
    }

    void InitShellManager()
    {
#ifdef _linux_
        std::vector<TString> shellEnvironment;
        shellEnvironment.reserve(Environment_.size());
        std::vector<TString> visibleEnvironment;
        visibleEnvironment.reserve(Environment_.size());

        for (const auto& variable : Environment_) {
            if (variable.StartsWith(NControllerAgent::SecureVaultEnvPrefix) &&
                !UserJobSpec_.enable_secure_vault_variables_in_job_shell()) {
                continue;
            }
            if (variable.StartsWith("YT_") && 
                !Host_->GetJobSpecHelper()->GetJobSpecExt().ignore_yt_variables_in_shell_environment()) {
                shellEnvironment.push_back(variable);
            }
            visibleEnvironment.push_back(variable);
        }

        auto shellManagerUid = UserId_;
        if (Config_->TestPollJobShell) {
            shellManagerUid = std::nullopt;
            shellEnvironment.push_back("PS1=\"test_job@shell:\\W$ \"");
        }

        // ToDo(psushin): move ShellManager into user job environment.
        TShellManagerConfig config{
            .PreparationDir = Host_->GetPreparationPath(),
            .WorkingDir = Host_->GetSlotPath(),
            .UserId = shellManagerUid,
            .MessageOfTheDay = Format("Job environment:\n%v\n", JoinToString(visibleEnvironment, TStringBuf("\n"))),
            .Environment = std::move(shellEnvironment),
            .EnableJobShellSeccopm = Config_->EnableJobShellSeccopm,
        };

        switch (JobEnvironmentType_) {
            case EJobEnvironmentType::Testing:
            case EJobEnvironmentType::Simple: 
            case EJobEnvironmentType::Cri: {
                ShellManager_ = CreateShellManager(std::move(config));
                break;
            }
            
            case EJobEnvironmentType::Porto: {
<<<<<<< HEAD
=======
                auto portoJobEnvironmentConfig = Config_->JobEnvironment.TryGetConcrete<EJobEnvironmentType::Porto>();
                auto portoExecutor = NContainers::CreatePortoExecutor(portoJobEnvironmentConfig->PortoExecutor, "job-shell");

                std::vector<TString> shellEnvironment;
                shellEnvironment.reserve(Environment_.size());
                std::vector<TString> visibleEnvironment;
                visibleEnvironment.reserve(Environment_.size());

                for (const auto& variable : Environment_) {
                    if (variable.StartsWith(NControllerAgent::SecureVaultEnvPrefix) &&
                        !UserJobSpec_.enable_secure_vault_variables_in_job_shell())
                    {
                        continue;
                    }
                    if (variable.StartsWith("YT_") &&
                        !Host_->GetJobSpecHelper()->GetJobSpecExt().ignore_yt_variables_in_shell_environment())
                    {
                        shellEnvironment.push_back(variable);
                    }
                    visibleEnvironment.push_back(variable);
                }

                auto shellManagerUid = UserId_;
                if (Config_->TestPollJobShell) {
                    shellManagerUid = std::nullopt;
                    shellEnvironment.push_back("PS1=\"test_job@shell:\\W$ \"");
                }

                std::optional<int> shellManagerGid;
>>>>>>> 5c8e0619
                // YT-13790.
                if (Config_->RootPath) {
                    config.GroupId = 1001;
                }
 
                auto portoJobEnvironmentConfig = ConvertTo<TPortoJobEnvironmentConfigPtr>(Config_->JobEnvironment);
                auto portoExecutor = NContainers::CreatePortoExecutor(portoJobEnvironmentConfig->PortoExecutor, "job-shell");

                ShellManager_ = CreatePortoShellManager(
                    config,
                    portoExecutor,
                    UserJobEnvironment_->GetUserJobInstance());
                break;
            }

            default:
                YT_ABORT();
        }
#endif
    }

    void Prepare()
    {
        PreparePipes();
        PrepareEnvironment();
        PrepareExecutorConfig();
    }

    void CleanupUserProcesses() const
    {
        BIND(&TUserJob::DoCleanupUserProcesses, MakeWeak(this))
            .Via(PipeIOPool_->GetInvoker())
            .Run();
    }

    void DoCleanupUserProcesses() const
    {
        if (UserJobEnvironment_) {
            UserJobEnvironment_->CleanProcesses();
        }
    }

    IOutputStream* CreateStatisticsOutput()
    {
        StatisticsConsumer_.reset(new TStatisticsConsumer(
            BIND(&TUserJob::AddCustomStatistics, Unretained(this))));
        auto parser = CreateParserForFormat(
            TFormat(EFormatType::Yson),
            EDataType::Tabular,
            StatisticsConsumer_.get());
        StatisticsOutput_.reset(new TTableOutput(std::move(parser)));
        return StatisticsOutput_.get();
    }

    TMultiChunkWriterOptionsPtr CreateFileOptions()
    {
        auto options = New<TMultiChunkWriterOptions>();
        options->Account = UserJobSpec_.has_debug_artifacts_account()
            ? UserJobSpec_.debug_artifacts_account()
            : NSecurityClient::TmpAccountName;
        options->ReplicationFactor = 1;
        options->ChunksVital = false;
        return options;
    }

    IOutputStream* CreateErrorOutput()
    {
        IOutputStream* result;

        ErrorOutput_.reset(new TStderrWriter(
            UserJobSpec_.max_stderr_size()));

        auto* stderrTableWriter = UserJobWriteController_->GetStderrTableWriter();
        if (stderrTableWriter) {
            StderrCombined_.reset(new TTeeOutput(ErrorOutput_.get(), stderrTableWriter));
            result = StderrCombined_.get();
        } else {
            result = ErrorOutput_.get();
        }

#ifdef _asan_enabled_
        AsanWarningFilter_.reset(new TAsanWarningFilter(result));
        result = AsanWarningFilter_.get();
#endif

        return result;
    }

    void DumpFailContexts(TJobResultExt* jobResultExt)
    {
        auto contexts = WaitFor(UserJobReadController_->GetInputContext())
            .ValueOrThrow();

        size_t size = 0;
        for (const auto& context : contexts) {
            size += context.Size();
        }

        FailContext_ = TString();
        FailContext_->reserve(size);
        for (const auto& context : contexts) {
            FailContext_->append(context.Begin(), context.Size());
        }

        jobResultExt->set_has_fail_context(size > 0);
    }

    std::vector<TChunkId> DumpInputContext(TTransactionId transactionId) override
    {
        ValidatePrepared();

        auto result = WaitFor(UserJobReadController_->GetInputContext());
        THROW_ERROR_EXCEPTION_IF_FAILED(result, "Error collecting job input context");
        const auto& contexts = result.Value();

        auto chunks = DoDumpInputContext(
            contexts,
            // COMPAT(coteeq)
            transactionId ? transactionId : FromProto<TTransactionId>(UserJobSpec_.input_transaction_id()));
        YT_VERIFY(chunks.size() == 1);

        if (chunks.front() == NullChunkId) {
            THROW_ERROR_EXCEPTION("Cannot dump job context: reading has not started yet");
        }

        return chunks;
    }

    std::vector<TChunkId> DoDumpInputContext(const std::vector<TBlob>& contexts, TTransactionId transactionId)
    {
        std::vector<TChunkId> result;

        for (int index = 0; index < std::ssize(contexts); ++index) {
            // NB. We use empty data sink here, so the details like object path and account are not present in IO tags.
            // That's because this code is legacy anyway and not worth covering with IO tags.
            TFileChunkOutput contextOutput(
                JobIOConfig_->ErrorFileWriter,
                CreateFileOptions(),
                Host_->GetClient(),
                transactionId,
                NChunkClient::TDataSink(),
                Host_->GetTrafficMeter(),
                Host_->GetOutBandwidthThrottler());

            const auto& context = contexts[index];
            contextOutput.Write(context.Begin(), context.Size());
            contextOutput.Finish();

            auto contextChunkId = contextOutput.GetChunkId();
            YT_LOG_INFO("Input context chunk generated (ChunkId: %v, InputIndex: %v)",
                contextChunkId,
                index);

            result.push_back(contextChunkId);
        }

        return result;
    }

    std::optional<TString> GetFailContext() override
    {
        ValidatePrepared();

        return FailContext_;
    }

    TGetJobStderrResponse GetStderr(const TGetJobStderrOptions& options) override
    {
        ValidatePrepared();

        auto result = WaitFor(BIND([this, this_ = MakeStrong(this), options = options] {
                return ErrorOutput_->GetCurrentData(options);
            })
            .AsyncVia(ReadStderrInvoker_)
            .Run());
        THROW_ERROR_EXCEPTION_IF_FAILED(result, "Error collecting job stderr");
        return result.Value();
    }

    const TCoreInfos& GetCoreInfos() const override
    {
        return CoreInfos_;
    }

    TPollJobShellResponse PollJobShell(
        const TJobShellDescriptor& jobShellDescriptor,
        const TYsonString& parameters) override
    {
        ValidatePrepared();

        if (!ShellManager_) {
            THROW_ERROR_EXCEPTION("Job shell polling is not supported in non-Porto environment");
        }
        auto response = ShellManager_->PollJobShell(jobShellDescriptor, parameters);
        if (response.LoggingContext) {
            response.LoggingContext = BuildYsonStringFluently<EYsonType::MapFragment>(EYsonFormat::Text)
                .Item("job_id").Value(Host_->GetJobId())
                .Item("operation_id").Value(Host_->GetOperationId())
                .Do([&] (TFluentMap fluent) {
                    fluent.GetConsumer()->OnRaw(response.LoggingContext);
                })
                .Finish();
        }
        return response;
    }

    std::vector<pid_t> GetPidsForInterrupt() const
    {
        std::vector<pid_t> pids;
        if (UserJobSpec_.signal_root_process_only()) {
            if (ExecutorInfo_) {
                auto processPid = ExecutorInfo_->ProcessPid;
                if (UserJobEnvironment_->IsPidNamespaceIsolationEnabled()) {
                    if (auto pid = GetPidByChildNamespacePid(processPid)) {
                        pids.push_back(*pid);
                    }
                } else {
                    pids.push_back(processPid);
                }
            }
            if (pids.empty()) {
                if (auto pid = UserJobEnvironment_->GetJobRootPid()) {
                    pids.push_back(*pid);
                }
            }
        } else {
            pids = UserJobEnvironment_->GetJobPids();
        }
        return pids;
    }

    void Interrupt() override
    {
        ValidatePrepared();

        if (!InterruptionSignalSent_.exchange(true) && UserJobSpec_.has_interruption_signal()) {
            auto signal = UserJobSpec_.interruption_signal();
            try {
                if (UserJobEnvironment_->IsPidNamespaceIsolationEnabled() && UserJobSpec_.signal_root_process_only() && Config_->UsePortoKillForSignalling) {
#ifdef _linux_
                    if (auto signalNumber = FindSignalIdBySignalName(signal)) {
                        UserJobEnvironment_->GetUserJobInstance()->Kill(*signalNumber);
                    } else {
                        THROW_ERROR_EXCEPTION("Unknown signal name")
                            << TErrorAttribute("signal_name", signal);
                    }
#else
                    THROW_ERROR_EXCEPTION("Signalling by Porto is not supported at non-linux environment");
#endif
                } else {
                    auto pids = GetPidsForInterrupt();

                    YT_LOG_INFO("Sending interrupt signal to user job (SignalName: %v, UserJobPids: %v)",
                        signal,
                        pids);

                    auto signalerConfig = New<TSignalerConfig>();
                    signalerConfig->Pids = pids;
                    signalerConfig->SignalName = signal;
                    RunTool<TSignalerTool>(signalerConfig);

                    YT_LOG_INFO("Interrupt signal successfully sent");
                }
            } catch (const std::exception& ex) {
                YT_LOG_WARNING(ex, "Failed to send interrupt signal to user job");
            }
        }

        UserJobReadController_->InterruptReader();
    }

    void Fail() override
    {
        YT_LOG_DEBUG("User job failed");
        auto error = TError("Job failed by external request");
        JobErrorPromise_.TrySet(error);
        CleanupUserProcesses();
    }

    void GracefulAbort(TError error) override
    {
        YT_LOG_DEBUG("User job gracefully aborted (Error: %v)", error);
        YT_VERIFY(error.GetCode() == NExecNode::EErrorCode::AbortByControllerAgent);
        JobErrorPromise_.TrySet(std::move(error));
        CleanupUserProcesses();
    }

    void ValidatePrepared()
    {
        if (!Prepared_) {
            THROW_ERROR_EXCEPTION(EErrorCode::JobNotPrepared, "Cannot operate on job: job has not been prepared yet");
        }
    }

    void PrepareOutputTablePipes()
    {
        auto format = ConvertTo<TFormat>(TYsonString(UserJobSpec_.output_format()));
        auto typeConversionConfig = ConvertTo<TTypeConversionConfigPtr>(format.Attributes());
        auto valueConsumers = UserJobWriteController_->CreateValueConsumers(typeConversionConfig);
        auto parsers = CreateParsersForFormat(format, valueConsumers);

        auto outputStreamCount = UserJobWriteController_->GetOutputStreamCount();
        TableOutputs_.reserve(outputStreamCount);

        for (int i = 0; i < outputStreamCount; ++i) {
            TableOutputs_.emplace_back(std::make_unique<TTableOutput>(std::move(parsers[i])));

            int jobDescriptor = UserJobSpec_.use_yamr_descriptors()
                ? 3 + i
                : 3 * i + GetJobFirstOutputTableFDFromSpec(UserJobSpec_);

            // In case of YAMR jobs dup 1 and 3 fd for YAMR compatibility
            auto wrappingError = TError("Error writing to output table %v", i);

            auto reader = (UserJobSpec_.use_yamr_descriptors() && jobDescriptor == 3)
                ? PrepareOutputPipeReader(CreateNamedPipe(), {1, jobDescriptor}, TableOutputs_[i].get(), &OutputActions_, wrappingError)
                : PrepareOutputPipeReader(CreateNamedPipe(), {jobDescriptor}, TableOutputs_[i].get(), &OutputActions_, wrappingError);
            TablePipeReaders_.push_back(reader);
        }

        FinalizeActions_.push_back(BIND([this, this_ = MakeStrong(this)] {
            auto checkErrors = [&] (const std::vector<TFuture<void>>& asyncErrors) {
                auto error = WaitFor(AllSucceeded(asyncErrors));
                THROW_ERROR_EXCEPTION_IF_FAILED(error, "Error closing table output");
            };

            std::vector<TFuture<void>> flushResults;
            for (const auto& valueConsumer : UserJobWriteController_->GetAllValueConsumers()) {
                flushResults.push_back(valueConsumer->Flush());
            }
            checkErrors(flushResults);

            std::vector<TFuture<void>> closeResults;
            for (auto writer : UserJobWriteController_->GetWriters()) {
                closeResults.push_back(writer->Close());
            }
            checkErrors(closeResults);
        }));
    }

    IConnectionReaderPtr PrepareOutputPipeReader(
        TNamedPipePtr pipe,
        const std::vector<int>& jobDescriptors,
        IOutputStream* output,
        std::vector<TCallback<void()>>* actions,
        const TError& wrappingError,
        std::function<void(const IConnectionReaderPtr&, const TError&)> onError =
            [] (const IConnectionReaderPtr& /*input*/, const TError& error) {
                THROW_ERROR error;
            })
    {
        for (auto jobDescriptor : jobDescriptors) {
            // Since inside job container we see another rootfs, we must adjust pipe path.
            auto pipeConfig = TNamedPipeConfig::Create(Host_->AdjustPath(pipe->GetPath()), jobDescriptor, true);
            PipeConfigs_.emplace_back(std::move(pipeConfig));
        }

        auto asyncInput = pipe->CreateAsyncReader();

        actions->push_back(BIND([=, this, this_ = MakeStrong(this)] {
            try {
                PipeInputToOutput(asyncInput, output, BufferSize);
                YT_LOG_INFO("Data successfully read from pipe (PipePath: %v)", pipe->GetPath());
            } catch (const std::exception& ex) {
                auto error = wrappingError
                    << ex;
                YT_LOG_ERROR(error);

                onError(asyncInput, error);
            }
        }));

        return asyncInput;
    }

    void PrepareInputTablePipe()
    {
        int jobDescriptor = 0;
        InputPipePath_= CreateNamedPipePath();

        YT_LOG_DEBUG(
            "Creating input table pipe (Path: %v, Permission: %v, CustomCapacity: %v, UseDeliveryFencedPipeWriter: %v)",
            InputPipePath_,
            DefaultArtifactPermissions,
            JobIOConfig_->PipeCapacity,
            JobIOConfig_->UseDeliveryFencedPipeWriter);

        auto pipe = TNamedPipe::Create(InputPipePath_, DefaultArtifactPermissions, JobIOConfig_->PipeCapacity);
        auto pipeConfig = TNamedPipeConfig::Create(Host_->AdjustPath(pipe->GetPath()), jobDescriptor, false);
        PipeConfigs_.emplace_back(std::move(pipeConfig));
        auto format = ConvertTo<TFormat>(TYsonString(UserJobSpec_.input_format()));

        auto reader = pipe->CreateAsyncReader();
        auto asyncOutput = pipe->CreateAsyncWriter(JobIOConfig_->UseDeliveryFencedPipeWriter);

        TablePipeWriters_.push_back(asyncOutput);

        //! NB: Context saving effectively forces writer to ignore pipe capacity limit
        //! as it only ever flushes once the socket is closed.
        auto transferInput = UserJobReadController_->PrepareJobInputTransfer(
            asyncOutput);
        InputActions_.push_back(BIND([=] {
            try {
                auto transferComplete = transferInput();
                WaitFor(transferComplete)
                    .ThrowOnError();
            } catch (const std::exception& ex) {
                THROW_ERROR_EXCEPTION("Table input pipe failed")
                    << TErrorAttribute("fd", jobDescriptor)
                    << ex;
            }
        }));

        FinalizeActions_.push_back(BIND([=, this, this_ = MakeStrong(this)] {
            bool throwOnFailure = UserJobSpec_.check_input_fully_consumed();

            try {
                auto buffer = TSharedMutableRef::Allocate(1, {.InitializeStorage = false});
                auto future = reader->Read(buffer);
                auto result = WaitFor(future);
                if (!result.IsOK()) {
                    THROW_ERROR_EXCEPTION("Failed to check input stream after user process")
                        << TErrorAttribute("fd", jobDescriptor)
                        << result;
                }
                // Try to read some data from the pipe.
                if (result.Value() > 0) {
                    THROW_ERROR_EXCEPTION("Input stream was not fully consumed by user process")
                        << TErrorAttribute("fd", jobDescriptor);
                }
            } catch (const std::exception& ex) {
                YT_UNUSED_FUTURE(reader->Abort());
                NotFullyConsumed_.store(true);
                if (throwOnFailure) {
                    throw;
                }
            }
        }));
    }

    void PreparePipes()
    {
        YT_LOG_INFO("Initializing pipes");

        // We use the following convention for designating input and output file descriptors
        // in job processes:
        //
        // The first output table file descriptor is
        // defined by the environment variable YT_FIRST_TABLE_OUTPUT_FD.
        // The default value of YT_FIRST_TABLE_OUTPUT_FD is 1 to
        // conform to the convention prior to the addition of this variable.
        //
        // fd = 0 for all table inputs
        // fd = 3 * (N - 1) + $YT_FIRST_TABLE_OUTPUT_FD for the N-th output table (if exists)
        // fd == 2 for the error stream
        // fd == 5 for statistics
        // fd == 8 for job profiles
        // e. g. for YT_FIRST_TABLE_OUTPUT_TABLE_FD = 1
        // 0 - all input tables
        // 1 - first output table
        // 2 - error stream
        // 3 - not used
        // 4 - second output table

        // Configure stderr pipe.

        std::vector<int> errorOutputDescriptors = {STDERR_FILENO};
        // Redirect stdout to stderr to allow writing to stdout.
        if (UserJobSpec_.redirect_stdout_to_stderr()) {
            errorOutputDescriptors.push_back(STDOUT_FILENO);
        }

        StderrPipeReader_ = PrepareOutputPipeReader(
            CreateNamedPipe(),
            errorOutputDescriptors,
            CreateErrorOutput(),
            &StderrActions_,
            TError("Error writing to stderr"),
            /*onError*/ [&] (const IConnectionReaderPtr& input, const TError& error) {
                // We abort asyncInput for stderr.
                // Almost all readers are aborted in `OnIOErrorOrFinished', but stderr doesn't,
                // because we want to read and save as much stderr as possible even if job is failing.
                // But if stderr transferring fiber itself fails, child process may hang
                // if it wants to write more stderr. So we abort input (and therefore close the pipe) here.
                YT_UNUSED_FUTURE(input->Abort());
                THROW_ERROR error;
            });

        PrepareOutputTablePipes();

        if (!UserJobSpec_.use_yamr_descriptors()) {
            StatisticsPipeReader_ = PrepareOutputPipeReader(
                CreateNamedPipe(),
                {JobStatisticsFD},
                CreateStatisticsOutput(),
                &OutputActions_,
                TError("Error writing custom job statistics"));

            auto* profileOutput = [&] () -> IOutputStream* {
                if (!JobProfiler_ || !JobProfiler_->GetUserJobProfilerSpec()) {
                    return nullptr;
                }

                if (Config_->EnableCudaProfileEventStreaming &&
                    JobProfiler_->GetUserJobProfilerSpec()->Type == NScheduler::EProfilerType::Cuda)
                {
                    return TraceEventOutput_.get();
                }
                return JobProfiler_->GetUserJobProfileOutput();
            }();

            if (profileOutput) {
                auto pipe = CreateNamedPipe();

                auto typeStr = FormatEnum(JobProfiler_->GetUserJobProfilerSpec()->Type);
                SetEnvironment(Format("YT_%v_PROFILER_PATH=%v", to_upper(typeStr), Host_->AdjustPath(pipe->GetPath())));

                ProfilePipeReader_ = PrepareOutputPipeReader(
                    std::move(pipe),
                    {JobProfileFD},
                    profileOutput,
                    &StderrActions_,
                    TError("Error writing job profile"),
                    /*onError*/ [&] (const IConnectionReaderPtr& input, const TError& /*error*/) {
                        YT_UNUSED_FUTURE(input->Abort());
                        ++JobProfilerFailureCount_;
                    });
            }
        }

        PrepareInputTablePipe();

        YT_LOG_INFO("Pipes initialized");
    }

    void SetEnvironment(const TString& variable)
    {
        if (auto sep = variable.find('='); sep != TString::npos) {
            const auto name = variable.substr(0, sep);
            if (auto index = EnvironmentIndex_.FindPtr(name)) {
                Environment_[*index] = variable;
            } else {
                Environment_.push_back(variable);
                EnvironmentIndex_[name] = Environment_.size() - 1;
            }
        } else {
            // Without "=" works as unset.
            if (auto index = EnvironmentIndex_.FindPtr(variable)) {
                Environment_[*index] = "";
            }
        }
    }

    void PrepareEnvironment()
    {
        TPatternFormatter formatter;
        formatter.AddProperty(
            "SandboxPath",
            CombinePaths(Host_->GetSlotPath(), GetSandboxRelPath(ESandboxKind::User)));

        if (Config_->ForwardAllEnvironmentVariables) {
            auto env = GetEnviron();
            for (const auto& variable : env) {
                SetEnvironment(variable);
            }
        }

        if (UserJobSpec_.has_network_project_id()) {
            SetEnvironment(Format("YT_NETWORK_PROJECT_ID=%v", UserJobSpec_.network_project_id()));
        }

        SetEnvironment(Format("YT_JOB_PROXY_SOCKET_PATH=%v", Host_->GetJobProxyUnixDomainSocketPath()));

        for (int i = 0; i < UserJobSpec_.environment_size(); ++i) {
            SetEnvironment(formatter.Format(UserJobSpec_.environment(i)));
        }

        if (Config_->TestRootFS && Config_->RootPath) {
            SetEnvironment(Format("YT_ROOT_FS=%v", *Config_->RootPath));
        }

        for (int index = 0; index < std::ssize(Ports_); ++index) {
            SetEnvironment(Format("YT_PORT_%v=%v", index, Ports_[index]));
        }

        if (auto jobProfilerSpec = JobProfiler_->GetUserJobProfilerSpec()) {
            auto spec = ConvertToYsonString(jobProfilerSpec, EYsonFormat::Text);
            SetEnvironment(Format("YT_JOB_PROFILER_SPEC=%v", spec));

            YT_LOG_INFO("User job profiler is enabled (Spec: %v)", spec);
        }

        if (!UserJobSpec_.use_yamr_descriptors()) {
            int jobFirstOutputTableFD = GetJobFirstOutputTableFDFromSpec(UserJobSpec_);
            SetEnvironment((Format("YT_FIRST_OUTPUT_TABLE_FD=%v", jobFirstOutputTableFD)));
        }

        const auto& environment = UserJobEnvironment_->GetEnvironmentVariables();
        for (const auto& variable : environment) {
            SetEnvironment(variable);
        }
    }

    void AddCustomStatistics(const INodePtr& sample)
    {
        auto guard = Guard(StatisticsLock_);
        CustomStatistics_.AddSample("/custom", sample);

        int customStatisticsCount = 0;
        for (const auto& [path, summary] : CustomStatistics_.Data()) {
            if (HasPrefix(path, "/custom")) {
                if (path.size() > MaxCustomStatisticsPathLength) {
                    THROW_ERROR_EXCEPTION(
                        "Custom statistics path is too long: %v > %v",
                        path.size(),
                        MaxCustomStatisticsPathLength);
                }
                ++customStatisticsCount;
            }

            // ToDo(psushin): validate custom statistics path does not contain $.
        }

        if (customStatisticsCount > UserJobSpec_.custom_statistics_count_limit()) {
            THROW_ERROR_EXCEPTION(
                "Custom statistics count exceeded: %v > %v",
                customStatisticsCount,
                UserJobSpec_.custom_statistics_count_limit());
        }
    }

    std::optional<TJobEnvironmentCpuStatistics> GetUserJobCpuStatistics() const override
    {
        try {
            auto statistic = UserJobEnvironment_->GetCpuStatistics()
                .ValueOrThrow();
            return statistic;
        } catch (const std::exception& ex) {
            YT_LOG_WARNING(ex, "Unable to get CPU statistics for user job");
            return std::nullopt;
        }
    }

    IJob::TStatistics GetStatistics() const override
    {
        IJob::TStatistics result;

        auto& statistics = result.Statstics;
        {
            auto guard = Guard(StatisticsLock_);
            statistics = CustomStatistics_;
        }

        if (HasInputStatistics()) {
            if (auto dataStatistics = UserJobReadController_->GetDataStatistics()) {
                result.TotalInputStatistics.DataStatistics = *dataStatistics;
            }
            statistics.AddSample("/data/input/not_fully_consumed", NotFullyConsumed_.load() ? 1 : 0);
            if (auto codecStatistics = UserJobReadController_->GetDecompressionStatistics()) {
                result.TotalInputStatistics.CodecStatistics = *codecStatistics;
            }
        }

        if (auto timingStatistics = UserJobReadController_->GetTimingStatistics()) {
            result.TimingStatistics = *timingStatistics;
        }

        result.ChunkReaderStatistics = ChunkReadOptions_.ChunkReaderStatistics;

        auto writers = UserJobWriteController_->GetWriters();
        for (const auto& writer : writers) {
            result.OutputStatistics.emplace_back() = {
                .DataStatistics = writer->GetDataStatistics(),
                .CodecStatistics = writer->GetCompressionStatistics(),
            };
        }

        // Job environment statistics.
        if (Prepared_) {
            if (auto userJobCpuStatistics = GetUserJobCpuStatistics()) {
                statistics.AddSample("/user_job/cpu", *userJobCpuStatistics);
            }

            try {
                auto blockIOStatistics = UserJobEnvironment_->GetBlockIOStatistics()
                    .ValueOrThrow();
                statistics.AddSample("/user_job/block_io", blockIOStatistics);
            } catch (const std::exception& ex) {
                YT_LOG_WARNING(ex, "Unable to get block io statistics for user job");
            }

            try {
                auto networkStatistics = UserJobEnvironment_->GetNetworkStatistics()
                    .ValueOrThrow();
                if (networkStatistics) {
                    statistics.AddSample("/user_job/network", *networkStatistics);
                }
            } catch (const std::exception& ex) {
                YT_LOG_WARNING(ex, "Unable to get network statistics for user job");
            }

            statistics.AddSample("/user_job/woodpecker", Woodpecker_ ? 1 : 0);
        }

        if (auto time = UserContainerFinalizationTime_.load()) {
            statistics.AddSample("/user_job/finalization_time", time->MilliSeconds());
        }

        try {
            TmpfsManager_->DumpTmpfsStatistics(&statistics, "/user_job");
        } catch (const std::exception& ex) {
            YT_LOG_WARNING(ex, "Failed to dump user job tmpfs statistics");
        }

        try {
            MemoryTracker_->DumpMemoryUsageStatistics(&statistics, "/user_job");
        } catch (const std::exception& ex) {
            YT_LOG_WARNING(ex, "Failed to dump user job memory usage statistics");
        }

        YT_VERIFY(UserJobSpec_.memory_limit() > 0);
        statistics.AddSample("/user_job/memory_limit", UserJobSpec_.memory_limit());
        statistics.AddSample("/user_job/memory_reserve", UserJobSpec_.memory_reserve());

        statistics.AddSample(
            "/user_job/memory_reserve_factor_x10000",
            static_cast<int>((1e4 * UserJobSpec_.memory_reserve()) / UserJobSpec_.memory_limit()));

        // Pipe statistics.
        if (Prepared_) {
            IJob::TStatistics::TMultiPipeStatistics pipeStatistics;

            if (HasInputStatistics()) {
                pipeStatistics.InputPipeStatistics = {
                    .ConnectionStatistics = TablePipeWriters_[0]->GetWriteStatistics(),
                    .Bytes = TablePipeWriters_[0]->GetWriteByteCount(),
                };
            }

            for (int i = 0; i < std::ssize(TablePipeReaders_); ++i) {
                const auto& tablePipeReader = TablePipeReaders_[i];

                auto& outputPipeStatistics = pipeStatistics.OutputPipeStatistics.emplace_back();
                outputPipeStatistics = {
                    .ConnectionStatistics = tablePipeReader->GetReadStatistics(),
                    .Bytes = tablePipeReader->GetReadByteCount(),
                };

                pipeStatistics.TotalOutputPipeStatistics.ConnectionStatistics.IdleDuration += outputPipeStatistics.ConnectionStatistics.IdleDuration;
                pipeStatistics.TotalOutputPipeStatistics.ConnectionStatistics.BusyDuration += outputPipeStatistics.ConnectionStatistics.BusyDuration;
                pipeStatistics.TotalOutputPipeStatistics.Bytes += outputPipeStatistics.Bytes;
            }

            result.PipeStatistics = pipeStatistics;
        }

        statistics.AddSample("/user_job/profiler_failure_count", JobProfilerFailureCount_);

        return result;
    }

    TJobProxyOrchidInfo GetOrchidInfo() override
    {
        TJobProxyOrchidInfo info;

        if (JobType_ == EJobType::Vanilla) {
            info.JobIOInfo.BufferRowCount = JobIOConfig_->BufferRowCount;
        } else {
            info.JobIOInfo.BufferRowCount = UserJobReadController_->CurrentBufferRowCount();
        }

        return info;
    }

    void OnIOErrorOrFinished(const TError& error, const TString& message)
    {
        if (error.IsOK() || error.FindMatching(NNet::EErrorCode::Aborted)) {
            return;
        }

        if (!JobErrorPromise_.TrySet(error)) {
            return;
        }

        YT_LOG_ERROR(TError(TRuntimeFormat(message)) << error);

        CleanupUserProcesses();

        for (const auto& reader : TablePipeReaders_) {
            YT_UNUSED_FUTURE(reader->Abort());
        }

        for (const auto& writer : TablePipeWriters_) {
            YT_UNUSED_FUTURE(writer->Abort());
        }

        if (StatisticsPipeReader_) {
            YT_UNUSED_FUTURE(StatisticsPipeReader_->Abort());
        }

        if (!JobStarted_) {
            // If start action didn't finish successfully, stderr could have stayed closed,
            // and output action may hang.
            // But if job is started we want to save as much stderr as possible
            // so we don't close stderr in that case.
            YT_UNUSED_FUTURE(StderrPipeReader_->Abort());

            if (ProfilePipeReader_) {
                YT_UNUSED_FUTURE(ProfilePipeReader_->Abort());
            }
        }
    }

    TString GetExecutorConfigPath() const
    {
        const static TString ExecutorConfigFileName = "executor_config.yson";

        return CombinePaths(NFs::CurrentWorkingDirectory(), ExecutorConfigFileName);
    }

    void PrepareExecutorConfig()
    {
        auto executorConfig = New<TUserJobExecutorConfig>();

        executorConfig->Command = UserJobSpec_.shell_command();
        executorConfig->JobId = ToString(JobId_);

        if (UserJobSpec_.has_core_table_spec() || UserJobSpec_.force_core_dump()) {
#ifdef _asan_enabled_
            YT_LOG_WARNING("Core dumps are not allowed in ASAN build");
#else
            executorConfig->EnableCoreDump = true;
#endif
        }

        const auto& executorStderrPath = Host_->GetConfig()->ExecutorStderrPath;
        if (executorStderrPath) {
            executorConfig->StderrPath = *executorStderrPath;
        }

        if (UserId_) {
            executorConfig->Uid = *UserId_;
        }

        executorConfig->Pipes = PipeConfigs_;

        executorConfig->Environment.reserve(Environment_.size());
        for (const auto& variable : Environment_) {
            if (variable) {
                executorConfig->Environment.push_back(variable);
            }
        }

        {
            auto connectionConfig = New<TUserJobSynchronizerConnectionConfig>();
            auto processWorkingDirectory = CombinePaths(Host_->GetPreparationPath(), GetSandboxRelPath(ESandboxKind::User));
            // TODO(babenko): switch to std::string
            connectionConfig->BusClientConfig->UnixDomainSocketPath = GetRelativePath(processWorkingDirectory, TString(*Config_->BusServer->UnixDomainSocketPath));
            executorConfig->UserJobSynchronizerConnectionConfig = connectionConfig;
        }

        auto executorConfigPath = GetExecutorConfigPath();
        try {
            TFile configFile(executorConfigPath, CreateAlways | WrOnly | Seq | CloseOnExec);
            TUnbufferedFileOutput output(configFile);
            NYson::TYsonWriter writer(&output, EYsonFormat::Pretty);
            Serialize(executorConfig, &writer);
            writer.Flush();
        } catch (const std::exception& ex) {
            THROW_ERROR_EXCEPTION("Failed to write executor config into %v", executorConfigPath)
                << ex;
        }
    }

    void DoJobIO()
    {
        auto onIOError = BIND([this, this_ = MakeStrong(this)] (const TError& error) {
            OnIOErrorOrFinished(error, "Job input/output error, aborting");
        });

        auto onStartIOError = BIND([this, this_ = MakeStrong(this)] (const TError& error) {
            OnIOErrorOrFinished(error, "Executor input/output error, aborting");
        });

        auto onProcessFinished = BIND([=, this, this_ = MakeStrong(this)] (const TError& userJobError) {
            YT_LOG_INFO("Process finished (UserJobError: %v)", userJobError);

            OnIOErrorOrFinished(userJobError, "Job control process has finished, aborting");

            // If process has crashed before sending notification we stuck
            // on waiting executor promise, so set it here.
            // Do this after JobProxyError is set (if necessary).
            ExecutorPreparedPromise_.TrySet(TExecutorInfo{});
        });

        auto runActions = [&] (
            const std::vector<TCallback<void()>>& actions,
            const NYT::TCallback<void(const TError&)>& onError,
            IInvokerPtr invoker)
        {
            std::vector<TFuture<void>> result;
            for (const auto& action : actions) {
                auto asyncError = BIND(action)
                    .AsyncVia(invoker)
                    .Run();
                result.emplace_back(asyncError.Apply(onError));
            }
            return result;
        };

        auto processFinished = ProcessFinished_.Apply(onProcessFinished);

        // Wait until executor opens and dup named pipes.
        YT_LOG_INFO("Waiting for signal from executor");
        ExecutorInfo_ = WaitFor(ExecutorPreparedPromise_.ToFuture())
            .ValueOrThrow();

        MemoryWatchdogExecutor_->Start();
        ThrashingDetector_->Start();

        if (!JobErrorPromise_.IsSet()) {
            Host_->OnPrepared();
            // Now writing pipe is definitely ready, so we can start blinking.
            InputPipeBlinker_->Start();
            JobStarted_ = true;
        } else if (!ExecutorInfo_ || ExecutorInfo_->ProcessPid == 0) {
            // Actually, ExecutorInfo_ must be non-null at this point, since it is
            // explicitly set a few lines before. We still keep the condition as a
            // defensive measure from possible future code changes.
            YT_LOG_ERROR(JobErrorPromise_.Get(), "Failed to prepare executor");
            return;
        }
        YT_LOG_INFO("Start actions finished (UserProcessPid: %v)", ExecutorInfo_->ProcessPid);
        auto inputFutures = runActions(InputActions_, onIOError, PipeIOPool_->GetInvoker());
        auto outputFutures = runActions(OutputActions_, onIOError, PipeIOPool_->GetInvoker());
        auto stderrFutures = runActions(StderrActions_, onIOError, ReadStderrInvoker_);

        // First, wait for all job output pipes.
        // If job successfully completes or dies prematurely, they close automatically.
        WaitFor(AllSet(outputFutures))
            .ThrowOnError();
        YT_LOG_INFO("Output actions finished");

        WaitFor(AllSet(stderrFutures))
            .ThrowOnError();
        YT_LOG_INFO("Error actions finished");

        TWallTimer userContainerFinalizationTimer;

        // Then, wait for job process to finish.
        // Theoretically, process could have explicitly closed its output pipes
        // but still be doing some computations.
        YT_VERIFY(WaitFor(processFinished).IsOK());
        YT_LOG_INFO("Job process finished (Error: %v)", JobErrorPromise_.ToFuture().TryGet());

        UserContainerFinalizationTime_.store(userContainerFinalizationTimer.GetElapsedTime());

        // Abort input pipes unconditionally.
        // If the job didn't read input to the end, pipe writer could be blocked,
        // because we didn't close the reader end (see check_input_fully_consumed).
        for (const auto& writer : TablePipeWriters_) {
            YT_UNUSED_FUTURE(writer->Abort());
        }

        // Now make sure that input pipes are also completed.
        WaitFor(AllSet(inputFutures))
            .ThrowOnError();
        YT_LOG_INFO("Input actions finished");
    }

    void FinalizeJobIO()
    {
        for (const auto& action : FinalizeActions_) {
            try {
                action.Run();
            } catch (const std::exception& ex) {
                JobErrorPromise_.TrySet(ex);
            }
        }
    }

    void CheckMemoryUsage()
    {
        i64 memoryUsage;
        try {
            memoryUsage = MemoryTracker_->GetMemoryUsage();
        } catch (const std::exception& ex) {
            YT_LOG_WARNING(ex, "Failed to get user job memory usage");
            return;
        }

        auto memoryLimit = UserJobSpec_.memory_limit();
        YT_LOG_DEBUG("Checking memory usage (MemoryUsage: %v, MemoryLimit: %v)",
            memoryUsage,
            memoryLimit);

        if (memoryUsage > memoryLimit && Config_->CheckUserJobMemoryLimit) {
            auto memoryStatistics = MemoryTracker_->GetMemoryStatistics();

            auto processesStatistics = memoryStatistics->ProcessesStatistics;
            std::sort(
                processesStatistics.begin(),
                processesStatistics.end(),
                [] (const TProcessMemoryStatisticsPtr& lhs, const TProcessMemoryStatisticsPtr& rhs) {
                    return lhs->Rss > rhs->Rss;
                });

            YT_LOG_INFO("Memory limit exceeded");
            auto error = TError(
                NJobProxy::EErrorCode::MemoryLimitExceeded,
                "Memory limit exceeded")
                << TErrorAttribute("usage", memoryUsage)
                << TErrorAttribute("limit", memoryLimit)
                << TErrorAttribute("tmpfs_usage", memoryStatistics->Total.TmpfsUsage)
                << TErrorAttribute("processes", processesStatistics);
            JobErrorPromise_.TrySet(error);
            CleanupUserProcesses();
        }

        Host_->SetUserJobMemoryUsage(memoryUsage);

        if (Config_->CheckUserJobOOMKill) {
            if (auto oomKillCount = UserJobEnvironment_->GetJobOOMKillCount(); oomKillCount.value_or(0)) {
                YT_LOG_INFO("Out of memory kill detected (OOMKillCount: %v)", *oomKillCount);
                CleanupUserProcesses();
            }
        }
    }

    void CheckThrashing()
    {
        i64 currentFaultCount;
        try {
            currentFaultCount = UserJobEnvironment_->GetMajorPageFaultCount();
        } catch (const std::exception& ex) {
            YT_LOG_ERROR(
                ex,
                "Error getting information about major page faults in user job container");
            return;
        }

        if (currentFaultCount != LastMajorPageFaultCount_) {
            HandleMajorPageFaultCountIncrease(currentFaultCount);
        }
    }

    void HandleMajorPageFaultCountIncrease(i64 currentFaultCount)
    {
        auto config = Config_->JobEnvironment->JobThrashingDetector;
        YT_LOG_DEBUG(
            "Increased rate of major page faults in user job container detected "
            "(MajorPageFaultCount: %v -> %v, Delta: %v, Threshold: %v, Period: %v, PageFaultLimitOverflowCount: %v)",
            LastMajorPageFaultCount_,
            currentFaultCount,
            currentFaultCount - LastMajorPageFaultCount_,
            config->MajorPageFaultCountLimit,
            config->CheckPeriod,
            PageFaultLimitOverflowCount_);

        if (config->Enabled &&
            currentFaultCount - LastMajorPageFaultCount_ > config->MajorPageFaultCountLimit)
        {
            ++PageFaultLimitOverflowCount_;

            if (PageFaultLimitOverflowCount_ > config->LimitOverflowCountThresholdToAbortJob) {
                YT_LOG_DEBUG(
                    "Too many times in a row page fault count limit was violated, aborting job "
                    "(PageFaultLimitOverflowCountThresholdToAbortJob: %v, MajorPageFaultCountLimit: %v, CheckPeriod: %v)",
                    config->LimitOverflowCountThresholdToAbortJob,
                    config->MajorPageFaultCountLimit,
                    config->CheckPeriod);
                Host_->OnJobMemoryThrashing();
            }
        } else {
            PageFaultLimitOverflowCount_ = 0;
        }

        LastMajorPageFaultCount_ = currentFaultCount;
    }

    void CheckBlockIOUsage()
    {
        std::optional<TJobEnvironmentBlockIOStatistics> blockIOStats;
        try {
            blockIOStats = UserJobEnvironment_->GetBlockIOStatistics()
                .ValueOrThrow();
        } catch (const std::exception& ex) {
            YT_LOG_WARNING(ex, "Unable to get block io statistics to find a woodpecker");
            return;
        }

        auto validBlockStats = [] (const std::optional<TJobEnvironmentBlockIOStatistics>& blockStats) {
            return
                blockStats &&
                blockStats->IOOps.has_value() &&
                blockStats->IOReadOps.has_value();
        };

        if (validBlockStats(blockIOStats)) {
            if (UserJobSpec_.has_iops_threshold() &&
                blockIOStats->IOOps.value() > static_cast<i64>(UserJobSpec_.iops_threshold()) &&
                !Woodpecker_)
            {
                YT_LOG_INFO("Woodpecker detected (IORead: %v, IOTotal: %v, Threshold: %v)",
                    blockIOStats->IOReadOps.value(),
                    blockIOStats->IOOps.value(),
                    UserJobSpec_.iops_threshold());
                Woodpecker_ = true;

                if (UserJobSpec_.has_iops_throttler_limit()) {
                    YT_LOG_INFO("Setting IO throttle (Iops: %v)", UserJobSpec_.iops_throttler_limit());
                    UserJobEnvironment_->SetIOThrottle(UserJobSpec_.iops_throttler_limit());
                }
            }
        } else {
            YT_LOG_WARNING("Cannot get block io statistics from job environment");
        }
    }

    void OnJobTimeLimitExceeded()
    {
        auto error = TError(
            NJobProxy::EErrorCode::JobTimeLimitExceeded,
            "Job time limit exceeded")
            << TErrorAttribute("limit", UserJobSpec_.job_time_limit());
        JobErrorPromise_.TrySet(error);
        CleanupUserProcesses();
    }

    // NB(psushin): YT-5629.
    void BlinkInputPipe() const
    {
        // This method is called after preparation and before finalization.
        // Reader must be opened and ready, so open must succeed.
        // Still an error can occur in case of external forced sandbox clearance (e.g. in integration tests).
        auto fd = HandleEintr(::open, InputPipePath_.c_str(), O_WRONLY |  O_CLOEXEC | O_NONBLOCK);
        if (fd >= 0) {
            ::close(fd);
        } else {
            YT_LOG_WARNING(TError::FromSystem(), "Failed to blink input pipe (Path: %v)", InputPipePath_);
        }
    }

    static NContainers::EEnablePorto TranslateEnablePorto(NScheduler::EEnablePorto value)
    {
        switch (value) {
            case NScheduler::EEnablePorto::None:    return NContainers::EEnablePorto::None;
            case NScheduler::EEnablePorto::Isolate: return NContainers::EEnablePorto::Isolate;
            default:                                YT_ABORT();
        }
    }

    bool HasInputStatistics() const override
    {
        return JobType_ != EJobType::Vanilla;
    }
};

////////////////////////////////////////////////////////////////////////////////

IJobPtr CreateUserJob(
    IJobHostPtr host,
    const TUserJobSpec& userJobSpec,
    TJobId jobId,
    EJobType jobType,
    const std::vector<int>& ports,
    std::unique_ptr<TUserJobWriteController> userJobWriteController)
{
    return New<TUserJob>(
        host,
        userJobSpec,
        jobId,
        jobType,
        std::move(ports),
        std::move(userJobWriteController));
}

#else

IJobPtr CreateUserJob(
    IJobHostPtr host,
    const TUserJobSpec& UserJobSpec_,
    TJobId jobId,
    const std::vector<int>& ports,
    std::unique_ptr<TUserJobWriteController> userJobWriteController)
{
    THROW_ERROR_EXCEPTION("Streaming jobs are supported only under Unix");
}

#endif

////////////////////////////////////////////////////////////////////////////////

} // namespace NYT::NJobProxy<|MERGE_RESOLUTION|>--- conflicted
+++ resolved
@@ -724,38 +724,6 @@
             }
             
             case EJobEnvironmentType::Porto: {
-<<<<<<< HEAD
-=======
-                auto portoJobEnvironmentConfig = Config_->JobEnvironment.TryGetConcrete<EJobEnvironmentType::Porto>();
-                auto portoExecutor = NContainers::CreatePortoExecutor(portoJobEnvironmentConfig->PortoExecutor, "job-shell");
-
-                std::vector<TString> shellEnvironment;
-                shellEnvironment.reserve(Environment_.size());
-                std::vector<TString> visibleEnvironment;
-                visibleEnvironment.reserve(Environment_.size());
-
-                for (const auto& variable : Environment_) {
-                    if (variable.StartsWith(NControllerAgent::SecureVaultEnvPrefix) &&
-                        !UserJobSpec_.enable_secure_vault_variables_in_job_shell())
-                    {
-                        continue;
-                    }
-                    if (variable.StartsWith("YT_") &&
-                        !Host_->GetJobSpecHelper()->GetJobSpecExt().ignore_yt_variables_in_shell_environment())
-                    {
-                        shellEnvironment.push_back(variable);
-                    }
-                    visibleEnvironment.push_back(variable);
-                }
-
-                auto shellManagerUid = UserId_;
-                if (Config_->TestPollJobShell) {
-                    shellManagerUid = std::nullopt;
-                    shellEnvironment.push_back("PS1=\"test_job@shell:\\W$ \"");
-                }
-
-                std::optional<int> shellManagerGid;
->>>>>>> 5c8e0619
                 // YT-13790.
                 if (Config_->RootPath) {
                     config.GroupId = 1001;

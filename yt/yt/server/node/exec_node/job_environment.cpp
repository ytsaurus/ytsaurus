--- conflicted
+++ resolved
@@ -198,14 +198,7 @@
         return 0;
     }
 
-<<<<<<< HEAD
-    void EnrichJobEnvironmentConfig(int /*slotIndex*/, NJobProxy::TJobProxyInternalConfigPtr& /*jobProxyConfig*/) const override
-    { }
-
-    TFuture<std::vector<TShellCommandOutput>> RunCommands(
-=======
     TFuture<std::vector<TShellCommandResult>> RunCommands(
->>>>>>> ad8ef811
         int /*slotIndex*/,
         ESlotType /*slotType*/,
         TJobId /*jobId*/,

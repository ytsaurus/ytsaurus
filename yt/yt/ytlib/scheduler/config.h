#pragma once

#include "public.h"

#include <yt/yt/ytlib/api/native/public.h>

#include <yt/yt/ytlib/chunk_client/public.h>

#include <yt/yt/ytlib/controller_agent/public.h>

#include <yt/yt/ytlib/object_client/public.h>

#include <yt/yt/ytlib/table_client/public.h>

#include <yt/yt/ytlib/security_client/public.h>

#include <yt/yt/client/formats/config.h>

#include <yt/yt/client/transaction_client/public.h>

#include <yt/yt/client/security_client/acl.h>

#include <yt/yt/client/ypath/rich.h>

#include <yt/yt/client/node_tracker_client/public.h>

#include <yt/yt/core/rpc/config.h>

#include <yt/yt/core/ytree/fluent.h>
#include <yt/yt/core/ytree/permission.h>
#include <yt/yt/core/ytree/yson_struct.h>

#include <yt/yt/core/misc/arithmetic_formula.h>
#include <yt/yt/core/misc/config.h>

#include <yt/yt/core/phoenix/type_decl.h>

#include <yt/yt/library/erasure/public.h>

#include <yt/yt/library/formats/format.h>

#include <yt/yt/library/vector_hdrf/public.h>
#include <yt/yt/library/vector_hdrf/job_resources.h>

namespace NYT::NScheduler {

////////////////////////////////////////////////////////////////////////////////

// Ratio of MaxWeight and MinWeight shouldn't lose precision.
const double MinSchedulableWeight = sqrt(std::numeric_limits<double>::epsilon());
const double MaxSchedulableWeight = 1.0 / MinSchedulableWeight;

////////////////////////////////////////////////////////////////////////////////

class TPoolName
{
public:
    TPoolName() = default;
    TPoolName(TString pool, std::optional<TString> parent);

    static const char Delimiter;

    TString ToString() const;
    static TPoolName FromString(const TString& value);

    const TString& GetPool() const;
    const std::optional<TString>& GetParentPool() const;
    const TString& GetSpecifiedPoolName() const;

private:
    TString Pool;
    std::optional<TString> ParentPool;
};

void Deserialize(TPoolName& value, NYTree::INodePtr node);
void Deserialize(TPoolName& value, NYson::TYsonPullParserCursor* cursor);
void Serialize(const TPoolName& value, NYson::IYsonConsumer* consumer);

////////////////////////////////////////////////////////////////////////////////

struct TJobResourcesConfig
    : public NYTree::TYsonStruct
    , public NVectorHdrf::TJobResourcesConfig
{
    TJobResourcesConfigPtr Clone();

    TJobResourcesConfigPtr operator-();

    REGISTER_YSON_STRUCT(TJobResourcesConfig);

    static void Register(TRegistrar registrar);
};

DEFINE_REFCOUNTED_TYPE(TJobResourcesConfig)

////////////////////////////////////////////////////////////////////////////////

struct TCommonPreemptionConfig
    : public virtual NYTree::TYsonStruct
{
    // The following options are applied recursively, i.e. the effective value for an element
    // is taken from the configuration of the nearest ancestor (incl. the element itself)
    // that has the option explicitly specified.
    // However, if an explicit value is specified for an operation, it cannot overwrite its
    // parent's effective value unless the operation's value is more conservative (e.g. longer timeout).
    std::optional<double> FairShareStarvationTolerance;
    std::optional<TDuration> FairShareStarvationTimeout;

    TJobResourcesConfigPtr NonPreemptibleResourceUsageThreshold;

    REGISTER_YSON_STRUCT(TCommonPreemptionConfig);

    static void Register(TRegistrar registrar);
};

struct TPoolPreemptionConfig
    : public TCommonPreemptionConfig
{
    std::optional<bool> EnableAggressiveStarvation;
    std::optional<bool> AllowAggressivePreemption;

    // NB(eshcherbin): Intended for testing purposes only.
    // Should not be used in real clusters, unless something extraordinary happens.
    bool AllowNormalPreemption;

    REGISTER_YSON_STRUCT(TPoolPreemptionConfig);

    static void Register(TRegistrar registrar);
};

DEFINE_REFCOUNTED_TYPE(TPoolPreemptionConfig)

////////////////////////////////////////////////////////////////////////////////

struct TOffloadingPoolSettingsConfig
    : public NYTree::TYsonStruct
{
    std::optional<TString> Pool;

    std::optional<double> Weight;

    bool Tentative;

    TJobResourcesConfigPtr ResourceLimits;

    REGISTER_YSON_STRUCT(TOffloadingPoolSettingsConfig);

    static void Register(TRegistrar registrar);
};

DECLARE_REFCOUNTED_TYPE(TOffloadingPoolSettingsConfig)
DEFINE_REFCOUNTED_TYPE(TOffloadingPoolSettingsConfig)

using TOffloadingSettings = THashMap<TString, TOffloadingPoolSettingsConfigPtr>;

static const inline TOffloadingSettings EmptyOffloadingSettings = {};

////////////////////////////////////////////////////////////////////////////////

struct TSchedulableConfig
    : public virtual NYTree::TYsonStruct
{
    std::optional<double> Weight;

    // Specifies resource limits in terms of a share of all cluster resources.
    std::optional<double> MaxShareRatio;

    // Specifies resource limits in absolute values.
    TJobResourcesConfigPtr ResourceLimits;

    // Specifies guaranteed resources in absolute values.
    TJobResourcesConfigPtr StrongGuaranteeResources;

    TBooleanFormula SchedulingTagFilter;

    REGISTER_YSON_STRUCT(TSchedulableConfig);

    static void Register(TRegistrar registrar);
};

////////////////////////////////////////////////////////////////////////////////

struct TExtendedSchedulableConfig
    : public TSchedulableConfig
{
    std::optional<TString> Pool;

    REGISTER_YSON_STRUCT(TExtendedSchedulableConfig);

    static void Register(TRegistrar registrar);
};

DEFINE_REFCOUNTED_TYPE(TExtendedSchedulableConfig)

////////////////////////////////////////////////////////////////////////////////

struct TEphemeralSubpoolConfig
    : public NYTree::TYsonStruct
{
    NVectorHdrf::ESchedulingMode Mode;

    std::optional<int> MaxRunningOperationCount;
    std::optional<int> MaxOperationCount;

    TJobResourcesConfigPtr ResourceLimits;

    REGISTER_YSON_STRUCT(TEphemeralSubpoolConfig);

    static void Register(TRegistrar registrar);
};

DEFINE_REFCOUNTED_TYPE(TEphemeralSubpoolConfig)

////////////////////////////////////////////////////////////////////////////////

struct TPoolIntegralGuaranteesConfig
    : public NYTree::TYsonStruct
{
    NVectorHdrf::EIntegralGuaranteeType GuaranteeType;

    TJobResourcesConfigPtr ResourceFlow;

    TJobResourcesConfigPtr BurstGuaranteeResources;

    std::optional<double> RelaxedShareMultiplierLimit;

    bool CanAcceptFreeVolume;
    std::optional<bool> ShouldDistributeFreeVolumeAmongChildren;

    REGISTER_YSON_STRUCT(TPoolIntegralGuaranteesConfig);

    static void Register(TRegistrar registrar);
};

DEFINE_REFCOUNTED_TYPE(TPoolIntegralGuaranteesConfig)

////////////////////////////////////////////////////////////////////////////////

// This config contains options allowed in pool preset configs.
struct TPoolPresetConfig
    : public TPoolPreemptionConfig
{
    bool AllowRegularAllocationsOnSsdNodes;

    bool EnableLightweightOperations;

    REGISTER_YSON_STRUCT(TPoolPresetConfig);

    static void Register(TRegistrar registrar);
};

DEFINE_REFCOUNTED_TYPE(TPoolPresetConfig)

////////////////////////////////////////////////////////////////////////////////

struct TPoolConfig
    : public TSchedulableConfig
    , public TPoolPresetConfig
{
    NVectorHdrf::ESchedulingMode Mode;

    std::optional<int> MaxRunningOperationCount;
    std::optional<int> MaxOperationCount;

    std::vector<EFifoSortParameter> FifoSortParameters;

    bool ForbidImmediateOperations;

    bool CreateEphemeralSubpools;

    std::optional<TEphemeralSubpoolConfigPtr> EphemeralSubpoolConfig;

    std::optional<TDuration> HistoricUsageAggregationPeriod;

    THashSet<TString> AllowedProfilingTags;

    std::optional<bool> EnableByUserProfiling;

    NObjectClient::TAbcConfigPtr Abc;

    TPoolIntegralGuaranteesConfigPtr IntegralGuarantees;

    bool EnableDetailedLogs;

    std::vector<TString> ConfigPresets;
    // COMPAT(omgronny)
    std::optional<TString> ConfigPreset;

    // Overrides the same option in tree config.
    std::optional<bool> EnableFairShareTruncationInFifoPool;

    THashMap<TString, TString> MeteringTags;

    TOffloadingSettings OffloadingSettings;

    std::optional<bool> AllowIdleCpuPolicy;

    bool ComputePromisedGuaranteeFairShare;

    std::optional<bool> EnablePrioritySchedulingSegmentModuleAssignment;

    std::optional<std::string> RedirectToCluster;

    bool EnablePriorityStrongGuaranteeAdjustment;
    bool EnablePriorityStrongGuaranteeAdjustmentDonorship;

    bool AlwaysAllowGangOperations;

    std::optional<TDuration> WaitingForResourcesOnNodeTimeout;

    void Validate(const TString& poolName);

    REGISTER_YSON_STRUCT(TPoolConfig);

    static void Register(TRegistrar registrar);
};

DEFINE_REFCOUNTED_TYPE(TPoolConfig)

////////////////////////////////////////////////////////////////////////////////

struct TTentativeTreeEligibilityConfig
    : public NYTree::TYsonStruct
{
    // The number of jobs of a task that have to finish before we allow any more
    // jobs to start in a tentative tree. After this many jobs finish, we start
    // making decisions on that task being eligible for the tree (or not).
    int SampleJobCount;

    // Maximum ratio between average job duration in a tentative tree to that in
    // other (non-tentative) trees. Exceeding this ratio will render a task
    // ineligible for the tentative tree.
    double MaxTentativeJobDurationRatio;

    // If either average job duration in the tentative tree or average job
    // duration other trees is shorter that this, they're not compared (i.e. the
    // #MaxTentativeJobDurationRatio is not checked).
    TDuration MinJobDuration;

    bool IgnoreMissingPoolTrees;

    REGISTER_YSON_STRUCT(TTentativeTreeEligibilityConfig);

    static void Register(TRegistrar registrar);
};

DEFINE_REFCOUNTED_TYPE(TTentativeTreeEligibilityConfig)

////////////////////////////////////////////////////////////////////////////////

struct TSamplingConfig
    : public virtual NYTree::TYsonStruct
{
    //! The probability for each particular row to remain in the output.
    std::optional<double> SamplingRate;

    //! An option regulating the total data slice count during the sampling job creation procedure.
    //! It should not be used normally and left only for manual setup in marginal cases.
    //! If not set, it is overridden with MaxTotalSliceCount from controller agent options.
    std::optional<i64> MaxTotalSliceCount;

    //! Size of IO block to consider when calculating the lower bound for sampling job size.
    i64 IOBlockSize;

    REGISTER_YSON_STRUCT(TSamplingConfig);

    static void Register(TRegistrar registrar);
};

DEFINE_REFCOUNTED_TYPE(TSamplingConfig)

////////////////////////////////////////////////////////////////////////////////

DEFINE_ENUM(EPackingMetricType,
    ((Angle)       (0))
    ((AngleLength) (1))
);

struct TFairShareStrategyPackingConfig
    : public virtual NYTree::TYsonStruct
{
    bool Enable;

    EPackingMetricType Metric;

    int MaxBetterPastSnapshots;
    double AbsoluteMetricValueTolerance;
    double RelativeMetricValueTolerance;
    int MinWindowSizeForSchedule;
    int MaxHeartbeatWindowSize;
    TDuration MaxHeartbeatAge;

    REGISTER_YSON_STRUCT(TFairShareStrategyPackingConfig);

    static void Register(TRegistrar registrar);
};

DEFINE_REFCOUNTED_TYPE(TFairShareStrategyPackingConfig)

////////////////////////////////////////////////////////////////////////////////

struct TStrategyOperationSpec
    : public TSchedulableConfig
    , public TCommonPreemptionConfig
    , public virtual NPhoenix::TPolymorphicBase
{
    std::optional<TString> Pool;

    //! This options have higher priority than Pool and other options
    //! defined in this class.
    THashMap<TString, TExtendedSchedulableConfigPtr> SchedulingOptionsPerPoolTree;

    //! Pool trees to schedule operation in.
    //! Operation will be scheduled in default tree (if any) if this parameter
    //! is not specified.
    std::optional<THashSet<TString>> PoolTrees;

    // NB(eshcherbin): This limit is only checked once every fair share update. Finer throttling is achieved
    // via the "per node shard" limit in controller config.
    //! Limit on the number of concurrent calls to ScheduleAllocation of single controller.
    std::optional<int> MaxConcurrentControllerScheduleAllocationCalls;

    //! If set and several regular pool trees have been specified, then the scheduler will choose
    //! one of those trees based on some heuristic, and all jobs will be scheduled only in the chosen tree.
    //! This option can't be used simultaneously with TentativePoolTrees or UseDefaultTentativePoolTrees;
    bool ScheduleInSingleTree;

    bool ConsiderGuaranteesForSingleTree;

    //! Tentative pool trees to schedule operation in.
    //! Operation's job will be scheduled to these pool trees as long as they're
    //! not much slower than those in other (non-tentative) trees.
    //! If TentativePoolTrees is not empty, PoolTrees must not be empty, too.
    std::optional<THashSet<TString>> TentativePoolTrees;

    //! Probing pool tree to schedule probing jobs in.
    //! Scheduler will occasionally launch probing jobs in this tree.
    std::optional<TString> ProbingPoolTree;

    //! Enables using default tentative pool trees from scheduler config. It has effect only if TentativePoolTrees is not specified.
    bool UseDefaultTentativePoolTrees;

    // Config for tentative pool tree eligibility - the part of the scheduler that decides
    // whether a job should (or shouldn't) be launched in a pool tree marked as tentative.
    TTentativeTreeEligibilityConfigPtr TentativeTreeEligibility;

    int UpdatePreemptibleAllocationsListLoggingPeriod;

    std::optional<TString> CustomProfilingTag;

    // COMPAT(eshcherbin)
    std::optional<int> MaxUnpreemptibleRunningAllocationCount;

    bool TryAvoidDuplicatingJobs;

    int MaxSpeculativeJobCountPerTask;
    int MaxProbingJobCountPerTask;

    std::optional<double> ProbingRatio;

    EPreemptionMode PreemptionMode;

    std::optional<ESchedulingSegment> SchedulingSegment;
    std::optional<THashSet<TString>> SchedulingSegmentModules;

    bool EnableLimitingAncestorCheck;

    bool IsGang;

    TTestingOperationOptionsPtr TestingOperationOptions;

    bool EraseTreesWithPoolLimitViolations;

    bool ApplySpecifiedResourceLimitsToDemand;

    //! Allow to run operation's jobs with cpu_policy=idle.
    std::optional<bool> AllowIdleCpuPolicy;

    REGISTER_YSON_STRUCT(TStrategyOperationSpec);

    static void Register(TRegistrar registrar);

private:
    PHOENIX_DECLARE_OPAQUE_TYPE(TStrategyOperationSpec, 0x22fc73fa);
};

DEFINE_REFCOUNTED_TYPE(TStrategyOperationSpec)

////////////////////////////////////////////////////////////////////////////////

struct TJobIOConfig
    : public NYTree::TYsonStruct
{
    NTableClient::TTableReaderConfigPtr TableReader;
    NTableClient::TTableWriterConfigPtr TableWriter;
    NTableClient::TTableWriterConfigPtr DynamicTableWriter;

    NFormats::TControlAttributesConfigPtr ControlAttributes;

    NApi::TFileWriterConfigPtr ErrorFileWriter;

    i64 BufferRowCount;
    std::optional<bool> UseAdaptiveRowCount;
    i64 AdaptiveRowCountUpperBound;
    std::optional<int> PipeCapacity;
    bool UseDeliveryFencedPipeWriter;

    int PipeIOPoolSize;

    NChunkClient::TBlockCacheConfigPtr BlockCache;

    struct TTestingOptions
        : public NYTree::TYsonStruct
    {
        TDuration PipeDelay;

        REGISTER_YSON_STRUCT(TTestingOptions);

        static void Register(TRegistrar registrar);
    };

    TIntrusivePtr<TTestingOptions> Testing;

    REGISTER_YSON_STRUCT(TJobIOConfig);

    static void Register(TRegistrar registrar);
};

DEFINE_REFCOUNTED_TYPE(TJobIOConfig)
DEFINE_REFCOUNTED_TYPE(TJobIOConfig::TTestingOptions)

////////////////////////////////////////////////////////////////////////////////

struct TDelayConfig
    : public NYTree::TYsonStruct
{
    TDuration Duration;
    EDelayType Type;

    REGISTER_YSON_STRUCT(TDelayConfig);

    static void Register(TRegistrar registrar);
};

DEFINE_REFCOUNTED_TYPE(TDelayConfig)

////////////////////////////////////////////////////////////////////////////////

struct TPatchSpecProtocolTestingOptions
    : public NYTree::TYsonStruct
{
    // Scheduler.
    TDelayConfigPtr DelayBeforeCypressFlush;
    TDelayConfigPtr DelayBeforeApply;

    // Controller.
    bool FailValidate;
    bool FailApply;
    bool FailRevive;
    TDelayConfigPtr DelayInsideApply;

    REGISTER_YSON_STRUCT(TPatchSpecProtocolTestingOptions);

    static void Register(TRegistrar registrar);
};

DEFINE_REFCOUNTED_TYPE(TPatchSpecProtocolTestingOptions)

////////////////////////////////////////////////////////////////////////////////

////////////////////////////////////////////////////////////////////////////////

DEFINE_ENUM(EDelayInsideOperationCommitStage,
    (Start)
    (Stage1)
    (Stage2)
    (Stage3)
    (Stage4)
    (Stage5)
    (Stage6)
    (Stage7)
);

DEFINE_ENUM(ECancelationStage,
    (ColumnarStatisticsFetch)
);

DEFINE_ENUM(EControllerFailureType,
    (None)
    (AssertionFailureInPrepare)
    (ExceptionThrownInOnJobCompleted)
);

DEFINE_ENUM(ETestingSpeculativeLaunchMode,
    (None)
    (Once)
    (Always)
);

struct TTestingOperationOptions
    : public NYTree::TYsonStruct
{
    //! The following delays are used inside the operation controller.

    TDelayConfigPtr ScheduleAllocationDelay;
    TDelayConfigPtr InsideScheduleAllocationDelay;

    std::optional<TDuration> DelayInsideOperationCommit;
    std::optional<EDelayInsideOperationCommitStage> DelayInsideOperationCommitStage;
    bool NoDelayOnSecondEntranceToCommit;

    std::optional<TDuration> DelayInsideInitialize;

    std::optional<TDuration> DelayInsidePrepare;

    std::optional<TDuration> DelayInsideRevive;

    std::optional<TDuration> DelayInsideSuspend;

    std::optional<TDuration> DelayInsideMaterialize;

    //! The following delays are used inside the scheduler.

    TDelayConfigPtr ScheduleAllocationDelayScheduler;

    TDelayConfigPtr DelayInsideMaterializeScheduler;

    std::optional<TDuration> DelayInsideAbort;

    std::optional<TDuration> DelayInsideRegisterAllocationsFromRevivedOperation;

    std::optional<TDuration> DelayInsideValidateRuntimeParameters;

    std::optional<TDuration> DelayBeforeStart;

    std::optional<i64> AllocationSize;

    std::optional<TDuration> AllocationReleaseDelay;

    //! Intentionally fails the operation controller. Used only for testing purposes.
    std::optional<EControllerFailureType> ControllerFailure;

    std::optional<ECancelationStage> CancelationStage;

    TDelayConfigPtr SettleJobDelay;

    std::optional<TDuration> BuildJobSpecProtoDelay;

    std::optional<TDuration> FailOperationDelay;

    bool FailSettleJobRequests;

    ETestingSpeculativeLaunchMode TestingSpeculativeLaunchMode;

    bool LogResidualCustomJobMetricsOnTermination;

    bool TestJobSpeculationTimeout;

    //! Crashes controller agent without safe core.
    //! Think twice before using!
    bool CrashControllerAgent;

    bool ThrowExceptionDuringOperationAbort;

    TPatchSpecProtocolTestingOptionsPtr PatchSpecProtocol;

    REGISTER_YSON_STRUCT(TTestingOperationOptions);

    static void Register(TRegistrar registrar);
};

DEFINE_REFCOUNTED_TYPE(TTestingOperationOptions)

////////////////////////////////////////////////////////////////////////////////

// TODO(gritukan): Move some of the heuristics options from NControllerAgent::TJobSplitterConfig here.
struct TJobSplitterConfig
    : public NYTree::TYsonStruct
{
    bool EnableJobSplitting;

    bool EnableJobSpeculation;

    std::optional<TDuration> MinJobTime;
    std::optional<i64> MinTotalDataWeight;
    std::optional<double> ExecToPrepareTimeRatio;
    std::optional<double> NoProgressJobTimeToAveragePrepareTimeRatio;

    std::optional<int> MaxJobsPerSplit;
    std::optional<int> MaxInputTableCount;

    std::optional<double> ResidualJobFactor;
    std::optional<int> ResidualJobCountMinThreshold;

    REGISTER_YSON_STRUCT(TJobSplitterConfig);

    static void Register(TRegistrar registrar);
};

DEFINE_REFCOUNTED_TYPE(TJobSplitterConfig)

////////////////////////////////////////////////////////////////////////////////

DEFINE_ENUM(ESingleChunkTeleportStrategy,
    ((Disabled) (0))
    ((Enabled)  (1))
);

struct TAutoMergeConfig
    : public NYTree::TYsonStruct
{
    TJobIOConfigPtr JobIO;

    std::optional<i64> MaxIntermediateChunkCount;
    std::optional<i64> ChunkCountPerMergeJob;
    i64 ChunkSizeThreshold;
    EAutoMergeMode Mode;

    //! Whether intermediate chunks should be allocated in intermediate data account.
    bool UseIntermediateDataAccount;

    //! Whether shallow merge is enabled. Shallow merge optimizes merging output
    //! tables, as it doesn't require serializing and deserializing data to do it.
    bool EnableShallowMerge;

    //! Whether we allow unknown chunk meta extensions during shallow merge. Useful only
    //! when EnableShallowMerge is set to true.
    bool AllowUnknownExtensions;

    //! Maximum number of blocks allowed in the merged chunks. Useful only when EnableShallowMerge
    //! is set to true.
    std::optional<i64> MaxBlockCount;

    //! Minimum data weight per chunk for shallow merge job. Useful only when EnableShallowMerge
    //! is set to true.
    i64 ShallowMergeMinDataWeightPerChunk;

    ESingleChunkTeleportStrategy SingleChunkTeleportStrategy;

    REGISTER_YSON_STRUCT(TAutoMergeConfig);

    static void Register(TRegistrar registrar);
};

DEFINE_REFCOUNTED_TYPE(TAutoMergeConfig)

////////////////////////////////////////////////////////////////////////////////

struct TTmpfsVolumeConfig
    : public NYTree::TYsonStruct
{
    i64 Size;
    TString Path;

    REGISTER_YSON_STRUCT(TTmpfsVolumeConfig);

    static void Register(TRegistrar registrar);
};

DEFINE_REFCOUNTED_TYPE(TTmpfsVolumeConfig)

void ToProto(NControllerAgent::NProto::TTmpfsVolume* protoTmpfsVolume, const TTmpfsVolumeConfig& tmpfsVolumeConfig);
void FromProto(TTmpfsVolumeConfig* tmpfsVolumeConfig, const NControllerAgent::NProto::TTmpfsVolume& protoTmpfsVolume);

////////////////////////////////////////////////////////////////////////////////

struct TNbdDiskConfig
    : public NYTree::TYsonStruct
{
    //! Params to connect to chosen data nodes.
    TDuration DataNodeRpcTimeout;
    std::optional<std::string> DataNodeAddress;

    //! Params to get suitable data nodes from master.
    TDuration MasterRpcTimeout;
    int MinDataNodeCount;
    int MaxDataNodeCount;

    REGISTER_YSON_STRUCT(TNbdDiskConfig);

    static void Register(TRegistrar registrar);
};

DEFINE_REFCOUNTED_TYPE(TNbdDiskConfig)

struct TDiskRequestConfig
    : public NYTree::TYsonStruct
{
    //! Required disk space in bytes, may be enforced as a limit.
    i64 DiskSpace;

    //! Limit for disk inodes.
    std::optional<i64> InodeCount;

    std::optional<std::string> MediumName;
    std::optional<int> MediumIndex;
    std::optional<std::string> Account;

    //! Use Network Block Device (NBD) disk.
    TNbdDiskConfigPtr NbdDisk;

    REGISTER_YSON_STRUCT(TDiskRequestConfig);

    static void Register(TRegistrar registrar);
};

DEFINE_REFCOUNTED_TYPE(TDiskRequestConfig)

void ToProto(
    NProto::TDiskRequest* protoDiskRequest,
    const TDiskRequestConfig& diskRequestConfig);

////////////////////////////////////////////////////////////////////////////////

struct TJobShell
    : public NYTree::TYsonStruct
{
    TString Name;

    TString Subcontainer;

    std::vector<std::string> Owners;

    REGISTER_YSON_STRUCT(TJobShell);

    static void Register(TRegistrar registrar);
};

DEFINE_REFCOUNTED_TYPE(TJobShell)

////////////////////////////////////////////////////////////////////////////////

struct TUserJobMonitoringConfig
    : public NYTree::TYsonStruct
{
    bool Enable;

    //! Requests a set of sensors.
    std::vector<TString> SensorNames;

    //! Shortcut to request all GPU sensors.
    bool RequestGpuMonitoring;

    REGISTER_YSON_STRUCT(TUserJobMonitoringConfig);

    static void Register(TRegistrar registrar);

private:
    static const std::vector<TString>& GetDefaultSensorNames();
};

DEFINE_REFCOUNTED_TYPE(TUserJobMonitoringConfig)

////////////////////////////////////////////////////////////////////////////////

DEFINE_ENUM(EProfilingBinary,
    ((JobProxy)         (0))
    ((UserJob)          (1))
);

DEFINE_ENUM(EProfilerType,
    ((Cpu)              (0))
    ((Memory)           (1))
    ((PeakMemory)       (2))
    ((Cuda)             (3))
);

struct TJobProfilerSpec
    : public NYTree::TYsonStruct
{
    //! Binary to profile.
    EProfilingBinary Binary;

    //! Resource to profile.
    EProfilerType Type;

    //! Probability of profiler enabling.
    double ProfilingProbability;

    //! Number of the samples per second.
    int SamplingFrequency;

    //! If true, profile will be symbolized by llvm-symbolizer.
    bool RunExternalSymbolizer;

    REGISTER_YSON_STRUCT(TJobProfilerSpec);

    static void Register(TRegistrar registrar);
};

DEFINE_REFCOUNTED_TYPE(TJobProfilerSpec)

void ToProto(NControllerAgent::NProto::TJobProfilerSpec* protoJobProfilerSpec, const TJobProfilerSpec& jobProfilerSpec);
void FromProto(TJobProfilerSpec* jobProfilerSpec, const NControllerAgent::NProto::TJobProfilerSpec& protoJobProfilerSpec);

////////////////////////////////////////////////////////////////////////////////

struct TColumnarStatisticsConfig
    : public NYTree::TYsonStruct
{
    std::optional<bool> Enabled;

    NTableClient::EColumnarStatisticsFetcherMode Mode;

    REGISTER_YSON_STRUCT(TColumnarStatisticsConfig);

    static void Register(TRegistrar registrar);
};

DEFINE_REFCOUNTED_TYPE(TColumnarStatisticsConfig)

////////////////////////////////////////////////////////////////////////////////

struct TJobExperimentConfig
    : public NYTree::TYsonStruct
{
    //! The base layer used in the treatment jobs of the experiment.
    std::optional<TString> BaseLayerPath;

    //! The network project used in the treatment jobs of the experiment.
    std::optional<std::string> NetworkProject;

    //! Do not run any more treatment jobs if the `MaxFailedTreatmentJobs` of them failed.
    int MaxFailedTreatmentJobs;

    //! Use the treatment configuration for all subsequent jobs
    //! if the probing job completed successfully.
    bool SwitchOnExperimentSuccess;

    //! If true the alert is set even if some of non-probing jobs have failed too.
    //! By default the alert is set only when all failed jobs are probing.
    //! Thus, the level of false positives is reduced.
    bool AlertOnAnyTreatmentFailure;

    REGISTER_YSON_STRUCT(TJobExperimentConfig);

    static void Register(TRegistrar registrar);
};

DEFINE_REFCOUNTED_TYPE(TJobExperimentConfig)

////////////////////////////////////////////////////////////////////////////////

struct TCudaProfilerEnvironment
    : public NYTree::TYsonStruct
{
    TString PathEnvironmentVariableName;

    TString PathEnvironmentVariableValue;

    REGISTER_YSON_STRUCT(TCudaProfilerEnvironment);

    static void Register(TRegistrar registrar);
};

DEFINE_REFCOUNTED_TYPE(TCudaProfilerEnvironment)

////////////////////////////////////////////////////////////////////////////////

struct TJobFailsTolerance
    : public NYTree::TYsonStruct
{
    //! If exit code does not match any of the mentioned
    //! it is matched for unknown.
    int MaxFailsUnknownExitCode;

    //! If no exit code is provided this value is
    //! used as maximum.
    int MaxFailsNoExitCode;

    //! Maximum allowed failures with a given exit code.
    //! Note that MaxFailedJobCount is still applied to
    //! the total number of failures regardless of exit code.
    THashMap<int, int> MaxFailsPerKnownExitCode;

    REGISTER_YSON_STRUCT(TJobFailsTolerance);

    static void Register(TRegistrar registrar);
};

DEFINE_REFCOUNTED_TYPE(TJobFailsTolerance);

////////////////////////////////////////////////////////////////////////////////

struct TFastIntermediateMediumTableWriterConfig
    : public NYTree::TYsonStruct
{
    int MinUploadReplicationFactor;
    std::optional<int> DirectUploadNodeCount;
    int UploadReplicationFactor;
    NErasure::ECodec ErasureCodec;
    bool EnableStripedErasure;

    REGISTER_YSON_STRUCT(TFastIntermediateMediumTableWriterConfig);

    static void Register(TRegistrar registrar);
};

DEFINE_REFCOUNTED_TYPE(TFastIntermediateMediumTableWriterConfig)

////////////////////////////////////////////////////////////////////////////////

struct TOperationSpecBase
    : public TStrategyOperationSpec
{
    //! Account holding intermediate data produces by the operation.
    std::string IntermediateDataAccount;

    //! Codec used for compressing intermediate output during shuffle.
    NCompression::ECodec IntermediateCompressionCodec;

    //! Replication factor for intermediate data.
    int IntermediateDataReplicationFactor;

    //! Direct upload replication factor for intermediate data.
    std::optional<int> IntermediateDirectUploadNodeCount;

    //! Minimum replication factor for intermediate data.
    int MinIntermediateDataReplicationFactor;

    //! SyncOnClose option for intermediate data.
    bool IntermediateDataSyncOnClose;

    std::string IntermediateDataMediumName;

    //! Table writer config for the data that will be written to the fast medium (SSD) in the default intermediate account.
    TFastIntermediateMediumTableWriterConfigPtr FastIntermediateMediumTableWriterConfig;

    //! Limit for the data that will be written to the fast medium (SSD) in the default intermediate account.
    i64 FastIntermediateMediumLimit;

    //! Account for job nodes and operation files (stderrs and input contexts of failed jobs).
    std::string DebugArtifactsAccount;

    //! What to do during initialization if some chunks are unavailable.
    EUnavailableChunkAction UnavailableChunkStrategy;

    //! What to do during operation progress when some chunks get unavailable.
    EUnavailableChunkAction UnavailableChunkTactics;

    i64 MaxDataWeightPerJob;
    i64 MaxPrimaryDataWeightPerJob;

    //! Strict limit for job input compressed data size. May not affect input
    //! slicing.
    i64 MaxCompressedDataSizePerJob;

    //! Once this limit is reached the operation fails.
    int MaxFailedJobCount;

    //! Note that MaxFailedJobCount still applies first.
    TJobFailsTolerancePtr JobFailsTolerance;

    //! Maximum number of saved stderr per job type.
    int MaxStderrCount;

    //! Maximum number of saved coredumps info per job type.
    int MaxCoreInfoCount;

    std::optional<i64> JobProxyMemoryOvercommitLimit;

    TDuration JobProxyRefCountedTrackerLogPeriod;

    //! An arbitrary user-provided string that is, however, logged by the scheduler.
    std::optional<std::string> Title;

    //! Limit on operation execution time.
    std::optional<TDuration> TimeLimit;

    //! Timeout to gracefully fail jobs after timeout limit exceeded.
    TDuration TimeLimitJobFailTimeout;

    //! Users that can change operation parameters, e.g abort or suspend it.
    std::optional<std::vector<std::string>> Owners;

    //! ACL for operation.
    //! It can consist of "allow"-only ACE-s with "read", "manage" and "administer" permissions.
    std::optional<NSecurityClient::TSerializableAccessControlList> Acl;

    //! ACO name in the "operations" namespace.
    std::optional<std::string> AcoName;

    //! Add the "read" and "manage" rights for the authenticated_user to |Acl|.
    std::optional<bool> AddAuthenticatedUserToAcl;

    //! A storage keeping YSON map that is hidden under ACL in Cypress. It will be exported
    //! to all user jobs via environment variables.
    NYTree::IMapNodePtr SecureVault;

    //! This flag enables secure vault variables in job shell.
    bool EnableSecureVaultVariablesInJobShell;

    //! If true, scheduler will issue a temporary token for the authenticated user which allows
    //! accessing the host cluster. This token will be removed after the operation is finished.
    //! The value of the token will be added to the operation's secure vault with the key defined
    //! in the option below.
    bool IssueTemporaryToken;
    //! Key to be used for adding temporary token to the secure vault. Defaults to YT_TOKEN.
    TString TemporaryTokenEnvironmentVariableName;

    //! Suspend operation in case of jobs failed due to account limit exceeded.
    bool SuspendOperationIfAccountLimitExceeded;

    //! Suspend operation right after the materialization phase.
    bool SuspendOperationAfterMaterialization;

    //! If total input data weight of operation is less, we disable locality timeouts.
    //! Also disables partitioned data balancing for small operations.
    i64 MinLocalityInputDataWeight;

    //! Various auto-merge knobs.
    TAutoMergeConfigPtr AutoMerge;

    TLogDigestConfigPtr JobProxyMemoryDigest;
    std::optional<double> JobProxyResourceOverdraftMemoryMultiplier;

    //! If set to true, any aborted/failed job will result in operation fail.
    bool FailOnJobRestart;

    // TODO(gritukan): Deprecate.
    bool EnableJobSplitting;

    //! If set to true, erasure chunks are forcefully sliced into data parts,
    //! and only then sliced by row indices. This should deal with locality issues,
    //! but leads to an 12x memory consumption in controller at worst case scenario.
    bool SliceErasureChunksByParts;

    //! Option controlling the presence of a legacy live preview.
    //! If set to std::nullopt, live preview is enabled depending on
    //! presence of user in LegacyLivePreviewUserBlacklist.
    std::optional<bool> EnableLegacyLivePreview;

    //! These fields are not used in scheduler but specified in order
    //! to not appear in unrecognized spec.
    NYTree::IMapNodePtr StartedBy;

    // TODO(gritukan@): Drop it in favor of `Annotations["description"]'.
    NYTree::IMapNodePtr Description;

    NYTree::IMapNodePtr Annotations;

    //! If true, enables the columnar statistics machinery to estimate job sizes.
    //! Note that turning this on may significantly affect workload partitioning for existing operations.
    bool UseColumnarStatistics;

    //! If true, enables more accurate job size estimation for operations on tables with key bounds.
    //! This is achieved by computing more precise data weights for slices with non-trivial limits based on data node block key bounds.
    //! Note that turning this on might significantly affect workload partitioning for existing operations.
    bool UseChunkSliceStatistics;

    //! If true, enables more accurate input chunks [un]compressed data size estimation.
    bool EnableReadSizeEstimation;

    //! If true, node is banned each time a job is failed there.
    bool BanNodesWithFailedJobs;

    // If true, job failed at a banned node is considered aborted.
    bool IgnoreJobFailuresAtBannedNodes;

    // If true, operations fails if all available nodes get banned.
    bool FailOnAllNodesBanned;

    TSamplingConfigPtr Sampling;

    //! If set, operation will be accessible through the scheduler API calls under this name
    //! (it should start with an asterisk).
    std::optional<TString> Alias;

    //! If true, then omits columns that are inaccessible due to columnar ACL restriction instead of
    //! failing the operation.
    bool OmitInaccessibleColumns;

    //! These tags are propagated to all operation outputs (unless overridden).
    std::vector<NSecurityClient::TSecurityTag> AdditionalSecurityTags;

    //! Timeout of waiting job start on the host.
    std::optional<TDuration> WaitingJobTimeout;

    //! Force running speculative job after this timeout. Has lower priority than `JobSpeculationTimeout`
    //! from TUserJobSpec.
    std::optional<TDuration> JobSpeculationTimeout;

    //! Should match the atomicity of output dynamic tables.
    NTransactionClient::EAtomicity Atomicity;

    //! Estimate size of writer's buffer using the formula: data block writer * optimal block size.
    bool EnableWriteBufferSizeEstimation;

    //! If explicitly set, overrides the default behaviour or locking output dynamic tables depending
    //! on their atomicity.
    std::optional<bool> LockOutputDynamicTables;

    //! Allows writing to dynamic tables for users without explicit permit.
    bool AllowOutputDynamicTables;

    TJobCpuMonitorConfigPtr JobCpuMonitor;

    //! If explicitly false, then data from dynamic stores of dynamic tables should not be read.
    std::optional<bool> EnableDynamicStoreRead;

    //! Describes suitable controller agent tag for operation.
    TString ControllerAgentTag;

    //! Description of possible shells for operation jobs.
    std::vector<TJobShellPtr> JobShells;

    TJobSplitterConfigPtr JobSplitter;

    //! Explicitly specified names of experiments.
    std::optional<std::vector<TString>> ExperimentOverrides;

    //! Enable trace log level for operation controller.
    bool EnableTraceLogging;

    //! Columnar statistics config for input tables.
    TColumnarStatisticsConfigPtr InputTableColumnarStatistics;

    //! Columnar statistics config for user files.
    TColumnarStatisticsConfigPtr UserFileColumnarStatistics;

    //! Enable job proxy tracing for all jobs.
    bool ForceJobProxyTracing;

    //! If true, operation is suspended when job failed.
    bool SuspendOnJobFailure;

    NYTree::IMapNodePtr JobTestingOptions;

    //! Enable code generated comparator.
    //! Currently used by simple sort job and partition sort job.
    bool EnableCodegenComparator;

    //! Enable virtual sandbox.
    //! Allow access to all immutable files via NBD.
    bool EnableVirtualSandbox;

    //! Enable root volume disk quota.
    //! Apply the quota to the entire RootFs instead of the sandbox and tmp folders individually.
    bool EnableRootVolumeDiskQuota;

    NChunkClient::EChunkAvailabilityPolicy ChunkAvailabilityPolicy;

    //! Delay for performing sanity checks for operations (useful in tests).
    TDuration SanityCheckDelay;

    //! List of the enabled profilers.
    std::vector<TJobProfilerSpecPtr> Profilers;

    //! Default base layer used if no other layers are requested.
    std::optional<TString> DefaultBaseLayerPath;

    //! The setup for the experimental jobs.
    TJobExperimentConfigPtr JobExperiment;

    bool AdjustDynamicTableDataSlices;

    //! If set, the operation tries to run jobs with row counts divisible by this number.
    //! Generic, but only supported by operations for which you can specify ordered=%true (Map, Merge, MapReduce, Erase).
    //! NB: Disables job interrupts and chunk teleportation. Cannot be used together with input sampling.
    std::optional<i64> BatchRowCount;

    //! If explicitly true, allow remote copy of tables with hunk columns.
    std::optional<bool> BypassHunkRemoteCopyProhibition;

    //! Options for cuda profiler.
    std::optional<TString> CudaProfilerLayerPath;

    THashMap<std::string, std::string> CudaProfilerEnvironmentVariables;
    // COMPAT(omgronnny)
    TCudaProfilerEnvironmentPtr CudaProfilerEnvironment;

    //! Read input tables via exec node.
    bool ReadViaExecNode;

    //! If |true| shell environment would not inherit variables
    //! starting with "YT_" such as "YT_JOB_ID"
    bool IgnoreYTVariablesInShellEnvironment;

    //! If |false|, scheduler will ignore offloading settings defined for ancestor pools.
    bool AllowOffloading;

    //! If |true|, scheduler will fail the operation if any of specified pools doesn't exist.
    std::optional<bool> RequireSpecifiedPoolsExistence;

    bool UseClusterThrottlers;

    //! If |true|, exec node will reuse allocation for multiple jobs.
    std::optional<bool> EnableMultipleJobsInAllocation;

    //! COMPAT(apollo1321): remove in 25.2.
    bool UseNewSlicingImplementationInOrderedPool;

    //! COMPAT(apollo1321): remove in 25.2.
    bool UseNewSlicingImplementationInUnorderedPool;

    REGISTER_YSON_STRUCT(TOperationSpecBase);

    static void Register(TRegistrar registrar);

private:
    PHOENIX_DECLARE_OPAQUE_TYPE(TOperationSpecBase, 0xf0494353);
};

DEFINE_REFCOUNTED_TYPE(TOperationSpecBase)

////////////////////////////////////////////////////////////////////////////////

struct TTaskOutputStreamConfig
    : public NYTree::TYsonStruct
{
    NTableClient::TTableSchemaPtr Schema;

    REGISTER_YSON_STRUCT(TTaskOutputStreamConfig);

    static void Register(TRegistrar registrar);
};

DEFINE_REFCOUNTED_TYPE(TTaskOutputStreamConfig)

////////////////////////////////////////////////////////////////////////////////

//! +-------------------+---------------------+---------------------+
//! | Value / Behaviour | Success             | Failure             |
//! +-------------------+---------------------+---------------------+
//! | Always            | Restart the sidecar | Restart the sidecar |
//! | OnFailure         | Do nothing          | Restart the sidecar |
//! | FailOnError       | Do nothing          | Fail the job        |
//! +-------------------+---------------------+---------------------+
DEFINE_ENUM(ESidecarRestartPolicy,
    (Always)
    (OnFailure)
    (FailOnError)
);

struct TSidecarJobSpec
    : public NYTree::TYsonStruct
{
    TString Command;

    std::optional<double> CpuLimit;
    std::optional<i64> MemoryLimit;

    //! If this field is unset, the system will try to use the DockerImage of
    //! the main job.
    std::optional<TString> DockerImage;

    ESidecarRestartPolicy RestartPolicy;

    REGISTER_YSON_STRUCT(TSidecarJobSpec);

    static void Register(TRegistrar registrar);
};

DEFINE_REFCOUNTED_TYPE(TSidecarJobSpec)

////////////////////////////////////////////////////////////////////////////////

struct TUserJobSpec
    : public NYTree::TYsonStruct
    , public virtual NPhoenix::TPolymorphicBase
{
    TString Command;

    TString TaskTitle;

    std::vector<NYPath::TRichYPath> FilePaths;
    std::vector<NYPath::TRichYPath> LayerPaths;

    std::optional<NFormats::TFormat> Format;
    std::optional<NFormats::TFormat> InputFormat;
    std::optional<NFormats::TFormat> OutputFormat;

    std::vector<TTaskOutputStreamConfigPtr> OutputStreams;

    std::optional<bool> EnableInputTableIndex;

    THashMap<TString, TString> Environment;

    double CpuLimit;
    int GpuLimit;
    int PortCount;
    std::optional<TDuration> JobTimeLimit;
    TDuration PrepareTimeLimit;
    i64 MemoryLimit;
    //! If set, overrides both of the next two values.
    std::optional<double> MemoryReserveFactor;
    double UserJobMemoryDigestDefaultValue;
    double UserJobMemoryDigestLowerBound;
    std::optional<double> UserJobResourceOverdraftMemoryMultiplier;

    TLogDigestConfigPtr JobProxyMemoryDigest;
    std::optional<double> JobProxyResourceOverdraftMemoryMultiplier;

    bool IgnoreMemoryReserveFactorLessThanOne;

    bool IncludeMemoryMappedFiles;

    bool UseYamrDescriptors;
    bool CheckInputFullyConsumed;

    i64 MaxStderrSize;

    i64 CustomStatisticsCountLimit;

    // COMPAT(ignat)
    std::optional<i64> TmpfsSize;
    std::optional<TString> TmpfsPath;

    std::vector<TTmpfsVolumeConfigPtr> TmpfsVolumes;

    // COMPAT(ignat)
    std::optional<i64> DiskSpaceLimit;
    std::optional<i64> InodeLimit;

    TDiskRequestConfigPtr DiskRequest;

    bool CopyFiles;

    //! Flag showing that user code is guaranteed to be deterministic.
    bool Deterministic;

    //! This flag forces creation of memory cgroup for user job and getting memory usage statistics from this cgroup.
    //! Makes sense only with Porto environment.
    bool UsePortoMemoryTracking;

    //! This flag currently makes sense only for Porto environment.
    //! It forces setting container CPU limit on slot container equal to CpuLimit provided in task spec
    //! and overrides setting in operation options.
    bool SetContainerCpuLimit;

    //! Forcefully run job with proper ulimit -c in order to enable core dump collection.
    //! This option should not be used outside tests.
    bool ForceCoreDump;

    std::optional<TString> InterruptionSignal;
    bool SignalRootProcessOnly;
    std::optional<int> RestartExitCode;

    bool EnableSetupCommands;
    bool EnableGpuLayers;

    std::optional<TString> CudaToolkitVersion;

    //! Enables running GPU check.
    //! This option applicable only in case of separate root volume.
    bool EnableGpuCheck;

    //! Force running speculative job after this timeout. Has higher priority than `JobSpeculationTimeout`
    //! from TOperationBaseSpec.
    std::optional<TDuration> JobSpeculationTimeout;

    //! Name of the network project to use in job.
    std::optional<std::string> NetworkProject;

    //! Configures |enable_porto| setting for user job containers.
    //! If not given, then the global default from controller agent's config is used.
    std::optional<EEnablePorto> EnablePorto;

    //! If true, then a job is considered failed once is produces a core dump.
    bool FailJobOnCoreDump;

    //! If true, RootFS in user job is writable.
    // COMPAT(artemagafonov): RootFS is always writable, so the flag should be removed after the update of all nodes.
    bool MakeRootFSWritable;

    //! Enable mount of fuse device to user job container.
    bool EnableFuse;

    //! If true, job proxy looks through all the user job allocations
    //! via reading /proc/$PID/smaps and checks, whether they belong to
    //! file in tmpfs. This allows not to account memory for mapped files
    //! from tmpfs twice.
    bool UseSMapsMemoryTracker;

    //! Describes user job monitoring settings.
    TUserJobMonitoringConfigPtr Monitoring;

    std::optional<TString> SystemLayerPath;

    //! The docker image to use in the operation.
    std::optional<TString> DockerImage;

    //! If set, overrides |Profilers| from operation spec.
    std::optional<std::vector<TJobProfilerSpecPtr>> Profilers;

    bool RedirectStdoutToStderr;

    bool EnableRpcProxyInJobProxy;
    bool EnableShuffleServiceInJobProxy;
    int RpcProxyWorkerThreadPoolSize;

    bool StartQueueConsumerRegistrationManager;

    bool FailOnJobRestart;

    THashSet<EExtraEnvironment> ExtraEnvironment;

    std::optional<TDuration> ArchiveTtl;

<<<<<<< HEAD
    //! Map consisting of pairs <sidecar_name, sidecar_spec>.
    THashMap<TString, TSidecarJobSpecPtr> Sidecars;
=======
    bool EnableFixedUserId;
>>>>>>> f0492f6d

    void InitEnableInputTableIndex(int inputTableCount, TJobIOConfigPtr jobIOConfig);

    REGISTER_YSON_STRUCT(TUserJobSpec);

    static void Register(TRegistrar registrar);

private:
    PHOENIX_DECLARE_OPAQUE_TYPE(TUserJobSpec, 0x79afb872);
};

DEFINE_REFCOUNTED_TYPE(TUserJobSpec)

////////////////////////////////////////////////////////////////////////////////

struct TMandatoryUserJobSpec
    : public TUserJobSpec
{
    REGISTER_YSON_STRUCT(TMandatoryUserJobSpec);

    static void Register(TRegistrar registrar);

private:
    PHOENIX_DECLARE_OPAQUE_TYPE(TMandatoryUserJobSpec, 0x90adb891);
};

DEFINE_REFCOUNTED_TYPE(TMandatoryUserJobSpec)

////////////////////////////////////////////////////////////////////////////////

struct TOptionalUserJobSpec
    : public TUserJobSpec
{
    bool IsNontrivial() const;

    REGISTER_YSON_STRUCT(TOptionalUserJobSpec);

    static void Register(TRegistrar registrar);

private:
    PHOENIX_DECLARE_OPAQUE_TYPE(TOptionalUserJobSpec, 0x90adad80);
};

DEFINE_REFCOUNTED_TYPE(TOptionalUserJobSpec)

////////////////////////////////////////////////////////////////////////////////

struct TGangOptions
    : public NYTree::TYsonStruct
{
    std::optional<int> Size;

    REGISTER_YSON_STRUCT(TGangOptions);

    static void Register(TRegistrar registrar);
};

DEFINE_REFCOUNTED_TYPE(TGangOptions)

////////////////////////////////////////////////////////////////////////////////

struct TVanillaTaskSpec
    : public TMandatoryUserJobSpec
{
    //! Number of jobs that will be run in this task. This field is mandatory.
    int JobCount;

    TJobIOConfigPtr JobIO;

    std::vector<NYPath::TRichYPath> OutputTablePaths;

    bool RestartCompletedJobs;

    TGangOptionsPtr GangOptions;

    REGISTER_YSON_STRUCT(TVanillaTaskSpec);

    static void Register(TRegistrar registrar);

private:
    PHOENIX_DECLARE_OPAQUE_TYPE(TVanillaTaskSpec, 0x2bbc0210);
};

DEFINE_REFCOUNTED_TYPE(TVanillaTaskSpec)

////////////////////////////////////////////////////////////////////////////////

struct TQueryFilterOptions
    : public virtual NYTree::TYsonStruct
{
    bool EnableChunkFilter;
    bool EnableRowFilter;

    REGISTER_YSON_STRUCT(TQueryFilterOptions);

    static void Register(TRegistrar registrar);
};

DEFINE_REFCOUNTED_TYPE(TQueryFilterOptions)

////////////////////////////////////////////////////////////////////////////////

struct TInputQueryOptions
    : public virtual NYTree::TYsonStruct
{
    bool UseSystemColumns;

    REGISTER_YSON_STRUCT(TInputQueryOptions);

    static void Register(TRegistrar registrar);
};

DEFINE_REFCOUNTED_TYPE(TInputQueryOptions)

////////////////////////////////////////////////////////////////////////////////

class TInputlyQueryableSpec
    : public virtual NYTree::TYsonStruct
{
public:
    std::optional<TString> InputQuery;
    std::optional<NTableClient::TTableSchema> InputSchema;
    TQueryFilterOptionsPtr InputQueryFilterOptions;
    TInputQueryOptionsPtr InputQueryOptions;

    REGISTER_YSON_STRUCT(TInputlyQueryableSpec);

    static void Register(TRegistrar registrar);
};

DEFINE_REFCOUNTED_TYPE(TInputlyQueryableSpec)

////////////////////////////////////////////////////////////////////////////////

class TOperationWithUserJobSpec
    : public virtual NYTree::TYsonStruct
{
public:
    std::optional<NYPath::TRichYPath> StderrTablePath;
    NTableClient::TBlobTableWriterConfigPtr StderrTableWriter;

    std::optional<NYPath::TRichYPath> CoreTablePath;
    NTableClient::TBlobTableWriterConfigPtr CoreTableWriter;

    bool EnableCudaGpuCoreDump;

    REGISTER_YSON_STRUCT(TOperationWithUserJobSpec);

    static void Register(TRegistrar registrar);
};

DEFINE_REFCOUNTED_TYPE(TOperationWithUserJobSpec)

////////////////////////////////////////////////////////////////////////////////

struct TSimpleOperationSpecBase
    : public TOperationSpecBase
{
    //! During sorted merge, the controller tries to ensure that large, connected
    //! groups of chunks are partitioned into tasks of this size or greater.
    //! However, this number is merely an estimate; some tasks may still be
    //! smaller or significantly larger in some cases.
    std::optional<i64> DataWeightPerJob;

    //! Recomendation for job input compressed data size.
    std::optional<i64> CompressedDataSizePerJob;

    std::optional<int> JobCount;
    std::optional<int> MaxJobCount;

    std::optional<int> MaxDataSlicesPerJob;

    bool ForceJobSizeAdjuster;
    bool ForceAllowJobInterruption;

    TDuration LocalityTimeout;
    TJobIOConfigPtr JobIO;

    //! COMPAT(apollo1321): remove in 25.3.
    bool StrictDataWeightPerJobVerification;

    REGISTER_YSON_STRUCT(TSimpleOperationSpecBase);

    static void Register(TRegistrar registrar);

private:
    PHOENIX_DECLARE_OPAQUE_TYPE(TSimpleOperationSpecBase, 0x7819ae12);
};

DEFINE_REFCOUNTED_TYPE(TSimpleOperationSpecBase)

////////////////////////////////////////////////////////////////////////////////

struct TOperationWithInputSpec
    : public virtual NYTree::TYsonStruct
{
    std::vector<NYPath::TRichYPath> InputTablePaths;

    REGISTER_YSON_STRUCT(TOperationWithInputSpec);

    static void Register(TRegistrar registrar);

private:
    PHOENIX_DECLARE_OPAQUE_TYPE(TOperationWithInputSpec, 0xd4e68bb7);
};

DEFINE_REFCOUNTED_TYPE(TOperationWithInputSpec)

////////////////////////////////////////////////////////////////////////////////

struct TUnorderedOperationSpecBase
    : public virtual TSimpleOperationSpecBase
    , public TInputlyQueryableSpec
    , public virtual TOperationWithInputSpec
{
    REGISTER_YSON_STRUCT(TUnorderedOperationSpecBase);

    static void Register(TRegistrar registrar);

private:
    PHOENIX_DECLARE_OPAQUE_TYPE(TUnorderedOperationSpecBase, 0x79aafe77);
};

DEFINE_REFCOUNTED_TYPE(TUnorderedOperationSpecBase)

////////////////////////////////////////////////////////////////////////////////

struct TMapOperationSpec
    : public TUnorderedOperationSpecBase
    , public TOperationWithUserJobSpec
{
    TMandatoryUserJobSpecPtr Mapper;
    std::vector<NYPath::TRichYPath> OutputTablePaths;
    bool Ordered;

    REGISTER_YSON_STRUCT(TMapOperationSpec);

    static void Register(TRegistrar registrar);

private:
    PHOENIX_DECLARE_OPAQUE_TYPE(TMapOperationSpec, 0x4aa00f9d);
};


DEFINE_REFCOUNTED_TYPE(TMapOperationSpec)

////////////////////////////////////////////////////////////////////////////////

DEFINE_ENUM(EMergeMode,
    (Sorted)
    (Ordered)
    (Unordered)
);

struct TMergeOperationSpec
    : public virtual TSimpleOperationSpecBase
    , public virtual TOperationWithInputSpec
{
    NYPath::TRichYPath OutputTablePath;
    EMergeMode Mode;
    bool CombineChunks;
    bool ForceTransform;

    ESchemaInferenceMode SchemaInferenceMode;

    REGISTER_YSON_STRUCT(TMergeOperationSpec);

    static void Register(TRegistrar registrar);

private:
    PHOENIX_DECLARE_OPAQUE_TYPE(TMergeOperationSpec, 0x646bd8cb);
};

DEFINE_REFCOUNTED_TYPE(TMergeOperationSpec)

////////////////////////////////////////////////////////////////////////////////

struct TUnorderedMergeOperationSpec
    : public TUnorderedOperationSpecBase
    , public TMergeOperationSpec
{
    ESingleChunkTeleportStrategy SingleChunkTeleportStrategy;

    REGISTER_YSON_STRUCT(TUnorderedMergeOperationSpec);

    static void Register(TRegistrar registrar);

private:
    PHOENIX_DECLARE_OPAQUE_TYPE(TUnorderedMergeOperationSpec, 0x969d7fbc);
};

DEFINE_REFCOUNTED_TYPE(TUnorderedMergeOperationSpec)

////////////////////////////////////////////////////////////////////////////////

struct TOrderedMergeOperationSpec
    : public TMergeOperationSpec
    , public TInputlyQueryableSpec
{
    REGISTER_YSON_STRUCT(TOrderedMergeOperationSpec);

    static void Register(TRegistrar)
    { }

private:
    PHOENIX_DECLARE_OPAQUE_TYPE(TOrderedMergeOperationSpec, 0xff44f136);
};

////////////////////////////////////////////////////////////////////////////////

struct TSortedOperationSpec
    : public virtual NYTree::TYsonStruct
{
    bool UseNewSortedPool;
    NTableClient::TSortColumns MergeBy;
    std::optional<i64> MinManiacDataWeight;

    REGISTER_YSON_STRUCT(TSortedOperationSpec);

    static void Register(TRegistrar registrar);

private:
    PHOENIX_DECLARE_OPAQUE_TYPE(TSortedOperationSpec, 0xaa7471bf);
};

DEFINE_REFCOUNTED_TYPE(TSortedOperationSpec)

////////////////////////////////////////////////////////////////////////////////

DEFINE_REFCOUNTED_TYPE(TOrderedMergeOperationSpec)

struct TSortedMergeOperationSpec
    : public TMergeOperationSpec
    , public TSortedOperationSpec
{
    REGISTER_YSON_STRUCT(TSortedMergeOperationSpec);

    static void Register(TRegistrar registrar);

private:
    PHOENIX_DECLARE_OPAQUE_TYPE(TSortedMergeOperationSpec, 0x213a54d6);
};

DEFINE_REFCOUNTED_TYPE(TSortedMergeOperationSpec)

////////////////////////////////////////////////////////////////////////////////

struct TEraseOperationSpec
    : public TSimpleOperationSpecBase
{
    NYPath::TRichYPath TablePath;
    bool CombineChunks;
    ESchemaInferenceMode SchemaInferenceMode;

    REGISTER_YSON_STRUCT(TEraseOperationSpec);

    static void Register(TRegistrar registrar);

private:
    PHOENIX_DECLARE_OPAQUE_TYPE(TEraseOperationSpec, 0xbaec2ff5);
};


DEFINE_REFCOUNTED_TYPE(TEraseOperationSpec)

////////////////////////////////////////////////////////////////////////////////

struct TReduceOperationSpec
    : public TSimpleOperationSpecBase
    , public TOperationWithUserJobSpec
    , public TSortedOperationSpec
{
    TMandatoryUserJobSpecPtr Reducer;
    std::vector<NYPath::TRichYPath> InputTablePaths;
    std::vector<NYPath::TRichYPath> OutputTablePaths;

    NTableClient::TSortColumns ReduceBy;
    NTableClient::TSortColumns SortBy;
    NTableClient::TSortColumns JoinBy;

    std::optional<bool> EnableKeyGuarantee;

    std::vector<NTableClient::TLegacyOwningKey> PivotKeys;

    bool ValidateKeyColumnTypes;

    bool ConsiderOnlyPrimarySize;

    bool SliceForeignChunks;

    std::optional<i64> ForeignTableLookupKeysThreshold;
    std::optional<i64> ForeignTableLookupDataWeightThreshold;

    REGISTER_YSON_STRUCT(TReduceOperationSpec);

    static void Register(TRegistrar registrar);

private:
    PHOENIX_DECLARE_OPAQUE_TYPE(TReduceOperationSpec, 0x7353c0af);
};


DEFINE_REFCOUNTED_TYPE(TReduceOperationSpec)

////////////////////////////////////////////////////////////////////////////////

struct TSortOperationSpecBase
    : public TOperationSpecBase
{
    std::vector<NYPath::TRichYPath> InputTablePaths;

    //! Amount of (uncompressed) data to be distributed to one partition.
    //! It used only to determine partition count.
    std::optional<i64> PartitionDataWeight;
    std::optional<int> PartitionCount;

    //! Maximum number of child partitions of a partition.
    std::optional<int> MaxPartitionFactor;

    //! Amount of (uncompressed) data to be given to a single partition job.
    //! It used only to determine partition job count.
    std::optional<i64> DataWeightPerPartitionJob;
    std::optional<int> PartitionJobCount;

    //! Data size per shuffle job.
    i64 DataWeightPerShuffleJob;

    i64 DataWeightPerIntermediatePartitionJob;

    //! Limit number of chunk slices per shuffle job.
    i64 MaxChunkSlicePerShuffleJob;

    i64 MaxChunkSlicePerIntermediatePartitionJob;

    //! The expected ratio of data size after partitioning to data size before partitioning.
    //! For sort operations, this is always 1.0.
    double MapSelectivityFactor;

    double ShuffleStartThreshold;
    double MergeStartThreshold;

    TDuration SimpleSortLocalityTimeout;
    TDuration SimpleMergeLocalityTimeout;

    TDuration PartitionLocalityTimeout;
    TDuration SortLocalityTimeout;
    TDuration MergeLocalityTimeout;

    TJobIOConfigPtr PartitionJobIO;
    // Also works for ReduceCombiner if present.
    TJobIOConfigPtr SortJobIO;
    TJobIOConfigPtr MergeJobIO;

    int ShuffleNetworkLimit;

    //! Hard limit on the number of data slices in shuffle pool.
    int MaxShuffleDataSliceCount;

    //! Hard limit on the number of shuffle jobs.
    int MaxShuffleJobCount;

    //! Hard limit on the total number of data slices in all merge pool.
    int MaxMergeDataSliceCount;

    NTableClient::TSortColumns SortBy;

    //! If |true| then the scheduler attempts to distribute partition jobs evenly
    //! (w.r.t. the uncompressed input data size) across the cluster to balance IO
    //! load during the subsequent shuffle stage.
    bool EnablePartitionedDataBalancing;

    //! If |true| then unavailable intermediate chunks are regenerated by restarted jobs.
    //! Otherwise operation waits for them to become available again (or fails, according to
    //! unavailable chunk tactics).
    bool EnableIntermediateOutputRecalculation;

    std::optional<i64> DataWeightPerSortedJob;

    std::vector<NTableClient::TLegacyOwningKey> PivotKeys;

    bool UseNewPartitionsHeuristic;

    double PartitionSizeFactor;

    bool UseNewSortedPool;

    // Desired number of samples per partition.
    int SamplesPerPartition;

    // This option is used for partition/partition_map and sorted_reduce/sorted_merge jobs.
    bool ForceJobSizeAdjuster;

    REGISTER_YSON_STRUCT(TSortOperationSpecBase);

    static void Register(TRegistrar registrar);

private:
    PHOENIX_DECLARE_OPAQUE_TYPE(TSortOperationSpecBase, 0xdd19ecde);
};


DEFINE_REFCOUNTED_TYPE(TSortOperationSpecBase)

////////////////////////////////////////////////////////////////////////////////

struct TSortOperationSpec
    : public TSortOperationSpecBase
{
    NYPath::TRichYPath OutputTablePath;

    ESchemaInferenceMode SchemaInferenceMode;

    //! Hard limit on the size of allowed input data weight.
    i64 MaxInputDataWeight;

    REGISTER_YSON_STRUCT(TSortOperationSpec);

    static void Register(TRegistrar registrar);

private:
    PHOENIX_DECLARE_OPAQUE_TYPE(TSortOperationSpec, 0xa6709f80);
};


DEFINE_REFCOUNTED_TYPE(TSortOperationSpec)

////////////////////////////////////////////////////////////////////////////////

struct TMapReduceOperationSpec
    : public TSortOperationSpecBase
    , public TInputlyQueryableSpec
    , public TOperationWithUserJobSpec
{
    std::vector<NYPath::TRichYPath> OutputTablePaths;

    std::vector<std::string> ReduceBy;

    TOptionalUserJobSpecPtr Mapper;
    TOptionalUserJobSpecPtr ReduceCombiner;
    TMandatoryUserJobSpecPtr Reducer;

    bool ForceReduceCombiners;

    // First `MapperOutputTableCount` tables will be constructed from
    // mapper's output to file handlers #4, #7, ...
    int MapperOutputTableCount;

    // Turn map phase into ordered map.
    bool Ordered;

    // Enable table indices and schematization in case of trivial mapper.
    // TODO(levysotsky): Remove this option after successful deploy to production.
    // It is necessary only for emergency switching off.
    bool EnableTableIndexIfHasTrivialMapper;

    bool DisableSortedInputInReducer;

    // When the mapper is trivial, this option enables key sampling to compute pivot keys.
    // The input table's data is divided into continuous parts that are then
    // distributed across jobs. This approach provides a guarantee similar to
    // that of the reduce operation.
    bool ComputePivotKeysFromSamples;

public:
    bool HasNontrivialMapper() const;
    bool HasNontrivialReduceCombiner() const;
    bool HasSchemafulIntermediateStreams() const;

    REGISTER_YSON_STRUCT(TMapReduceOperationSpec);

    static void Register(TRegistrar registrar);

private:
    PHOENIX_DECLARE_OPAQUE_TYPE(TMapReduceOperationSpec, 0x99837bbc);
};

DEFINE_REFCOUNTED_TYPE(TMapReduceOperationSpec)

////////////////////////////////////////////////////////////////////////////////

struct TRemoteCopyOperationSpec
    : public TSimpleOperationSpecBase
{
    std::optional<std::string> ClusterName;
    std::optional<TString> NetworkName;
    std::optional<NNodeTrackerClient::TNetworkPreferenceList> Networks;
    // TODO(max42): do we still need this?
    NApi::NNative::TConnectionCompoundConfigPtr ClusterConnection;
    std::vector<NYPath::TRichYPath> InputTablePaths;
    NYPath::TRichYPath OutputTablePath;
    bool CopyAttributes;
    std::optional<std::vector<TString>> AttributeKeys;
    // COMPAT(coteeq): Gentle runtime switch.
    bool ForceCopySystemAttributes;

    // Specifies how many chunks to read/write concurrently.
    int Concurrency;

    // Specifies buffer size for blocks of one chunk.
    // At least one block will be read so this buffer size can be violated
    // if block is bigger than this value.
    i64 BlockBufferSize;

    ESchemaInferenceMode SchemaInferenceMode;

    //! For testing purposes only.
    TDuration DelayInCopyChunk;

    //! If a part of erasure chunk was not read within this timeout, repair starts.
    TDuration ErasureChunkRepairDelay;

    //! If true, erasure chunks could be repaired during copy if some of the parts
    //! are missing at the source cluster.
    bool RepairErasureChunks;

    //! If true, jobs will never open a channel to masters and will always use
    //! remote master caches.
    bool UseRemoteMasterCaches;

    // COMPAT(yuryalekseev)
    bool AllowClusterConnection;

    REGISTER_YSON_STRUCT(TRemoteCopyOperationSpec);

    static void Register(TRegistrar registrar);

private:
    PHOENIX_DECLARE_OPAQUE_TYPE(TRemoteCopyOperationSpec, 0x3c0ce9c0);
};

DEFINE_REFCOUNTED_TYPE(TRemoteCopyOperationSpec)

////////////////////////////////////////////////////////////////////////////////

struct TVanillaOperationSpec
    : public TOperationSpecBase
    , public TOperationWithUserJobSpec
{
    //! Map consisting of pairs <task_name, task_spec>.
    THashMap<TString, TVanillaTaskSpecPtr> Tasks;

    REGISTER_YSON_STRUCT(TVanillaOperationSpec);

    static void Register(TRegistrar registrar);

private:
    PHOENIX_DECLARE_OPAQUE_TYPE(TVanillaOperationSpec, 0x001004fe);
};

DEFINE_REFCOUNTED_TYPE(TVanillaOperationSpec)

////////////////////////////////////////////////////////////////////////////////

struct TOperationFairShareTreeRuntimeParameters
    : public NYTree::TYsonStruct
{
    std::optional<double> Weight;
    TPoolName Pool;
    TJobResourcesConfigPtr ResourceLimits;

    // Can only be enabled by an administrator.
    bool EnableDetailedLogs;

    // Cannot be specified by user.
    bool Tentative;
    bool Probing;
    bool Offloading;

    REGISTER_YSON_STRUCT(TOperationFairShareTreeRuntimeParameters);

    static void Register(TRegistrar registrar);
};

DEFINE_REFCOUNTED_TYPE(TOperationFairShareTreeRuntimeParameters)

////////////////////////////////////////////////////////////////////////////////

struct TOperationJobShellRuntimeParameters
    : public NYTree::TYsonStruct
{
    std::vector<std::string> Owners;

    REGISTER_YSON_STRUCT(TOperationJobShellRuntimeParameters);

    static void Register(TRegistrar registrar);
};

DEFINE_REFCOUNTED_TYPE(TOperationJobShellRuntimeParameters)

////////////////////////////////////////////////////////////////////////////////

struct TOperationRuntimeParameters
    : public TRefCounted
{
    // Keep the stuff below synchronized with Serialize/Deserialize functions.
    // Heavy parameters may be serialized separately, check SerializeHeavyRuntimeParameters function.

    // COMPAT(levysotsky): We need to support both |Owners| and |Acl|
    // to be able to revive old operations.
    std::vector<std::string> Owners;
    NSecurityClient::TSerializableAccessControlList Acl;
    std::optional<std::string> AcoName;
    TJobShellOptionsMap OptionsPerJobShell;
    THashMap<TString, TOperationFairShareTreeRuntimeParametersPtr> SchedulingOptionsPerPoolTree;
    TBooleanFormula SchedulingTagFilter;
    NYTree::IMapNodePtr Annotations;
    TString ControllerAgentTag;

    // Erased trees of operation, should be used only for information purposes.
    std::vector<TString> ErasedTrees;
};

void SerializeHeavyRuntimeParameters(NYTree::TFluentMap fluent, const TOperationRuntimeParameters& parameters);
void Serialize(const TOperationRuntimeParameters& parameters, NYson::IYsonConsumer* consumer, bool serializeHeavy = true);
void Serialize(const TOperationRuntimeParametersPtr& parameters, NYson::IYsonConsumer* consumer, bool serializeHeavy = true);
void Deserialize(TOperationRuntimeParameters& parameters, NYTree::INodePtr node);
void Deserialize(TOperationRuntimeParameters& parameters, NYson::TYsonPullParserCursor* cursor);

DEFINE_REFCOUNTED_TYPE(TOperationRuntimeParameters)

////////////////////////////////////////////////////////////////////////////////

struct TOperationFairShareTreeRuntimeParametersUpdate
    : public NYTree::TYsonStruct
{
    std::optional<double> Weight;
    std::optional<TString> Pool;
    TJobResourcesConfigPtr ResourceLimits;
    // Can only be set by an administrator.
    std::optional<bool> EnableDetailedLogs;

    REGISTER_YSON_STRUCT(TOperationFairShareTreeRuntimeParametersUpdate);

    static void Register(TRegistrar registrar);
};

DEFINE_REFCOUNTED_TYPE(TOperationFairShareTreeRuntimeParametersUpdate)

////////////////////////////////////////////////////////////////////////////////

struct TOperationRuntimeParametersUpdate
    : public NYTree::TYsonStruct
{
    std::optional<double> Weight;
    std::optional<TString> Pool;
    std::optional<NSecurityClient::TSerializableAccessControlList> Acl;
    std::optional<std::string> AcoName;
    THashMap<TString, TOperationFairShareTreeRuntimeParametersUpdatePtr> SchedulingOptionsPerPoolTree;
    std::optional<TBooleanFormula> SchedulingTagFilter;
    TJobShellOptionsUpdateMap OptionsPerJobShell;
    std::optional<NYTree::IMapNodePtr> Annotations;
    std::optional<TString> ControllerAgentTag;


    bool ContainsPool() const;

    bool IsAllowedForPoolManagers() const;

    NYTree::EPermissionSet GetRequiredPermissions() const;

    REGISTER_YSON_STRUCT(TOperationRuntimeParametersUpdate);

    static void Register(TRegistrar registrar);
};

DEFINE_REFCOUNTED_TYPE(TOperationRuntimeParametersUpdate)

//! Return new fair share tree runtime parameters applying |update| to |origin|.
//! |origin| can be |nullptr|, in this case an attempt
//! to create a new parameters object from |update| will be taken.
//! |origin| object is not changed.
TOperationFairShareTreeRuntimeParametersPtr UpdateFairShareTreeRuntimeParameters(
    const TOperationFairShareTreeRuntimeParametersPtr& origin,
    const TOperationFairShareTreeRuntimeParametersUpdatePtr& update);

////////////////////////////////////////////////////////////////////////////////

struct TSchedulerConnectionConfig
    : public NRpc::TRetryingChannelConfig
{
    //! Timeout for RPC requests to schedulers.
    TDuration RpcTimeout;
    //! Timeout for acknowledgements for all RPC requests to schedulers.
    TDuration RpcAcknowledgementTimeout;

    REGISTER_YSON_STRUCT(TSchedulerConnectionConfig);

    static void Register(TRegistrar registrar);
};

DEFINE_REFCOUNTED_TYPE(TSchedulerConnectionConfig)

////////////////////////////////////////////////////////////////////////////////

struct TJobCpuMonitorConfig
    : public NYTree::TYsonStruct
{
    bool EnableCpuReclaim;

    TDuration StartDelay;
    TDuration CheckPeriod;

    double SmoothingFactor;

    double RelativeUpperBound;
    double RelativeLowerBound;

    double IncreaseCoefficient;
    double DecreaseCoefficient;

    int VoteWindowSize;
    int VoteDecisionThreshold;

    double MinCpuLimit;

    REGISTER_YSON_STRUCT(TJobCpuMonitorConfig);

    static void Register(TRegistrar registrar);
};

DEFINE_REFCOUNTED_TYPE(TJobCpuMonitorConfig)

////////////////////////////////////////////////////////////////////////////////

namespace NProto {

void ToProto(
    NControllerAgent::NProto::TQueryFilterOptions* protoQueryFilterOptions,
    const TQueryFilterOptionsPtr& queryFilterOptions);

} // namespace NProto

////////////////////////////////////////////////////////////////////////////////

} // namespace NYT::NScheduler<|MERGE_RESOLUTION|>--- conflicted
+++ resolved
@@ -1497,12 +1497,10 @@
 
     std::optional<TDuration> ArchiveTtl;
 
-<<<<<<< HEAD
+    bool EnableFixedUserId;
+
     //! Map consisting of pairs <sidecar_name, sidecar_spec>.
     THashMap<TString, TSidecarJobSpecPtr> Sidecars;
-=======
-    bool EnableFixedUserId;
->>>>>>> f0492f6d
 
     void InitEnableInputTableIndex(int inputTableCount, TJobIOConfigPtr jobIOConfig);
 

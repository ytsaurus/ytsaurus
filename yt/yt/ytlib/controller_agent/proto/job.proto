package NYT.NControllerAgent.NProto;

import "yt/ytlib/controller_agent/proto/output_result.proto";

import "yt/ytlib/scheduler/proto/allocation.proto";
import "yt/ytlib/scheduler/proto/resources.proto";

import "yt/ytlib/chunk_client/proto/data_source.proto";

import "yt/library/query/proto/functions_cache.proto";
import "yt/library/query/proto/query.proto";

import "yt_proto/yt/client/node_tracker_client/proto/node.proto";
import "yt_proto/yt/client/node_tracker_client/proto/node_directory.proto";

import "yt_proto/yt/client/chunk_client/proto/data_statistics.proto";
import "yt_proto/yt/client/chunk_client/proto/chunk_spec.proto";
import "yt_proto/yt/client/table_chunk_format/proto/chunk_meta.proto";

import "yt_proto/yt/core/misc/proto/error.proto";
import "yt_proto/yt/core/misc/proto/guid.proto";
import "yt_proto/yt/core/misc/proto/protobuf_helpers.proto";

import "yt_proto/yt/core/yson/proto/protobuf_interop.proto";

import "yt_proto/yt/core/ytree/proto/attributes.proto";

import "yt_proto/yt/core/crypto/proto/crypto.proto";

////////////////////////////////////////////////////////////////////////////////

// Describes a job to be run at a node.
message TJobSpec
{
    required int32 type = 1;
    optional int32 version = 2;
    // COMPAT(pogorelov):
    optional NNodeTrackerClient.NProto.TNodeResources resource_limits = 3;

    extensions 100 to max;
}

// Describes the outcome of the job, in particular if it has finished successfully.
message TJobResult
{
    required NYT.NProto.TError error = 1;
    optional int32 exit_code = 2;

    extensions 100 to max;
}

// Describes release job flags.
message TReleaseJobFlags
{
    required bool archive_job_spec = 1;
    required bool archive_stderr = 2;
    required bool archive_fail_context = 3;
    required bool archive_profile = 4;
}

message TJobToRemove
{
    required NYT.NProto.TGuid job_id = 1;
    required TReleaseJobFlags release_job_flags = 6;
}

message TTimeStatistics
{
    optional int64 waiting_for_resources_duration = 6;
    optional int64 prepare_duration = 1;
    optional int64 exec_duration = 2;
    optional int64 artifacts_download_duration = 3;
    optional int64 prepare_root_fs_duration = 4;
    optional int64 gpu_check_duration = 5;
    optional int64 prepare_gpu_check_fs_duration = 7;
}

// Describes the current job status.
message TJobStatus
{
    required NYT.NProto.TGuid job_id = 1;
    required NYT.NProto.TGuid operation_id = 2;
    optional int32 job_type = 3;
    optional int32 state = 4;
    optional int32 phase = 5;
    optional double progress = 6;
    optional TJobResult result = 7;
    optional NNodeTrackerClient.NProto.TNodeResources resource_usage = 8;

    optional bytes statistics = 9;

    optional NYT.NChunkClient.NProto.TDataStatistics total_input_data_statistics = 20;
    repeated NYT.NChunkClient.NProto.TDataStatistics output_data_statistics = 21;

    optional int64 stderr_size = 13;

    optional int32 interruption_reason = 18;
    optional NYT.NScheduler.NProto.TPreemptedFor preempted_for = 19;

    required TTimeStatistics time_statistics = 15;
    optional int64 status_timestamp = 16;
    optional bool job_execution_completed = 17 [default = false];

    optional uint64 start_time = 22;
}

message TCoreInfo
{
    required int32 process_id = 1;
    required string executable_name = 2;
    optional uint64 size = 3;
    optional NYT.NProto.TError error = 4;
    required int32 core_index = 5;
    optional int32 thread_id = 6;
    optional int32 signal = 7;
    optional string container = 8;
    optional string datetime = 9;
    optional bool cuda = 10;
}

message TFileDescriptor
{
    optional string file_name = 3;
    optional bool executable = 6;
    optional bytes format = 7 [(NYT.NYson.NProto.yson_string) = true];
    required NChunkClient.NProto.TDataSource data_source = 8;
    repeated NYT.NChunkClient.NProto.TChunkSpec chunk_specs = 9;
    optional bool bypass_artifact_cache = 10;
    optional bool copy_file = 11;
    optional int32 access_method = 12;  // ELayerAccessMethod
    optional int32 filesystem = 13;     // ELayerFilesystem
}

message TTableBlobSpec
{
    required TTableOutputSpec output_table_spec = 1;
    required bytes blob_table_writer_config = 2 [(NYT.NYson.NProto.yson_string) = true];
}

message TTmpfsVolume
{
    required int64 size = 1;
    required string path = 2;
}

message TUserJobMonitoringConfig
{
    optional bool enable = 1;
    optional string job_descriptor = 2;
    repeated string sensor_names = 3;
    optional bool request_gpu_monitoring = 4 [default = false];
}

message TJobProfilerSpec
{
    required int32 binary = 1; // EProfilingBinary
    required int32 type = 2; // EProfilerType
    required double profiling_probability = 3;
    required int32 sampling_frequency = 4;
    required bool run_external_symbolizer = 5;
}

message TNetworkProject
{
    required int32 id = 1;
    required bool enable_nat64 = 2;
    required bool disable_network = 3;
}

// Specification of the job which will be running in a sidecar with the main job.
message TSidecarJobSpec
{
    // The user command to be executed.
    required string command = 1;

    optional double cpu_limit = 2 [default = 0];

    // Hard memory limit for user process, in bytes.
    optional int64 memory_limit = 3 [default = 0];

    optional string docker_image = 4;

    // +-------------------+---------------------+---------------------+
    // | Value / Behaviour | Success             | Failure             |
    // +-------------------+---------------------+---------------------+
    // | Always            | Restart the sidecar | Restart the sidecar |
    // | OnFailure         | Do nothing          | Restart the sidecar |
    // | FailOnError       | Do nothing          | Fail the job        |
    // +-------------------+---------------------+---------------------+
    required int32 restart_policy = 5; // ESidecarRestartPolicy
}

// Specification for starting user code during a job.
message TUserJobSpec
{
    // Additional files (tables) to be placed into the sandbox.
    repeated TFileDescriptor files = 1;
    repeated TFileDescriptor root_volume_layers = 34;
    repeated TFileDescriptor gpu_check_volume_layers = 78;

    // The external docker image specified for operation,
    // images from internal registry are resolved into layers.
    optional string docker_image = 69;

    // The user command to be executed.
    required string shell_command = 2;

    // Input format description (in YSON).
    required bytes input_format = 3 [(NYT.NYson.NProto.yson_string) = true];

    // Output format description (in YSON).
    required bytes output_format = 4 [(NYT.NYson.NProto.yson_string) = true];

    // Environment strings (K=V format) for starting user process.
    repeated string environment = 5;

    // Hard memory limit for user process, in bytes.
    required int64 memory_limit = 7;

    // Memory size reserved at job launch, in bytes.
    required int64 memory_reserve = 9;

    // Transaction for creating chunks for stderr and core tables.
    required NYT.NProto.TGuid debug_transaction_id = 8;

    // Transaction for creating job input context.
    optional NYT.NProto.TGuid input_transaction_id = 68;

    optional bool use_yamr_descriptors = 10 [default = false];

    required int64 max_stderr_size = 11;
    optional bool upload_stderr_if_completed = 33 [default = true];

    optional bool check_input_fully_consumed = 16 [default = false];

    required int64 custom_statistics_count_limit = 18;

    optional bool include_memory_mapped_files = 21 [default = true];

    optional int64 tmpfs_size = 22;
    optional string tmpfs_path = 23;

    repeated TTmpfsVolume tmpfs_volumes = 41;

    // COMPAT(gritukan): Drop it when nodes and controller agents
    // will be fresh enough.
    optional bool copy_files = 24 [default = false];

    optional string debug_artifacts_account = 25;

    // Time after which job will be failed.
    optional uint64 job_time_limit = 26;

    optional int32 iops_threshold = 27 [default = 1000];
    optional int32 iops_throttler_limit = 28;

    optional TTableBlobSpec stderr_table_spec = 29;

    optional TTableBlobSpec core_table_spec = 30;
    optional bool force_core_dump = 40 [default = false];

    // COMPAT(ignat)
    optional int64 disk_space_limit = 31;
    optional int64 inode_limit = 32;

    optional NYT.NScheduler.NProto.TDiskRequest disk_request = 51;

    // Number of requested ports.
    required int32 port_count = 35;

    // Number of requested ports.
    optional bool use_porto_memory_tracking = 36;

    // Enables secure vault variables in job shell.
    optional bool enable_secure_vault_variables_in_job_shell = 37 [default = true];

    optional bool set_container_cpu_limit = 39 [default = false];

    optional int64 prepare_time_limit = 42;

    optional string interruption_signal = 43;

    optional bool signal_root_process_only = 44 [default = false];

    optional bool enable_gpu_layers = 45 [default = true];

    optional string cuda_toolkit_version = 46;

    // COMPAT(ignat)
    optional uint32 network_project_id = 47;

    optional int32 enable_porto = 49; // NScheduler::EEnablePorto

    optional bool fail_job_on_core_dump = 50 [default = true];

    optional bool enable_cuda_gpu_core_dump = 52 [default = false];

    optional double container_cpu_limit = 53 [default = 0];

    optional int64 slot_container_memory_limit = 73;

    optional int32 restart_exit_code = 55;

    // Cast Any values from input row stream to Composite
    // according to schemas from data source directory.
    optional bool cast_input_any_to_composite = 56 [default = false];

    optional bool use_smaps_memory_tracker = 57 [default = false];

    optional TUserJobMonitoringConfig monitoring_config = 58;

    optional string gpu_check_binary_path = 59;

    // Limit for the number of threads in user job container.
    optional int64 thread_limit = 60 [default = 1000000];

    repeated string gpu_check_binary_args = 63;
    map<string, string> gpu_check_environment = 79;
    optional TNetworkProject gpu_check_network_project = 81;

    // COMPAT(ignat)
    // The following options must be used only with network projects.
    // Enables NAT64 - YT-15665.
    optional bool enable_nat64 = 64;

    // COMPAT(ignat)
    // Disables networking inside the job.
    optional bool disable_network = 67;

    // 65 is free

    // Memory size reserved for job proxy. Used in tests for checking job proxy memory overdraft.
    optional int64 job_proxy_memory_reserve = 66;

    optional bool enable_rpc_proxy_in_job_proxy = 70 [default = false];
    optional bool enable_shuffle_service_in_job_proxy = 82 [default = false];
    optional int32 rpc_proxy_worker_thread_pool_size = 71 [default = 1];

    optional bool redirect_stdout_to_stderr = 72 [default = false];

    repeated string extra_environment = 74;

    optional bool enable_fuse = 75 [default = false];

    optional int64 archive_ttl = 76;

    optional bool start_queue_consumer_registration_manager = 77 [default = true];

<<<<<<< HEAD
    map<string, TSidecarJobSpec> sidecars = 80;

    reserved 38, 48, 61, 62;
=======
    reserved 38, 48, 54, 61, 62;
>>>>>>> 176e12a5

    optional TNetworkProject network_project = 80;
}

////////////////////////////////////////////////////////////////////////////////

message TQueryFilterOptions
{
    // Default value is false because filtering should be turned off
    // before controller agents support this setting.
    // In other way we won't have an ability to turn off chunk filtering.
    required bool enable_chunk_filter = 1 [default = false];

    required bool enable_row_filter = 2 [default = true];
}

////////////////////////////////////////////////////////////////////////////////

message TQuerySpec
{
    required NYT.NQueryClient.NProto.TQuery query = 1;
    repeated NYT.NQueryClient.NProto.TExternalFunctionImpl external_functions = 2;
    optional TQueryFilterOptions options = 3;
}

////////////////////////////////////////////////////////////////////////////////

// Describes a part of input table(s) to be processed by a job.
message TTableInputSpec
{
    // Table slice descriptors comprising the input.
    repeated NYT.NChunkClient.NProto.TChunkSpec chunk_specs = 2;
    repeated int32 chunk_spec_count_per_data_slice = 3;
    // -1 stands for std::nullopt.
    repeated int64 virtual_row_index_per_data_slice = 4;
    repeated NYT.NChunkClient.NProto.TChunkSpec proxied_chunk_specs = 5;
}

// Defines how to store output from a job into a table.
message TTableOutputSpec
{
    // The chunk list where output chunks must be placed.
    required NYT.NProto.TGuid chunk_list_id = 2;

    // YSON-serialized writer options obtained from table attributes.
    required bytes table_writer_options = 6 [(NYT.NYson.NProto.yson_string) = true];

    // YSON-serialized writer config obtained from table attributes.
    optional bytes table_writer_config = 9 [(NYT.NYson.NProto.yson_string) = true];

    // Timestamp for rows.
    optional int64 timestamp = 10 [default = 0];

    // Is table dynamic.
    optional bool dynamic = 11 [default = false];

    // Serialized NTableClient.NProto.TTableSchemaExt with output table schema.
    required bytes table_schema = 8;

    // Serialized NTableClient.NProto.TTableSchemaExt with stream schemas.
    repeated bytes stream_schemas = 12;

    // Table schema ID.
    optional NYT.NProto.TGuid schema_id = 13;
}

message TRemoteInputCluster
{
    required string name = 1;
    required NNodeTrackerClient.NProto.TNodeDirectory node_directory = 2;
    repeated string networks = 3;
}

// Describes a job submitted by a scheduler.
message TJobSpecExt
{
    extend NControllerAgent.NProto.TJobSpec
    {
        optional TJobSpecExt job_spec_ext = 100;
    }

    // NB: Make sure to register all extensions that can appear here in
    // TClient::DoGetJobSpec to make extension appear in GetJobSpec result.
    optional NYT.NProto.TExtensionSet extensions = 18;

    // Configuration for IO during job execution.
    optional bytes io_config = 1 [(NYT.NYson.NProto.yson_string) = true];

    // The transaction used for writing output chunks.
    optional NYT.NProto.TGuid output_transaction_id = 2;

    // Job input.
    optional bytes table_reader_options = 19 [(NYT.NYson.NProto.yson_string) = true];

    repeated TTableInputSpec input_table_specs = 3;
    repeated TTableInputSpec foreign_input_table_specs = 15;

    // Serialized NTableClient.NProto.TTableSchemaExt with stream schemas.
    repeated bytes input_stream_schemas = 38;

    // Job output.
    repeated TTableOutputSpec output_table_specs = 4;

    // Maps node ids to descriptors for input chunks.
    // These nodes may either belong to the local cluster (for most types of jobs)
    // or to a remote one (for remote copy jobs).
    // For remote copy jobs, this directory is provided by the scheduler.
    // For other types of jobs, this directory is provided by Exec Agent at the cluster node.
    optional NNodeTrackerClient.NProto.TNodeDirectory input_node_directory = 5;

    // Total input uncompressed data size estimate.
    optional int64 input_data_weight = 6 [default = 0];

    // Total input row count estimate.
    optional int64 input_row_count = 7 [default = 0];

    // True if data_size and row_count are approximate (e.g. restarted sort jobs).
    optional bool is_approximate = 9 [default = false];

    optional int64 job_proxy_memory_overcommit_limit = 16;

    // Deprecated = 11

    optional TUserJobSpec user_job_spec = 12;

    optional TQuerySpec input_query_spec = 13;

    optional int64 job_proxy_ref_counted_tracker_log_period = 17 [default = 5];

    optional bool abort_job_if_account_limit_exceeded = 20;

    optional bytes acl = 21 [(NYT.NYson.NProto.yson_string) = true];

    optional string aco_name = 45;

    optional bytes job_cpu_monitor_config = 22 [(NYT.NYson.NProto.yson_string) = true];

    optional int64 waiting_job_timeout = 23;

    optional NYT.NProto.TGuid job_competition_id = 24;

    optional string task_name = 25;

    // Index of partition job belongs to. This field is set only in
    // Sort and MapReduce jobs.
    optional int32 partition_tag = 26;

    optional string tree_id = 27;

    optional string authenticated_user = 29 [default = "unknown"];

    optional bool is_traced = 30 [default = false];

    optional bytes testing_options = 31 [(NYT.NYson.NProto.yson_string) = true];

    optional NYT.NYTree.NProto.TAttributeDictionary io_tags = 32;

    optional NYT.NProto.TGuid probing_job_competition_id = 33;

    required bool interruptible = 34;

    optional bool allow_idle_cpu_policy = 35 [default = false];

    optional bool enable_prefetching_job_throttler = 36; // TODO(galtsev): remove after 25.1

    // At most one job profiler is supported for now.
    repeated TJobProfilerSpec job_profilers = 37;

    optional bool enable_codegen_comparator = 39;

    map<string, TRemoteInputCluster> remote_input_clusters = 40;

    optional bool enable_virtual_sandbox = 41 [default = false];
    optional bool ignore_yt_variables_in_shell_environment = 42 [default = false];

    optional bool enable_root_volume_disk_quota = 43 [default = false];

    optional bool disable_rename_columns_compatibility_code = 44;

    optional bool use_cluster_throttlers = 46;

    reserved 8, 28;
}

message TJobResultExt
{
    extend NControllerAgent.NProto.TJobResult
    {
        optional TJobResultExt job_result_ext = 100;
    }

    message THunkChunkIdMapping
    {
        required NYT.NProto.TGuid input_hunk_chunk_id = 1;
        required NYT.NProto.TGuid output_hunk_chunk_id = 2;
    }

    // List of output chunks produced by the job.
    // NB: Only filled when necessary.
    repeated NYT.NChunkClient.NProto.TChunkSpec output_chunk_specs = 3;

    optional NYT.NProto.TGuid stderr_chunk_id = 4;

    // List of input chunks the job was unable to read.
    repeated NYT.NProto.TGuid failed_chunk_ids = 5;

    // deprecated = 6;
    // deprecated = 7;

    optional NYT.NProto.TGuid fail_context_chunk_id = 8;

    // Used for reordering chunks from operations that produce sorted output.
    repeated TOutputResult output_boundary_keys = 9;

    optional TOutputResult stderr_result = 10;

    repeated TCoreInfo core_infos = 11;
    optional TOutputResult core_result = 12;

    // NB: These fields are used only if job is interrupted.
    repeated NYT.NChunkClient.NProto.TChunkSpec unread_chunk_specs = 14;
    repeated int32 chunk_spec_count_per_unread_data_slice = 15;
    repeated int64 virtual_row_index_per_unread_data_slice = 19;
    repeated NYT.NChunkClient.NProto.TChunkSpec read_chunk_specs = 16;
    repeated int32 chunk_spec_count_per_read_data_slice = 17;
    repeated int64 virtual_row_index_per_read_data_slice = 20;

    // Used to restart completed job in case of interruption.
    optional bool restart_needed = 18;

    optional bool has_stderr = 21;
    optional bool has_fail_context = 22;

    // MD5 digest for each output table.
    // May be empty for some tables, e.g. if the table is not intermediate.
    repeated NYT.NCrypto.NProto.TMD5Hash output_digests = 23;

    repeated THunkChunkIdMapping hunk_chunk_id_mapping = 24;
}

////////////////////////////////////////////////////////////////////////////////

// Map jobs.
/*
 * Conceptually map is the simplest operation.
 * Input consists of a number of tables (or parts thereof).
 * These tables are merged together into a sequence of rows,
 * sequence is split into fragments and these fragments
 * are fed to jobs. Each job runs a given shell command.
 * The outputs of jobs are collected thus forming a number
 * of output tables.
 *
 * The input spec must contain TUserJobSpec.
 * The result must contain TSchedulerJobResultExt.
 */

////////////////////////////////////////////////////////////////////////////////

// Merge jobs.
/*
 * A merge job takes a number of chunks sequences (each containing sorted data)
 * and merges them. The result is split into chunks again.
 *
 * The input spec should contain TMergeJobSpecExt.
 *
 */

message TMergeJobSpecExt
{
    extend NControllerAgent.NProto.TJobSpec
    {
        optional TMergeJobSpecExt merge_job_spec_ext = 102;
    }

    // For EJobType::SortedMerge, contains columns used for comparison.
    // COMPAT(gritukan)
    repeated string key_columns = 1;

    // COMPAT(gritukan)
    optional int32 partition_tag = 2;

    // For EJobType::SortedMerge, used for row comparison.
    optional NTableClient.NProto.TSortColumnsExt sort_columns = 3;
}

message TShallowMergeJobSpecExt
{
    extend NControllerAgent.NProto.TJobSpec
    {
        optional TShallowMergeJobSpecExt shallow_merge_job_spec_ext = 107;
    }

    optional bool allow_unknown_extensions = 1 [default = false];
    optional int64 max_block_count = 2;
}

////////////////////////////////////////////////////////////////////////////////

// Partition jobs.
/*
 * A partition jobs read the input and scatters the rows into buckets depending
 * on their keys. When a bucket becomes full, it is written as a block.
 * Output blocks are marked with |partition_tag| to enable subsequently
 * started sort jobs to fetch appropriate portions of data.
 *
 * The input spec should contain TPartitionJobSpecExt.
 * The result must contain TSchedulerJobResultExt.
 *
 */

message TPartitionJobSpecExt
{
    extend NControllerAgent.NProto.TJobSpec
    {
        optional TPartitionJobSpecExt partition_job_spec_ext = 103;
    }

    // Number of partitions.
    required int32 partition_count = 1;

    // Deprecated = 2.
    // Deprecated = 3.
    // Deprecated = 4.
    // Deprecated = 5.

    // Sort key columns (may be wider than reduce key).
    // COMPAT(gritukan): Deprecate.
    required NTableClient.NProto.TKeyColumnsExt sort_key_columns = 6;

    // Size of key prefix used for bucket decision.
    optional int32 reduce_key_column_count = 7;

    // Deprecated = 8.

    // Level of the partition task job belongs to.
    // Refer to sort_controller.cpp for level description.
    optional int32 partition_task_level = 9;

    optional bytes wire_partition_lower_bound_prefixes = 10;

    repeated bool partition_lower_bound_inclusivenesses = 11;

    optional NTableClient.NProto.TSortColumnsExt sort_columns = 12;

    optional bool use_sequential_reader = 13 [default = true];
}

////////////////////////////////////////////////////////////////////////////////

// Sort jobs.
/*
 * A sort job reads the input chunks, sorts the rows, and then flushes
 * the rows into a sequence of output chunks.
 *
 * The input spec should contain TSortJobSpecExt.
 *
 */
message TSortJobSpecExt
{
    extend NControllerAgent.NProto.TJobSpec
    {
        optional TSortJobSpecExt sort_job_spec_ext = 104;
    }

    // TODO(gritukan): This field is useless since key columns can be
    // obtained from output stream schema. Remove it.
    repeated string key_columns = 5;

    // Optional, because simple sort jobs don't require partition tag.
    // COMPAT(gritukan)
    optional int32 partition_tag = 6;
}

////////////////////////////////////////////////////////////////////////////////

// Reduce jobs.
/*
 * "Everything is either a sort or a merge. Reduce is the latter." (c) Pavel Sushin
 *
 * The input spec should contain TReduceJobSpecExt.
 *
 */

message TReduceJobSpecExt
{
    extend NControllerAgent.NProto.TJobSpec
    {
        optional TReduceJobSpecExt reduce_job_spec_ext = 105;
    }

    // Sort by key columns.
    // COMPAT(gritukan)
    repeated string key_columns = 1;

    // Reduce by prefix length of key columns.
    required int32 reduce_key_column_count = 2;

    // COMPAT(gritukan)
    optional int32 partition_tag = 3;

    // Join by prefix length of secondary key columns.
    optional int32 join_key_column_count = 4 [default = 0];

    optional NTableClient.NProto.TSortColumnsExt sort_columns = 5;

    optional int64 foreign_table_lookup_keys_threshold = 6;
    optional int64 foreign_table_lookup_data_weight_threshold = 8 [default = 268435456];

    optional bool disable_sorted_input = 7 [default = false];
}

////////////////////////////////////////////////////////////////////////////////

// Remote copy jobs.

message TRemoteCopyJobSpecExt
{
    extend NControllerAgent.NProto.TJobSpec
    {
        optional TRemoteCopyJobSpecExt remote_copy_job_spec_ext = 106;
    }

    message THunkChunkIdMapping
    {
        required NYT.NProto.TGuid input_hunk_chunk_id = 1;
        required NYT.NProto.TGuid output_hunk_chunk_id = 2;
    }

    required bytes connection_config = 1;

    required int32 concurrency = 2;

    required int64 block_buffer_size = 3;

    optional int64 delay_in_copy_chunk = 4;

    optional int64 erasure_chunk_repair_delay = 5;

    optional bool repair_erasure_chunks = 6;

    repeated THunkChunkIdMapping hunk_chunk_id_mapping = 7;
    repeated THunkChunkIdMapping compression_dictionary_id_mapping = 9;

    optional string remote_cluster_name = 8;
}

////////////////////////////////////////////////////////////////////////////////<|MERGE_RESOLUTION|>--- conflicted
+++ resolved
@@ -346,13 +346,9 @@
 
     optional bool start_queue_consumer_registration_manager = 77 [default = true];
 
-<<<<<<< HEAD
     map<string, TSidecarJobSpec> sidecars = 80;
 
-    reserved 38, 48, 61, 62;
-=======
     reserved 38, 48, 54, 61, 62;
->>>>>>> 176e12a5
 
     optional TNetworkProject network_project = 80;
 }

package NYT.NControllerAgent.NProto;

import "yt/ytlib/controller_agent/proto/output_result.proto";

import "yt/ytlib/scheduler/proto/allocation.proto";
import "yt/ytlib/scheduler/proto/resources.proto";

import "yt/ytlib/chunk_client/proto/data_source.proto";

import "yt/library/query/proto/functions_cache.proto";
import "yt/library/query/proto/query.proto";

import "yt_proto/yt/client/node_tracker_client/proto/node.proto";
import "yt_proto/yt/client/node_tracker_client/proto/node_directory.proto";

import "yt_proto/yt/client/chunk_client/proto/data_statistics.proto";
import "yt_proto/yt/client/chunk_client/proto/chunk_spec.proto";
import "yt_proto/yt/client/table_chunk_format/proto/chunk_meta.proto";

import "yt_proto/yt/core/misc/proto/error.proto";
import "yt_proto/yt/core/misc/proto/guid.proto";
import "yt_proto/yt/core/misc/proto/protobuf_helpers.proto";

import "yt_proto/yt/core/yson/proto/protobuf_interop.proto";

import "yt_proto/yt/core/ytree/proto/attributes.proto";

import "yt_proto/yt/core/crypto/proto/crypto.proto";

////////////////////////////////////////////////////////////////////////////////

// Describes a job to be run at a node.
message TJobSpec
{
    required int32 type = 1;
    optional int32 version = 2;

    extensions 100 to max;
}

// Describes the outcome of the job, in particular if it has finished successfully.
message TJobResult
{
    required NYT.NProto.TError error = 1;
    optional int32 exit_code = 2;

    extensions 100 to max;
}

// Describes release job flags.
message TReleaseJobFlags
{
    required bool archive_job_spec = 1;
    required bool archive_stderr = 2;
    required bool archive_fail_context = 3;
    required bool archive_profile = 4;
}

message TJobToRemove
{
    required NYT.NProto.TGuid job_id = 1;
    required TReleaseJobFlags release_job_flags = 6;
}

message TTimeStatistics
{
    optional int64 waiting_for_resources_duration = 6;
    optional int64 prepare_duration = 1;
    optional int64 exec_duration = 2;
    optional int64 artifacts_download_duration = 3;
    optional int64 prepare_root_fs_duration = 4;
    optional int64 gpu_check_duration = 5;
    optional int64 prepare_gpu_check_fs_duration = 7;
}

// Describes the current job status.
message TJobStatus
{
    required NYT.NProto.TGuid job_id = 1;
    required NYT.NProto.TGuid operation_id = 2;
    optional int32 job_type = 3;
    optional int32 state = 4;
    optional int32 phase = 5;
    optional double progress = 6;
    optional TJobResult result = 7;
    optional NNodeTrackerClient.NProto.TNodeResources resource_usage = 8;

    optional bytes statistics = 9;

    optional NYT.NChunkClient.NProto.TDataStatistics total_input_data_statistics = 20;
    repeated NYT.NChunkClient.NProto.TDataStatistics output_data_statistics = 21;

    optional int64 stderr_size = 13;

    optional int32 interruption_reason = 18;
    optional NYT.NScheduler.NProto.TPreemptedFor preempted_for = 19;

    required TTimeStatistics time_statistics = 15;
    optional int64 status_timestamp = 16;
    optional bool job_execution_completed = 17 [default = false];

    optional uint64 start_time = 22;
}

message TCoreInfo
{
    required int32 process_id = 1;
    required string executable_name = 2;
    optional uint64 size = 3;
    optional NYT.NProto.TError error = 4;
    required int32 core_index = 5;
    optional int32 thread_id = 6;
    optional int32 signal = 7;
    optional string container = 8;
    optional string datetime = 9;
    optional bool cuda = 10;
}

message TFileDescriptor
{
    optional string file_name = 3;
    optional bool executable = 6;
    optional bytes format = 7 [(NYT.NYson.NProto.yson_string) = true];
    required NChunkClient.NProto.TDataSource data_source = 8;
    repeated NYT.NChunkClient.NProto.TChunkSpec chunk_specs = 9;
    optional bool bypass_artifact_cache = 10;
    optional bool copy_file = 11;
    optional int32 access_method = 12;  // ELayerAccessMethod
    optional int32 filesystem = 13;     // ELayerFilesystem
}

message TTableBlobSpec
{
    required TTableOutputSpec output_table_spec = 1;
    required bytes blob_table_writer_config = 2 [(NYT.NYson.NProto.yson_string) = true];
}

message TTmpfsVolume
{
    required int64 size = 1;
    required string path = 2;
}

message TUserJobMonitoringConfig
{
    optional bool enable = 1;
    optional string job_descriptor = 2;
    repeated string sensor_names = 3;
    optional bool request_gpu_monitoring = 4 [default = false];
}

message TJobProfilerSpec
{
    required int32 binary = 1; // EProfilingBinary
    required int32 type = 2; // EProfilerType
    required double profiling_probability = 3;
    required int32 sampling_frequency = 4;
    required bool run_external_symbolizer = 5;
}

<<<<<<< HEAD
// Specification of the job which will be running in a sidecar with the main job.
message TSidecarJobSpec
{
    // The user command to be executed.
    required string command = 1;

    optional double cpu_limit = 2 [default = 0];

    // Hard memory limit for user process, in bytes.
    optional int64 memory_limit = 3 [default = 0];

    optional string docker_image = 4;

    // +-------------------+---------------------+---------------------+
    // | Value / Behaviour | Success             | Failure             |
    // +-------------------+---------------------+---------------------+
    // | Always            | Restart the sidecar | Restart the sidecar |
    // | OnFailure         | Do nothing          | Restart the sidecar |
    // | FailOnError       | Do nothing          | Fail the job        |
    // +-------------------+---------------------+---------------------+
    required int32 restart_policy = 5; // ESidecarRestartPolicy
=======
message TNetworkProject
{
    required int32 id = 1;
    required bool enable_nat64 = 2;
    required bool disable_network = 3;
>>>>>>> 31477752
}

// Specification for starting user code during a job.
message TUserJobSpec
{
    // Additional files (tables) to be placed into the sandbox.
    repeated TFileDescriptor files = 1;
    repeated TFileDescriptor root_volume_layers = 34;
    repeated TFileDescriptor gpu_check_volume_layers = 78;

    // The external docker image specified for operation,
    // images from internal registry are resolved into layers.
    optional string docker_image = 69;

    // The user command to be executed.
    required string shell_command = 2;

    // Input format description (in YSON).
    required bytes input_format = 3 [(NYT.NYson.NProto.yson_string) = true];

    // Output format description (in YSON).
    required bytes output_format = 4 [(NYT.NYson.NProto.yson_string) = true];

    // Environment strings (K=V format) for starting user process.
    repeated string environment = 5;

    // Hard memory limit for user process, in bytes.
    required int64 memory_limit = 7;

    // Memory size reserved at job launch, in bytes.
    required int64 memory_reserve = 9;

    // Transaction for creating chunks for stderr and core tables.
    required NYT.NProto.TGuid debug_transaction_id = 8;

    // Transaction for creating job input context.
    optional NYT.NProto.TGuid input_transaction_id = 68;

    optional bool use_yamr_descriptors = 10 [default = false];

    required int64 max_stderr_size = 11;
    optional bool upload_stderr_if_completed = 33 [default = true];

    optional bool check_input_fully_consumed = 16 [default = false];

    required int64 custom_statistics_count_limit = 18;

    optional bool include_memory_mapped_files = 21 [default = true];

    optional int64 tmpfs_size = 22;
    optional string tmpfs_path = 23;

    repeated TTmpfsVolume tmpfs_volumes = 41;

    // COMPAT(gritukan): Drop it when nodes and controller agents
    // will be fresh enough.
    optional bool copy_files = 24 [default = false];

    optional string debug_artifacts_account = 25;

    // Time after which job will be failed.
    optional uint64 job_time_limit = 26;

    optional int32 iops_threshold = 27 [default = 1000];
    optional int32 iops_throttler_limit = 28;

    optional TTableBlobSpec stderr_table_spec = 29;

    optional TTableBlobSpec core_table_spec = 30;
    optional bool force_core_dump = 40 [default = false];

    // COMPAT(ignat)
    optional int64 disk_space_limit = 31;
    optional int64 inode_limit = 32;

    optional NYT.NScheduler.NProto.TDiskRequest disk_request = 51;

    // Number of requested ports.
    required int32 port_count = 35;

    // Number of requested ports.
    optional bool use_porto_memory_tracking = 36;

    // Enables secure vault variables in job shell.
    optional bool enable_secure_vault_variables_in_job_shell = 37 [default = true];

    optional bool set_container_cpu_limit = 39 [default = false];

    optional int64 prepare_time_limit = 42;

    optional string interruption_signal = 43;

    optional bool signal_root_process_only = 44 [default = false];

    optional bool enable_gpu_layers = 45 [default = true];

    optional string cuda_toolkit_version = 46;

    // COMPAT(ignat)
    optional uint32 network_project_id = 47;

    optional int32 enable_porto = 49; // NScheduler::EEnablePorto

    optional bool fail_job_on_core_dump = 50 [default = true];

    optional bool enable_cuda_gpu_core_dump = 52 [default = false];

    optional double container_cpu_limit = 53 [default = 0];

    optional int64 slot_container_memory_limit = 73;

    optional bool make_rootfs_writable = 54 [default = false];

    optional int32 restart_exit_code = 55;

    // Cast Any values from input row stream to Composite
    // according to schemas from data source directory.
    optional bool cast_input_any_to_composite = 56 [default = false];

    optional bool use_smaps_memory_tracker = 57 [default = false];

    optional TUserJobMonitoringConfig monitoring_config = 58;

    optional string gpu_check_binary_path = 59;

    // Limit for the number of threads in user job container.
    optional int64 thread_limit = 60 [default = 1000000];

    repeated string gpu_check_binary_args = 63;
    map<string, string> gpu_check_environment = 79;

    // COMPAT(ignat)
    // The following options must be used only with network projects.
    // Enables NAT64 - YT-15665.
    optional bool enable_nat64 = 64;

    // COMPAT(ignat)
    // Disables networking inside the job.
    optional bool disable_network = 67;

    // 65 is free

    // Memory size reserved for job proxy. Used in tests for checking job proxy memory overdraft.
    optional int64 job_proxy_memory_reserve = 66;

    optional bool enable_rpc_proxy_in_job_proxy = 70 [default = false];
    optional int32 rpc_proxy_worker_thread_pool_size = 71 [default = 1];

    optional bool redirect_stdout_to_stderr = 72 [default = false];

    repeated string extra_environment = 74;

    optional bool enable_fuse = 75 [default = false];

    optional int64 archive_ttl = 76;

    optional bool start_queue_consumer_registration_manager = 77 [default = true];

    map<string, TSidecarJobSpec> sidecars = 80;

    reserved 38, 48, 61, 62;

    optional TNetworkProject network_project = 80;
}

////////////////////////////////////////////////////////////////////////////////

message TQueryFilterOptions
{
    // Default value is false because filtering should be turned off
    // before controller agents support this setting.
    // In other way we won't have an ability to turn off chunk filtering.
    required bool enable_chunk_filter = 1 [default = false];

    required bool enable_row_filter = 2 [default = true];
}

////////////////////////////////////////////////////////////////////////////////

message TQuerySpec
{
    required NYT.NQueryClient.NProto.TQuery query = 1;
    repeated NYT.NQueryClient.NProto.TExternalFunctionImpl external_functions = 2;
    optional TQueryFilterOptions options = 3;
}

////////////////////////////////////////////////////////////////////////////////

// Describes a part of input table(s) to be processed by a job.
message TTableInputSpec
{
    // Table slice descriptors comprising the input.
    repeated NYT.NChunkClient.NProto.TChunkSpec chunk_specs = 2;
    repeated int32 chunk_spec_count_per_data_slice = 3;
    // -1 stands for std::nullopt.
    repeated int64 virtual_row_index_per_data_slice = 4;
    repeated NYT.NChunkClient.NProto.TChunkSpec proxied_chunk_specs = 5;
}

// Defines how to store output from a job into a table.
message TTableOutputSpec
{
    // The chunk list where output chunks must be placed.
    required NYT.NProto.TGuid chunk_list_id = 2;

    // YSON-serialized writer options obtained from table attributes.
    required bytes table_writer_options = 6 [(NYT.NYson.NProto.yson_string) = true];

    // YSON-serialized writer config obtained from table attributes.
    optional bytes table_writer_config = 9 [(NYT.NYson.NProto.yson_string) = true];

    // Timestamp for rows.
    optional int64 timestamp = 10 [default = 0];

    // Is table dynamic.
    optional bool dynamic = 11 [default = false];

    // Serialized NTableClient.NProto.TTableSchemaExt with output table schema.
    required bytes table_schema = 8;

    // Serialized NTableClient.NProto.TTableSchemaExt with stream schemas.
    repeated bytes stream_schemas = 12;

    // Table schema ID.
    optional NYT.NProto.TGuid schema_id = 13;
}

message TRemoteInputCluster
{
    required string name = 1;
    required NNodeTrackerClient.NProto.TNodeDirectory node_directory = 2;
}

// Describes a job submitted by a scheduler.
message TJobSpecExt
{
    extend NControllerAgent.NProto.TJobSpec
    {
        optional TJobSpecExt job_spec_ext = 100;
    }

    // NB: Make sure to register all extensions that can appear here in
    // TClient::DoGetJobSpec to make extension appear in GetJobSpec result.
    optional NYT.NProto.TExtensionSet extensions = 18;

    // Configuration for IO during job execution.
    optional bytes io_config = 1 [(NYT.NYson.NProto.yson_string) = true];

    // The transaction used for writing output chunks.
    optional NYT.NProto.TGuid output_transaction_id = 2;

    // Job input.
    optional bytes table_reader_options = 19 [(NYT.NYson.NProto.yson_string) = true];

    repeated TTableInputSpec input_table_specs = 3;
    repeated TTableInputSpec foreign_input_table_specs = 15;

    // Serialized NTableClient.NProto.TTableSchemaExt with stream schemas.
    repeated bytes input_stream_schemas = 38;

    // Job output.
    repeated TTableOutputSpec output_table_specs = 4;

    // Maps node ids to descriptors for input chunks.
    // These nodes may either belong to the local cluster (for most types of jobs)
    // or to a remote one (for remote copy jobs).
    // For remote copy jobs, this directory is provided by the scheduler.
    // For other types of jobs, this directory is provided by Exec Agent at the cluster node.
    optional NNodeTrackerClient.NProto.TNodeDirectory input_node_directory = 5;

    // Total input uncompressed data size estimate.
    optional int64 input_data_weight = 6 [default = 0];

    // Total input row count estimate.
    optional int64 input_row_count = 7 [default = 0];

    // True if data_size and row_count are approximate (e.g. restarted sort jobs).
    optional bool is_approximate = 9 [default = false];

    optional int64 job_proxy_memory_overcommit_limit = 16;

    // Deprecated = 11

    optional TUserJobSpec user_job_spec = 12;

    optional TQuerySpec input_query_spec = 13;

    optional int64 job_proxy_ref_counted_tracker_log_period = 17 [default = 5];

    optional bool abort_job_if_account_limit_exceeded = 20;

    optional bytes acl = 21 [(NYT.NYson.NProto.yson_string) = true];

    optional string aco_name = 45;

    optional bytes job_cpu_monitor_config = 22 [(NYT.NYson.NProto.yson_string) = true];

    optional int64 waiting_job_timeout = 23;

    optional NYT.NProto.TGuid job_competition_id = 24;

    optional string task_name = 25;

    // Index of partition job belongs to. This field is set only in
    // Sort and MapReduce jobs.
    optional int32 partition_tag = 26;

    optional string tree_id = 27;

    optional string authenticated_user = 29 [default = "unknown"];

    optional bool is_traced = 30 [default = false];

    optional bytes testing_options = 31 [(NYT.NYson.NProto.yson_string) = true];

    optional NYT.NYTree.NProto.TAttributeDictionary io_tags = 32;

    optional NYT.NProto.TGuid probing_job_competition_id = 33;

    required bool interruptible = 34;

    optional bool allow_idle_cpu_policy = 35 [default = false];

    optional bool enable_prefetching_job_throttler = 36; // TODO(galtsev): remove after 25.1

    // At most one job profiler is supported for now.
    repeated TJobProfilerSpec job_profilers = 37;

    optional bool enable_codegen_comparator = 39;

    map<string, TRemoteInputCluster> remote_input_clusters = 40;

    optional bool enable_virtual_sandbox = 41 [default = false];
    optional bool ignore_yt_variables_in_shell_environment = 42 [default = false];

    optional bool enable_root_volume_disk_quota = 43 [default = false];

    optional bool disable_rename_columns_compatibility_code = 44;

    optional bool use_cluster_throttlers = 46;

    reserved 8, 28;
}

message TJobResultExt
{
    extend NControllerAgent.NProto.TJobResult
    {
        optional TJobResultExt job_result_ext = 100;
    }

    message THunkChunkIdMapping
    {
        required NYT.NProto.TGuid input_hunk_chunk_id = 1;
        required NYT.NProto.TGuid output_hunk_chunk_id = 2;
    }

    // List of output chunks produced by the job.
    // NB: Only filled when necessary.
    repeated NYT.NChunkClient.NProto.TChunkSpec output_chunk_specs = 3;

    optional NYT.NProto.TGuid stderr_chunk_id = 4;

    // List of input chunks the job was unable to read.
    repeated NYT.NProto.TGuid failed_chunk_ids = 5;

    // deprecated = 6;
    // deprecated = 7;

    optional NYT.NProto.TGuid fail_context_chunk_id = 8;

    // Used for reordering chunks from operations that produce sorted output.
    repeated TOutputResult output_boundary_keys = 9;

    optional TOutputResult stderr_result = 10;

    repeated TCoreInfo core_infos = 11;
    optional TOutputResult core_result = 12;

    // NB: These fields are used only if job is interrupted.
    repeated NYT.NChunkClient.NProto.TChunkSpec unread_chunk_specs = 14;
    repeated int32 chunk_spec_count_per_unread_data_slice = 15;
    repeated int64 virtual_row_index_per_unread_data_slice = 19;
    repeated NYT.NChunkClient.NProto.TChunkSpec read_chunk_specs = 16;
    repeated int32 chunk_spec_count_per_read_data_slice = 17;
    repeated int64 virtual_row_index_per_read_data_slice = 20;

    // Used to restart completed job in case of interruption.
    optional bool restart_needed = 18;

    optional bool has_stderr = 21;
    optional bool has_fail_context = 22;

    // MD5 digest for each output table.
    // May be empty for some tables, e.g. if the table is not intermediate.
    repeated NYT.NCrypto.NProto.TMD5Hash output_digests = 23;

    repeated THunkChunkIdMapping hunk_chunk_id_mapping = 24;
}

////////////////////////////////////////////////////////////////////////////////

// Map jobs.
/*
 * Conceptually map is the simplest operation.
 * Input consists of a number of tables (or parts thereof).
 * These tables are merged together into a sequence of rows,
 * sequence is split into fragments and these fragments
 * are fed to jobs. Each job runs a given shell command.
 * The outputs of jobs are collected thus forming a number
 * of output tables.
 *
 * The input spec must contain TUserJobSpec.
 * The result must contain TSchedulerJobResultExt.
 */

////////////////////////////////////////////////////////////////////////////////

// Merge jobs.
/*
 * A merge job takes a number of chunks sequences (each containing sorted data)
 * and merges them. The result is split into chunks again.
 *
 * The input spec should contain TMergeJobSpecExt.
 *
 */

message TMergeJobSpecExt
{
    extend NControllerAgent.NProto.TJobSpec
    {
        optional TMergeJobSpecExt merge_job_spec_ext = 102;
    }

    // For EJobType::SortedMerge, contains columns used for comparison.
    // COMPAT(gritukan)
    repeated string key_columns = 1;

    // COMPAT(gritukan)
    optional int32 partition_tag = 2;

    // For EJobType::SortedMerge, used for row comparison.
    optional NTableClient.NProto.TSortColumnsExt sort_columns = 3;
}

message TShallowMergeJobSpecExt
{
    extend NControllerAgent.NProto.TJobSpec
    {
        optional TShallowMergeJobSpecExt shallow_merge_job_spec_ext = 107;
    }

    optional bool allow_unknown_extensions = 1 [default = false];
    optional int64 max_block_count = 2;
}

////////////////////////////////////////////////////////////////////////////////

// Partition jobs.
/*
 * A partition jobs read the input and scatters the rows into buckets depending
 * on their keys. When a bucket becomes full, it is written as a block.
 * Output blocks are marked with |partition_tag| to enable subsequently
 * started sort jobs to fetch appropriate portions of data.
 *
 * The input spec should contain TPartitionJobSpecExt.
 * The result must contain TSchedulerJobResultExt.
 *
 */

message TPartitionJobSpecExt
{
    extend NControllerAgent.NProto.TJobSpec
    {
        optional TPartitionJobSpecExt partition_job_spec_ext = 103;
    }

    // Number of partitions.
    required int32 partition_count = 1;

    // Deprecated = 2.
    // Deprecated = 3.
    // Deprecated = 4.
    // Deprecated = 5.

    // Sort key columns (may be wider than reduce key).
    // COMPAT(gritukan): Deprecate.
    required NTableClient.NProto.TKeyColumnsExt sort_key_columns = 6;

    // Size of key prefix used for bucket decision.
    optional int32 reduce_key_column_count = 7;

    // Deprecated = 8.

    // Level of the partition task job belongs to.
    // Refer to sort_controller.cpp for level description.
    optional int32 partition_task_level = 9;

    optional bytes wire_partition_lower_bound_prefixes = 10;

    repeated bool partition_lower_bound_inclusivenesses = 11;

    optional NTableClient.NProto.TSortColumnsExt sort_columns = 12;

    optional bool use_sequential_reader = 13 [default = true];
}

////////////////////////////////////////////////////////////////////////////////

// Sort jobs.
/*
 * A sort job reads the input chunks, sorts the rows, and then flushes
 * the rows into a sequence of output chunks.
 *
 * The input spec should contain TSortJobSpecExt.
 *
 */
message TSortJobSpecExt
{
    extend NControllerAgent.NProto.TJobSpec
    {
        optional TSortJobSpecExt sort_job_spec_ext = 104;
    }

    // TODO(gritukan): This field is useless since key columns can be
    // obtained from output stream schema. Remove it.
    repeated string key_columns = 5;

    // Optional, because simple sort jobs don't require partition tag.
    // COMPAT(gritukan)
    optional int32 partition_tag = 6;
}

////////////////////////////////////////////////////////////////////////////////

// Reduce jobs.
/*
 * "Everything is either a sort or a merge. Reduce is the latter." (c) Pavel Sushin
 *
 * The input spec should contain TReduceJobSpecExt.
 *
 */

message TReduceJobSpecExt
{
    extend NControllerAgent.NProto.TJobSpec
    {
        optional TReduceJobSpecExt reduce_job_spec_ext = 105;
    }

    // Sort by key columns.
    // COMPAT(gritukan)
    repeated string key_columns = 1;

    // Reduce by prefix length of key columns.
    required int32 reduce_key_column_count = 2;

    // COMPAT(gritukan)
    optional int32 partition_tag = 3;

    // Join by prefix length of secondary key columns.
    optional int32 join_key_column_count = 4 [default = 0];

    optional NTableClient.NProto.TSortColumnsExt sort_columns = 5;

    optional int64 foreign_table_lookup_keys_threshold = 6;
    optional int64 foreign_table_lookup_data_weight_threshold = 8 [default = 268435456];

    optional bool disable_sorted_input = 7 [default = false];
}

////////////////////////////////////////////////////////////////////////////////

// Remote copy jobs.

message TRemoteCopyJobSpecExt
{
    extend NControllerAgent.NProto.TJobSpec
    {
        optional TRemoteCopyJobSpecExt remote_copy_job_spec_ext = 106;
    }

    message THunkChunkIdMapping
    {
        required NYT.NProto.TGuid input_hunk_chunk_id = 1;
        required NYT.NProto.TGuid output_hunk_chunk_id = 2;
    }

    required bytes connection_config = 1;

    required int32 concurrency = 2;

    required int64 block_buffer_size = 3;

    optional int64 delay_in_copy_chunk = 4;

    optional int64 erasure_chunk_repair_delay = 5;

    optional bool repair_erasure_chunks = 6;

    repeated THunkChunkIdMapping hunk_chunk_id_mapping = 7;
    repeated THunkChunkIdMapping compression_dictionary_id_mapping = 9;

    optional string remote_cluster_name = 8;
}

////////////////////////////////////////////////////////////////////////////////<|MERGE_RESOLUTION|>--- conflicted
+++ resolved
@@ -158,7 +158,13 @@
     required bool run_external_symbolizer = 5;
 }
 
-<<<<<<< HEAD
+message TNetworkProject
+{
+    required int32 id = 1;
+    required bool enable_nat64 = 2;
+    required bool disable_network = 3;
+}
+
 // Specification of the job which will be running in a sidecar with the main job.
 message TSidecarJobSpec
 {
@@ -180,13 +186,6 @@
     // | FailOnError       | Do nothing          | Fail the job        |
     // +-------------------+---------------------+---------------------+
     required int32 restart_policy = 5; // ESidecarRestartPolicy
-=======
-message TNetworkProject
-{
-    required int32 id = 1;
-    required bool enable_nat64 = 2;
-    required bool disable_network = 3;
->>>>>>> 31477752
 }
 
 // Specification for starting user code during a job.

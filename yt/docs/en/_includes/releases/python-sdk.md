## Python SDK


Availabe as a package in [PyPI](https://pypi.org/project/ytsaurus-client/).




**Releases:**

{% cut "**0.13.42**" %}

**Release date:** 2025-11-14


<<<<<<< HEAD
#### Features
* Enable retries for RPC calls
* More type-hints
=======
### Features
* Enable retries for RPC calls
* More type-hints!
>>>>>>> a601f41b
* Introduced `get-job-trace` to CLI
* Added `--stderr-type` to `get-job-stderr`
* Added warnings about using `multithreading`

<<<<<<< HEAD
#### Fixes
=======
### Fixes
>>>>>>> a601f41b
* `transform` command preserves attributes (`compression_codec`, `erasure_codec`, `optimize_for`) from the destination table if they are not explicitly overridden
* Fixed `--config` for `yt-fuse`

{% endcut %}


{% cut "**0.13.41**" %}

**Release date:** 2025-10-24


<<<<<<< HEAD
#### Features
  * Added `--with-env-patch` option to `show-default-config` CLI command to dump default config with environment variables applied

#### Fixes
=======
### Features
  * Added `--with-env-patch` option to `show-default-config` CLI command to dump default config with environment variables applied

### Fixes
>>>>>>> a601f41b
  * Fixed parsing of `YPath` when specifying a cluster and ranges
  * Fixed `spec_builder` when passing `client=None`

{% endcut %}


{% cut "**0.13.40**" %}

**Release date:** 2025-10-13


<<<<<<< HEAD
#### Features
=======
### Features
>>>>>>> a601f41b
  * YT-26355: Infer Null type from Arrow schema
  * YT-26389: Support omit_inaccessible_rows
  * Added `log_once` function

{% endcut %}


{% cut "**0.13.39**" %}

**Release date:** 2025-10-10


<<<<<<< HEAD
#### Features
=======
### Features
>>>>>>> a601f41b
* Process YQL quieries in separated processes (Commit: 3c09bed1d8d4ed07c1b4fe9393c39bb420c7dbc0)
* Added `clip_timestamp` option (Commit: 4e6889f0cd0615cee3d5d5ae0d85602233e2412f)
* Added task count in parallel read (Commit: 506e97dd397e29eeaa4e7b88f48467aa4419c48c)


<<<<<<< HEAD
#### Fixes
=======
### Fixes
>>>>>>> a601f41b
* Fix passing abort messages (Commit: b2b49815a043b78e8a3160f05400864a0fef678c)
* Fix Handle some environment variables with types (`YT_CHUNK_SIZE`) (Commit: d2109522d473a3126eb5f9258089d41689549621)
* Fix dirtable reader (Commit: 9ea085c12bdff6c8a67b5ad1ea6236db4da32771)
* Add warning about retry (Commit: 507d120389cb8963d25efe21102e2c35428a9d2f)


{% endcut %}


{% cut "**0.13.36**" %}

**Release date:** 2025-08-29


### Features

  * Supported [blob](https://ytsaurus.tech/docs/en/user-guide/storage/formats#BLOB) table format

### Fixes

  * Fixed heavy proxy selection logic for heavy requests
  * Fixed `get_table_schema` for replicated tables
  * Fixed `yt execute` for commands with input data

{% endcut %}


{% cut "**0.13.35**" %}

**Release date:** 2025-08-12


### Features
  * Add compression codec option for parquet.
  * Add methods for distributed write API.
  * Add typing for config and for spec builders.

### Fixes
  * Add details to import error of pickling encryption.
  * Fix wording of write_table description.
  * Fix YSON convert for bytes object.
  * Remove old *_ratio and *_share terms from YT CLI.

{% endcut %}


{% cut "**0.13.34**" %}

**Release date:** 2025-07-27


### Features
  * Added support for `YT_LOG_PATH` for RPC requests
  * Added `--attribute` argument for `list_operations` CLI command
  * Rework local RPC connection configuration

{% endcut %}


{% cut "**0.13.33**" %}

**Release date:** 2025-07-14


### Features
  * Support tz types in python
  * Add type hints for YtClient config
  * Support custom auth class in Python SDK config

### Fixes
  * Fix hiding tokens in case of YtProxyUnavailable exception

{% endcut %}


{% cut "**0.13.31**" %}

**Release date:** 2025-06-20


## Features
 * Minor improvements
 * Bump py-dependencies 2f5dc26abd27401d7c775b4e7406b4c85c1c4105

{% endcut %}


{% cut "**0.13.30**" %}

**Release date:** 2025-06-16


## Features
  * Introduce `list_operation_events` command


{% endcut %}


{% cut "**0.13.29**" %}

**Release date:** 2025-06-02


## Features
  * Add `annotate_with_types` to `yson_to_json` function
  * Improve proxy banned warning message

## Fixes
  * Remove `YtSequoiaRetriableError`
  * Fix handling errors in `write_table` with enabled framing


{% endcut %}


{% cut "**0.13.28**" %}

**Release date:** 2025-04-30


#### Features

- Turn on `redirect_stdout_to_stderr` by default
- Add password strength validation in `set_user_password` request

{% endcut %}


{% cut "**0.13.27**" %}

**Release date:** 2025-04-18


#### Features
* Active users of dynamic tables APIs are encouraged to use RPC proxies
* Support using /api/v4/discover_proxies handler instead of /hosts

#### Fixes
* Error on getting `impersonation_user` setting from configuration

{% endcut %}


{% cut "**0.13.26**" %}

**Release date:** 2025-03-25


#### Features
* Add support of `expression` and `aggregate` properties in TableSchema.
* Add impersonation support.
* Do not strip docker host in spec builder.
* Add logging of bad requests.
* Bump ytsaurus-client dependencies.

{% endcut %}


{% cut "**0.13.25**" %}

**Release date:** 2025-03-12


#### Features
* Introduce `yt whoami` command

#### Fixes
* Fix issue-token output format


{% endcut %}


{% cut "**0.13.24**" %}

**Release date:** 2025-03-02


#### Features
* Replace `include_scheduler` option with `include_runtime` option in `get_operation` command (it is backward incompatible change)
* Request `type` attributes instead of `operation_type` attribute in `get_operation` command
* Add `redirect_stdout_to_stderr` support
* Support `require_sync_replica` in `push_queue_producer`
* Add `is_prerequisite_check_fail` method to error, add `YtAuthenticationError`
* Support operation suspend reason

#### Fixes
* Drop python2 related code in `_py_runner.py`
* Add `python_requires=">=3.8"` to package setup
* Do not request all attributes in operation exists check
* Fix handling request timeout of `start_operation` command 

{% endcut %}


{% cut "**0.13.23**" %}

**Release date:** 2025-02-04


#### Features
  * Add `min_batch_row_count` option to dump parquet
  * Add `patch_operation_spec` method
  * Add queue producer methods in YT cli
  * Add `trimmed_row_counts` parameter
  * Add `versioned_read_options` parameter
  * Add `ignore_type_mismatch` parameter
  * Do not write command line into started_by (by default)
  * Show native libraries version in CLI
  * Make pickling->dynamic_libraries->enable_auto_collection remote patchable
  * Apply destination path attributes to temporary objects within parallel upload

#### Fixes
  * YSON: unescape invalid seqs as in bingings implementation.
  * Fix `generate_traceparent`
  * Remove `typing_extensions` module imports for newer python versions
  * Fix native driver configuration

{% endcut %}


{% cut "**0.13.22**" %}

**Release date:** 2025-01-10


#### Fixes:
* Fix import checks for `orc` related functions

{% endcut %}


{% cut "**0.13.21**" %}

**Release date:** 2024-12-26


Features:
* Introduce YAML format support
* Introduce the higher level primitives for tracking queries
* Add `network_project` option setter for `UserJobSpecBuilder`
* Add parallel mode for ORC format
* Support `omit_inaccessible_columns` for read commands
* Support `preserve_acl` option in copy/move commands
* Rework authentication commands in CLI over getpass
* Dirtable upload improvements
* Add queue producer commands
* Improve SpecBuilder: add use_columnar_statistics, ordered, data_size_per_reduce_job

Fixes:
* Fix retries for parquet/orc upload commands

Cosmetics:
* Remove legacy constant from operation_commands.py
* Beautify imports: drop Python 2 support
* Wrap doc links into constants for `--help` command

Many thanks to @zlobober for significant contribution!

{% endcut %}


{% cut "**0.13.19**" %}

**Release date:** 2024-10-15


Features:
* Add possibility to upload and dump tables in ORC format using CLI commands: `upload-orc` and `dump-orc`
* Support parallel mode for `dump-parquet` command
* Support nullable fields during parsing YT schema from parquet schema
* Support parallel mode for `read_table_structured` command
* Add cli params to docker respawn decorator (PR: #849). Thanks @thenno for the PR!

Fixes:
* Do not retry `LineTooLong` error
* Fix `read_query_result` always returning raw results (PR: #800). Thanks @zlobober for the PR!
* Fix cyclic references that were causing memory leaks
* Reduce default value of `write_parallel/concatenate_size` from 100 to 20
* Fix retries in `upload-parquet` command

{% endcut %}


{% cut "**0.13.18**" %}

**Release date:** 2024-07-26


Features:
* Use expanduser for `config["token_path"]`
* Support custom dill params
* Support Nullable patchable config element
* Add max_replication_factor in config
* Use strawberry ctl address from cypress client_config

Fixes:
* Fixes of E721: do not compare types, for exact checks use `is` / `is not`, for instance checks use `isinstance()`
* Fix bug in YT python wrapper: stop transaction pinger before exiting transaction

Thanks to multiple outside contributors for the active participation in Python SDK development.

{% endcut %}


{% cut "**0.13.17**" %}

**Release date:** 2024-06-26


Features: 
  - Support profiles in configuration file
  - Add versioned select
  - Add enum.StrEnum and enum.IntEnum support for yt_dataclasses

Fixes:
  - Fix test_operation_stderr_output in py.test environment

Thanks to @thenno for considerable contribution!



{% endcut %}


{% cut "**0.13.16**" %}

**Release date:** 2024-06-19


Features:
- Allow to specify prerequisite transaction ids in client.Transaction context manager (PR: #638). Thanks @chegoryu for the PR!
- Add client and chunk_count parameters to dirtable_commands
- Add alter_query command for Query Tracker
- Add dump_job_proxy_log command (PR: #594). Thanks @tagirhamitov  for the PR!

Fixes:
- Fix return result of lock command in case of batch client
- Fix jupyter notebooks for operations in separate cells (PR: #654). Thanks @dmi-feo for the PR!

{% endcut %}


{% cut "**0.13.14**" %}

**Release date:** 2024-03-09


Features:
- Added an option for skipping rows merge in select
- Support composite types in QL
- Add `preserve_account` option to table backup commands
- Expand the list of dynamic table retriable errors
- Enhance table creation with specified append attribute
- Various improvements of maintenance API
- Support `upload_parquet` command

Fixes:
- Support SortColumn serialization
- Fix file descriptors leak in config parsing
- Fix output stream validation for TypedJobs


{% endcut %}


{% cut "**0.13.12**" %}

**Release date:** 2023-12-14


Features:
* Support `double` and `float` type in `@yt_dataclass`.
* Added `get_query_result` command.

Fixes:
* Fixed setting config from environment variables.
* Eligeable error message if node type is not equal to table in operation spec.

{% endcut %}
<|MERGE_RESOLUTION|>--- conflicted
+++ resolved
@@ -13,24 +13,14 @@
 **Release date:** 2025-11-14
 
 
-<<<<<<< HEAD
 #### Features
 * Enable retries for RPC calls
 * More type-hints
-=======
-### Features
-* Enable retries for RPC calls
-* More type-hints!
->>>>>>> a601f41b
 * Introduced `get-job-trace` to CLI
 * Added `--stderr-type` to `get-job-stderr`
 * Added warnings about using `multithreading`
 
-<<<<<<< HEAD
-#### Fixes
-=======
-### Fixes
->>>>>>> a601f41b
+#### Fixes
 * `transform` command preserves attributes (`compression_codec`, `erasure_codec`, `optimize_for`) from the destination table if they are not explicitly overridden
 * Fixed `--config` for `yt-fuse`
 
@@ -42,17 +32,10 @@
 **Release date:** 2025-10-24
 
 
-<<<<<<< HEAD
 #### Features
   * Added `--with-env-patch` option to `show-default-config` CLI command to dump default config with environment variables applied
 
 #### Fixes
-=======
-### Features
-  * Added `--with-env-patch` option to `show-default-config` CLI command to dump default config with environment variables applied
-
-### Fixes
->>>>>>> a601f41b
   * Fixed parsing of `YPath` when specifying a cluster and ranges
   * Fixed `spec_builder` when passing `client=None`
 
@@ -64,11 +47,7 @@
 **Release date:** 2025-10-13
 
 
-<<<<<<< HEAD
-#### Features
-=======
-### Features
->>>>>>> a601f41b
+#### Features
   * YT-26355: Infer Null type from Arrow schema
   * YT-26389: Support omit_inaccessible_rows
   * Added `log_once` function
@@ -81,21 +60,13 @@
 **Release date:** 2025-10-10
 
 
-<<<<<<< HEAD
-#### Features
-=======
-### Features
->>>>>>> a601f41b
+#### Features
 * Process YQL quieries in separated processes (Commit: 3c09bed1d8d4ed07c1b4fe9393c39bb420c7dbc0)
 * Added `clip_timestamp` option (Commit: 4e6889f0cd0615cee3d5d5ae0d85602233e2412f)
 * Added task count in parallel read (Commit: 506e97dd397e29eeaa4e7b88f48467aa4419c48c)
 
 
-<<<<<<< HEAD
-#### Fixes
-=======
-### Fixes
->>>>>>> a601f41b
+#### Fixes
 * Fix passing abort messages (Commit: b2b49815a043b78e8a3160f05400864a0fef678c)
 * Fix Handle some environment variables with types (`YT_CHUNK_SIZE`) (Commit: d2109522d473a3126eb5f9258089d41689549621)
 * Fix dirtable reader (Commit: 9ea085c12bdff6c8a67b5ad1ea6236db4da32771)

## Java SDK


Is released as packages in [maven](https://central.sonatype.com/artifact/tech.ytsaurus/ytsaurus-client).




**Releases:**

{% cut "**1.2.11**" %}

**Release date:** 2025-10-23


<<<<<<< HEAD
#### Features
=======
### Features
>>>>>>> a601f41b
* Add `execute` method to `MultiYTsaurusClient`.
* Support `YPath` empty root designator for operation spec.
* Support `PatchOperationSpec` method.
* Add API for distributed reading: `createTablePartitionReader`.
* Add `PullQueue` method.
* Implement a pretty-print mode for YSON text serialization.
* Add API for distributed writing: `startDistributedWriteSession`, `writeTableFragment`, `finishDistributedWriteSession`.
* Support listener (`RpcClientListener`) for tracking bytes sent by the client.
* Add `sortOrder` flag to `ListQueries`.

<<<<<<< HEAD
#### Fixes
=======
### Fixes
>>>>>>> a601f41b
* Fix `OperationContext.getTableIndex()` when using `ReducerWithKey`.

{% endcut %}


{% cut "**1.2.10**" %}

**Release date:** 2025-07-17


* Add `range` to `CreateShuffleReader`.
* Add `writerIndex`, `overwriteExistingWriterData` to `CreateShuffleWriter`.
* Minor fixes and improvements to error messages.

{% endcut %}


{% cut "**1.2.9**" %}

**Release date:** 2025-04-08


* Add `fullResult` to `QueryResult`.
* Add `QueryStatistics` to `SelectRowsResult`.
* Set type 'composite' instead of 'any' for complex types in `UnversionedValue`.
* Support 'sort_by' in ReduceSpec.
* Add API methods for working with Shuffle Service.
* Support retries for cross cell copy/move.
* Support additional secrets in `StartQuery`.
* Add retry for timeout `YTsaurusError`.
* Don't fail on 'cluster' attribute in queue and consumer paths in the listQueueConsumerRegistrations.

{% endcut %}


{% cut "**1.2.8**" %}

**Release date:** 2025-01-23


* Update protobuf to 3.25.5 version.
* Support for the ability to use a custom `TableRowsSerializer` provided through the `SerializationContext`.
* Change protobuf type of `YPath` and `RichYPath` parameters: `string` -> `bytes`.
* Remove "command" from "started_by" spec field.

{% endcut %}


{% cut "**1.2.7**" %}

**Release date:** 2024-11-25


* Add the `RequestMiddleware` interface to subscribe on request start.
* Support `ListQueueConsumerRegistrations`.
* Add monitoring callback interface for `MultiYTsaurusClient`.
* Refactor `MultiYTsaurusClient`.
* Support `YT_BASE_LAYER`.
* Fix resource leak in the `ClientPool`.

{% endcut %}


{% cut "**1.2.6**" %}

**Release date:** 2024-09-05


* `YsonJsonConverter` has been released.
* Support for `Date32`, `Datetime64`, `Timestamp64`, `Interval64` types.
* Fixed a bug that caused `writeTable` to fail if the table schema did not match the user-specified schema.

{% endcut %}


{% cut "**1.2.5**" %}

**Release date:** 2024-08-20


* Added MultiYTsaurusClient.
* Support for MultiLookupRows request.
* Fixed a bug that caused an infinite wait for proxy discovery when the connection failed.
* Fixed a bug that caused the operation output table to be created without a user-specified transaction.

{% endcut %}


{% cut "**1.2.4**" %}

**Release date:** 2024-06-18


* Support for JPA `@Embedded`/`@Embeddable` annotations.
* Support for URL schema to detect the usage of TLS.
* Implemented YT Query Tracker API methods.


{% endcut %}


{% cut "**1.2.3**" %}

**Release date:** 2024-05-27


* Introduced `DiscoveryClient`.
* The following types are supported in `@Entity` fields (use `@Column(columnDefinition=“...”)` to specify type):
    * enum -> utf8/string; 
    * String -> string;
    * Instant -> int64;
    * YsonSerializable -> yson.
* Fixed a bug due to which `YTsaurusClient` did not terminate.

{% endcut %}


{% cut "**1.2.2**" %}

**Release date:** 2024-04-11


* Supported placeholder values in SelectRowsRequest.
* Supported specifying the proxy network name.
* Supported set(Input/Output)Format in CommandSpec.
* Fixed a bug that caused NoSuchElementException in SyncTableReader.
* Fixed a bug that caused the table to be recreated when writing without "append".

{% endcut %}


{% cut "**1.2.1**" %}

**Release date:** 2024-01-29


* Supported serializable mapper/reducer.
* Added completeOperation method.
* Implemented three YT Queues API methods: registerQueueConsumer, advanceConsumer, pullConsumer.
* Added AggregateStatistics to MultiTablePartition.
* Some minor bug fixes.

{% endcut %}


{% cut "**1.2.0**" %}

**Release date:** 2023-09-18


- Fixed a bug that caused `SyncTableReaderImpl` internal threads would not terminate.
- In the `WriteTable` request, the `needRetries` option is set to `true` by default.
- The `WriteTable` request has `builder(Class)` now; using it, you can omit the `SerializationContext` if the class is marked with the `@Entity` annotation, implements the `com.google.protobuf.Message` or `tech.ytsaurus.ysontree.YTreeMapNode` interface (serialization formats will be `skiff`, `protobuf` or `wire` respectively).
- The `setPath(String)` setters in the `WriteTable` and `ReadTable` builders are `@Deprecated`.
- The interfaces of the `GetNode` and `ListNode` request builders have been changed: `List<String>` is passed to the `setAttributes` method instead of `ColumnFilter`, the `null` argument represents `universal filter` (all attributes should be returned).
- Added the `useTLS` flag to `YTsaurusClientConfig`, if set to `true` `https` will be used for `discover_proxies`.

{% endcut %}


{% cut "**1.1.1**" %}

**Release date:** 2023-07-26


- Fixed validation of `@Entity` schemas: reading a subset of table columns, a superset of columns (if the types of the extra columns are `nullable`), writing a subset of columns (if the types of the missing columns are `nullable`).
- The following types are supported in `@Entity` fields:
     - `utf8` -> `String`;
     - `string` -> `byte[]`;
     - `uuid` -> `tech.ytsaurus.core.GUID`;
     - `timestamp` -> `java.time.Instant`.
- If an operation started by `SyncYTsaurusClient` fails, an exception will be thrown.
- Added the `ignoreBalancers` flag to `YTsaurusClientConfig`, which allows to ignore balancer addresses and find only rpc proxy addresses.

{% endcut %}
<|MERGE_RESOLUTION|>--- conflicted
+++ resolved
@@ -12,12 +12,7 @@
 
 **Release date:** 2025-10-23
 
-
-<<<<<<< HEAD
 #### Features
-=======
-### Features
->>>>>>> a601f41b
 * Add `execute` method to `MultiYTsaurusClient`.
 * Support `YPath` empty root designator for operation spec.
 * Support `PatchOperationSpec` method.
@@ -28,11 +23,7 @@
 * Support listener (`RpcClientListener`) for tracking bytes sent by the client.
 * Add `sortOrder` flag to `ListQueries`.
 
-<<<<<<< HEAD
 #### Fixes
-=======
-### Fixes
->>>>>>> a601f41b
 * Fix `OperationContext.getTableIndex()` when using `ReducerWithKey`.
 
 {% endcut %}

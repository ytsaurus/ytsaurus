#include "log_manager.h"
#include "private.h"
#include "config.h"
#include "log.h"
#include "writer.h"

#include <yt/core/concurrency/fork_aware_spinlock.h>
#include <yt/core/concurrency/periodic_executor.h>
#include <yt/core/concurrency/scheduler_thread.h>
#include <yt/core/concurrency/thread_affinity.h>

#include <yt/core/misc/hash.h>
#include <yt/core/misc/lock_free.h>
#include <yt/core/misc/pattern_formatter.h>
#include <yt/core/misc/proc.h>
#include <yt/core/misc/property.h>
#include <yt/core/misc/raw_formatter.h>
#include <yt/core/misc/singleton.h>
#include <yt/core/misc/variant.h>

#include <yt/core/profiling/profiler.h>
#include <yt/core/profiling/timing.h>

#include <yt/core/ytree/ypath_client.h>
#include <yt/core/ytree/ypath_service.h>
#include <yt/core/ytree/yson_serializable.h>
#include <yt/core/ytree/convert.h>

#include <util/system/defaults.h>
#include <util/system/sigset.h>
#include <util/system/yield.h>

#include <util/string/vector.h>

#include <atomic>

#ifdef _win_
    #include <io.h>
#else
    #include <unistd.h>
#endif

#ifdef _linux_
    #include <sys/inotify.h>
#endif

#include <errno.h>

namespace NYT {
namespace NLogging {

using namespace NYTree;
using namespace NConcurrency;
using namespace NProfiling;

////////////////////////////////////////////////////////////////////////////////

static TLogger Logger(SystemLoggingCategory);
static const auto& Profiler = LoggingProfiler;

static const auto ProfilingPeriod = TDuration::Seconds(1);
static const auto DequeuePeriod = TDuration::MilliSeconds(100);

////////////////////////////////////////////////////////////////////////////////

class TNotificationHandle
    : private TNonCopyable
{
public:
    TNotificationHandle()
        : FD_(-1)
    {
#ifdef _linux_
        FD_ = inotify_init1(IN_NONBLOCK | IN_CLOEXEC);
        YCHECK(FD_ >= 0);
#endif
    }

    ~TNotificationHandle()
    {
#ifdef _linux_
        YCHECK(FD_ >= 0);
        ::close(FD_);
#endif
    }

    int Poll()
    {
#ifdef _linux_
        YCHECK(FD_ >= 0);

        char buffer[sizeof(struct inotify_event) + NAME_MAX + 1];
        ssize_t rv = HandleEintr(::read, FD_, buffer, sizeof(buffer));

        if (rv < 0) {
            if (errno != EAGAIN) {
                LOG_ERROR(
                    TError::FromSystem(errno),
                    "Unable to poll inotify() descriptor %v",
                    FD_);
            }
        } else if (rv > 0) {
            Y_ASSERT(rv >= sizeof(struct inotify_event));
            struct inotify_event* event = (struct inotify_event*)buffer;

            if (event->mask & IN_ATTRIB) {
                LOG_TRACE(
                    "Watch %v has triggered metadata change (IN_ATTRIB)",
                    event->wd);
            }
            if (event->mask & IN_DELETE_SELF) {
                LOG_TRACE(
                    "Watch %v has triggered a deletion (IN_DELETE_SELF)",
                    event->wd);
            }
            if (event->mask & IN_MOVE_SELF) {
                LOG_TRACE(
                    "Watch %v has triggered a movement (IN_MOVE_SELF)",
                    event->wd);
            }

            return event->wd;
        } else {
            // Do nothing.
        }
#endif
        return 0;
    }

    DEFINE_BYVAL_RO_PROPERTY(int, FD);
};

////////////////////////////////////////////////////////////////////////////////

class TNotificationWatch
    : private TNonCopyable
{
public:
    TNotificationWatch(
        TNotificationHandle* handle,
        const Stroka& path,
        TClosure callback)
        : FD_(handle->GetFD())
        , WD_(-1)
        , Path_(path)
        , Callback_(std::move(callback))

    {
        FD_ = handle->GetFD();
        YCHECK(FD_ >= 0);

        CreateWatch();
    }

    ~TNotificationWatch()
    {
        DropWatch();
    }

    DEFINE_BYVAL_RO_PROPERTY(int, FD);
    DEFINE_BYVAL_RO_PROPERTY(int, WD);

    void Run()
    {
        Callback_.Run();
        // Reinitialize watch to hook to the newly created file.
        DropWatch();
        CreateWatch();
    }

private:
    void CreateWatch()
    {
        YCHECK(WD_ <= 0);
#ifdef _linux_
        WD_ = inotify_add_watch(
            FD_,
            Path_.c_str(),
            IN_ATTRIB | IN_DELETE_SELF | IN_MOVE_SELF);

        if (WD_ < 0) {
            LOG_ERROR(TError::FromSystem(errno), "Error registering watch for %v",
                Path_);
            WD_ = -1;
        } else if (WD_ > 0) {
            LOG_TRACE("Registered watch %v for %v",
                WD_,
                Path_);
        } else {
            Y_UNREACHABLE();
        }
#else
        WD_ = -1;
#endif
    }

    void DropWatch()
    {
#ifdef _linux_
        if (WD_ > 0) {
            LOG_TRACE("Unregistering watch %v for %v",
                WD_,
                Path_);
            inotify_rm_watch(FD_, WD_);
        }
#endif
        WD_ = -1;
    }

private:
    Stroka Path_;
    TClosure Callback_;

};

////////////////////////////////////////////////////////////////////////////////

namespace {

void ReloadSignalHandler(int signal)
{
    NLogging::TLogManager::Get()->Reopen();
}

} // namespace

////////////////////////////////////////////////////////////////////////////////

class TLogManager::TImpl
    : public TRefCounted
{
public:
    TImpl()
        : EventQueue_(New<TInvokerQueue>(
            EventCount_,
            NProfiling::EmptyTagIds,
            false,
            false))
        , LoggingThread_(New<TThread>(this))
    {
        SystemWriters_.push_back(New<TStderrLogWriter>());
        UpdateConfig(TLogConfig::CreateDefault(), false);
    }

    void EnsureStarted()
    {
        if (LoggingThread_->IsShutdown()) {
            return;
        }

        if (LoggingThread_->IsStarted()) {
            return;
        }

        LoggingThread_->Start();
        EventQueue_->SetThreadId(LoggingThread_->GetId());

        ProfilingExecutor_ = New<TPeriodicExecutor>(
            EventQueue_,
            BIND(&TImpl::OnProfiling, MakeStrong(this)),
            ProfilingPeriod);
        ProfilingExecutor_->Start();

        DequeueExecutor_ = New<TPeriodicExecutor>(
            EventQueue_,
            BIND(&TImpl::OnDequeue, MakeStrong(this)),
            DequeuePeriod);
        DequeueExecutor_->Start();
    }

    void Configure(INodePtr node, const TYPath& path = "")
    {
        if (LoggingThread_->IsShutdown()) {
            return;
        }

        auto config = TLogConfig::CreateFromNode(node, path);
        LoggerQueue_.Enqueue(std::move(config));
    }

    void Configure(const Stroka& fileName, const TYPath& path)
    {
        try {
            TIFStream configStream(fileName);
            auto root = ConvertToNode(&configStream);
            auto configNode = GetNodeByYPath(root, path);
            Configure(configNode, path);
        } catch (const std::exception& ex) {
            LOG_ERROR(ex, "Error while configuring logging");
        }
    }

    void Configure(TLogConfigPtr&& config)
    {
        if (LoggingThread_->IsShutdown()) {
            return;
        }

        LoggerQueue_.Enqueue(std::move(config));
    }

    void Shutdown()
    {
        if (LoggingThread_->GetId() != ::TThread::CurrentThreadId()) {
            // Waiting for output of all previous messages.
            // Waiting no more than 1 second to prevent hanging.
            auto now = TInstant::Now();
            auto enqueuedEvents = EnqueuedEvents_.load();
            while (enqueuedEvents > WrittenEvents_.load() &&
                TInstant::Now() - now < Config_->ShutdownGraceTimeout)
            {
                SchedYield();
            }
        }

        EventQueue_->Shutdown();
        LoggingThread_->Shutdown();
        FlushWriters();
    }

    /*!
     * In some cases (when configuration is being updated at the same time),
     * the actual version is greater than the version returned by this method.
     */
    int GetVersion() const
    {
        return Version_;
    }

    ELogLevel GetMinLevel(const Stroka& category) const
    {
        TGuard<TForkAwareSpinLock> guard(SpinLock_);

        ELogLevel level = ELogLevel::Maximum;
        for (const auto& rule : Config_->Rules) {
            if (rule->IsApplicable(category)) {
                level = Min(level, rule->MinLevel);
            }
        }
        return level;
    }

    void Enqueue(TLogEvent&& event)
    {
        if (event.Level == ELogLevel::Fatal) {
            bool shutdown = false;
            if (!ShutdownRequested_.compare_exchange_strong(shutdown, true)) {
                // Fatal events should not get out of this call.
                Sleep(TDuration::Max());
            }

            // Add fatal message to log and notify event log queue.
            PushLogEvent(std::move(event));

<<<<<<< HEAD
=======
            if (LoggingThread_->IsStarted() && LoggingThread_->GetId() != ::TThread::CurrentThreadId()) {
                // Waiting for output of all previous messages.
                // Waiting no more than 1 second to prevent hanging.
                auto now = TInstant::Now();
                auto enqueuedEvents = EnqueuedEvents_.load();
                while (enqueuedEvents > WrittenEvents_.load() &&
                    TInstant::Now() - now < Config_->ShutdownGraceTimeout)
                {
                    SchedYield();
                }
            }

>>>>>>> 17d6eec4
            // Flush everything and die.
            Shutdown();

            // Last-minute information.
            TRawFormatter<1024> formatter;
            formatter.AppendString("\n*** Fatal error encountered in ");
            formatter.AppendString(event.Function);
            formatter.AppendString(" (");
            formatter.AppendString(event.FileName);
            formatter.AppendString(":");
            formatter.AppendNumber(event.Line);
            formatter.AppendString(") ***\n");
            formatter.AppendString(event.Message.c_str());
            formatter.AppendString("\n*** Aborting ***\n");

            HandleEintr(::write, 2, formatter.GetData(), formatter.GetBytesWritten());

            std::terminate();
        }

        if (ShutdownRequested_) {
            return;
        }

        if (LoggingThread_->IsShutdown()) {
            return;
        }

        EnsureStarted();

        // Order matters here; inherent race may lead to negative backlog and integer overflow.
        auto writtenEvents = WrittenEvents_.load();
        auto enqueuedEvents = EnqueuedEvents_.load();
        auto backlogEvents = enqueuedEvents - writtenEvents;

        // NB: This is somewhat racy but should work fine as long as more messages keep coming.
        if (Suspended_) {
            if (backlogEvents < LowBacklogWatermark_) {
                Suspended_ = false;
                LOG_INFO("Backlog size has dropped below low watermark %v, logging resumed",
                    LowBacklogWatermark_);
            }
        } else {
            if (backlogEvents >= HighBacklogWatermark_) {
                Suspended_ = true;
                LOG_WARNING("Backlog size has exceeded high watermark %v, logging suspended",
                    HighBacklogWatermark_);
            }
        }

        // NB: Always allow system messages to pass through.
        if (Suspended_ && event.Category != SystemLoggingCategory) {
            return;
        }

        PushLogEvent(std::move(event));
    }

    void Reopen()
    {
        ReopenRequested_ = true;
    }

private:
    using TLoggerQueueItem = TVariant<TLogEvent, TLogConfigPtr>;

    class TThread
        : public TSchedulerThread
    {
    public:
        explicit TThread(TImpl* owner)
            : TSchedulerThread(
                owner->EventCount_,
                "Logging",
                NProfiling::EmptyTagIds,
                false,
                false)
            , Owner_(owner)
        { }

    private:
        TImpl* const Owner_;

        virtual void OnThreadStart() override
        {
#ifdef _unix_
            // Set mask.
            sigset_t ss;
            sigemptyset(&ss);
            sigaddset(&ss, SIGHUP);
            sigprocmask(SIG_UNBLOCK, &ss, nullptr);

            // Set handler.
            struct sigaction sa;
            memset(&sa, 0, sizeof(sa));
            sigemptyset(&sa.sa_mask);
            sa.sa_handler = &ReloadSignalHandler;

            YCHECK(sigaction(SIGHUP, &sa, nullptr) == 0);
#endif
        }

        virtual EBeginExecuteResult BeginExecute() override
        {
            return Owner_->BeginExecute();
        }

        virtual void EndExecute() override
        {
            Owner_->EndExecute();
        }
    };

    EBeginExecuteResult BeginExecute()
    {
        VERIFY_THREAD_AFFINITY(LoggingThread);
        return EventQueue_->BeginExecute(&CurrentAction_);
    }

    void EndExecute()
    {
        VERIFY_THREAD_AFFINITY(LoggingThread);

        EventQueue_->EndExecute(&CurrentAction_);
    }


    const std::vector<ILogWriterPtr>& GetWriters(const TLogEvent& event)
    {
        VERIFY_THREAD_AFFINITY(LoggingThread);

        if (event.Category == SystemLoggingCategory) {
            return SystemWriters_;
        }

        std::pair<Stroka, ELogLevel> cacheKey(event.Category, event.Level);
        auto it = CachedWriters_.find(cacheKey);
        if (it != CachedWriters_.end()) {
            return it->second;
        }

        yhash_set<Stroka> writerIds;
        for (const auto& rule : Config_->Rules) {
            if (rule->IsApplicable(event.Category, event.Level)) {
                writerIds.insert(rule->Writers.begin(), rule->Writers.end());
            }
        }

        std::vector<ILogWriterPtr> writers;
        for (const auto& writerId : writerIds) {
            auto writerIt = Writers_.find(writerId);
            YCHECK(writerIt != Writers_.end());
            writers.push_back(writerIt->second);
        }

        auto pair = CachedWriters_.insert(std::make_pair(cacheKey, writers));
        YCHECK(pair.second);

        return pair.first->second;
    }

    void Write(const TLogEvent& event)
    {
        VERIFY_THREAD_AFFINITY(LoggingThread);

        for (const auto& writer : GetWriters(event)) {
            writer->Write(event);
        }
    }

    std::unique_ptr<TNotificationWatch> CreateNoficiationWatch(ILogWriterPtr writer, const Stroka& fileName)
    {
#ifdef _linux_
        if (Config_->WatchPeriod) {
            if (!NotificationHandle_) {
                NotificationHandle_.reset(new TNotificationHandle());
            }
            return std::unique_ptr<TNotificationWatch>(
                new TNotificationWatch(
                    NotificationHandle_.get(),
                    fileName.c_str(),
                    BIND(&ILogWriter::Reload, writer)));
        }
#endif
        return nullptr;
    }

    void UpdateConfig(const TLogConfigPtr& config, bool verifyThreadAffinity = true)
    {
        if (verifyThreadAffinity) {
            VERIFY_THREAD_AFFINITY(LoggingThread);
        }

        if (ShutdownRequested_) {
            return;
        }

        if (LoggingThread_->IsShutdown()) {
            return;
        }

        EnsureStarted();

        FlushWriters();

        {
            decltype(Writers_) writers;
            decltype(CachedWriters_) cachedWriters;

            TGuard<TForkAwareSpinLock> guard(SpinLock_);
            Writers_.swap(writers);
            CachedWriters_.swap(cachedWriters);
            Config_ = config;
            HighBacklogWatermark_ = Config_->HighBacklogWatermark;
            LowBacklogWatermark_ = Config_->LowBacklogWatermark;

            guard.Release();

            // writers and cachedWriter will die here where we don't
            // hold the spinlock anymore.
        }

        for (const auto& pair : Config_->WriterConfigs) {
            const auto& name = pair.first;
            const auto& config = pair.second;

            ILogWriterPtr writer;
            std::unique_ptr<TNotificationWatch> watch;

            switch (config->Type) {
                case EWriterType::Stdout:
                    writer = New<TStdoutLogWriter>();
                    break;
                case EWriterType::Stderr:
                    writer = New<TStderrLogWriter>();
                    break;
                case EWriterType::File:
                    writer = New<TFileLogWriter>(config->FileName);
                    watch = CreateNoficiationWatch(writer, config->FileName);
                    break;
                default:
                    Y_UNREACHABLE();
            }

            YCHECK(Writers_.insert(std::make_pair(name, std::move(writer))).second);

            if (watch) {
                if (watch->GetWD() >= 0) {
                    // Watch can fail to initialize if the writer is disabled
                    // e.g. due to the lack of space.
                    YCHECK(NotificationWatchesIndex_.insert(
                        std::make_pair(watch->GetWD(), watch.get())).second);
                }
                NotificationWatches_.emplace_back(std::move(watch));
            }
        }

        Version_++;

        if (FlushExecutor_) {
            FlushExecutor_->Stop();
            FlushExecutor_.Reset();
        }

        if (WatchExecutor_) {
            WatchExecutor_->Stop();
            WatchExecutor_.Reset();
        }

        auto flushPeriod = Config_->FlushPeriod;
        if (flushPeriod) {
            FlushExecutor_ = New<TPeriodicExecutor>(
                EventQueue_,
                BIND(&TImpl::FlushWriters, MakeStrong(this)),
                *flushPeriod);
            FlushExecutor_->Start();
        }

        auto watchPeriod = Config_->WatchPeriod;
        if (watchPeriod) {
            WatchExecutor_ = New<TPeriodicExecutor>(
                EventQueue_,
                BIND(&TImpl::WatchWriters, MakeStrong(this)),
                *watchPeriod);
            WatchExecutor_->Start();
        }

        auto checkSpacePeriod = Config_->CheckSpacePeriod;
        if (checkSpacePeriod) {
            CheckSpaceExecutor_ = New<TPeriodicExecutor>(
                EventQueue_,
                BIND(&TImpl::CheckSpace, MakeStrong(this)),
                *checkSpacePeriod);
            CheckSpaceExecutor_->Start();
        }
    }

    void FlushWriters()
    {
        for (auto& pair : Writers_) {
            pair.second->Flush();
        }
    }

    void ReloadWriters()
    {
        Version_++;
        for (auto& pair : Writers_) {
            pair.second->Reload();
        }
    }

    void CheckSpace()
    {
        for (auto& pair : Writers_) {
            pair.second->CheckSpace(Config_->MinDiskSpace);
        }
    }

    void WatchWriters()
    {
        VERIFY_THREAD_AFFINITY(LoggingThread);

        if (!NotificationHandle_)
            return;

        int previousWD = -1, currentWD = -1;
        while ((currentWD = NotificationHandle_->Poll()) > 0) {
            if (currentWD == previousWD) {
                continue;
            }
            auto&& it = NotificationWatchesIndex_.find(currentWD);
            auto&& jt = NotificationWatchesIndex_.end();
            YCHECK(it != jt);

            auto* watch = it->second;
            watch->Run();

            if (watch->GetWD() != currentWD) {
                NotificationWatchesIndex_.erase(it);
                if (watch->GetWD() >= 0) {
                    // Watch can fail to initialize if the writer is disabled
                    // e.g. due to the lack of space.
                    YCHECK(NotificationWatchesIndex_.insert(
                        std::make_pair(watch->GetWD(), watch)).second);
                }
            }

            previousWD = currentWD;
        }
    }

    void PushLogEvent(TLogEvent&& event)
    {
        ++EnqueuedEvents_;
        LoggerQueue_.Enqueue(std::move(event));
    }

    void OnProfiling()
    {
        VERIFY_THREAD_AFFINITY(LoggingThread);

        auto writtenEvents = WrittenEvents_.load();
        auto enqueuedEvents = EnqueuedEvents_.load();

        Profiler.Enqueue("/enqueued_events", enqueuedEvents, EMetricType::Counter);
        Profiler.Enqueue("/written_events", writtenEvents, EMetricType::Counter);
        Profiler.Enqueue("/backlog_events", enqueuedEvents - writtenEvents, EMetricType::Counter);
    }

    void OnDequeue()
    {
        VERIFY_THREAD_AFFINITY(LoggingThread);

        int eventsWritten = 0;
        while (LoggerQueue_.DequeueAll(true, [&] (const TLoggerQueueItem& item) {
            if (const auto* configPtr = item.TryAs<TLogConfigPtr>()) {
                UpdateConfig(*configPtr);
            } else if (const auto* eventPtr = item.TryAs<TLogEvent>()) {
                if (ReopenRequested_) {
                    ReopenRequested_ = false;
                    ReloadWriters();
                }

                Write(*eventPtr);
                ++eventsWritten;
            } else {
                Y_UNREACHABLE();
            }
        }))
        { }

        if (eventsWritten > 0 && !Config_->FlushPeriod) {
            FlushWriters();
        }

        WrittenEvents_ += eventsWritten;
    }


    const std::shared_ptr<TEventCount> EventCount_ = std::make_shared<TEventCount>();
    const TInvokerQueuePtr EventQueue_;

    TIntrusivePtr<TThread> LoggingThread_;
    DECLARE_THREAD_AFFINITY_SLOT(LoggingThread);

    TEnqueuedAction CurrentAction_;

    // Configuration.
    TForkAwareSpinLock SpinLock_;
    // Version forces this very module's Logger object to update to our own
    // default configuration (default level etc.).
    std::atomic<int> Version_ = {-1};
    TLogConfigPtr Config_;

    // These are just copies from _Config.
    // The values are being read from arbitrary threads but stale values are fine.
    int HighBacklogWatermark_ = -1;
    int LowBacklogWatermark_ = -1;

    bool Suspended_ = false;

    TMultipleProducerSingleConsumerLockFreeStack<TLoggerQueueItem> LoggerQueue_;

    std::atomic<ui64> EnqueuedEvents_ = {0};
    std::atomic<ui64> WrittenEvents_ = {0};

    yhash_map<Stroka, ILogWriterPtr> Writers_;
    yhash_map<std::pair<Stroka, ELogLevel>, std::vector<ILogWriterPtr>> CachedWriters_;
    std::vector<ILogWriterPtr> SystemWriters_;

    volatile bool ReopenRequested_ = false;
    std::atomic<bool> ShutdownRequested_ = {false};

    TPeriodicExecutorPtr FlushExecutor_;
    TPeriodicExecutorPtr WatchExecutor_;
    TPeriodicExecutorPtr CheckSpaceExecutor_;
    TPeriodicExecutorPtr ProfilingExecutor_;
    TPeriodicExecutorPtr DequeueExecutor_;

    std::unique_ptr<TNotificationHandle> NotificationHandle_;
    std::vector<std::unique_ptr<TNotificationWatch>> NotificationWatches_;
    yhash_map<int, TNotificationWatch*> NotificationWatchesIndex_;
};

////////////////////////////////////////////////////////////////////////////////

TLogManager::TLogManager()
    : Impl_(new TImpl())
{ }

TLogManager::~TLogManager()
{ }

TLogManager* TLogManager::Get()
{
    return Singleton<TLogManager>();
}

void TLogManager::StaticShutdown()
{
    Get()->Shutdown();
}

void TLogManager::Configure(INodePtr node)
{
    Impl_->Configure(node);
}

void TLogManager::Configure(const Stroka& fileName, const TYPath& path)
{
    Impl_->Configure(fileName, path);
}

void TLogManager::Configure(TLogConfigPtr&& config)
{
    Impl_->Configure(std::move(config));
}

void TLogManager::Shutdown()
{
    Impl_->Shutdown();
}

int TLogManager::GetVersion() const
{
    return Impl_->GetVersion();
}

ELogLevel TLogManager::GetMinLevel(const Stroka& category) const
{
    return Impl_->GetMinLevel(category);
}

void TLogManager::Enqueue(TLogEvent&& event)
{
    Impl_->Enqueue(std::move(event));
}

void TLogManager::Reopen()
{
    Impl_->Reopen();
}

////////////////////////////////////////////////////////////////////////////////

void SimpleConfigureLogging(
    const char* logLevelStr,
    const char* logExcludeCategoriesStr,
    const char* logIncludeCategoriesStr)
{
    if (!logLevelStr && !logExcludeCategoriesStr && !logIncludeCategoriesStr) {
        return;
    }

    const char* const stderrWriterName = "stderr";

    auto rule = New<TRuleConfig>();
    rule->Writers.push_back(stderrWriterName);

    if (logLevelStr) {
        Stroka logLevel = logLevelStr;
        logLevel.to_upper(0, std::min(logLevel.size(), static_cast<size_t>(1)));
        rule->MinLevel = TEnumTraits<ELogLevel>::FromString(logLevel);
    } else {
        rule->MinLevel = ELogLevel::Fatal;
    }

    VectorStrok logExcludeCategories;
    if (logExcludeCategoriesStr) {
        SplitStroku(&logExcludeCategories, logExcludeCategoriesStr, ",");
    }

    for (const auto& excludeCategory : logExcludeCategories) {
        rule->ExcludeCategories.insert(excludeCategory);
    }

    VectorStrok logIncludeCategories;
    if (logIncludeCategoriesStr) {
        SplitStroku(&logIncludeCategories, logIncludeCategoriesStr, ",");
    }

    if (!logIncludeCategories.empty()) {
        rule->IncludeCategories.Assign(yhash_set<Stroka>());
        for (const auto& includeCategory : logIncludeCategories) {
            rule->IncludeCategories->insert(includeCategory);
        }
    }

    auto config = New<TLogConfig>();
    config->Rules.push_back(std::move(rule));

    config->MinDiskSpace = 0;
    config->HighBacklogWatermark = std::numeric_limits<int>::max();
    config->LowBacklogWatermark = 0;

    auto stderrWriter = New<TWriterConfig>();
    stderrWriter->Type = EWriterType::Stderr;

    config->WriterConfigs.insert(std::make_pair(stderrWriterName, std::move(stderrWriter)));

    TLogManager::Get()->Configure(std::move(config));
}

void SimpleConfigureLoggingFromEnv()
{
    SimpleConfigureLogging(
        getenv("YT_LOG_LEVEL"),
        getenv("YT_LOG_EXCLUDE_CATEGORIES"),
        getenv("YT_LOG_INCLUDE_CATEGORIES"));
}

////////////////////////////////////////////////////////////////////////////////

} // namespace NLogging
} // namespace NYT<|MERGE_RESOLUTION|>--- conflicted
+++ resolved
@@ -301,7 +301,7 @@
 
     void Shutdown()
     {
-        if (LoggingThread_->GetId() != ::TThread::CurrentThreadId()) {
+        if (LoggingThread_->IsStarted() && LoggingThread_->GetId() != ::TThread::CurrentThreadId()) {
             // Waiting for output of all previous messages.
             // Waiting no more than 1 second to prevent hanging.
             auto now = TInstant::Now();
@@ -352,21 +352,6 @@
             // Add fatal message to log and notify event log queue.
             PushLogEvent(std::move(event));
 
-<<<<<<< HEAD
-=======
-            if (LoggingThread_->IsStarted() && LoggingThread_->GetId() != ::TThread::CurrentThreadId()) {
-                // Waiting for output of all previous messages.
-                // Waiting no more than 1 second to prevent hanging.
-                auto now = TInstant::Now();
-                auto enqueuedEvents = EnqueuedEvents_.load();
-                while (enqueuedEvents > WrittenEvents_.load() &&
-                    TInstant::Now() - now < Config_->ShutdownGraceTimeout)
-                {
-                    SchedYield();
-                }
-            }
-
->>>>>>> 17d6eec4
             // Flush everything and die.
             Shutdown();
 

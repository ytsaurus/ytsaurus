--- conflicted
+++ resolved
@@ -602,13 +602,8 @@
                 }
 
                 requestControl = it->second;
-<<<<<<< HEAD
-                requestControl->TimingCheckpoint(STRINGBUF("ack"));
+                requestControl->ProfileAck();
                 if (!error.IsOK()) {
-=======
-                requestControl->ProfileAck();
-                if (!error.IsOK() || requestControl->IsOneWay()) {
->>>>>>> a54fadc2
                     requestControl->Finalize(guard, &responseHandler);
                     ActiveRequestMap_.erase(it);
                 } else {

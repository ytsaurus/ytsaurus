#include "bus_channel.h"
#include "private.h"
#include "client.h"
#include "dispatcher.h"
#include "message.h"

#include <yt/core/actions/future.h>

#include <yt/core/bus/bus.h>
#include <yt/core/bus/config.h>
#include <yt/core/bus/tcp_client.h>

#include <yt/core/concurrency/delayed_executor.h>
#include <yt/core/concurrency/rw_spinlock.h>
#include <yt/core/concurrency/thread_affinity.h>

#include <yt/core/misc/singleton.h>

#include <yt/core/profiling/profile_manager.h>
#include <yt/core/profiling/scoped_timer.h>

#include <yt/core/rpc/rpc.pb.h>

namespace NYT {
namespace NRpc {

using namespace NBus;
using namespace NYPath;
using namespace NYTree;
using namespace NYson;
using namespace NConcurrency;

////////////////////////////////////////////////////////////////////////////////

static const auto& Logger = RpcClientLogger;
static const auto& Profiler = RpcClientProfiler;

////////////////////////////////////////////////////////////////////////////////

class TBusChannel
    : public IChannel
{
public:
    explicit TBusChannel(IBusClientPtr client)
        : Client_(std::move(client))
    {
        YCHECK(Client_);
    }

    virtual const TString& GetEndpointDescription() const override
    {
        return Client_->GetEndpointDescription();
    }

    virtual const IAttributeDictionary& GetEndpointAttributes() const override
    {
        return Client_->GetEndpointAttributes();
    }

    virtual IClientRequestControlPtr Send(
        IClientRequestPtr request,
        IClientResponseHandlerPtr responseHandler,
        const TSendOptions& options) override
    {
        VERIFY_THREAD_AFFINITY_ANY();

        try {
            auto session = GetOrCreateSession();
            return session->Send(
                std::move(request),
                std::move(responseHandler),
                options);
        } catch (const std::exception& ex) {
            responseHandler->HandleError(TError(ex));
            return nullptr;
        }
    }

    virtual TFuture<void> Terminate(const TError& error) override
    {
        YCHECK(!error.IsOK());
        VERIFY_THREAD_AFFINITY_ANY();

        TSessionPtr session;
        {
            auto guard = Guard(SpinLock_);

            if (Terminated_) {
                return VoidFuture;
            }

            session = Session_;
            Session_.Reset();

            Terminated_ = true;
            TerminationError_ = error;
        }

        if (session) {
            session->Terminate(error);
        }

        return VoidFuture;
    }

private:
    class TSession;
    typedef TIntrusivePtr<TSession> TSessionPtr;

    class TClientRequestControl;
    typedef TIntrusivePtr<TClientRequestControl> TClientRequestControlPtr;

    const IBusClientPtr Client_;

    TSpinLock SpinLock_;
    bool Terminated_ = false;
    TError TerminationError_;
    TSessionPtr Session_;

    TSessionPtr GetOrCreateSession()
    {
        IBusPtr bus;
        TSessionPtr session;
        {
            auto guard = Guard(SpinLock_);

            if (Session_) {
                return Session_;
            }

            if (Terminated_) {
                THROW_ERROR_EXCEPTION(NRpc::EErrorCode::TransportError, "Channel terminated")
                    << TerminationError_;
            }

            session = New<TSession>();
            auto messageHandler = New<TMessageHandler>(session);

            bus = Client_->CreateBus(messageHandler);
            session->Initialize(bus);
            Session_ = session;
        }

        bus->SubscribeTerminated(BIND(
            &TBusChannel::OnBusTerminated,
            MakeWeak(this),
            MakeWeak(session)));
        return session;
    }

    void OnBusTerminated(TWeakPtr<TSession> session, const TError& error)
    {
        auto session_ = session.Lock();
        if (!session_) {
            return;
        }

        {
            auto guard = Guard(SpinLock_);

            if (Session_ == session_) {
                Session_.Reset();
            }
        }

        session_->Terminate(error);
    }


    //! Provides a weak wrapper around a session and breaks the cycle
    //! between the session and its underlying bus.
    class TMessageHandler
        : public IMessageHandler
    {
    public:
        explicit TMessageHandler(TSessionPtr session)
            : Session_(session)
        { }

        virtual void HandleMessage(TSharedRefArray message, IBusPtr replyBus) throw() override
        {
            auto session_ = Session_.Lock();
            if (session_) {
                session_->HandleMessage(std::move(message), std::move(replyBus));
            }
        }

    private:
        const TWeakPtr<TSession> Session_;

    };

    //! Directs requests sent via a channel to go through its underlying bus.
    //! Terminates when the underlying bus does so.
    class TSession
        : public IMessageHandler
    {
    public:
        void Initialize(IBusPtr bus)
        {
            YCHECK(bus);
            Bus_ = bus;
        }

        void Terminate(const TError& error)
        {
            std::vector<std::tuple<TClientRequestControlPtr, IClientResponseHandlerPtr>> existingRequests;

            // Mark the channel as terminated to disallow any further usage.
            {
                auto guard = Guard(SpinLock_);
                Terminated_ = true;
                TerminationError_ = error;

                existingRequests.reserve(ActiveRequestMap_.size());
                for (const auto& pair : ActiveRequestMap_) {
                    auto& requestControl = pair.second;

                    IClientResponseHandlerPtr responseHandler;
                    requestControl->Finalize(guard, &responseHandler);

                    existingRequests.emplace_back(std::move(requestControl), std::move(responseHandler));
                }

                ActiveRequestMap_.clear();
            }

            for (const auto& existingRequest : existingRequests) {
                NotifyError(
                    std::get<0>(existingRequest),
                    std::get<1>(existingRequest),
                    STRINGBUF("Request failed due to channel termination"),
                    error);
            }
        }

        IClientRequestControlPtr Send(
            IClientRequestPtr request,
            IClientResponseHandlerPtr responseHandler,
            const TSendOptions& options)
        {
            YCHECK(request);
            YCHECK(responseHandler);
            VERIFY_THREAD_AFFINITY_ANY();

            auto requestControl = New<TClientRequestControl>(
                this,
                request,
                options.Timeout,
                std::move(responseHandler));

            auto& header = request->Header();
            header.set_start_time(ToProto(TInstant::Now()));
            if (options.Timeout) {
                header.set_timeout(ToProto(*options.Timeout));
                auto timeoutCookie = TDelayedExecutor::Submit(
                    BIND(&TSession::HandleTimeout, MakeWeak(this), requestControl),
                    *options.Timeout);
                requestControl->SetTimeoutCookie(Guard(SpinLock_), std::move(timeoutCookie));
            } else {
                header.clear_timeout();
            }

            if (request->IsHeavy()) {
                BIND(&IClientRequest::Serialize, request)
                    .AsyncVia(TDispatcher::Get()->GetHeavyInvoker())
                    .Run()
                    .Subscribe(BIND(
                        &TSession::OnRequestSerialized,
                        MakeStrong(this),
                        requestControl,
                        options));
            } else {
                auto&& requestMessage = request->Serialize();
                OnRequestSerialized(
                    requestControl,
                    options,
                    std::move(requestMessage));
            }

            return requestControl;
        }

        void Cancel(const TClientRequestControlPtr& requestControl)
        {
            VERIFY_THREAD_AFFINITY_ANY();

            const auto& requestId = requestControl->GetRequestId();

            IClientResponseHandlerPtr responseHandler;
            {
                auto guard = Guard(SpinLock_);

                auto it = ActiveRequestMap_.find(requestId);
                if (it == ActiveRequestMap_.end()) {
                    LOG_DEBUG("Attempt to cancel an unknown request, ignored (RequestId: %v)",
                        requestId);
                    return;
                }

                if (requestControl != it->second) {
                    LOG_DEBUG("Attempt to cancel a resent request, ignored (RequestId: %v)",
                        requestId);
                    return;
                }

                requestControl->ProfileCancel();
                requestControl->Finalize(guard, &responseHandler);
                ActiveRequestMap_.erase(it);
            }

            NotifyError(
                requestControl,
                responseHandler,
                STRINGBUF("Request canceled"),
                TError(NYT::EErrorCode::Canceled, "Request canceled"));

            IBusPtr bus;
            {
                auto guard = Guard(SpinLock_);

                if (Terminated_) {
                    return;
                }

                bus = Bus_;
            }

            const auto& realmId = requestControl->GetRealmId();
            const auto& service = requestControl->GetService();
            const auto& method = requestControl->GetMethod();

            NProto::TRequestCancelationHeader header;
            ToProto(header.mutable_request_id(), requestId);
            header.set_service(service);
            header.set_method(method);
            ToProto(header.mutable_realm_id(), realmId);

            auto message = CreateRequestCancelationMessage(header);
            bus->Send(std::move(message), NBus::TSendOptions(EDeliveryTrackingLevel::None));
        }

        void HandleTimeout(const TClientRequestControlPtr& requestControl, bool aborted)
        {
            VERIFY_THREAD_AFFINITY_ANY();

            const auto& requestId = requestControl->GetRequestId();

            IClientResponseHandlerPtr responseHandler;
            {
                auto guard = Guard(SpinLock_);

                auto it = ActiveRequestMap_.find(requestId);
                if (it == ActiveRequestMap_.end()) {
                    LOG_DEBUG("Timeout occurred for an unknown request, ignored (RequestId: %v)",
                        requestId);
                    return;
                }

                if (requestControl != it->second) {
                    LOG_DEBUG("Timeout occurred for a resent request, ignored (RequestId: %v)",
                        requestId);
                    return;
                }

                requestControl->ProfileTimeout();
                requestControl->Finalize(guard, &responseHandler);
                ActiveRequestMap_.erase(it);
            }

            NotifyError(
                requestControl,
                responseHandler,
                STRINGBUF("Request timed out"),
                TError(NYT::EErrorCode::Timeout, aborted
                    ? "Request timed out or timer was aborted"
                    : "Request timed out"));
        }

        virtual void HandleMessage(TSharedRefArray message, IBusPtr /*replyBus*/) throw() override
        {
            VERIFY_THREAD_AFFINITY_ANY();

            NProto::TResponseHeader header;
            if (!ParseResponseHeader(message, &header)) {
                LOG_ERROR("Error parsing response header");
                return;
            }

            auto requestId = FromProto<TRequestId>(header.request_id());

            TClientRequestControlPtr requestControl;
            IClientResponseHandlerPtr responseHandler;
            {
                auto guard = Guard(SpinLock_);

                if (Terminated_) {
                    LOG_WARNING("Response received via a terminated channel (RequestId: %v)",
                        requestId);
                    return;
                }

                auto it = ActiveRequestMap_.find(requestId);
                if (it == ActiveRequestMap_.end()) {
                    // This may happen when the other party responds to an already timed-out request.
                    LOG_DEBUG("Response for an incorrect or obsolete request received (RequestId: %v)",
                        requestId);
                    return;
                }

                requestControl = std::move(it->second);
                requestControl->ProfileReply();
                requestControl->Finalize(guard, &responseHandler);
                ActiveRequestMap_.erase(it);
            }

            {
                TError error;
                if (header.has_error()) {
                    error = FromProto<TError>(header.error());
                }
                if (error.IsOK()) {
                    NotifyResponse(
                        requestId,
                        requestControl,
                        responseHandler,
                        std::move(message));
                } else {
                    if (error.GetCode() == EErrorCode::PoisonPill) {
                        LOG_FATAL(error, "Poison pill received");
                    }
                    NotifyError(
                        requestControl,
                        responseHandler,
                        STRINGBUF("Request failed"),
                        error);
                }
            }
        }


        //! Cached method metdata.
        struct TMethodMetadata
        {
            NProfiling::TAggregateCounter AckTimeCounter;
            NProfiling::TAggregateCounter ReplyTimeCounter;
            NProfiling::TAggregateCounter TimeoutTimeCounter;
            NProfiling::TAggregateCounter CancelTimeCounter;
            NProfiling::TAggregateCounter TotalTimeCounter;
        };

        TMethodMetadata* GetMethodMetadata(const TString& service, const TString& method)
        {
            auto key = std::make_pair(service, method);

            {
                TReaderGuard guard(CachedMethodMetadataLock_);
                auto it = CachedMethodMetadata_.find(key);
                if (it != CachedMethodMetadata_.end()) {
                    return it->second.get();
                }
            }

            {
                auto* profilingManager = NProfiling::TProfileManager::Get();
                auto metadata = std::make_unique<TMethodMetadata>();
                NProfiling::TTagIdList tagIds{
                    profilingManager->RegisterTag("service", TYsonString(service)),
                    profilingManager->RegisterTag("method", TYsonString(method))
                };
                metadata->AckTimeCounter = NProfiling::TAggregateCounter("/request_time/ack", tagIds, NProfiling::EAggregateMode::All);
                metadata->ReplyTimeCounter = NProfiling::TAggregateCounter("/request_time/reply", tagIds, NProfiling::EAggregateMode::All);
                metadata->TimeoutTimeCounter = NProfiling::TAggregateCounter("/request_time/timeout", tagIds, NProfiling::EAggregateMode::All);
                metadata->CancelTimeCounter = NProfiling::TAggregateCounter("/request_time/cancel", tagIds, NProfiling::EAggregateMode::All);
                metadata->CancelTimeCounter = NProfiling::TAggregateCounter("/request_time/total", tagIds, NProfiling::EAggregateMode::All);

                TWriterGuard guard(CachedMethodMetadataLock_);
                auto pair = CachedMethodMetadata_.emplace(key, std::move(metadata));
                return pair.first->second.get();
            }
        }

    private:
        IBusPtr Bus_;

        TSpinLock SpinLock_;
        bool Terminated_ = false;
        TError TerminationError_;
        typedef yhash<TRequestId, TClientRequestControlPtr> TActiveRequestMap;
        TActiveRequestMap ActiveRequestMap_;

        NConcurrency::TReaderWriterSpinLock CachedMethodMetadataLock_;
        yhash<std::pair<TString, TString>, std::unique_ptr<TMethodMetadata>> CachedMethodMetadata_;

        void OnRequestSerialized(
            const TClientRequestControlPtr& requestControl,
            const TSendOptions& options,
            const TErrorOr<TSharedRefArray>& requestMessageOrError)
        {
            VERIFY_THREAD_AFFINITY_ANY();

            const auto& requestId = requestControl->GetRequestId();

            IBusPtr bus;

            TClientRequestControlPtr existingRequestControl;
            IClientResponseHandlerPtr existingResponseHandler;
            {
                auto guard = Guard(SpinLock_);

                if (!requestControl->IsActive(guard)) {
                    return;
                }

                if (!requestMessageOrError.IsOK()) {
                    IClientResponseHandlerPtr responseHandler;
                    requestControl->Finalize(guard, &responseHandler);
                    guard.Release();

                    NotifyError(
                        requestControl,
                        responseHandler,
                        STRINGBUF("Request serialization failed"),
                        TError(NRpc::EErrorCode::TransportError, "Request serialization failed")
                            << requestMessageOrError);
                    return;
                }

                if (Terminated_) {
                    IClientResponseHandlerPtr responseHandler;
                    requestControl->Finalize(guard, &responseHandler);
                    guard.Release();

                    NotifyError(
                        requestControl,
                        responseHandler,
                        STRINGBUF("Request is dropped because channel is terminated"),
                        TError(NRpc::EErrorCode::TransportError, "Channel terminated")
                            << TerminationError_);
                    return;
                }

                // NB: We're OK with duplicate request ids.
                auto pair = ActiveRequestMap_.insert(std::make_pair(requestId, requestControl));
                if (!pair.second) {
                    existingRequestControl = std::move(pair.first->second);
                    existingRequestControl->Finalize(guard, &existingResponseHandler);
                    pair.first->second = requestControl;
                }

                bus = Bus_;
            }

            if (existingResponseHandler) {
                NotifyError(
                    existingRequestControl,
                    existingResponseHandler,
                    "Request resent",
                    TError(NRpc::EErrorCode::TransportError, "Request resent"));
            }

            const auto& requestMessage = requestMessageOrError.Value();

            NBus::TSendOptions busOptions;
            busOptions.TrackingLevel = options.RequestAck
                ? EDeliveryTrackingLevel::Full
                : EDeliveryTrackingLevel::ErrorOnly;
            busOptions.ChecksummedPartCount = options.GenerateAttachmentChecksums
                ? NBus::TSendOptions::AllParts
                : 2; // RPC header + request body
            bus->Send(requestMessage, busOptions).Subscribe(BIND(
                &TSession::OnAcknowledgement,
                MakeStrong(this),
                requestId));

            LOG_DEBUG("Request sent (RequestId: %v, Method: %v:%v, Timeout: %v, TrackingLevel: %v, "
                "ChecksummedPartCount: %v, Endpoint: %v)",
                requestId,
                requestControl->GetService(),
                requestControl->GetMethod(),
                requestControl->GetTimeout(),
                busOptions.TrackingLevel,
                busOptions.ChecksummedPartCount,
                bus->GetEndpointDescription());
        }

        void OnAcknowledgement(const TRequestId& requestId, const TError& error)
        {
            VERIFY_THREAD_AFFINITY_ANY();

            TClientRequestControlPtr requestControl;
            IClientResponseHandlerPtr responseHandler;
            {
                auto guard = Guard(SpinLock_);

                auto it = ActiveRequestMap_.find(requestId);
                if (it == ActiveRequestMap_.end()) {
                    // This one may easily get the actual response before the acknowledgment.
                    LOG_DEBUG("Acknowledgment received for an unknown request, ignored (RequestId: %v)",
                        requestId);
                    return;
                }

                requestControl = it->second;
<<<<<<< HEAD
                requestControl->TimingCheckpoint(STRINGBUF("ack"));
                if (!error.IsOK()) {
=======
                requestControl->ProfileAck();
                if (!error.IsOK() || requestControl->IsOneWay()) {
>>>>>>> d18b8cfa
                    requestControl->Finalize(guard, &responseHandler);
                    ActiveRequestMap_.erase(it);
                } else {
                    requestControl->GetResponseHandler(guard, &responseHandler);
                }
            }

            if (error.IsOK()) {
                NotifyAcknowledgement(requestId, responseHandler);
            } else {
                NotifyError(
                    requestControl,
                    responseHandler,
                    STRINGBUF("Request acknowledgment failed"),
                    TError(NRpc::EErrorCode::TransportError, "Request acknowledgment failed")
                         << error);
            }
        }

        void NotifyError(
            const TClientRequestControlPtr& requestControl,
            const IClientResponseHandlerPtr& responseHandler,
            const TStringBuf& reason,
            const TError& error)
        {
            YCHECK(responseHandler);

            auto detailedError = error
                << TErrorAttribute("realm_id", requestControl->GetRealmId())
                << TErrorAttribute("service", requestControl->GetService())
                << TErrorAttribute("method", requestControl->GetMethod())
                << TErrorAttribute("request_id", requestControl->GetRequestId())
                << Bus_->GetEndpointAttributes();

            if (requestControl->GetTimeout()) {
                detailedError = detailedError
                    << TErrorAttribute("timeout", *requestControl->GetTimeout());
            }

            LOG_DEBUG(detailedError, "%v (RequestId: %v)",
                reason,
                requestControl->GetRequestId());

            responseHandler->HandleError(detailedError);
        }

        void NotifyAcknowledgement(
            const TRequestId& requestId,
            const IClientResponseHandlerPtr& responseHandler)
        {
            LOG_DEBUG("Request acknowledged (RequestId: %v)", requestId);

            responseHandler->HandleAcknowledgement();
        }

        void NotifyResponse(
            const TRequestId& requestId,
            const TClientRequestControlPtr& requestControl,
            const IClientResponseHandlerPtr& responseHandler,
            TSharedRefArray message)
        {
            LOG_DEBUG("Response received (RequestId: %v, Method: %v:%v, TotalTime: %v)",
                requestId,
                requestControl->GetService(),
                requestControl->GetMethod(),
                requestControl->GetTotalTime());

            responseHandler->HandleResponse(std::move(message));
        }
    };

    //! Controls a sent request.
    class TClientRequestControl
        : public IClientRequestControl
    {
    public:
        TClientRequestControl(
            TSessionPtr session,
            IClientRequestPtr request,
            TNullable<TDuration> timeout,
            IClientResponseHandlerPtr responseHandler)
            : Session_(std::move(session))
            , RealmId_(request->GetRealmId())
            , Service_(request->GetService())
            , Method_(request->GetMethod())
            , RequestId_(request->GetRequestId())
            , Timeout_(timeout)
            , MethodMetadata_(Session_->GetMethodMetadata(Service_, Method_))
            , ResponseHandler_(std::move(responseHandler))
        { }

        ~TClientRequestControl()
        {
            TDelayedExecutor::CancelAndClear(TimeoutCookie_);
        }

        const TRealmId& GetRealmId() const
        {
            return RealmId_;
        }

        const TString& GetService() const
        {
            return Service_;
        }

        const TString& GetMethod() const
        {
            return Method_;
        }

        const TRequestId& GetRequestId() const
        {
            return RequestId_;
        }

        const TNullable<TDuration>& GetTimeout() const
        {
            return Timeout_;
        }

        TDuration GetTotalTime() const
        {
            return TotalTime_;
        }

        bool IsActive(const TGuard<TSpinLock>&) const
        {
            return static_cast<bool>(ResponseHandler_);
        }

        void SetTimeoutCookie(const TGuard<TSpinLock>&, TDelayedExecutorEntryPtr newTimeoutCookie)
        {
            TDelayedExecutor::CancelAndClear(TimeoutCookie_);
            TimeoutCookie_ = std::move(newTimeoutCookie);
        }

        void GetResponseHandler(const TGuard<TSpinLock>&, IClientResponseHandlerPtr* responseHandler)
        {
            *responseHandler = ResponseHandler_;
        }

        void Finalize(const TGuard<TSpinLock>&, IClientResponseHandlerPtr* responseHandler)
        {
            *responseHandler = std::move(ResponseHandler_);
            TotalTime_ = DoProfile(MethodMetadata_->TotalTimeCounter);
            TDelayedExecutor::CancelAndClear(TimeoutCookie_);
        }

        void ProfileReply()
        {
            DoProfile(MethodMetadata_->ReplyTimeCounter);
        }

        void ProfileAck()
        {
            DoProfile(MethodMetadata_->AckTimeCounter);
        }

        void ProfileCancel()
        {
            DoProfile(MethodMetadata_->CancelTimeCounter);
        }

        void ProfileTimeout()
        {
            DoProfile(MethodMetadata_->TimeoutTimeCounter);
        }

        // IClientRequestControl overrides
        virtual void Cancel() override
        {
            // YT-1639: Avoid calling TSession::Cancel directly as this may lead
            // to an extremely long chain of recursive calls.
            TDispatcher::Get()->GetLightInvoker()->Invoke(
                BIND(&TSession::Cancel, Session_, MakeStrong(this)));
        }

    private:
        const TSessionPtr Session_;
        const TRealmId RealmId_;
        const TString Service_;
        const TString Method_;
        const TRequestId RequestId_;
        const TNullable<TDuration> Timeout_;
        TSession::TMethodMetadata* const MethodMetadata_;

        TDelayedExecutorCookie TimeoutCookie_;
        IClientResponseHandlerPtr ResponseHandler_;

        NProfiling::TScopedTimer Timer_;
        TDuration TotalTime_;


        TDuration DoProfile(NProfiling::TAggregateCounter& counter)
        {
            auto elapsed = Timer_.GetElapsed();
            Profiler.Update(counter, NProfiling::DurationToValue(elapsed));
            return elapsed;
        }
    };
};

IChannelPtr CreateBusChannel(IBusClientPtr client)
{
    YCHECK(client);

    return New<TBusChannel>(std::move(client));
}

////////////////////////////////////////////////////////////////////////////////

class TBusChannelFactory
    : public IChannelFactory
{
public:
    virtual IChannelPtr CreateChannel(const TString& address) override
    {
        auto config = TTcpBusClientConfig::CreateTcp(address);
        auto client = CreateTcpBusClient(config);
        return CreateBusChannel(client);
    }

};

IChannelFactoryPtr GetBusChannelFactory()
{
    return RefCountedSingleton<TBusChannelFactory>();
}

////////////////////////////////////////////////////////////////////////////////

} // namespace NRpc
} // namespace NYT<|MERGE_RESOLUTION|>--- conflicted
+++ resolved
@@ -602,13 +602,8 @@
                 }
 
                 requestControl = it->second;
-<<<<<<< HEAD
-                requestControl->TimingCheckpoint(STRINGBUF("ack"));
+                requestControl->ProfileAck();
                 if (!error.IsOK()) {
-=======
-                requestControl->ProfileAck();
-                if (!error.IsOK() || requestControl->IsOneWay()) {
->>>>>>> d18b8cfa
                     requestControl->Finalize(guard, &responseHandler);
                     ActiveRequestMap_.erase(it);
                 } else {

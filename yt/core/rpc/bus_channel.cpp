#include "stdafx.h"
#include "bus_channel.h"
#include "private.h"
#include "client.h"
#include "message.h"
#include "dispatcher.h"

#include <core/misc/singleton.h>

#include <core/actions/future.h>

#include <core/concurrency/delayed_executor.h>
#include <core/concurrency/thread_affinity.h>
#include <core/concurrency/rw_spinlock.h>

#include <core/bus/bus.h>
#include <core/bus/tcp_client.h>
#include <core/bus/config.h>

#include <core/ypath/token.h>

#include <core/yson/string.h>

#include <core/rpc/rpc.pb.h>

#include <core/profiling/profile_manager.h>

namespace NYT {
namespace NRpc {

using namespace NBus;
using namespace NYPath;
using namespace NYTree;
using namespace NYson;
using namespace NConcurrency;

////////////////////////////////////////////////////////////////////////////////

static const auto& Logger = RpcClientLogger;
static const auto& Profiler = RpcClientProfiler;

////////////////////////////////////////////////////////////////////////////////

class TBusChannel
    : public IChannel
{
public:
    explicit TBusChannel(IBusClientPtr client)
        : Client_(std::move(client))
    {
        YCHECK(Client_);
    }

<<<<<<< HEAD
    virtual Stroka GetEndpointTextDescription() const override
=======
    virtual TNullable<TDuration> GetDefaultTimeout() const override
    {
        return DefaultTimeout_;
    }

    virtual void SetDefaultTimeout(const TNullable<TDuration>& timeout) override
    {
        DefaultTimeout_ = timeout;
    }

    virtual const Stroka& GetEndpointDescription() const override
>>>>>>> 25aab3cf
    {
        return Client_->GetEndpointDescription();
    }

    virtual const IAttributeDictionary& GetEndpointAttributes() const override
    {
        return Client_->GetEndpointAttributes();
    }

    virtual IClientRequestControlPtr Send(
        IClientRequestPtr request,
        IClientResponseHandlerPtr responseHandler,
        TNullable<TDuration> timeout,
        bool requestAck) override
    {
        VERIFY_THREAD_AFFINITY_ANY();

        auto sessionOrError = GetOrCreateSession();
        if (!sessionOrError.IsOK()) {
            responseHandler->HandleError(sessionOrError);
            return nullptr;
        }

        return sessionOrError.Value()->Send(
            std::move(request),
            std::move(responseHandler),
            timeout,
            requestAck);
    }

    virtual TFuture<void> Terminate(const TError& error) override
    {
        YCHECK(!error.IsOK());
        VERIFY_THREAD_AFFINITY_ANY();

        TSessionPtr session;
        {
            TGuard<TSpinLock> guard(SpinLock_);

            if (Terminated_) {
                return VoidFuture;
            }

            session = Session_;
            Session_.Reset();

            Terminated_ = true;
            TerminationError_ = error;
        }

        if (session) {
            session->Terminate(error);
        }

        return VoidFuture;
    }

private:
    class TSession;
    typedef TIntrusivePtr<TSession> TSessionPtr;

    class TClientRequestControl;
    typedef TIntrusivePtr<TClientRequestControl> TClientRequestControlPtr;

    const IBusClientPtr Client_;

    TSpinLock SpinLock_;
    volatile bool Terminated_ = false;
    TError TerminationError_;
    TSessionPtr Session_;

    TErrorOr<TSessionPtr> GetOrCreateSession()
    {
        IBusPtr bus;
        TSessionPtr session;
        {
            TGuard<TSpinLock> guard(SpinLock_);

            if (Session_) {
                return Session_;
            }

            if (Terminated_) {
                return TError(NRpc::EErrorCode::TransportError, "Channel terminated")
                    << TerminationError_;
            }

            session = New<TSession>();
            auto messageHandler = New<TMessageHandler>(session);

            try {
                bus = Client_->CreateBus(messageHandler);
            } catch (const std::exception& ex) {
                return ex;
            }

            session->Initialize(bus);
            Session_ = session;
        }

        bus->SubscribeTerminated(BIND(
            &TBusChannel::OnBusTerminated,
            MakeWeak(this),
            MakeWeak(session)));
        return session;
    }

    void OnBusTerminated(TWeakPtr<TSession> session, const TError& error)
    {
        auto session_ = session.Lock();
        if (!session_) {
            return;
        }

        {
            TGuard<TSpinLock> guard(SpinLock_);
            if (Session_ == session_) {
                Session_.Reset();
            }
        }

        session_->Terminate(error);
    }


    //! Provides a weak wrapper around a session and breaks the cycle
    //! between the session and its underlying bus.
    class TMessageHandler
        : public IMessageHandler
    {
    public:
        explicit TMessageHandler(TSessionPtr session)
            : Session_(session)
        { }

        virtual void HandleMessage(TSharedRefArray message, IBusPtr replyBus) override
        {
            auto session_ = Session_.Lock();
            if (session_) {
                session_->HandleMessage(message, replyBus);
            }
        }

    private:
        const TWeakPtr<TSession> Session_;

    };

    //! Directs requests sent via a channel to go through its underlying bus.
    //! Terminates when the underlying bus does so.
    class TSession
        : public IMessageHandler
    {
    public:
        void Initialize(IBusPtr bus)
        {
            YCHECK(bus);
            Bus_ = bus;
        }

        void Terminate(const TError& error)
        {
            // Mark the channel as terminated to disallow any further usage.
            // Swap out all active requests and mark them as failed.
            TActiveRequestMap activeRequests;

            {
                TGuard<TSpinLock> guard(SpinLock_);
                Terminated_ = true;
                TerminationError_ = error;
                activeRequests.swap(ActiveRequestMap_);
            }

            for (auto& pair : activeRequests) {
                const auto& requestId = pair.first;
                const auto& requestControl = pair.second;
                LOG_DEBUG(error, "Request failed due to channel termination (RequestId: %v)",
                    requestId);
                requestControl->GetResponseHandler()->HandleError(error);
                requestControl->Finalize();
            }
        }

        IClientRequestControlPtr Send(
            IClientRequestPtr request,
            IClientResponseHandlerPtr responseHandler,
            TNullable<TDuration> timeout,
            bool requestAck)
        {
            YCHECK(request);
            YCHECK(responseHandler);
            VERIFY_THREAD_AFFINITY_ANY();

            auto requestId = request->GetRequestId();

            auto requestControl = New<TClientRequestControl>(
                this,
                request,
                timeout,
                responseHandler);

            IBusPtr bus;
            {
                TGuard<TSpinLock> guard(SpinLock_);

                if (Terminated_) {
                    auto error = TerminationError_;
                    guard.Release();

                    LOG_DEBUG("Request via terminated channel is dropped (RequestId: %v, Method: %v:%v)",
                        requestId,
                        request->GetService(),
                        request->GetMethod());

                    responseHandler->HandleError(error);
                    return nullptr;
                }

                YCHECK(ActiveRequestMap_.insert(std::make_pair(requestId, requestControl)).second);
                bus = Bus_;
            }

            if (request->IsRequestHeavy()) {
                BIND(&IClientRequest::Serialize, request)
                    .AsyncVia(TDispatcher::Get()->GetInvoker())
                    .Run()
                    .Subscribe(BIND(
                        &TSession::OnRequestSerialized,
                        MakeStrong(this),
                        std::move(bus),
                        request,
                        timeout,
                        requestAck));
            } else {
                auto requestMessage = request->Serialize();
                OnRequestSerialized(
                    std::move(bus),
                    std::move(request),
                    timeout,
                    requestAck,
                    std::move(requestMessage));
            }

            return requestControl;
        }

        void Cancel(TClientRequestControlPtr requestControl)
        {
            VERIFY_THREAD_AFFINITY_ANY();

            const auto& requestId = requestControl->GetRequestId();
            IClientRequestPtr request;
            IClientResponseHandlerPtr responseHandler;
            {
                TGuard<TSpinLock> guard(SpinLock_);

                auto it = ActiveRequestMap_.find(requestId);
                if (it == ActiveRequestMap_.end()) {
                    LOG_DEBUG("Attempt to cancel an unknown request, ignored (RequestId: %v)",
                        requestId);
                    return;
                }

                request = requestControl->GetRequest();
                responseHandler = requestControl->GetResponseHandler();
                requestControl->TimingCheckpoint(STRINGBUF("cancel"));
                requestControl->Finalize();
                ActiveRequestMap_.erase(it);
            }

            LOG_DEBUG("Request canceled (RequestId: %v)",
                requestId);

            NotifyError(
                requestControl,
                request,
                responseHandler,
                TError(NYT::EErrorCode::Canceled, "Request canceled"));

            IBusPtr bus;
            {
                TGuard<TSpinLock> guard(SpinLock_);

                if (Terminated_)
                    return;

                bus = Bus_;
            }

            NProto::TRequestCancelationHeader header;
            ToProto(header.mutable_request_id(), requestId);
            header.set_service(request->GetService());
            header.set_method(request->GetMethod());
            if (request->GetRealmId()) {
                ToProto(header.mutable_realm_id(), request->GetRealmId());
            }

            auto message = CreateRequestCancelationMessage(header);
            bus->Send(std::move(message), EDeliveryTrackingLevel::None);
        }

        void HandleTimeout(const TRequestId& requestId)
        {
            VERIFY_THREAD_AFFINITY_ANY();

            TClientRequestControlPtr requestControl;
            IClientRequestPtr request;
            IClientResponseHandlerPtr responseHandler;
            {
                TGuard<TSpinLock> guard(SpinLock_);

                auto it = ActiveRequestMap_.find(requestId);
                if (it == ActiveRequestMap_.end()) {
                    LOG_DEBUG("Timeout occurred for an unknown request, ignored (RequestId: %v)",
                        requestId);
                    return;
                }

                requestControl = it->second;
                request = requestControl->GetRequest();
                responseHandler = requestControl->GetResponseHandler();
                requestControl->TimingCheckpoint(STRINGBUF("timeout"));
                requestControl->Finalize();
                ActiveRequestMap_.erase(it);
            }

            NotifyError(
                requestControl,
                request,
                responseHandler,
                TError(NYT::EErrorCode::Timeout, "Request timed out"));
        }

        void HandleMessage(TSharedRefArray message, IBusPtr /*replyBus*/)
        {
            VERIFY_THREAD_AFFINITY_ANY();

            NProto::TResponseHeader header;
            if (!ParseResponseHeader(message, &header)) {
                LOG_ERROR("Error parsing response header");
                return;
            }

            auto requestId = FromProto<TRequestId>(header.request_id());

            TClientRequestControlPtr requestControl;
            IClientRequestPtr request;
            IClientResponseHandlerPtr responseHandler;
            {
                TGuard<TSpinLock> guard(SpinLock_);

                if (Terminated_) {
                    LOG_WARNING("Response received via a terminated channel (RequestId: %v)",
                        requestId);
                    return;
                }

                auto it = ActiveRequestMap_.find(requestId);
                if (it == ActiveRequestMap_.end()) {
                    // This may happen when the other party responds to an already timed-out request.
                    LOG_DEBUG("Response for an incorrect or obsolete request received (RequestId: %v)",
                        requestId);
                    return;
                }

                requestControl = it->second;
                request = requestControl->GetRequest();
                responseHandler = requestControl->GetResponseHandler();
                requestControl->TimingCheckpoint(STRINGBUF("reply"));
                requestControl->Finalize();
                ActiveRequestMap_.erase(it);
            }

            {
                TError error;
                if (header.has_error()) {
                    error = FromProto<TError>(header.error());
                }
                if (error.IsOK()) {
                    NotifyResponse(request, responseHandler, std::move(message));
                } else {
                    if (error.GetCode() == EErrorCode::PoisonPill) {
                        LOG_FATAL(error, "Poison pill received");
                    }
                    NotifyError(requestControl, request, responseHandler, error);
                }
            }
        }


        //! Cached method metdata.
        struct TMethodMetadata
        {
            NProfiling::TTagIdList TagIds;
        };

        const TMethodMetadata& GetMethodMetadata(const Stroka& service, const Stroka& method)
        {
            auto key = std::make_pair(service, method);

            {
                TReaderGuard guard(CachedMethodMetadataLock_);
                auto it = CachedMethodMetadata_.find(key);
                if (it != CachedMethodMetadata_.end()) {
                    return it->second;
                }
            }

            {
                TMethodMetadata descriptor;
                auto* profilingManager = NProfiling::TProfileManager::Get();
                descriptor.TagIds.push_back(profilingManager->RegisterTag("service", TYsonString(service)));
                descriptor.TagIds.push_back(profilingManager->RegisterTag("method", TYsonString(method)));
                TWriterGuard guard(CachedMethodMetadataLock_);
                auto pair = CachedMethodMetadata_.insert(std::make_pair(key, descriptor));
                return pair.first->second;
            }
        }

    private:
        IBusPtr Bus_;

        TSpinLock SpinLock_;
        typedef yhash_map<TRequestId, TClientRequestControlPtr> TActiveRequestMap;
        TActiveRequestMap ActiveRequestMap_;
        volatile bool Terminated_ = false;
        TError TerminationError_;

        NConcurrency::TReaderWriterSpinLock CachedMethodMetadataLock_;
        yhash_map<std::pair<Stroka, Stroka>, TMethodMetadata> CachedMethodMetadata_;


        void OnRequestSerialized(
            IBusPtr bus,
            IClientRequestPtr request,
            TNullable<TDuration> timeout,
            bool requestAck,
            const TErrorOr<TSharedRefArray>& requestMessageOrError)
        {
            VERIFY_THREAD_AFFINITY_ANY();

            const auto& requestId = request->GetRequestId();

            if (!requestMessageOrError.IsOK()) {
                TGuard<TSpinLock> guard(SpinLock_);
                auto it = ActiveRequestMap_.find(requestId);
                if (it == ActiveRequestMap_.end()) {
                    // This one may easily get the actual response before the acknowledgment.
                    LOG_DEBUG(requestMessageOrError, "Failed to serialize an incorrect or obsolete request (RequestId: %v)",
                        requestId);
                } else {
                    // NB: Make copies, the instance will die soon.
                    auto requestControl = it->second;
                    auto request = requestControl->GetRequest();
                    auto responseHandler = requestControl->GetResponseHandler();
                    requestControl->Finalize();
                    ActiveRequestMap_.erase(it);

                    // Don't need the guard anymore.
                    guard.Release();

                    NotifyError(
                        requestControl,
                        request,
                        responseHandler,
                        TError(NRpc::EErrorCode::TransportError, "Request serialization failed")
                            << requestMessageOrError);
                }
                return;
            }

            const auto& requestMessage = requestMessageOrError.Value();

            auto level = requestAck
                ? EDeliveryTrackingLevel::Full
                : EDeliveryTrackingLevel::ErrorOnly;

            bus->Send(requestMessage, level).Subscribe(BIND(
                &TSession::OnAcknowledgement,
                MakeStrong(this),
                requestId));

            LOG_DEBUG("Request sent (RequestId: %v, Method: %v:%v, Timeout: %v, TrackingLevel: %v, Endpoint: %v)",
                requestId,
                request->GetService(),
                request->GetMethod(),
                timeout,
                level,
                bus->GetEndpointDescription());
        }

        void OnAcknowledgement(const TRequestId& requestId, const TError& error)
        {
            VERIFY_THREAD_AFFINITY_ANY();

            TClientRequestControlPtr requestControl;
            IClientRequestPtr request;
            IClientResponseHandlerPtr responseHandler;
            {
                TGuard<TSpinLock> guard(SpinLock_);

                auto it = ActiveRequestMap_.find(requestId);
                if (it == ActiveRequestMap_.end()) {
                    // This one may easily get the actual response before the acknowledgment.
                    LOG_DEBUG("Acknowledgment received for an unknown request, ignored (RequestId: %v)",
                        requestId);
                    return;
                }

                requestControl = it->second;
                request = requestControl->GetRequest();
                responseHandler = requestControl->GetResponseHandler();
                requestControl->TimingCheckpoint(STRINGBUF("ack"));
                if (!error.IsOK() || request->IsOneWay()) {
                    requestControl->Finalize();
                    ActiveRequestMap_.erase(it);
                }
            }

            if (error.IsOK()) {
                NotifyAcknowledgement(request, responseHandler);
            } else {
                NotifyError(
                    requestControl,
                    request,
                    responseHandler,
                    TError(NRpc::EErrorCode::TransportError, "Request acknowledgment failed")
                         << error);
            }
        }


        void NotifyAcknowledgement(
            const IClientRequestPtr& request,
            const IClientResponseHandlerPtr& responseHandler)
        {
            LOG_DEBUG("Request acknowledged (RequestId: %v)",
                request->GetRequestId());

            responseHandler->HandleAcknowledgement();
        }

        void NotifyError(
            const TClientRequestControlPtr& requestControl,
            const IClientRequestPtr& request,
            const IClientResponseHandlerPtr& responseHandler,
            const TError& error)
        {
            auto detailedError = error
                << TErrorAttribute("request_id", request->GetRequestId())
                << TErrorAttribute("service", request->GetService())
                << TErrorAttribute("method", request->GetMethod())
                << Bus_->GetEndpointAttributes();

            auto timeout = requestControl->GetTimeout();
            if (timeout) {
                detailedError = detailedError
                    << TErrorAttribute("timeout", *timeout);
            }

            LOG_DEBUG(detailedError, "Request failed (RequestId: %v)",
                request->GetRequestId());

            responseHandler->HandleError(detailedError);
        }

        void NotifyResponse(
            const IClientRequestPtr& request,
            const IClientResponseHandlerPtr& responseHandler,
            TSharedRefArray message)
        {
            LOG_DEBUG("Response received (RequestId: %v)",
                request->GetRequestId());

            if (request->IsResponseHeavy()) {
                TDispatcher::Get()
                    ->GetInvoker()
                    ->Invoke(
                BIND(
                    &IClientResponseHandler::HandleResponse,
                    responseHandler,
                    std::move(message)));
            } else {
                responseHandler->HandleResponse(std::move(message));
            }
        }

    };

    //! Controls a sent request.
    class TClientRequestControl
        : public IClientRequestControl
    {
    public:
        TClientRequestControl(
            TSessionPtr session,
            IClientRequestPtr request,
            TNullable<TDuration> timeout,
            IClientResponseHandlerPtr responseHandler)
            : Session_(std::move(session))
            , Request_(std::move(request))
            , RequestId_(Request_->GetRequestId())
            , Timeout_(timeout)
            , ResponseHandler_(std::move(responseHandler))
        {
            const auto& descriptor = Session_->GetMethodMetadata(Request_->GetService(), Request_->GetMethod());
            Timer_ = Profiler.TimingStart(
                "/request_time",
                descriptor.TagIds,
                NProfiling::ETimerMode::Sequential);

            if (Timeout_) {
                TimeoutCookie_ = TDelayedExecutor::Submit(
                    BIND(&TSession::HandleTimeout, Session_, RequestId_),
                    *Timeout_);
            }
        }

        const IClientRequestPtr& GetRequest() const
        {
            return Request_;
        }

        const TRequestId& GetRequestId() const
        {
            return RequestId_;
        }

        TNullable<TDuration> GetTimeout() const
        {
            return Timeout_;
        }

        const IClientResponseHandlerPtr& GetResponseHandler() const
        {
            return ResponseHandler_;
        }

        void TimingCheckpoint(const TStringBuf& key)
        {
            Profiler.TimingCheckpoint(Timer_, key);
        }

        void Finalize()
        {
            TDelayedExecutor::CancelAndClear(TimeoutCookie_);
            Profiler.TimingStop(Timer_, STRINGBUF("total"));
            Request_.Reset();
            ResponseHandler_.Reset();
        }

        virtual void Cancel() override
        {
            // YT-1639: Avoid calling TSession::Cancel directly as this may lead
            // to an exteremely long chain of recursive calls.
            TDispatcher::Get()->GetInvoker()->Invoke(
                BIND(&TSession::Cancel, Session_, MakeStrong(this)));
        }

    private:
        const TSessionPtr Session_;
        IClientRequestPtr Request_;
        const TRequestId RequestId_;
        const TNullable<TDuration> Timeout_;
        IClientResponseHandlerPtr ResponseHandler_;

        TDelayedExecutorCookie TimeoutCookie_;
        NProfiling::TTimer Timer_;

    };

};

IChannelPtr CreateBusChannel(IBusClientPtr client)
{
    YCHECK(client);

    return New<TBusChannel>(std::move(client));
}

////////////////////////////////////////////////////////////////////////////////

class TBusChannelFactory
    : public IChannelFactory
{
public:
    virtual IChannelPtr CreateChannel(const Stroka& address) override
    {
        auto config = TTcpBusClientConfig::CreateTcp(address);
        auto client = CreateTcpBusClient(config);
        return CreateBusChannel(client);
    }

};

IChannelFactoryPtr GetBusChannelFactory()
{
    return RefCountedSingleton<TBusChannelFactory>();
}

////////////////////////////////////////////////////////////////////////////////

} // namespace NRpc
} // namespace NYT<|MERGE_RESOLUTION|>--- conflicted
+++ resolved
@@ -51,21 +51,7 @@
         YCHECK(Client_);
     }
 
-<<<<<<< HEAD
-    virtual Stroka GetEndpointTextDescription() const override
-=======
-    virtual TNullable<TDuration> GetDefaultTimeout() const override
-    {
-        return DefaultTimeout_;
-    }
-
-    virtual void SetDefaultTimeout(const TNullable<TDuration>& timeout) override
-    {
-        DefaultTimeout_ = timeout;
-    }
-
     virtual const Stroka& GetEndpointDescription() const override
->>>>>>> 25aab3cf
     {
         return Client_->GetEndpointDescription();
     }

#pragma once

#include "server.h"
#include "service.h"

#include <yt/core/concurrency/rw_spinlock.h>

#include <yt/core/logging/log.h>

#include <yt/core/rpc/rpc.pb.h>

#include <atomic>

namespace NYT {
namespace NRpc {

////////////////////////////////////////////////////////////////////////////////

class TServiceContextBase
    : public IServiceContext
{
public:
    virtual const NProto::TRequestHeader& GetRequestHeader() const override;
    virtual TSharedRefArray GetRequestMessage() const override;

    virtual TRequestId GetRequestId() const override;
    
    virtual TNullable<TInstant> GetStartTime() const override;
    virtual TNullable<TDuration> GetTimeout() const override;
    virtual bool IsRetry() const override;
<<<<<<< HEAD
    virtual TMutationId GetMutationId() const override;

    virtual const Stroka& GetService() const override;
    virtual const Stroka& GetMethod() const override;
=======
    
    virtual const TString& GetService() const override;
    virtual const TString& GetMethod() const override;
>>>>>>> 4a72649d
    virtual const TRealmId& GetRealmId() const override;
    virtual const TString& GetUser() const override;

    virtual bool IsReplied() const override;
    virtual bool IsOneWay() const override;

    virtual void Reply(const TError& error) override;
    virtual void Reply(TSharedRefArray responseMessage) override;
    using IServiceContext::Reply;

    virtual void SetComplete() override;

    virtual TFuture<TSharedRefArray> GetAsyncResponseMessage() const override;
    virtual TSharedRefArray GetResponseMessage() const override;

    virtual void SubscribeCanceled(const TClosure& callback) override;
    virtual void UnsubscribeCanceled(const TClosure& callback) override;

    virtual bool IsCanceled() override;
    virtual void Cancel() override;

    virtual const TError& GetError() const override;

    virtual TSharedRef GetRequestBody() const override;

    virtual TSharedRef GetResponseBody() override;
    virtual void SetResponseBody(const TSharedRef& responseBody) override;

    virtual std::vector<TSharedRef>& RequestAttachments() override;
    virtual std::vector<TSharedRef>& ResponseAttachments() override;

    virtual const NProto::TRequestHeader& RequestHeader() const override;
    virtual NProto::TRequestHeader& RequestHeader() override;

    virtual void SetRawRequestInfo(const TString& info) override;
    virtual void SetRawResponseInfo(const TString& info) override;

    virtual const NLogging::TLogger& GetLogger() const override;
    virtual NLogging::ELogLevel GetLogLevel() const override;

protected:
    const std::unique_ptr<NProto::TRequestHeader> RequestHeader_;
    const TSharedRefArray RequestMessage_;
    const NLogging::TLogger Logger;
    const NLogging::ELogLevel LogLevel_;

    TRequestId RequestId_;
    TRealmId RealmId_;
    TString User_;

    TSharedRef RequestBody_;
    std::vector<TSharedRef> RequestAttachments_;

    bool Replied_ = false;
    TError Error_;

    TSharedRef ResponseBody_;
    std::vector<TSharedRef> ResponseAttachments_;

    TString RequestInfo_;
    TString ResponseInfo_;

    TServiceContextBase(
        std::unique_ptr<NProto::TRequestHeader> header,
        TSharedRefArray requestMessage,
        const NLogging::TLogger& logger,
        NLogging::ELogLevel logLevel);

    TServiceContextBase(
        TSharedRefArray requestMessage,
        const NLogging::TLogger& logger,
        NLogging::ELogLevel logLevel);

    virtual void DoReply() = 0;

    virtual void LogRequest() = 0;
    virtual void LogResponse() = 0;

    template <class... TArgs>
    static void AppendInfo(TStringBuilder* builder, const char* format, const TArgs&... args)
    {
        if (builder->GetLength() > 0) {
            builder->AppendString(STRINGBUF(", "));
        }
        builder->AppendFormat(format, args...);
    }

    static void AppendInfo(TStringBuilder* builder, const TStringBuf& str)
    {
        if (builder->GetLength() > 0) {
            builder->AppendString(STRINGBUF(", "));
        }
        builder->AppendString(str);
    }

private:
    mutable TSharedRefArray ResponseMessage_; // cached
    mutable TPromise<TSharedRefArray> AsyncResponseMessage_; // created on-demand


    void Initialize();

};

////////////////////////////////////////////////////////////////////////////////

class TServiceContextWrapper
    : public IServiceContext
{
public:
    explicit TServiceContextWrapper(IServiceContextPtr underlyingContext);

    virtual const NProto::TRequestHeader& GetRequestHeader() const override;
    virtual TSharedRefArray GetRequestMessage() const override;

    virtual NRpc::TRequestId GetRequestId() const override;
    
    virtual TNullable<TInstant> GetStartTime() const override;
    virtual TNullable<TDuration> GetTimeout() const override;
    virtual bool IsRetry() const override;
    virtual TMutationId GetMutationId() const override;

    virtual const TString& GetService() const override;
    virtual const TString& GetMethod() const override;
    virtual const TRealmId& GetRealmId() const override;
    virtual const TString& GetUser() const override;

    virtual bool IsOneWay() const override;

    virtual bool IsReplied() const override;
    virtual void Reply(const TError& error) override;
    virtual void Reply(TSharedRefArray responseMessage) override;

    virtual void SetComplete() override;

    virtual TFuture<TSharedRefArray> GetAsyncResponseMessage() const override;
    virtual TSharedRefArray GetResponseMessage() const override;

    virtual void SubscribeCanceled(const TClosure& callback) override;
    virtual void UnsubscribeCanceled(const TClosure& callback) override;

    virtual bool IsCanceled() override;
    virtual void Cancel() override;

    virtual const TError& GetError() const override;

    virtual TSharedRef GetRequestBody() const override;

    virtual TSharedRef GetResponseBody() override;
    virtual void SetResponseBody(const TSharedRef& responseBody) override;

    virtual std::vector<TSharedRef>& RequestAttachments() override;
    virtual std::vector<TSharedRef>& ResponseAttachments() override;

    virtual const NProto::TRequestHeader& RequestHeader() const override;
    virtual NProto::TRequestHeader& RequestHeader() override;

    virtual void SetRawRequestInfo(const TString& info) override;
    virtual void SetRawResponseInfo(const TString& info) override;

    virtual const NLogging::TLogger& GetLogger() const override;
    virtual NLogging::ELogLevel GetLogLevel() const override;

protected:
    const IServiceContextPtr UnderlyingContext_;

};

////////////////////////////////////////////////////////////////////////////////

class TServerBase
    : public IServer
{
public:
    virtual void RegisterService(IServicePtr service) override;
    virtual bool UnregisterService(IServicePtr service) override;
    
    virtual IServicePtr FindService(const TServiceId& serviceId) override;

    virtual void Configure(TServerConfigPtr config) override;

    virtual void Start() override;
    virtual TFuture<void> Stop(bool graceful) override;

protected:
    std::atomic<bool> Started_ = {false};

    NConcurrency::TReaderWriterSpinLock ServicesLock_;
    TServerConfigPtr Config_;
    yhash<TServiceId, IServicePtr> ServiceMap_;

    virtual void DoStart();
    virtual TFuture<void> DoStop(bool graceful);

    std::vector<IServicePtr> DoFindServices(const TString& serviceName);

};

////////////////////////////////////////////////////////////////////////////////

} // namespace NRpc
} // namespace NYT<|MERGE_RESOLUTION|>--- conflicted
+++ resolved
@@ -28,16 +28,10 @@
     virtual TNullable<TInstant> GetStartTime() const override;
     virtual TNullable<TDuration> GetTimeout() const override;
     virtual bool IsRetry() const override;
-<<<<<<< HEAD
     virtual TMutationId GetMutationId() const override;
 
-    virtual const Stroka& GetService() const override;
-    virtual const Stroka& GetMethod() const override;
-=======
-    
     virtual const TString& GetService() const override;
     virtual const TString& GetMethod() const override;
->>>>>>> 4a72649d
     virtual const TRealmId& GetRealmId() const override;
     virtual const TString& GetUser() const override;
 

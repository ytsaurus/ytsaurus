--- conflicted
+++ resolved
@@ -25,13 +25,8 @@
     void AddEdge(const TVertexDescriptor& from, const TVertexDescriptor& to);
 
 private:
-<<<<<<< HEAD
-    std::vector<int> TopologicalOrdering_;
-    THashMap<int, THashSet<int>> OutgoingEdges_;
-=======
     std::vector<TVertexDescriptor> TopologicalOrdering_;
-    yhash<TVertexDescriptor, yhash_set<TVertexDescriptor>> OutgoingEdges_;
->>>>>>> 52ae1d2b
+    THashMap<TVertexDescriptor, THashSet<TVertexDescriptor>> OutgoingEdges_;
 
     void Rebuild();
 };

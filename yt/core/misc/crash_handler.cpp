--- conflicted
+++ resolved
@@ -243,8 +243,6 @@
     WriteToStderr(formatter.GetData(), formatter.GetBytesWritten());
 }
 
-<<<<<<< HEAD
-=======
 //! Invoke the default signal handler.
 void InvokeDefaultSignalHandler(int signal)
 {
@@ -268,7 +266,6 @@
     }
 }
 
->>>>>>> 4919858e
 // This variable is used for protecting CrashSignalHandler() from
 // dumping stuff while another thread is doing it. Our policy is to let
 // the first thread dump stuff and let other threads wait.
@@ -296,15 +293,10 @@
     if (previousThreadId != NULL) {
         // We've already entered the signal handler. What should we do?
         if (pthread_equal(currentThreadId, *crashingThreadId)) {
-<<<<<<< HEAD
-            // Exit.
-            _exit(-1);
-=======
             // It looks the current thread is reentering the signal handler.
             // Something must be going wrong (maybe we are reentering by another
             // type of signal?). Kill ourself by the default signal handler.
             Terminate(signal);
->>>>>>> 4919858e
         }
         // Another thread is dumping stuff. Let's wait until that thread
         // finishes the job and kills the process.
@@ -350,13 +342,8 @@
     // things. The process could be terminated or hung at any time.
     NLogging::TLogManager::Get()->Shutdown();
 
-<<<<<<< HEAD
-    // Exit.
-    _exit(-1);
-=======
     // Kill ourself by the default signal handler.
     Terminate(signal);
->>>>>>> 4919858e
 }
 
 ////////////////////////////////////////////////////////////////////////////////

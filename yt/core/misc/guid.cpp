#include "stdafx.h"
#include "guid.h"

#include <core/misc/error.h>

#include <util/datetime/cputimer.h>

#include <util/system/atomic.h>
#include <util/system/hostname.h>

#include <time.h>

namespace NYT {

////////////////////////////////////////////////////////////////////////////////

class TJenkinsHashFunc2
{
    ui32 Seed1, Seed2;
public:
    TJenkinsHashFunc2() :Seed1(13), Seed2(7) {}
    void SetSeed(ui32 val1, ui32 val2) { Seed1 = val1; Seed2 = val2; }
    ui32 GetSeed1() const { return Seed1; }
    ui32 GetSeed2() const { return Seed2; }
    void CalcHash(const void *data, int dataLen, ui32 *rc, ui32 *rb);
};

/*
--------------------------------------------------------------------
mix -- mix 3 32-bit values reversibly.
For every delta with one or two bits set, and the deltas of all three
high bits or all three low bits, whether the original value of a,b,c
is almost all zero or is uniformly distributed,
* If mix() is run forward or backward, at least 32 bits in a,b,c
have at least 1/4 probability of changing.
* If mix() is run forward, every bit of c will change between 1/3 and
2/3 of the time.  (Well, 22/100 and 78/100 for some 2-bit deltas.)
mix() was built out of 36 single-cycle latency instructions in a
structure that could supported 2x parallelism, like so:
a -= b;
a -= c; x = (c>>13);
b -= c; a ^= x;
b -= a; x = (a<<8);
c -= a; b ^= x;
c -= b; x = (b>>13);
...
Unfortunately, superscalar Pentiums and Sparcs can't take advantage
of that parallelism.  They've also turned some of those single-cycle
latency instructions into multi-cycle latency instructions.  Still,
this is the fastest good hash I could find.  There were about 2^^68
to choose from.  I only looked at a billion or so.
--------------------------------------------------------------------
*/
#define mix(a,b,c) \
{ \
    a -= b; a -= c; a ^= (c>>13); \
    b -= c; b -= a; b ^= (a<<8); \
    c -= a; c -= b; c ^= (b>>13); \
    a -= b; a -= c; a ^= (c>>12);  \
    b -= c; b -= a; b ^= (a<<16); \
    c -= a; c -= b; c ^= (b>>5); \
    a -= b; a -= c; a ^= (c>>3);  \
    b -= c; b -= a; b ^= (a<<10); \
    c -= a; c -= b; c ^= (b>>15); \
}

/*//#define final(a,b,c) \
//{ \
//    c ^= b; c -= rot(b,14); \
//    a ^= c; a -= rot(c,11); \
//    b ^= a; b -= rot(a,25); \
//    c ^= b; c -= rot(b,16); \
//    a ^= c; a -= rot(c,4);  \
//    b ^= a; b -= rot(a,14); \
//    c ^= b; c -= rot(b,24); \
//}*/

/*
--------------------------------------------------------------------
hash() -- hash a variable-length key into a 32-bit value
k       : the key (the unaligned variable-length array of bytes)
len     : the length of the key, counting by bytes
initval : can be any 4-byte value
Returns a 32-bit value.  Every bit of the key affects every bit of
the return value.  Every 1-bit and 2-bit delta achieves avalanche.
About 6*len+35 instructions.

The best hash table sizes are powers of 2.  There is no need to do
mod a prime (mod is sooo slow!).  If you need less than 32 bits,
use a bitmask.  For example, if you need only 10 bits, do
h = (h & hashmask(10));
In which case, the hash table should have hashsize(10) elements.

If you are hashing n strings (cmph_uint8 **)k, do it like this:
for (i=0, h=0; i<n; ++i) h = hash( k[i], len[i], h);

By Bob Jenkins, 1996.  bob_jenkins@burtleburtle.net.  You may use this
code any way you wish, private, educational, or commercial.  It's free.

See http://burtleburtle.net/bob/hash/evahash.html
Use for hash table lookup, or anything where one collision in 2^^32 is
acceptable.  Do NOT use for cryptographic purposes.
--------------------------------------------------------------------
*/

void TJenkinsHashFunc2::CalcHash(const void *data, int dataLen, ui32 *rc, ui32 *rb)
{
    const char *k = static_cast<const char*>(data);
    ui32 keylen = (ui32)dataLen;

    ui32 a, b, c;
    ui32 len, length;

    /* Set up the internal state */
    length = keylen;
    len = length;
    a = b = c = 0xdeadbeef + ((ui32)(length<<2)) + Seed1;
    c += Seed2;

    /*-----handle most of the key */
    while (len >= 12) {
        a += ((ui32*)k)[0];
        b += ((ui32*)k)[1];
        c += ((ui32*)k)[2];
        mix(a,b,c);
        k += 12; len -= 12;
    }

    /*-----handle the last 3 uint32_t's */
    switch(len) {              /* all the case statements fall through */
    case 11:
        c +=((ui32)k[10]<<24);
    case 10:
        c +=((ui32)k[9]<<16);
    case 9 :
        c +=((ui32)k[8]<<8);
        /* the first byte of c is reserved for the length */
    case 8 :
        b += ((ui32*)k)[1];
        a += ((ui32*)k)[0];
        break;
    case 7 :
        b +=((ui32)k[6]<<16);
    case 6 :
        b +=((ui32)k[5]<<8);
    case 5 :
        b +=k[4];
    case 4 :
        a += ((ui32*)k)[0];
        break;
    case 3 :
        a +=((ui32)k[2]<<16);
    case 2 :
        a +=((ui32)k[1]<<8);
    case 1 :
        a +=k[0];
        /* case 0: nothing left to add */
    }
    mix(a,b,c);
    //final(a,b,c);

    *rc=c; *rb=b;
}

////////////////////////////////////////////////////////////////////////////////

static TAtomic Counter;

struct TGuidSeed
{
    ui64 StartCycleCount;
    char HostName[32];
    ui32 Hz;
    ui64 StartMicroseconds;
};

static TGuidSeed GuidSeed;

static void InitGuidSeed()
{
    GuidSeed.StartCycleCount = GetCycleCount();

    const char *hostName = GetHostName();
    strncpy(GuidSeed.HostName, hostName, sizeof(GuidSeed.HostName));
    GuidSeed.Hz = 0xc186a511;
    GuidSeed.StartMicroseconds = MicroSeconds();
}

TGuid::TGuid()
{
    memset(&Parts, 0, sizeof (Parts));
}

TGuid::TGuid(ui32 part0, ui32 part1, ui32 part2, ui32 part3)
{
    Parts[0] = part0;
    Parts[1] = part1;
    Parts[2] = part2;
    Parts[3] = part3;
}

TGuid::TGuid(ui64 part0, ui64 part1)
{
    Parts[0] = static_cast<ui32>(part0);
    Parts[1] = static_cast<ui32>(part0 >> 32);
    Parts[2] = static_cast<ui32>(part1);
    Parts[3] = static_cast<ui32>(part1 >> 32);
}

TGuid::TGuid(const TGuid &guid)
{
    memcpy(Parts, guid.Parts, sizeof(Parts));
}

bool TGuid::IsEmpty() const
{
    return (Parts[0] | Parts[1] | Parts[2] | Parts[3]) == 0;
}

TGuid TGuid::Create()
{
    TGuid res;
    static bool guidSeedIsInit;
    if (!guidSeedIsInit) {
        InitGuidSeed();
        guidSeedIsInit = true;
    }
    Zero(res);

    long counter = AtomicAdd(Counter, 1);

    ui64 fin = GetCycleCount();
    const int N_ADD_BYTES = 12;
    char info[sizeof(GuidSeed) + N_ADD_BYTES];
    memcpy(info + N_ADD_BYTES, &GuidSeed, sizeof(GuidSeed));
    *((ui64*)info) = fin;
    *((ui32*)(info + 8)) = counter;

    TJenkinsHashFunc2 hf;
    hf.SetSeed(0x853122ef, 0x1c39dbb5);
    hf.CalcHash(info, sizeof(info), &res.Parts[0], &res.Parts[1]);
    res.Parts[2] = MurmurHash<ui32>(info, sizeof(info));
    res.Parts[3] = counter;
    return res;
}

TGuid TGuid::FromString(const TStringBuf& str)
{
    TGuid guid;
    if (!FromString(str, &guid)) {
<<<<<<< HEAD
        THROW_ERROR_EXCEPTION("Error parsing GUID %s", ~Stroka(str).Quote());
=======
        THROW_ERROR_EXCEPTION("Error parsing GUID %s",
            ~Stroka(str).Quote());
>>>>>>> 13255ee7
    }
    return guid;
}

bool TGuid::FromString(const TStringBuf &str, TGuid* guid)
{
    int length = 0;
    if (sscanf(
        str.data(),
        "%x-%x-%x-%x%n",
        &guid->Parts[3],
        &guid->Parts[2],
        &guid->Parts[1],
        &guid->Parts[0],
        &length) != 4 || length != str.length())
    {
        return false;
    }
    return true;
}

void ToProto(NProto::TGuid* protoGuid, const TGuid& guid)
{
    ui64 first = (static_cast<ui64>(guid.Parts[1]) << 32) + guid.Parts[0];
    ui64 second = (static_cast<ui64>(guid.Parts[3]) << 32) + guid.Parts[2];
    protoGuid->set_first(first);
    protoGuid->set_second(second);
}

void FromProto(TGuid* guid, const NYT::NProto::TGuid& protoGuid)
{
    *guid = TGuid(protoGuid.first(), protoGuid.second());
}

Stroka ToString(const TGuid& guid)
{
    char buf[4 + 4 * 8];
    sprintf(buf, "%x-%x-%x-%x", guid.Parts[3], guid.Parts[2], guid.Parts[1], guid.Parts[0]);
    return buf;
}

bool operator == (const TGuid& lhs, const TGuid& rhs)
{
    return lhs.Parts[0] == rhs.Parts[0] &&
           lhs.Parts[1] == rhs.Parts[1] &&
           lhs.Parts[2] == rhs.Parts[2] &&
           lhs.Parts[3] == rhs.Parts[3];
}

bool operator != (const TGuid& lhs, const TGuid& rhs)
{
    return !(lhs == rhs);
}

bool operator < (const TGuid& lhs, const TGuid& rhs)
{
    return memcmp(&lhs, &rhs, sizeof (lhs)) < 0;
}

////////////////////////////////////////////////////////////////////////////////

} // namespace NYT<|MERGE_RESOLUTION|>--- conflicted
+++ resolved
@@ -248,12 +248,8 @@
 {
     TGuid guid;
     if (!FromString(str, &guid)) {
-<<<<<<< HEAD
-        THROW_ERROR_EXCEPTION("Error parsing GUID %s", ~Stroka(str).Quote());
-=======
         THROW_ERROR_EXCEPTION("Error parsing GUID %s",
             ~Stroka(str).Quote());
->>>>>>> 13255ee7
     }
     return guid;
 }

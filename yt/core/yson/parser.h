#pragma once

#include "public.h"

#include <core/misc/nullable.h>

namespace NYT {
namespace NYson {

////////////////////////////////////////////////////////////////////////////////

class TYsonParser
{
public:
    TYsonParser(
        IYsonConsumer* consumer,
        EYsonType type = EYsonType::Node,
        bool enableLinePositionInfo = false,
<<<<<<< HEAD
        int bufferLimit = -1);
=======
        TNullable<i64> memoryLimit = Null);
>>>>>>> 99d8a6aa

    ~TYsonParser();

    void Read(const TStringBuf& data);
    void Finish();

private:
    class TImpl;
    std::unique_ptr<TImpl> Impl;

};

////////////////////////////////////////////////////////////////////////////////

class TStatelessYsonParser
{
public:
    TStatelessYsonParser(
        IYsonConsumer* consumer,
        bool enableLinePositionInfo = false,
        int bufferLimit = -1);

    ~TStatelessYsonParser();

    void Parse(const TStringBuf& data, EYsonType type = EYsonType::Node);

private:
    class TImpl;
    std::unique_ptr<TImpl> Impl;

};

////////////////////////////////////////////////////////////////////////////////

void ParseYsonStringBuffer(
    const TStringBuf& buffer,
    IYsonConsumer* consumer,
    EYsonType type = EYsonType::Node,
    bool enableLinePositionInfo = false,
    int bufferLimit = -1);

////////////////////////////////////////////////////////////////////////////////

} // namespace NYson
} // namespace NYT<|MERGE_RESOLUTION|>--- conflicted
+++ resolved
@@ -16,11 +16,7 @@
         IYsonConsumer* consumer,
         EYsonType type = EYsonType::Node,
         bool enableLinePositionInfo = false,
-<<<<<<< HEAD
-        int bufferLimit = -1);
-=======
         TNullable<i64> memoryLimit = Null);
->>>>>>> 99d8a6aa
 
     ~TYsonParser();
 
@@ -41,7 +37,7 @@
     TStatelessYsonParser(
         IYsonConsumer* consumer,
         bool enableLinePositionInfo = false,
-        int bufferLimit = -1);
+        TNullable<i64> memoryLimit = Null);
 
     ~TStatelessYsonParser();
 
@@ -60,7 +56,7 @@
     IYsonConsumer* consumer,
     EYsonType type = EYsonType::Node,
     bool enableLinePositionInfo = false,
-    int bufferLimit = -1);
+    TNullable<i64> memoryLimit = Null);
 
 ////////////////////////////////////////////////////////////////////////////////
 

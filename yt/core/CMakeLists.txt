--- conflicted
+++ resolved
@@ -269,10 +269,6 @@
   yt-contrib-libev
   deps-yt-contrib-farmhash
   deps-contrib-libs-brotli
-<<<<<<< HEAD
-  ytext-json
-=======
->>>>>>> 4c21d8c5
   ytext-arcadia-library-http
   ytext-yajl
   protobuf

--- conflicted
+++ resolved
@@ -110,14 +110,11 @@
     THROW_ERROR_EXCEPTION("Root node cannot be removed");
 }
 
-<<<<<<< HEAD
-=======
 void ThrowCannotReplaceRoot()
 {
     THROW_ERROR_EXCEPTION("Root node cannot be replaced");
 }
 
->>>>>>> 22ea4b52
 void ThrowCannotRemoveAttribute(const Stroka& key)
 {
     THROW_ERROR_EXCEPTION("Attribute %Qv cannot be removed",

--- conflicted
+++ resolved
@@ -81,10 +81,7 @@
 
 private:
     const TYsonProducer Producer_;
-<<<<<<< HEAD
-=======
-
->>>>>>> 977b5cb2
+
 
     virtual bool DoInvoke(IServiceContextPtr context) override
     {
@@ -158,10 +155,7 @@
 private:
     const IYPathServicePtr UnderlyingService_;
     const IInvokerPtr Invoker_;
-<<<<<<< HEAD
-=======
-
->>>>>>> 977b5cb2
+
 
     virtual bool DoInvoke(IServiceContextPtr context) override
     {
@@ -246,11 +240,7 @@
         return result;
     }
 
-<<<<<<< HEAD
-    void OnGotTree(TPromise<INodePtr> promise, const TErrorOr<TYsonString>& result)
-=======
     void BuildCachedTree()
->>>>>>> 977b5cb2
     {
         auto asyncYson = AsyncYPathGet(
             UnderlyingService_,

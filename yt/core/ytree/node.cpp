#include "node.h"
#include "convert.h"
#include "node_detail.h"

<<<<<<< HEAD
#include <core/yson/async_writer.h>
=======
#include <yt/core/yson/writer.h>
>>>>>>> 73c22ab0

namespace NYT {
namespace NYTree {

using namespace NYson;

////////////////////////////////////////////////////////////////////////////////

namespace NDetail {

const ENodeType TScalarTypeTraits<Stroka>::NodeType = ENodeType::String;
const ENodeType TScalarTypeTraits<i64>::NodeType = ENodeType::Int64;
const ENodeType TScalarTypeTraits<ui64>::NodeType = ENodeType::Uint64;
const ENodeType TScalarTypeTraits<double>::NodeType = ENodeType::Double;
const ENodeType TScalarTypeTraits<bool>::NodeType = ENodeType::Boolean;

} // namespace NDetail

////////////////////////////////////////////////////////////////////////////////

TYPath INode::GetPath() const
{
    return GetResolver()->GetPath(const_cast<INode*>(this));
}

INodePtr IMapNode::GetChild(const Stroka& key) const
{
    auto child = FindChild(key);
    if (!child) {
        ThrowNoSuchChildKey(this, key);
    }
    return child;
}

INodePtr IListNode::GetChild(int index) const
{
    auto child = FindChild(index);
    if (!child) {
        ThrowNoSuchChildIndex(this, index);
    }
    return child;
}

int IListNode::AdjustChildIndex(int index) const
{
    int adjustedIndex = index >= 0 ? index : index + GetChildCount();
    if (adjustedIndex < 0 || adjustedIndex >= GetChildCount()) {
        ThrowNoSuchChildIndex(this, index);
    }
    return adjustedIndex;
}

////////////////////////////////////////////////////////////////////////////////

void Serialize(INode& value, IYsonConsumer* consumer)
{
    VisitTree(&value, consumer);
}

void Deserialize(INodePtr& value, INodePtr node)
{
    value = node;
}

TYsonString ConvertToYsonStringStable(INodePtr node)
{
    TStringStream stream;
    TYsonWriter writer(&stream, EYsonFormat::Binary, EYsonType::Node);
    VisitTree(
        node,
        &writer,
        TAttributeFilter::All,
        true); // truth matters :)
    return TYsonString(stream.Str(), EYsonType::Node);
}

////////////////////////////////////////////////////////////////////////////////

} // namespace NYTree
} // namespace NYT<|MERGE_RESOLUTION|>--- conflicted
+++ resolved
@@ -2,11 +2,7 @@
 #include "convert.h"
 #include "node_detail.h"
 
-<<<<<<< HEAD
-#include <core/yson/async_writer.h>
-=======
 #include <yt/core/yson/writer.h>
->>>>>>> 73c22ab0
 
 namespace NYT {
 namespace NYTree {

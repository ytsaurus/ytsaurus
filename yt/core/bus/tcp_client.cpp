#include "stdafx.h"
#include "tcp_client.h"
#include "private.h"
#include "client.h"
#include "bus.h"
#include "config.h"
#include "tcp_connection.h"

#include <core/misc/error.h>
#include <core/misc/address.h>

#include <core/concurrency/thread_affinity.h>

#include <core/rpc/public.h>

#include <core/ytree/convert.h>
#include <core/ytree/fluent.h>

#include <errno.h>

#ifndef _win_
    #include <netinet/tcp.h>
    #include <sys/socket.h>
#endif

namespace NYT {
namespace NBus {

using namespace NYson;
using namespace NYTree;

////////////////////////////////////////////////////////////////////////////////

static const auto& Logger = BusLogger;

////////////////////////////////////////////////////////////////////////////////

//! A lightweight proxy controlling the lifetime of client #TTcpConnection.
/*!
 *  When the last strong reference vanishes, it calls IBus::Terminate
 *  for the underlying connection.
 */
class TTcpClientBusProxy
    : public IBus
{
public:
    explicit TTcpClientBusProxy(TTcpConnectionPtr connection)
        : Connection_(std::move(connection))
    { }

    ~TTcpClientBusProxy()
    {
        VERIFY_THREAD_AFFINITY_ANY();
        Connection_->Terminate(TError(NRpc::EErrorCode::TransportError, "Bus terminated"));
    }

    virtual const Stroka& GetEndpointDescription() const override
    {
        VERIFY_THREAD_AFFINITY_ANY();
        return Connection_->GetEndpointDescription();
    }

    virtual const IAttributeDictionary& GetEndpointAttributes() const override
    {
        VERIFY_THREAD_AFFINITY_ANY();
        return Connection_->GetEndpointAttributes();
    }

    virtual TFuture<void> Send(TSharedRefArray message, EDeliveryTrackingLevel level) override
    {
        VERIFY_THREAD_AFFINITY_ANY();
        return Connection_->Send(std::move(message), level);
    }

    virtual void Terminate(const TError& error) override
    {
        VERIFY_THREAD_AFFINITY_ANY();
        Connection_->Terminate(error);
    }

    virtual void SubscribeTerminated(const TCallback<void(const TError&)>& callback) override
    {
        VERIFY_THREAD_AFFINITY_ANY();
        Connection_->SubscribeTerminated(callback);
    }

    virtual void UnsubscribeTerminated(const TCallback<void(const TError&)>& callback) override
    {
        VERIFY_THREAD_AFFINITY_ANY();
        Connection_->UnsubscribeTerminated(callback);
    }

private:
    const TTcpConnectionPtr Connection_;

};

////////////////////////////////////////////////////////////////////////////////

class TTcpBusClient
    : public IBusClient
{
public:
    explicit TTcpBusClient(TTcpBusClientConfigPtr config)
        : Config_(config)
        , InterfaceType_(Config_->UnixDomainName || IsLocalServiceAddress(*Config_->Address)
            ? ETcpInterfaceType::Local
            : ETcpInterfaceType::Remote)
        , EndpointDescription_(Config_->Address
            ? *Config_->Address
            : Format("unix://%v", *Config_->UnixDomainName))
        , EndpointAttributes_(ConvertToAttributes(BuildYsonStringFluently()
            .BeginMap()
                .Item("address").Value(EndpointDescription_)
                .Item("interface_type").Value(InterfaceType_)
            .EndMap()))
    { }

    virtual const Stroka& GetEndpointDescription() const override
    {
        return EndpointDescription_;
    }

    virtual const IAttributeDictionary& GetEndpointAttributes() const override
    {
        return *EndpointAttributes_;
    }

    virtual IBusPtr CreateBus(IMessageHandlerPtr handler) override
    {
        VERIFY_THREAD_AFFINITY_ANY();

        auto id = TConnectionId::Create();
        auto dispatcherThread = TTcpDispatcher::TImpl::Get()->GetClientThread();

        LOG_DEBUG("Connecting to server (Address: %v, ConnectionId: %v, InterfaceType: %v)",
            EndpointDescription_,
            id,
            InterfaceType_);

        auto endpointAttributes = ConvertToAttributes(BuildYsonStringFluently()
            .BeginMap()
                .Items(*EndpointAttributes_)
                .Item("connection_id").Value(id)
            .EndMap());

        auto connection = New<TTcpConnection>(
            Config_,
            dispatcherThread,
            EConnectionType::Client,
            InterfaceType_,
            id,
            INVALID_SOCKET,
            EndpointDescription_,
            *endpointAttributes,
            Config_->Address,
            Config_->UnixDomainName,
            Config_->Priority,
            handler);

        dispatcherThread->AsyncRegister(connection);

        return New<TTcpClientBusProxy>(connection);
    }

private:
    const TTcpBusClientConfigPtr Config_;
<<<<<<< HEAD
=======

    const ETcpInterfaceType InterfaceType_;

    const Stroka EndpointDescription_;
    const std::unique_ptr<IAttributeDictionary> EndpointAttributes_;
>>>>>>> b30f2ed9

};

IBusClientPtr CreateTcpBusClient(TTcpBusClientConfigPtr config)
{
    return New<TTcpBusClient>(config);
}

////////////////////////////////////////////////////////////////////////////////

} // namespace NBus
} // namespace NYT<|MERGE_RESOLUTION|>--- conflicted
+++ resolved
@@ -165,14 +165,11 @@
 
 private:
     const TTcpBusClientConfigPtr Config_;
-<<<<<<< HEAD
-=======
 
     const ETcpInterfaceType InterfaceType_;
 
     const Stroka EndpointDescription_;
     const std::unique_ptr<IAttributeDictionary> EndpointAttributes_;
->>>>>>> b30f2ed9
 
 };
 

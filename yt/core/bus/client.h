#pragma once

#include "public.h"

namespace NYT {
namespace NBus {

////////////////////////////////////////////////////////////////////////////////

//! A factory for creating client IBus-es.
/*!
 *  Thread affinity: any.
 */
struct IBusClient
    : public virtual TRefCounted
{
    //! Returns a textual representation of the bus' endpoint.
    //! Typically used for logging.
    virtual const Stroka& GetEndpointDescription() const = 0;

    //! Returns a YSON representation of the bus' endpoint.
    //! Typically used for constructing error attributes.
<<<<<<< HEAD
    virtual NYson::TYsonString GetEndpointYsonDescription() const = 0;
=======
    virtual const NYTree::IAttributeDictionary& GetEndpointAttributes() const = 0;
>>>>>>> 25aab3cf

    //! Creates a new bus.
    /*!
     *  The bus will point to the address supplied during construction.
     *
     *  \param handler A handler that will process incoming messages.
     *  \return A new bus.
     *
     */
    virtual IBusPtr CreateBus(IMessageHandlerPtr handler) = 0;
};

DEFINE_REFCOUNTED_TYPE(IBusClient)

////////////////////////////////////////////////////////////////////////////////

} // namespace NBus
} // namespace NYT<|MERGE_RESOLUTION|>--- conflicted
+++ resolved
@@ -18,13 +18,9 @@
     //! Typically used for logging.
     virtual const Stroka& GetEndpointDescription() const = 0;
 
-    //! Returns a YSON representation of the bus' endpoint.
-    //! Typically used for constructing error attributes.
-<<<<<<< HEAD
-    virtual NYson::TYsonString GetEndpointYsonDescription() const = 0;
-=======
+    //! Returns the bus' endpoint attributes.
+	//! Typically used for constructing errors.
     virtual const NYTree::IAttributeDictionary& GetEndpointAttributes() const = 0;
->>>>>>> 25aab3cf
 
     //! Creates a new bus.
     /*!

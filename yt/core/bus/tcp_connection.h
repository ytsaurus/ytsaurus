--- conflicted
+++ resolved
@@ -66,13 +66,8 @@
     virtual Stroka GetLoggingId() const override;
 
     // IBus implementation.
-<<<<<<< HEAD
-    virtual Stroka GetEndpointTextDescription() const override;
-    virtual NYson::TYsonString GetEndpointYsonDescription() const override;
-=======
     virtual const Stroka& GetEndpointDescription() const override;
     virtual const NYTree::IAttributeDictionary& GetEndpointAttributes() const override;
->>>>>>> b30f2ed9
     virtual TFuture<void> Send(TSharedRefArray message, EDeliveryTrackingLevel level) override;
     virtual void Terminate(const TError& error) override;
 

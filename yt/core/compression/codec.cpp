--- conflicted
+++ resolved
@@ -15,7 +15,6 @@
 
 ////////////////////////////////////////////////////////////////////////////////
 
-<<<<<<< HEAD
 class TCodecBase
     : public ICodec
 {
@@ -28,6 +27,7 @@
     template <class TBlockTag>
     TSharedRef Run(
         TConverter converter,
+        // TODO(ignat): change bool to enum
         bool compress,
         const TSharedRef& ref)
     {
@@ -84,52 +84,7 @@
             "Compression",
             compress ? "Compress" : "Decompress");
     }
-
-
-};
-
-namespace {
-
-} // namespace
-=======
-int ZeroFunction(const std::vector<int>&)
-{
-    return 0;
-}
-
-//TODO(ignat): rename these methods
-template <class TBlockTag>
-TSharedRef Apply(TConverter converter, const TSharedRef& ref)
-{
-    ByteArraySource source(ref.Begin(), ref.Size());
-    TBlob output;
-    converter(&source, &output);
-    return TSharedRef::FromBlob<TBlockTag>(std::move(output));
-}
-
-template <class TBlockTag>
-TSharedRef Apply(
-    TConverter converter,
-    const std::vector<TSharedRef>& refs,
-    std::function<int(const std::vector<int>&)> outputSizeEstimator = ZeroFunction)
-{
-    if (refs.size() == 1) {
-        return Apply<TBlockTag>(converter, refs.front());
-    }
-    TVectorRefsSource source(refs);
-
-    std::vector<int> lengths;
-    for (const auto& ref: refs) {
-        lengths.push_back(ref.Size());
-    }
-    
-    TBlob output;
-    output.Reserve(outputSizeEstimator(lengths));
-
-    converter(&source, &output);
-    return TSharedRef::FromBlob<TBlockTag>(std::move(output));
-}
->>>>>>> 99d8a6aa
+};
 
 ////////////////////////////////////////////////////////////////////////////////
 
@@ -166,45 +121,23 @@
 public:
     virtual TSharedRef Compress(const TSharedRef& block) override
     {
-<<<<<<< HEAD
-        return Run<TCompressedBlockTag>(
-            NCompression::SnappyCompress,
-            true,
-            block);
-=======
-        return Apply<TCompressedBlockTag>(NCompression::SnappyCompress, block);
->>>>>>> 99d8a6aa
-    }
-
-    virtual TSharedRef Compress(const std::vector<TSharedRef>& blocks) override
-    {
-<<<<<<< HEAD
-        return Run<TCompressedBlockTag>(
-            NCompression::SnappyCompress,
-            true,
-            blocks);
-=======
-        return Apply<TCompressedBlockTag>(NCompression::SnappyCompress, blocks);
->>>>>>> 99d8a6aa
-    }
-
-    virtual TSharedRef Decompress(const TSharedRef& block) override
-    {
-<<<<<<< HEAD
-        return Run<TDecompressedBlockTag>(
-            NCompression::SnappyDecompress,
-            false,
-            block);
-=======
-        return Apply<TDecompressedBlockTag>(NCompression::SnappyDecompress, block);
->>>>>>> 99d8a6aa
+        return Run<TCompressedBlockTag>(NCompression::SnappyCompress, true, block);
+    }
+
+    virtual TSharedRef Compress(const std::vector<TSharedRef>& blocks) override
+    {
+        return Run<TCompressedBlockTag>(NCompression::SnappyCompress, true, blocks);
+    }
+
+    virtual TSharedRef Decompress(const TSharedRef& block) override
+    {
+        return Run<TDecompressedBlockTag>(NCompression::SnappyDecompress, false, block);
     }
 
     virtual ECodec GetId() const override
     {
         return ECodec::Snappy;
     }
-
 };
 
 ////////////////////////////////////////////////////////////////////////////////
@@ -220,6 +153,48 @@
 
     virtual TSharedRef Compress(const TSharedRef& block) override
     {
+        return Run<TCompressedBlockTag>(Compressor_, true, block);
+    }
+
+    virtual TSharedRef Compress(const std::vector<TSharedRef>& blocks) override
+    {
+        return Run<TCompressedBlockTag>(Compressor_, false, blocks);
+    }
+
+    virtual TSharedRef Decompress(const TSharedRef& block) override
+    {
+        return Run<TDecompressedBlockTag>(NCompression::ZlibDecompress, false, block);
+    }
+
+    virtual ECodec GetId() const override
+    {
+        if (Level_ == 6) {
+            return ECodec::GzipNormal;
+        }
+        if (Level_ == 9) {
+            return ECodec::GzipBestCompression;
+        }
+        YUNREACHABLE();
+    }
+
+private:
+    NCompression::TConverter Compressor_;
+    int Level_;
+};
+
+////////////////////////////////////////////////////////////////////////////////
+
+class TLz4Codec
+    : public TCodecBase
+{
+public:
+    explicit TLz4Codec(bool highCompression)
+        : Compressor_(std::bind(NCompression::Lz4Compress, highCompression, std::placeholders::_1, std::placeholders::_2))
+        , CodecId_(highCompression ? ECodec::Lz4HighCompression : ECodec::Lz4)
+    { }
+
+    virtual TSharedRef Compress(const TSharedRef& block) override
+    {
         return Run<TCompressedBlockTag>(
             Compressor_,
             true,
@@ -228,50 +203,32 @@
 
     virtual TSharedRef Compress(const std::vector<TSharedRef>& blocks) override
     {
-        return Run<TCompressedBlockTag>(
-            Compressor_,
-            false,
-            blocks);
-    }
-
-    virtual TSharedRef Decompress(const TSharedRef& block) override
-    {
-<<<<<<< HEAD
-        return Run<TDecompressedBlockTag>(
-            NCompression::ZlibDecompress,
-            false,
-            block);
-=======
-        return Apply<TDecompressedBlockTag>(NCompression::ZlibDecompress, block);
->>>>>>> 99d8a6aa
-    }
-
-    virtual ECodec GetId() const override
-    {
-        if (Level_ == 6) {
-            return ECodec::GzipNormal;
-        }
-        if (Level_ == 9) {
-            return ECodec::GzipBestCompression;
-        }
-        YUNREACHABLE();
+        return Run<TCompressedBlockTag>(Compressor_, true, blocks, Lz4CompressionBound);
+    }
+
+    virtual TSharedRef Decompress(const TSharedRef& block) override
+    {
+        return Run<TDecompressedBlockTag>(NCompression::Lz4Decompress, false, block);
+    }
+
+    virtual ECodec GetId() const override
+    {
+        return CodecId_;
     }
 
 private:
     NCompression::TConverter Compressor_;
-    int Level_;
-
-};
-
-////////////////////////////////////////////////////////////////////////////////
-
-class TLz4Codec
-    : public TCodecBase
-{
-public:
-    explicit TLz4Codec(bool highCompression)
-        : Compressor_(std::bind(NCompression::Lz4Compress, highCompression, std::placeholders::_1, std::placeholders::_2))
-        , CodecId_(highCompression ? ECodec::Lz4HighCompression : ECodec::Lz4)
+    ECodec CodecId_;
+};
+
+////////////////////////////////////////////////////////////////////////////////
+
+class TQuickLzCodec
+    : public TCodecBase
+{
+public:
+    explicit TQuickLzCodec()
+        : Compressor_(NCompression::QuickLzCompress)
     { }
 
     virtual TSharedRef Compress(const TSharedRef& block) override
@@ -284,60 +241,6 @@
 
     virtual TSharedRef Compress(const std::vector<TSharedRef>& blocks) override
     {
-<<<<<<< HEAD
-        return Run<TCompressedBlockTag>(
-            Compressor_,
-            true,
-            blocks,
-            Lz4CompressionBound);
-=======
-        return Apply<TCompressedBlockTag>(Compressor_, blocks, Lz4CompressionBound);
->>>>>>> 99d8a6aa
-    }
-
-    virtual TSharedRef Decompress(const TSharedRef& block) override
-    {
-<<<<<<< HEAD
-        return Run<TDecompressedBlockTag>(
-            NCompression::Lz4Decompress,
-            false,
-            block);
-=======
-        return Apply<TDecompressedBlockTag>(NCompression::Lz4Decompress, block);
->>>>>>> 99d8a6aa
-    }
-
-    virtual ECodec GetId() const override
-    {
-        return CodecId_;
-    }
-
-private:
-    NCompression::TConverter Compressor_;
-    ECodec CodecId_;
-
-};
-
-////////////////////////////////////////////////////////////////////////////////
-
-class TQuickLzCodec
-    : public TCodecBase
-{
-public:
-    explicit TQuickLzCodec()
-        : Compressor_(NCompression::QuickLzCompress)
-    { }
-
-    virtual TSharedRef Compress(const TSharedRef& block) override
-    {
-        return Run<TCompressedBlockTag>(
-            Compressor_,
-            true,
-            block);
-    }
-
-    virtual TSharedRef Compress(const std::vector<TSharedRef>& blocks) override
-    {
         return Run<TCompressedBlockTag>(
             Compressor_,
             true,
@@ -346,14 +249,7 @@
 
     virtual TSharedRef Decompress(const TSharedRef& block) override
     {
-<<<<<<< HEAD
-        return Run<TDecompressedBlockTag>(
-            NCompression::QuickLzDecompress,
-            false,
-            block);
-=======
-        return Apply<TDecompressedBlockTag>(NCompression::QuickLzDecompress, block);
->>>>>>> 99d8a6aa
+        return Run<TDecompressedBlockTag>(NCompression::QuickLzDecompress, false, block);
     }
 
     virtual ECodec GetId() const override
@@ -363,7 +259,6 @@
 
 private:
     NCompression::TConverter Compressor_;
-
 };
 
 ////////////////////////////////////////////////////////////////////////////////

--- conflicted
+++ resolved
@@ -80,12 +80,7 @@
     }
 
 private:
-<<<<<<< HEAD
-
-    std::shared_ptr<TEventCount> CallbackEventCount_ = std::make_shared<TEventCount>();
-=======
     const std::shared_ptr<TEventCount> CallbackEventCount_ = std::make_shared<TEventCount>();
->>>>>>> 4c21d8c5
     const TInvokerQueuePtr Queue_;
     const TSingleQueueSchedulerThreadPtr Thread_;
 };

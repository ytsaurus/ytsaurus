--- conflicted
+++ resolved
@@ -25,90 +25,7 @@
     Canceled_ = false;
 }
 
-<<<<<<< HEAD
-} // namespace
-
-////////////////////////////////////////////////////////////////////////////////
-
-class TFiberStackBase
-{
-public:
-    TFiberStackBase(char *base, size_t size)
-        : Base(base)
-        , Size(size)
-    { }
-
-    virtual ~TFiberStackBase()
-    { }
-
-    void* GetStack() const
-    {
-        return Stack;
-    }
-
-    size_t GetSize() const
-    {
-        return Size;
-    }
-
-protected:
-    char* Base;
-    void* Stack;
-    const size_t Size;
-};
-
-template <size_t StackSize, int StackGuardedPages = 4>
-class TFiberStack
-    : public TFiberStackBase
-{
-private:
-    static const size_t GetExtraSize()
-    {
-        return GetPageSize() * StackGuardedPages;
-    }
-
-public:
-    TFiberStack()
-        : TFiberStackBase(nullptr, RoundUpToPage(StackSize))
-    {
-#ifdef _linux_
-        Base = reinterpret_cast<char*>(::mmap(
-            0,
-            Size + GetExtraSize(),
-            PROT_READ | PROT_WRITE,
-            MAP_PRIVATE | MAP_ANONYMOUS,
-            -1,
-            0));
-
-        YCHECK(Base && Base != MAP_FAILED);
-
-        ::mprotect(Base, GetExtraSize(), PROT_NONE);
-
-        Stack = Base + GetExtraSize();
-#else
-        Base = new char[Size + 15];
-        Stack = reinterpret_cast<void*>((reinterpret_cast<uintptr_t>(Base) + 0xF) & ~0xF);
-#endif
-        YCHECK((reinterpret_cast<ui64>(Stack) & 0xF) == 0);
-    }
-
-    ~TFiberStack()
-    {
-#ifdef _linux_
-        ::munmap(Base, Size + GetExtraSize());
-#else
-        delete[] Base;
-#endif
-    }
-
-};
-
-////////////////////////////////////////////////////////////////////////////////
-
-class TFiberContext
-=======
 TFiber::~TFiber()
->>>>>>> 3aa99092
 {
     YCHECK(CanReturn());
 

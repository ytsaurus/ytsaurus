#include "scheduler_thread.h"
#include "private.h"
#include "fiber.h"

#include <util/system/sigset.h>

namespace NYT {
namespace NConcurrency {

using namespace NYPath;
using namespace NProfiling;

///////////////////////////////////////////////////////////////////////////////

static const auto& Logger = ConcurrencyLogger;

///////////////////////////////////////////////////////////////////////////////

namespace {

void ResumeFiber(TFiberPtr fiber)
{
    YCHECK(fiber->GetState() == EFiberState::Sleeping);
    fiber->SetSuspended();

    GetCurrentScheduler()->YieldTo(std::move(fiber));
}

void UnwindFiber(TFiberPtr fiber)
{
    fiber->GetCanceler().Run();

    GetFinalizerInvoker()->Invoke(BIND(&ResumeFiber, Passed(std::move(fiber))));
}

void CheckForCanceledFiber(TFiber* fiber)
{
    if (fiber->IsCanceled()) {
        LOG_DEBUG("Throwing fiber cancelation exception");
        throw TFiberCanceledException();
    }
}

} // namespace

///////////////////////////////////////////////////////////////////////////////

TSchedulerThread::TSchedulerThread(
    std::shared_ptr<TEventCount> callbackEventCount,
    const Stroka& threadName,
    const NProfiling::TTagIdList& tagIds,
    bool enableLogging,
    bool enableProfiling)
    : CallbackEventCount(std::move(callbackEventCount))
    , ThreadName(threadName)
    , EnableLogging(enableLogging)
    , Profiler("/action_queue", tagIds)
    , Thread(ThreadMain, (void*) this)
    , CreatedFibersCounter("/created_fibers")
    , AliveFibersCounter("/alive_fibers")
{
    Profiler.SetEnabled(enableProfiling);
}

TSchedulerThread::~TSchedulerThread()
{
    Shutdown();
}

void TSchedulerThread::Start()
{
    ui64 epoch = Epoch.load(std::memory_order_acquire);
    while (true) {
        if ((epoch & StartedEpochMask) != 0x0) {
            // Startup already in progress.
            goto await;
        }
        // Acquire startup lock.
        if (Epoch.compare_exchange_strong(epoch, epoch | StartedEpochMask, std::memory_order_release)) {
            break;
        }
    }

    if ((epoch & ShutdownEpochMask) == 0x0) {
        LOG_DEBUG_IF(EnableLogging, "Starting thread (Name: %v)", ThreadName);

        Thread.Start();
        ThreadId = TThreadId(Thread.Id());

        OnStart();
    } else {
        // Pretend that thread was started and (immediately) stopped.
        ThreadStartedEvent.NotifyAll();
    }

await:
    ThreadStartedEvent.Wait();
}

void TSchedulerThread::Shutdown()
{
    ui64 epoch = Epoch.load(std::memory_order_acquire);
    while (true) {
        if ((epoch & ShutdownEpochMask) != 0x0) {
            // Shutdown requested; await.
            goto await;
        }
        if (Epoch.compare_exchange_strong(epoch, epoch | ShutdownEpochMask, std::memory_order_release)) {
            break;
        }
    }

    if ((epoch & StartedEpochMask) != 0x0) {
        LOG_DEBUG_IF(EnableLogging, "Stopping thread (Name: %v)", ThreadName);

        CallbackEventCount->NotifyAll();

        BeforeShutdown();

        // Avoid deadlock.
        YCHECK(TThread::CurrentThreadId() != ThreadId);
        Thread.Join();

        AfterShutdown();
    } else {
        // Thread was not started at all.
    }

    ThreadShutdownEvent.NotifyAll();

await:
    ThreadShutdownEvent.Wait();
}

void* TSchedulerThread::ThreadMain(void* opaque)
{
    static_cast<TSchedulerThread*>(opaque)->ThreadMain();
    return nullptr;
}

void TSchedulerThread::ThreadMain()
{
    VERIFY_THREAD_AFFINITY(HomeThread);

    TCurrentSchedulerGuard guard(this);
    TThread::CurrentThreadSetName(ThreadName.c_str());

    // Hold this strongly.
    auto this_ = MakeStrong(this);

    try {
        OnThreadStart();
        LOG_DEBUG_IF(EnableLogging, "Thread started (Name: %v)", ThreadName);

        ThreadStartedEvent.NotifyAll();

        while ((Epoch.load(std::memory_order_relaxed) & ShutdownEpochMask) == 0x0) {
            ThreadMainStep();
        }

        OnThreadShutdown();
        LOG_DEBUG_IF(EnableLogging, "Thread stopped (Name: %v)", ThreadName);
    } catch (const std::exception& ex) {
        LOG_FATAL(ex, "Unhandled exception in executor thread (Name: %v)", ThreadName);
    }
}

void TSchedulerThread::ThreadMainStep()
{
    Y_ASSERT(!CurrentFiber);

    if (RunQueue.empty()) {
        // Spawn a new idle fiber to run the loop.
        YCHECK(!IdleFiber);
        IdleFiber = New<TFiber>(BIND(
            &TSchedulerThread::FiberMain,
            MakeStrong(this),
            Epoch.load(std::memory_order_relaxed)));
        RunQueue.push_back(IdleFiber);
    }

    Y_ASSERT(!RunQueue.empty());

    CurrentFiber = std::move(RunQueue.front());
    RunQueue.pop_front();

    YCHECK(CurrentFiber->GetState() == EFiberState::Suspended);
    CurrentFiber->SetRunning();

    SwitchExecutionContext(
        &SchedulerContext,
        CurrentFiber->GetContext(),
        /* as per TFiber::Trampoline */ CurrentFiber.Get());

    // Notify context switch subscribers.
    OnContextSwitch();

    auto maybeReleaseIdleFiber = [&] () {
        if (CurrentFiber == IdleFiber) {
            // Advance epoch as this (idle) fiber might be rescheduled elsewhere.
            Epoch.fetch_add(TurnDelta, std::memory_order_relaxed);
            IdleFiber.Reset();
        }
    };

    YCHECK(CurrentFiber);

    switch (CurrentFiber->GetState()) {
        case EFiberState::Sleeping:
            maybeReleaseIdleFiber();
            // Reschedule this fiber to wake up later.
            Reschedule(
                std::move(CurrentFiber),
                std::move(WaitForFuture),
                std::move(SwitchToInvoker));
            break;

        case EFiberState::Suspended:
            // Reschedule this fiber to be executed later.
            RunQueue.emplace_back(std::move(CurrentFiber));
            break;

        case EFiberState::Terminated:
            maybeReleaseIdleFiber();
            // We do not own this fiber anymore, so forget about it.
            CurrentFiber.Reset();
            break;

        default:
            YUNREACHABLE();
    }

    // Finish sync part of the execution.
    EndExecute();

    // Check for a clear scheduling state.
    Y_ASSERT(!CurrentFiber);
    Y_ASSERT(!WaitForFuture);
    Y_ASSERT(!SwitchToInvoker);
}

void TSchedulerThread::FiberMain(ui64 spawnedEpoch)
{
    {
        auto createdFibers = Profiler.Increment(CreatedFibersCounter);
        auto aliveFibers = Profiler.Increment(AliveFibersCounter, +1);
        LOG_TRACE_IF(EnableLogging, "Fiber started (Name: %v, Created: %v, Alive: %v)",
            ThreadName,
            createdFibers,
            aliveFibers);
    }

    while (FiberMainStep(spawnedEpoch)) {
        // Empty body.
    }

    {
        auto createdFibers = CreatedFibersCounter.Current.load();
        auto aliveFibers = Profiler.Increment(AliveFibersCounter, -1);
        LOG_TRACE_IF(EnableLogging, "Fiber finished (Name: %v, Created: %v, Alive: %v)",
            ThreadName,
            createdFibers,
            aliveFibers);
    }
}

bool TSchedulerThread::FiberMainStep(ui64 spawnedEpoch)
{
    // Call PrepareWait before checking Epoch, which may be modified by
    // a concurrently running Shutdown(), which updates Epoch and then notifies
    // all waiters.
    auto cookie = CallbackEventCount->PrepareWait();

    auto currentEpoch = Epoch.load(std::memory_order_relaxed);
    if ((currentEpoch & ShutdownEpochMask) != 0x0) {
        CallbackEventCount->CancelWait();
        return false;
    }

    // The protocol is that BeginExecute() returns `Success` or `Terminated`
    // if CancelWait was called. Otherwise, it returns `QueueEmpty` requesting
    // to block until a notification.
    auto result = BeginExecute();

    // NB: We might get to this point after a long sleep, and scheduler might spawn
    // another event loop. So we carefully examine scheduler state.
    currentEpoch = Epoch.load(std::memory_order_relaxed);

    // Make the matching call to EndExecute unless it is already done in ThreadMainStep.
    // NB: It is safe to call EndExecute even if no actual action was dequeued and
    // invoked in BeginExecute.
    if (spawnedEpoch == currentEpoch) {
        EndExecute();
    }

    switch (result) {
        case EBeginExecuteResult::QueueEmpty:
            // If the fiber has yielded, we just return control to the scheduler.
            if (spawnedEpoch != currentEpoch || !RunQueue.empty()) {
                CallbackEventCount->CancelWait();
                return false;
            }
            // Actually, await for further notifications.
            CallbackEventCount->Wait(cookie);
            break;
        case EBeginExecuteResult::Success:
            // Note that if someone has called TFiber::GetCanceler and
            // thus has got an ability to cancel the current fiber at any moment,
            // we cannot reuse it.
            // Also, if the fiber has yielded at some point in time,
            // we cannot reuse it as well.
            if (spawnedEpoch != currentEpoch || CurrentFiber->IsCancelable()) {
                return false;
            }
            break;
        case EBeginExecuteResult::Terminated:
            return false;
            break;
    }

    // Reuse the fiber but regenerate its id.
    CurrentFiber->RegenerateId();
    return true;
}

void TSchedulerThread::Reschedule(TFiberPtr fiber, TFuture<void> future, IInvokerPtr invoker)
{
    SetCurrentInvoker(invoker, fiber.Get());

    fiber->GetCanceler(); // Initialize canceler; who knows what might happen to this fiber?

    auto resume = BIND(&ResumeFiber, fiber);
    auto unwind = BIND(&UnwindFiber, fiber);

    if (future) {
        future.Subscribe(BIND([=] (const TError&) mutable {
            GuardedInvoke(std::move(invoker), std::move(resume), std::move(unwind));
        }));
    } else {
        GuardedInvoke(std::move(invoker), std::move(resume), std::move(unwind));
    }
}

void TSchedulerThread::OnContextSwitch()
{
    ContextSwitchCallbacks.Fire();
    ContextSwitchCallbacks.Clear();
}

TThreadId TSchedulerThread::GetId() const
{
    return ThreadId;
}

bool TSchedulerThread::IsStarted() const
{
    return (Epoch.load(std::memory_order_relaxed) & StartedEpochMask) != 0x0;
}

bool TSchedulerThread::IsShutdown() const
{
    return (Epoch.load(std::memory_order_relaxed) & ShutdownEpochMask) != 0x0;
}

TFiber* TSchedulerThread::GetCurrentFiber()
{
    VERIFY_THREAD_AFFINITY(HomeThread);

    return CurrentFiber.Get();
}

void TSchedulerThread::Return()
{
    VERIFY_THREAD_AFFINITY(HomeThread);

    YCHECK(CurrentFiber);
    YCHECK(CurrentFiber->IsTerminated());

    SwitchExecutionContext(
        CurrentFiber->GetContext(),
        &SchedulerContext,
        nullptr);

    YUNREACHABLE();
}

void TSchedulerThread::Yield()
{
    VERIFY_THREAD_AFFINITY(HomeThread);

    auto fiber = CurrentFiber.Get();
    Y_ASSERT(fiber);

    CheckForCanceledFiber(fiber);

    YCHECK(CurrentFiber->GetState() == EFiberState::Running);
    fiber->SetSuspended();

    SwitchExecutionContext(
        fiber->GetContext(),
        &SchedulerContext,
        nullptr);

    CheckForCanceledFiber(fiber);
}

void TSchedulerThread::SubscribeContextSwitched(TClosure callback)
{
    VERIFY_THREAD_AFFINITY(HomeThread);

    ContextSwitchCallbacks.Subscribe(std::move(callback));
}

void TSchedulerThread::UnsubscribeContextSwitched(TClosure callback)
{
    VERIFY_THREAD_AFFINITY(HomeThread);

    ContextSwitchCallbacks.Unsubscribe(std::move(callback));
}

void TSchedulerThread::YieldTo(TFiberPtr&& other)
{
    VERIFY_THREAD_AFFINITY(HomeThread);

    if (!CurrentFiber) {
        YCHECK(other->GetState() == EFiberState::Suspended);
        RunQueue.emplace_back(std::move(other));
        return;
    }

    // Memoize raw pointers.
    auto caller = CurrentFiber.Get();
    auto target = other.Get();
    YCHECK(caller);
    YCHECK(target);

    // TODO(babenko): handle canceled caller

    RunQueue.emplace_front(std::move(CurrentFiber));
    CurrentFiber = std::move(other);

    caller->SetSuspended();
    target->SetRunning();

    SwitchExecutionContext(
        caller->GetContext(),
        target->GetContext(),
        /* as per FiberTrampoline */ target);

    // Cannot access |this| from this point as the fiber might be resumed
    // in other scheduler.

    CheckForCanceledFiber(caller);
}

void TSchedulerThread::SwitchTo(IInvokerPtr invoker)
{
    VERIFY_THREAD_AFFINITY(HomeThread);

    auto fiber = CurrentFiber.Get();
    YCHECK(fiber);

    CheckForCanceledFiber(fiber);

    // Update scheduling state.
    YCHECK(!SwitchToInvoker);
    SwitchToInvoker = std::move(invoker);

    fiber->SetSleeping();

    SwitchExecutionContext(
        fiber->GetContext(),
        &SchedulerContext,
        nullptr);

    // Cannot access |this| from this point as the fiber might be resumed
    // in other scheduler.

    CheckForCanceledFiber(fiber);
}

void TSchedulerThread::WaitFor(TFuture<void> future, IInvokerPtr invoker)
{
    VERIFY_THREAD_AFFINITY(HomeThread);

    auto fiber = CurrentFiber.Get();
    YCHECK(fiber);

    CheckForCanceledFiber(fiber);

<<<<<<< HEAD
=======
    UninterruptableWaitFor(std::move(future), std::move(invoker));

    // Cannot access |this| from this point as the fiber might be resumed
    // in other scheduler.

    CheckForCanceledFiber(fiber);
}

void TSchedulerThread::UninterruptableWaitFor(TFuture<void> future, IInvokerPtr invoker)
{
    VERIFY_THREAD_AFFINITY(HomeThread);

    auto fiber = CurrentFiber.Get();
    Y_ASSERT(fiber);

>>>>>>> ce78efee
    // Update scheduling state.
    YCHECK(!WaitForFuture);
    WaitForFuture = std::move(future);
    YCHECK(!SwitchToInvoker);
    SwitchToInvoker = std::move(invoker);

    fiber->SetSleeping(WaitForFuture);

    SwitchExecutionContext(
        fiber->GetContext(),
        &SchedulerContext,
        nullptr);

    // Cannot access |this| from this point as the fiber might be resumed
    // in other scheduler.

    CheckForCanceledFiber(fiber);
}

void TSchedulerThread::OnStart()
{ }

void TSchedulerThread::BeforeShutdown()
{ }

void TSchedulerThread::AfterShutdown()
{ }

void TSchedulerThread::OnThreadStart()
{
#ifdef _unix_
    // Set empty sigmask for all threads.
    sigset_t sigset;
    SigEmptySet(&sigset);
    SigProcMask(SIG_SETMASK, &sigset, nullptr);
#endif
}

void TSchedulerThread::OnThreadShutdown()
{ }

///////////////////////////////////////////////////////////////////////////////

} // namespace NConcurrency
} // namespace NYT<|MERGE_RESOLUTION|>--- conflicted
+++ resolved
@@ -488,24 +488,6 @@
 
     CheckForCanceledFiber(fiber);
 
-<<<<<<< HEAD
-=======
-    UninterruptableWaitFor(std::move(future), std::move(invoker));
-
-    // Cannot access |this| from this point as the fiber might be resumed
-    // in other scheduler.
-
-    CheckForCanceledFiber(fiber);
-}
-
-void TSchedulerThread::UninterruptableWaitFor(TFuture<void> future, IInvokerPtr invoker)
-{
-    VERIFY_THREAD_AFFINITY(HomeThread);
-
-    auto fiber = CurrentFiber.Get();
-    Y_ASSERT(fiber);
-
->>>>>>> ce78efee
     // Update scheduling state.
     YCHECK(!WaitForFuture);
     WaitForFuture = std::move(future);

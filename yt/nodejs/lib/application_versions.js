var url = require("url");
var util = require("util");

var Q = require("bluebird");
var _ = require("underscore");
var utils = require("./utils");

var YtError = require("./error").that;
var YtHttpRequest = require("./http_request").that;

////////////////////////////////////////////////////////////////////////////////

var __DBG = require("./debug").that("V", "Versions");

////////////////////////////////////////////////////////////////////////////////

var TIMEOUT = 1000;

function YtApplicationVersions(driver)
{
    function executeWithTimout(commandName, parameters)
    {
        parameters.timeout = TIMEOUT;
        return driver.executeSimple(commandName, parameters);
    }
    
    function getDataFromOrchid(entity, name)
    {
        return executeWithTimout("get", { path: "//sys/" + entity + "/" + name + "/orchid/service"})
        .then(function(result) {
            return utils.pick(result, ["start_time", "version"]);
        });
    }

    function getListAndData(entity, dataLoader, nameExtractor)
    {
<<<<<<< HEAD
        nameExtractor = nameExtractor || _.keys;

        return driver.executeSimple(
            "get",
            { path: "//sys/" + entity })
=======
        return executeWithTimout("list", { path: "//sys/" + entity })
>>>>>>> abc39714
        .then(function(names) {
            __DBG("Got " + entity + ": " + names);

            names = nameExtractor(names);

            return Q.settle(names.map(function(name) {
                return dataLoader(entity, name);
            }))
            .then(function(responses) {
                var result = {};
                for (var i = 0, len = responses.length; i < len; ++i) {
                    result[names[i]] = responses[i].isFulfilled()
                        ? responses[i].value()
                        : {error: YtError.ensureWrapped(responses[i].error())};
                }
                return result;
            });
        })
        .catch(function(err) {
            return Q.reject(new YtError(
                "Failed to get list of " + entity + " names",
                err));
        });
    }

    this.get_versions = function() {
        return Q.props({
            "primary_masters": getListAndData("primary_masters", getDataFromOrchid),
            "secondary_masters": getListAndData("secondary_masters", getDataFromOrchid, function (data) {
                return _.flatten(_.map(data, function (value, cell_name) {
                    return _.map(value, function (value, name) {
                        return cell_name + "/" + name;
                    })
                })); 
            }),
            "nodes": getListAndData("nodes", getDataFromOrchid),
            "schedulers": getListAndData("scheduler/instances", getDataFromOrchid),
            "proxies": getListAndData("proxies", function(entity, name) {
                var parsed_url = url.parse("http://" + name);
                return new YtHttpRequest(parsed_url.hostname, parsed_url.port)
                .withPath(url.format({
                    pathname: "/version"
                }))
                .setTimeout(TIMEOUT)
                .setNoResolve(true)
                .fire()
                .then(function (data) {
                    return { version: data.toString() };
                });
            }),
        });
    };
}

////////////////////////////////////////////////////////////////////////////////

exports.that = YtApplicationVersions;<|MERGE_RESOLUTION|>--- conflicted
+++ resolved
@@ -23,7 +23,7 @@
         parameters.timeout = TIMEOUT;
         return driver.executeSimple(commandName, parameters);
     }
-    
+
     function getDataFromOrchid(entity, name)
     {
         return executeWithTimout("get", { path: "//sys/" + entity + "/" + name + "/orchid/service"})
@@ -34,15 +34,9 @@
 
     function getListAndData(entity, dataLoader, nameExtractor)
     {
-<<<<<<< HEAD
         nameExtractor = nameExtractor || _.keys;
 
-        return driver.executeSimple(
-            "get",
-            { path: "//sys/" + entity })
-=======
         return executeWithTimout("list", { path: "//sys/" + entity })
->>>>>>> abc39714
         .then(function(names) {
             __DBG("Got " + entity + ": " + names);
 
@@ -76,7 +70,7 @@
                     return _.map(value, function (value, name) {
                         return cell_name + "/" + name;
                     })
-                })); 
+                }));
             }),
             "nodes": getListAndData("nodes", getDataFromOrchid),
             "schedulers": getListAndData("scheduler/instances", getDataFromOrchid),

--- conflicted
+++ resolved
@@ -67,18 +67,13 @@
         enumerable: true
     });
 
-<<<<<<< HEAD
-    // Fast-path.
-=======
     // Reject empty tokens.
     if (token === "") {
         result.realm = "empty";
         return result;
     }
 
-    // This is a fast function so we are not using the promise chain here.
-    // We want to behave as fast as possible for these cases. So no fancy shit.
->>>>>>> 46afbc3a
+    // Fast-path.
     if (this._syncCheckCache(context, result)) {
         return result;
     }

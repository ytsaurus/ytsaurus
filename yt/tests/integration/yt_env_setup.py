--- conflicted
+++ resolved
@@ -38,32 +38,24 @@
 
 ##################################################################
 
-<<<<<<< HEAD
 def prepare_yatest_environment():
     if arcadia_interop.yatest_common is None:
         return
 
-=======
-def prepare_binaries():
-    if arcadia_interop.yatest_common is None:
-        return
-    
->>>>>>> 4488dbc6
     destination = os.path.join(arcadia_interop.yatest_common.work_path(), "build")
     if not os.path.exists(destination):       
         os.makedirs(destination)
         path = arcadia_interop.prepare_yt_environment(destination, inside_arcadia=False)
         os.environ["PATH"] = os.pathsep.join([path, os.environ.get("PATH", "")])
 
-<<<<<<< HEAD
     global SANDBOX_ROOTDIR
     SANDBOX_ROOTDIR = arcadia_interop.yatest_common.get_param("ram_drive_path")
+    if SANDBOX_ROOTDIR is None:
+        SANDBOX_ROOTDIR = arcadia_interop.yatest_common.work_path()
 
     global SANDBOX_STORAGE_ROOTDIR
     SANDBOX_STORAGE_ROOTDIR = arcadia_interop.yatest_common.test_output_path()
 
-=======
->>>>>>> 4488dbc6
 def _abort_transactions(driver=None):
     command_name = "abort_transaction" if driver.get_config()["api_version"] == 4 else "abort_tx"
     requests = []
@@ -580,8 +572,6 @@
         cls.test_name = test_name
         path_to_test = os.path.join(SANDBOX_ROOTDIR, test_name)
 
-        prepare_binaries()
-
         # Should be set before env start for correct behaviour of teardown
         cls.liveness_checkers = []
 

--- conflicted
+++ resolved
@@ -817,11 +817,8 @@
     @pytest.mark.parametrize("mode", ["sync", "async"])
     def test_replication_trim(self, mode):
         self._create_cells()
-<<<<<<< HEAD
         self._create_replicated_table("//tmp/t", min_replication_log_ttl=ttl, dynamic_store_auto_flush_period=1000)
-=======
-        self._create_replicated_table("//tmp/t", attributes={"dynamic_store_auto_flush_period": 1000})
->>>>>>> 2a069c4d
+
         sync_mount_table("//tmp/t")
         replica_id = create_table_replica("//tmp/t", self.REPLICA_CLUSTER_NAME, "//tmp/r",
             attributes={"mode": mode})
@@ -857,11 +854,8 @@
 
         sync_unmount_table("//tmp/t")
 
-<<<<<<< HEAD
         wait(lambda: get("//tmp/t/@chunk_count") == chunk_count)
-=======
-        assert get("//tmp/t/@chunk_count") == 1
->>>>>>> 2a069c4d
+
         assert get("//tmp/t/@tablets/0/flushed_row_count") == 2
         assert get("//tmp/t/@tablets/0/trimmed_row_count") == 1
 

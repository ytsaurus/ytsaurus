--- conflicted
+++ resolved
@@ -2156,16 +2156,12 @@
 
         assert statistics_appeared
 
-<<<<<<< HEAD
         traffic_statistics = statistics["job_proxy"]["traffic"]
         assert traffic_statistics["inbound"]["from_"]["sum"] > 0
         assert traffic_statistics["duration_ms"]["sum"] > 0
         assert traffic_statistics["_to_"]["sum"] > 0
 
-        events.release_breakpoint()
-=======
         release_breakpoint()
->>>>>>> cea15a48
         op.track()
 
 ##################################################################

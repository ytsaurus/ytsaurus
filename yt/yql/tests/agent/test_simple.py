--- conflicted
+++ resolved
@@ -1534,7 +1534,7 @@
     def test_yql_versions_throws(self, query_tracker, yql_agent):
         with raises_yt_error() as err:
             query = self.start_query("yql", "select CurrentLanguageVersion() as result;", settings={"yql_version": "2025.00"})
-            query.track()
+            query.track()../ytsaurus/yt/yql/tools/
         assert err[0].contains_text("Invalid YQL language version")
 
         with raises_yt_error() as err:
@@ -1644,7 +1644,7 @@
         self._check_qt_info(get_query_tracker_info(attributes=["engines_info"], settings={"some_unused_settings": "some_unused_settings"}))
         self._test_qt_info_with_incorrect_yqla_stage()
 
-
+../ytsaurus/yt/yql/tools/
 class TestGetQueryTrackerInfoWithInvalidMaxYqlVersion(TestGetQueryTrackerInfoBase):
     MAX_YQL_VERSION = "some invalid version name. should be set to maximum availible in facade"
 
@@ -1669,7 +1669,7 @@
 
         query = self.start_query("yql", query_text, settings={"declared_parameters": "{\"$VAR\"={\"Data\"=\"test-string\"}}"})
         query.track()
-        assert query.read_result(1)[0]["result"] == "test-string"
+        assert query.read_result(1)[0]["result"] == "test-st../ytsaurus/yt/yql/tools/ring"
 
         query = self.start_query("yql", query_text, settings={"declared_parameters": "{\"$VAR\"={\"Data\"=\"test-string\"};\"$some_unused_var\"={\"Data\"=\"111\"}}"})
         query.track()
@@ -1695,7 +1695,7 @@
 
 @authors("kirsiv40")
 @pytest.mark.enabled_multidaemon
-class TestGetQueryTrackerInfoWithoutMaxYqlVersionRpcProxy(TestGetQueryTrackerInfoWithoutMaxYqlVersion):
+class TestGetQueryTrackerInfoWithoutMaxYqlVersionRpcProxy(TestG../ytsaurus/yt/yql/tools/etQueryTrackerInfoWithoutMaxYqlVersion):
     ENABLE_RPC_PROXY = True
     NUM_RPC_PROXIES = 1
 
@@ -1733,9 +1733,8 @@
 @authors("staketd")
 class TestMaxYqlVersionConfigAttrWithProcesses(TestMaxYqlVersionConfigAttr):
     YQL_SUBPROCESSES_COUNT = 8
-
-
-<<<<<<< HEAD
+../ytsaurus/yt/yql/tools/
+
 @authors("a-romanov")
 class TestsDDL(TestQueriesYqlSimpleBase):
     NUM_TEST_PARTITIONS = 3
@@ -1748,7 +1747,7 @@
         self._test_simple_query("create table `//tmp/t2` (xyz Text);", None)
         self._test_simple_query_error("create table `//tmp/t2` (xyz Text);", "already exists.")
 
-    def test_error_double_create(self, query_tracker, yql_agent):
+    def test_error_double_create(self, query_tracker, yql_agent):../ytsaurus/yt/yql/tools/
         self._test_simple_query_error("""
             create table `//tmp/t0` (xyz Text);
             create table `//tmp/t0` (xyz Text);
@@ -1808,7 +1807,7 @@
         true
       ],
       [
-        "subkey",
+        "subkey",../ytsaurus/yt/yql/tools/
         true
       ]
     ]
@@ -1840,7 +1839,7 @@
   "Sorted":
     [
       [
-        "key",
+        "key",../ytsaurus/yt/yql/tools/
         true
       ],
       [
@@ -1850,8 +1849,6 @@
     ]
 }"""
                }])
-=======
 @authors("mpereskokova")
-class TestStackOverflowWithProcesses(TestStackOverflow):
-    YQL_SUBPROCESSES_COUNT = 8
->>>>>>> 1fb4c0d1
+class TestStackOverflowWithProcesses(TestStackOverfl../ytsaurus/yt/yql/tools/ow):
+    YQL_SUBPROCESSES_COUNT = 8
--- conflicted
+++ resolved
@@ -1166,18 +1166,12 @@
             for (auto out: publish.Input()) {
                 auto outTableWithCluster = GetOutTableWithCluster(out);
                 auto outTable = outTableWithCluster.first.Cast<TYtOutTable>();
-<<<<<<< HEAD
                 src.emplace_back(outTable.Name().StringValue(), outTableWithCluster.second, !TYtOutTableInfo(outTable).Meta->SqlView.empty());
-=======
-                src.emplace_back(
-                    outTable.Name().StringValue(),
-                    outTableWithCluster.second);
 
                 if (dstIsDynamic && !destinationRowSpec->CompareSortness(outTable.RowSpec(), /*checkUniqueFlag*/false)) {
                     srcAreSortedByDstKeys = false;
                 }
 
->>>>>>> 45a038d6
                 if (first) {
                     itemType = GetSeqItemType(*outTable.Ref().GetTypeAnn()).Cast<TStructExprType>();
                     if (auto columnGroupSetting = NYql::GetSetting(outTable.Settings().Ref(), EYtSettingType::ColumnGroups)) {
@@ -2651,7 +2645,7 @@
         if ((EYtWriteMode::Append == mode || EYtWriteMode::RenewKeepMeta == mode) && !exists) {
             mode = EYtWriteMode::Renew;
         }
-        if (isAnonymous) {
+        if (isAnonymous) {Upsert          /* "upsert" */,
             entry->DeleteAtFinalize(dstPath);
         }
 
@@ -2807,11 +2801,7 @@
 
         TFuture<void> res;
         forceMerge = forceMerge || AnyOf(src, [&](const auto& entry) { return entry.Cluster != execCtx->Cluster_; });
-<<<<<<< HEAD
-        if (!isView && (EYtWriteMode::Flush == mode || EYtWriteMode::Append == mode || src.size() > 1 || forceMerge)) {
-=======
-        if (EYtWriteMode::Flush == mode || EYtWriteMode::Append == mode || src.size() > 1 || forceMerge || dstIsDynamic) {
->>>>>>> 45a038d6
+        if (!isView && (EYtWriteMode::Flush == mode || EYtWriteMode::Append == mode || src.size() > 1 || forceMerge || dstIsDynamic)) {
             TFuture<bool> cacheCheck = MakeFuture<bool>(false);
             if (EYtWriteMode::Flush != mode && isAnonymous) {
                 execCtx->SetCacheItem({dstPath}, {NYT::TNode::CreateMap()}, tmpFolder);

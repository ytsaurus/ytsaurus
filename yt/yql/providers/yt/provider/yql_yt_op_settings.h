--- conflicted
+++ resolved
@@ -17,7 +17,6 @@
 ///////////////////////////////////////////////////////////////////////////////////////////////
 
 enum class EYtWriteMode: ui32 {
-<<<<<<< HEAD
     Renew                   /* "renew" */,
     RenewKeepMeta           /* "renew_keep_meta" */,
     Append                  /* "append" */,
@@ -27,21 +26,11 @@
     Create                  /* "create" */,
     CreateIfNotExists       /* "create_if_not_exists" */,
     Alter                   /* "alter" */,
+    Upsert                  /* "upsert" */,
     CreateObject            /* "createObject" "create_object" */,
     CreateObjectIfNotExists /* "createObjectIfNotExists" "create_object_if_not_exists" */,
     DropObject              /* "dropObject" "drop_object" */,
     DropObjectIfExists      /* "dropObjectIfExists" "drop_object_if_exists" */,
-=======
-    Renew           /* "renew" */,
-    RenewKeepMeta   /* "renew_keep_meta" */,
-    Append          /* "append" */,
-    Drop            /* "drop" */,
-    Flush           /* "flush" */,
-    Create          /* "create" */,
-    CreateIfNotExists /* "create_if_not_exists" */,
-    Alter           /* "alter" */,
-    Upsert          /* "upsert" */,
->>>>>>> 45a038d6
 };
 
 ///////////////////////////////////////////////////////////////////////////////////////////////

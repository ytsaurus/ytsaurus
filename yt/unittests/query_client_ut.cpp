#include "stdafx.h"
#include "framework.h"
#include "versioned_table_client_ut.h"

#include <core/concurrency/action_queue.h>

#include <ytlib/object_client/helpers.h>

#include <ytlib/query_client/config.h>
#include <ytlib/query_client/plan_fragment.h>
#include <ytlib/query_client/callbacks.h>
#include <ytlib/query_client/helpers.h>
#include <ytlib/query_client/coordinator.h>
#include <ytlib/query_client/evaluator.h>
#include <ytlib/query_client/column_evaluator.h>
#include <ytlib/query_client/plan_helpers.h>
#include <ytlib/query_client/helpers.h>
#include <ytlib/query_client/plan_fragment.pb.h>

#include <ytlib/new_table_client/schema.h>
#include <ytlib/new_table_client/name_table.h>
#include <ytlib/new_table_client/schemaful_reader.h>
#include <ytlib/new_table_client/schemaful_writer.h>

#ifdef YT_USE_LLVM
#include <ytlib/query_client/folding_profiler.h>
#include <ytlib/query_client/cg_types.h>
#include <ytlib/query_client/cg_fragment_compiler.h>
#endif

#include <tuple>

#define _MIN_ "<\"type\"=\"min\">#"
#define _MAX_ "<\"type\"=\"max\">#"

namespace NYT {
namespace NVersionedTableClient {

////////////////////////////////////////////////////////////////////////////////

void PrintTo(const TOwningKey& key, ::std::ostream* os)
{
    *os << KeyToYson(key.Get());
}

void PrintTo(const TKey& key, ::std::ostream* os)
{
    *os << KeyToYson(key);
}

void PrintTo(const TUnversionedValue& value, ::std::ostream* os)
{
    *os << ToString(value);
}

////////////////////////////////////////////////////////////////////////////////

} // namespace NVersionedTableClient
} // namespace NYT


namespace NYT {
namespace NQueryClient {

////////////////////////////////////////////////////////////////////////////////

void PrintTo(const TConstExpressionPtr& expr, ::std::ostream* os)
{
    *os << InferName(expr);
}

////////////////////////////////////////////////////////////////////////////////

} // namespace NQueryClient
} // namespace NYT


namespace NYT {
namespace NQueryClient {
namespace {

////////////////////////////////////////////////////////////////////////////////

using namespace NConcurrency;
using namespace NYPath;
using namespace NObjectClient;
using namespace NVersionedTableClient;
using namespace NNodeTrackerClient;

using ::testing::_;
using ::testing::StrictMock;
using ::testing::HasSubstr;
using ::testing::ContainsRegex;
using ::testing::Invoke;
using ::testing::Return;
using ::testing::SetArgPointee;
using ::testing::AllOf;

////////////////////////////////////////////////////////////////////////////////

class TPrepareCallbacksMock
    : public IPrepareCallbacks
{
public:
    MOCK_METHOD2(GetInitialSplit, TFuture<TDataSplit>(
        const TYPath&,
        TTimestamp));
};

MATCHER_P(HasCounter, expectedCounter, "")
{
    auto objectId = GetObjectIdFromDataSplit(arg);
    auto cellTag = CellTagFromId(objectId);
    auto counter = CounterFromId(objectId);

    if (cellTag != 0x42) {
        *result_listener << "cell id is bad";
        return false;
    }

    if (counter != expectedCounter) {
        *result_listener
            << "actual counter id is " << counter << " while "
            << "expected counter id is " << expectedCounter;
        return false;
    }

    return true;
}

MATCHER_P(HasSplitsCount, expectedCount, "")
{
    if (arg.size() != expectedCount) {
        *result_listener
            << "actual splits count is " << arg.size() << " while "
            << "expected count is " << expectedCount;
        return false;
    }

    return true;
}

MATCHER_P(HasLowerBound, encodedLowerBound, "")
{
    auto expected = BuildKey(encodedLowerBound);
    auto actual = GetLowerBoundFromDataSplit(arg);

    auto result = CompareRows(expected, actual);

    if (result != 0 && result_listener->IsInterested()) {
        *result_listener << "expected lower bound to be ";
        PrintTo(expected, result_listener->stream());
        *result_listener << " while actual is ";
        PrintTo(actual, result_listener->stream());
        *result_listener
            << " which is "
            << (result > 0 ? "greater" : "lesser")
            << " than expected";
    }

    return result == 0;
}

MATCHER_P(HasUpperBound, encodedUpperBound, "")
{
    auto expected = BuildKey(encodedUpperBound);
    auto actual = GetUpperBoundFromDataSplit(arg);

    auto result = CompareRows(expected, actual);

    if (result != 0) {
        *result_listener << "expected upper bound to be ";
        PrintTo(expected, result_listener->stream());
        *result_listener << " while actual is ";
        PrintTo(actual, result_listener->stream());
        *result_listener
            << " which is "
            << (result > 0 ? "greater" : "lesser")
            << " than expected";
        return false;
    }

    return true;
}

MATCHER_P(HasSchema, expectedSchema, "")
{
    auto schema = GetTableSchemaFromDataSplit(arg);

    if (schema != expectedSchema) {
        //*result_listener
        //    << "actual counter id is " << schema << " while "
        //    << "expected counter id is " << expectedSchema;
        return false;
    }

    return true;
}

TKeyColumns GetSampleKeyColumns()
{
    TKeyColumns keyColumns;
    keyColumns.push_back("k");
    keyColumns.push_back("l");
    keyColumns.push_back("m");
    return keyColumns;
}

TKeyColumns GetSampleKeyColumns2()
{
    TKeyColumns keyColumns;
    keyColumns.push_back("k");
    keyColumns.push_back("l");
    keyColumns.push_back("m");
    keyColumns.push_back("s");
    return keyColumns;
}

TTableSchema GetSampleTableSchema()
{
    TTableSchema tableSchema;
    tableSchema.Columns().push_back({ "k", EValueType::Int64 });
    tableSchema.Columns().push_back({ "l", EValueType::Int64 });
    tableSchema.Columns().push_back({ "m", EValueType::Int64 });
    tableSchema.Columns().push_back({ "a", EValueType::Int64 });
    tableSchema.Columns().push_back({ "b", EValueType::Int64 });
    tableSchema.Columns().push_back({ "c", EValueType::Int64 });
    tableSchema.Columns().push_back({ "s", EValueType::String });
    tableSchema.Columns().push_back({ "u", EValueType::String });
    return tableSchema;
}

template <class T>
TFuture<T> WrapInFuture(const T& value)
{
    return MakeFuture(TErrorOr<T>(value));
}

TFuture<void> WrapVoidInFuture()
{
    return MakeFuture(TErrorOr<void>());
}

TDataSplit MakeSimpleSplit(const TYPath& path, ui64 counter = 0)
{
    TDataSplit dataSplit;

    ToProto(
        dataSplit.mutable_chunk_id(),
        MakeId(EObjectType::Table, 0x42, counter, 0xdeadbabe));

    SetKeyColumns(&dataSplit, GetSampleKeyColumns());
    SetTableSchema(&dataSplit, GetSampleTableSchema());

    return dataSplit;
}

TDataSplit MakeSplit(const std::vector<TColumnSchema>& columns)
{
    TDataSplit dataSplit;

    ToProto(
        dataSplit.mutable_chunk_id(),
        MakeId(EObjectType::Table, 0x42, 0, 0xdeadbabe));

    TKeyColumns keyColumns;
    SetKeyColumns(&dataSplit, keyColumns);

    TTableSchema tableSchema;
    tableSchema.Columns() = columns;
    SetTableSchema(&dataSplit, tableSchema);

    return dataSplit;
}

TFuture<TDataSplit> RaiseTableNotFound(
    const TYPath& path,
    TTimestamp)
{
    return MakeFuture(TErrorOr<TDataSplit>(TError(Format(
        "Could not find table %v",
        path))));
}

template <class TFunctor, class TMatcher>
void EXPECT_THROW_THAT(TFunctor functor, TMatcher matcher)
{
    bool exceptionThrown = false;
    try {
        functor();
    } catch (const std::exception& ex) {
        exceptionThrown = true;
        EXPECT_THAT(ex.what(), matcher);
    }
    EXPECT_TRUE(exceptionThrown);
}

class TQueryPrepareTest
    : public ::testing::Test
{
protected:
    template <class TMatcher>
    void ExpectPrepareThrowsWithDiagnostics(
        const Stroka& query,
        TMatcher matcher)
    {
        EXPECT_THROW_THAT(
            [&] { PreparePlanFragment(&PrepareMock_, query); },
            matcher);
    }

    StrictMock<TPrepareCallbacksMock> PrepareMock_;

};

TEST_F(TQueryPrepareTest, Simple)
{
    EXPECT_CALL(PrepareMock_, GetInitialSplit("//t", _))
        .WillOnce(Return(WrapInFuture(MakeSimpleSplit("//t"))));

    PreparePlanFragment(&PrepareMock_, "a, b FROM [//t] WHERE k > 3");
}

TEST_F(TQueryPrepareTest, BadSyntax)
{
    ExpectPrepareThrowsWithDiagnostics(
        "bazzinga mu ha ha ha",
        HasSubstr("syntax error"));
}

TEST_F(TQueryPrepareTest, BadTableName)
{
    EXPECT_CALL(PrepareMock_, GetInitialSplit("//bad/table", _))
        .WillOnce(Invoke(&RaiseTableNotFound));

    ExpectPrepareThrowsWithDiagnostics(
        "a, b from [//bad/table]",
        HasSubstr("Could not find table //bad/table"));
}

TEST_F(TQueryPrepareTest, BadColumnNameInProject)
{
    EXPECT_CALL(PrepareMock_, GetInitialSplit("//t", _))
        .WillOnce(Return(WrapInFuture(MakeSimpleSplit("//t"))));

    ExpectPrepareThrowsWithDiagnostics(
        "foo from [//t]",
        HasSubstr("Undefined reference \"foo\""));
}

TEST_F(TQueryPrepareTest, BadColumnNameInFilter)
{
    EXPECT_CALL(PrepareMock_, GetInitialSplit("//t", _))
        .WillOnce(Return(WrapInFuture(MakeSimpleSplit("//t"))));

    ExpectPrepareThrowsWithDiagnostics(
        "k from [//t] where bar = 1",
        HasSubstr("Undefined reference \"bar\""));
}

TEST_F(TQueryPrepareTest, BadTypecheck)
{
    EXPECT_CALL(PrepareMock_, GetInitialSplit("//t", _))
        .WillOnce(Return(WrapInFuture(MakeSimpleSplit("//t"))));

    ExpectPrepareThrowsWithDiagnostics(
        "k from [//t] where a > \"xyz\"",
        ContainsRegex("Type mismatch in expression .*"));
}

TEST_F(TQueryPrepareTest, TooBigQuery)
{
    Stroka query = "k from [//t] where a ";
    for (int i = 0; i < 50 ; ++i) {
        query += "+ " + ToString(i);
    }
    query += " > 0";

    EXPECT_CALL(PrepareMock_, GetInitialSplit("//t", _))
        .WillOnce(Return(WrapInFuture(MakeSimpleSplit("//t"))));

    ExpectPrepareThrowsWithDiagnostics(
        query,
        ContainsRegex("Plan fragment depth limit exceeded"));
}

TEST_F(TQueryPrepareTest, BigQuery)
{
    Stroka query = "k from [//t] where a in (0";
    for (int i = 1; i < 1000; ++i) {
        query += ", " + ToString(i);
    }
    query += ")";

    EXPECT_CALL(PrepareMock_, GetInitialSplit("//t", _))
        .WillOnce(Return(WrapInFuture(MakeSimpleSplit("//t"))));

    PreparePlanFragment(&PrepareMock_, query);
}

TEST_F(TQueryPrepareTest, ResultSchemaCollision)
{
    EXPECT_CALL(PrepareMock_, GetInitialSplit("//t", _))
        .WillOnce(Return(WrapInFuture(MakeSimpleSplit("//t"))));

    ExpectPrepareThrowsWithDiagnostics(
        "a as x, b as x FROM [//t] WHERE k > 3",
        ContainsRegex("Duplicate column .*"));
}

TEST_F(TQueryPrepareTest, MisuseAggregateFunction)
{
    EXPECT_CALL(PrepareMock_, GetInitialSplit("//t", _))
        .WillOnce(Return(WrapInFuture(MakeSimpleSplit("//t"))));

    ExpectPrepareThrowsWithDiagnostics(
        "sum(sum(a)) from [//t] group by k",
        ContainsRegex("Misuse of aggregate function .*"));

    EXPECT_CALL(PrepareMock_, GetInitialSplit("//t", _))
        .WillOnce(Return(WrapInFuture(MakeSimpleSplit("//t"))));

    ExpectPrepareThrowsWithDiagnostics(
        "sum(a) from [//t]",
        ContainsRegex("Misuse of aggregate function .*"));
}

////////////////////////////////////////////////////////////////////////////////

class TQueryCoordinateTest
    : public ::testing::Test
{
protected:
    virtual void SetUp() override
    {
        EXPECT_CALL(PrepareMock_, GetInitialSplit("//t", _))
            .WillOnce(Return(WrapInFuture(MakeSimpleSplit("//t"))));

        auto config = New<TColumnEvaluatorCacheConfig>();
        ColumnEvaluatorCache_ = New<TColumnEvaluatorCache>(config);
    }

    void Coordinate(const Stroka& source, const TDataSplits& dataSplits, size_t subqueriesCount)
    {
        auto planFragment = PreparePlanFragment(&PrepareMock_, source);

        auto prunedSplits = GetPrunedSplits(planFragment->Query, dataSplits, ColumnEvaluatorCache_);

        EXPECT_EQ(prunedSplits.size(), subqueriesCount);
    }

    StrictMock<TPrepareCallbacksMock> PrepareMock_;
    TColumnEvaluatorCachePtr ColumnEvaluatorCache_;
};

TEST_F(TQueryCoordinateTest, EmptySplit)
{
    TDataSplits emptySplits;

    EXPECT_NO_THROW({
        Coordinate("k from [//t]", emptySplits, 0);
    });
}

TEST_F(TQueryCoordinateTest, SingleSplit)
{
    TDataSplits singleSplit;
    singleSplit.emplace_back(MakeSimpleSplit("//t", 1));

    EXPECT_NO_THROW({
        Coordinate("k from [//t]", singleSplit, 1);
    });
}

TEST_F(TQueryCoordinateTest, UsesKeyToPruneSplits)
{
    TDataSplits splits;

    splits.emplace_back(MakeSimpleSplit("//t", 1));
    SetSorted(&splits.back(), true);
    SetLowerBound(&splits.back(), BuildKey("0;0;0"));
    SetUpperBound(&splits.back(), BuildKey("1;0;0"));

    splits.emplace_back(MakeSimpleSplit("//t", 2));
    SetSorted(&splits.back(), true);
    SetLowerBound(&splits.back(), BuildKey("1;0;0"));
    SetUpperBound(&splits.back(), BuildKey("2;0;0"));

    splits.emplace_back(MakeSimpleSplit("//t", 3));
    SetSorted(&splits.back(), true);
    SetLowerBound(&splits.back(), BuildKey("2;0;0"));
    SetUpperBound(&splits.back(), BuildKey("3;0;0"));

    EXPECT_NO_THROW({
        Coordinate("a from [//t] where k = 1 and l = 2 and m = 3", splits, 1);
    });
}

TEST_F(TQueryCoordinateTest, SimpleIn)
{
    TDataSplits singleSplit;
    singleSplit.emplace_back(MakeSimpleSplit("//t", 1));

    EXPECT_NO_THROW({
        Coordinate("k from [//t] where k in (1, 2, 3)", singleSplit, 3);
    });
}

TEST(TKeyRangeTest, Unite)
{
    auto k1 = BuildKey("1"); auto k2 = BuildKey("2");
    auto k3 = BuildKey("3"); auto k4 = BuildKey("4");
    auto mp = [] (const TKey& a, const TKey& b) {
        return std::make_pair(a, b);
    };

    EXPECT_EQ(mp(k1, k4), Unite(mp(k1, k2), mp(k3, k4)));
    EXPECT_EQ(mp(k1, k4), Unite(mp(k1, k3), mp(k2, k4)));
    EXPECT_EQ(mp(k1, k4), Unite(mp(k1, k4), mp(k2, k3)));
    EXPECT_EQ(mp(k1, k4), Unite(mp(k2, k3), mp(k1, k4)));
    EXPECT_EQ(mp(k1, k4), Unite(mp(k2, k4), mp(k1, k3)));
    EXPECT_EQ(mp(k1, k4), Unite(mp(k3, k4), mp(k1, k2)));
}

TEST(TKeyRangeTest, Intersect)
{
    auto k1 = BuildKey("1"); auto k2 = BuildKey("2");
    auto k3 = BuildKey("3"); auto k4 = BuildKey("4");
    auto mp = [] (const TKey& a, const TKey& b) {
        return std::make_pair(a, b);
    };

    EXPECT_TRUE(IsEmpty(Intersect(mp(k1, k2), mp(k3, k4))));
    EXPECT_EQ(mp(k2, k3), Intersect(mp(k1, k3), mp(k2, k4)));
    EXPECT_EQ(mp(k2, k3), Intersect(mp(k1, k4), mp(k2, k3)));
    EXPECT_EQ(mp(k2, k3), Intersect(mp(k2, k3), mp(k1, k4)));
    EXPECT_EQ(mp(k2, k3), Intersect(mp(k2, k4), mp(k1, k3)));
    EXPECT_TRUE(IsEmpty(Intersect(mp(k3, k4), mp(k1, k2))));

    EXPECT_EQ(mp(k1, k2), Intersect(mp(k1, k2), mp(k1, k3)));
    EXPECT_EQ(mp(k1, k2), Intersect(mp(k1, k3), mp(k1, k2)));

    EXPECT_EQ(mp(k3, k4), Intersect(mp(k3, k4), mp(k2, k4)));
    EXPECT_EQ(mp(k3, k4), Intersect(mp(k2, k4), mp(k3, k4)));

    EXPECT_EQ(mp(k1, k4), Intersect(mp(k1, k4), mp(k1, k4)));
}

TEST(TKeyRangeTest, IsEmpty)
{
    auto k1 = BuildKey("1"); auto k2 = BuildKey("2");
    auto mp = [] (const TKey& a, const TKey& b) {
        return std::make_pair(a, b);
    };

    EXPECT_TRUE(IsEmpty(mp(k1, k1)));
    EXPECT_TRUE(IsEmpty(mp(k2, k2)));

    EXPECT_TRUE(IsEmpty(mp(k2, k1)));
    EXPECT_FALSE(IsEmpty(mp(k1, k2)));

    EXPECT_TRUE(IsEmpty(mp(BuildKey("0;0;1"), BuildKey("0;0;0"))));
    EXPECT_FALSE(IsEmpty(mp(BuildKey("0;0;0"), BuildKey("0;0;1"))));
}

////////////////////////////////////////////////////////////////////////////////
// Refinement tests.

template <class TTypedExpression, class... TArgs>
static TConstExpressionPtr Make(TArgs&&... args)
{
    return New<TTypedExpression>(
        NullSourceLocation,
        EValueType::TheBottom,
        std::forward<TArgs>(args)...);
}

static TValue MakeInt64(i64 value)
{
    return MakeUnversionedInt64Value(value);
}

static TValue MakeString(const TStringBuf& value)
{
    return MakeUnversionedStringValue(value);
}

TKeyRange RefineKeyRange(
    const TKeyColumns& keyColumns,
    const TKeyRange& keyRange,
    const TConstExpressionPtr& predicate)
{
    TRowBuffer rowBuffer;

    auto keyTrie = ExtractMultipleConstraints(
        predicate,
        keyColumns,
        &rowBuffer);

    auto result = GetRangesFromTrieWithinRange(keyRange, keyTrie);

    if (result.empty()) {
        return std::make_pair(EmptyKey(), EmptyKey());
    } else if (result.size() == 1) {
        return result[0];
    } else {
        return keyRange;
    }
}

struct TRefineKeyRangeTestCase
{
    const char* InitialLeftBoundAsYson;
    const char* InitialRightBoundAsYson;

    const char* ConstraintColumnName;
    EBinaryOp ConstraintOpcode;
    i64 ConstraintValue;

    bool ResultIsEmpty;
    const char* ResultingLeftBoundAsYson;
    const char* ResultingRightBoundAsYson;

    TKey GetInitialLeftBound() const
    {
        return BuildKey(InitialLeftBoundAsYson);
    }

    TKey GetInitialRightBound() const
    {
        return BuildKey(InitialRightBoundAsYson);
    }

    TKey GetResultingLeftBound() const
    {
        return BuildKey(ResultingLeftBoundAsYson);
    }

    TKey GetResultingRightBound() const
    {
        return BuildKey(ResultingRightBoundAsYson);
    }
};

class TRefineKeyRangeTest
    : public ::testing::Test
    , public ::testing::WithParamInterface<TRefineKeyRangeTestCase>
{
protected:
    virtual void SetUp() override
    { }

    void ExpectIsEmpty(const TKeyRange& keyRange)
    {
        EXPECT_TRUE(IsEmpty(keyRange))
            << "Left bound: " << ::testing::PrintToString(keyRange.first) << "; "
            << "Right bound: " << ::testing::PrintToString(keyRange.second);
    }
};

void PrintTo(const TRefineKeyRangeTestCase& testCase, ::std::ostream* os)
{
    *os
        << "{ "
        << "P: "
        << testCase.ConstraintColumnName << " "
        << GetBinaryOpcodeLexeme(testCase.ConstraintOpcode) << " "
        << testCase.ConstraintValue << ", "
        << "E: "
        << (testCase.ResultIsEmpty ? "True" : "False") << ", "
        << "L: "
        << ::testing::PrintToString(testCase.GetResultingLeftBound()) << ", "
        << "R: "
        << ::testing::PrintToString(testCase.GetResultingRightBound())
        << " }";
}

TEST_P(TRefineKeyRangeTest, Basic)
{
    auto testCase = GetParam();

    auto expr = Make<TBinaryOpExpression>(testCase.ConstraintOpcode,
        Make<TReferenceExpression>(testCase.ConstraintColumnName),
        Make<TLiteralExpression>(MakeInt64(testCase.ConstraintValue)));

    auto result = RefineKeyRange(
        GetSampleKeyColumns(),
        std::make_pair(
            testCase.GetInitialLeftBound(),
            testCase.GetInitialRightBound()),
        expr);

    if (testCase.ResultIsEmpty) {
        ExpectIsEmpty(result);
    } else {
        EXPECT_EQ(testCase.GetResultingLeftBound(), result.first);
        EXPECT_EQ(testCase.GetResultingRightBound(), result.second);
    }
}

TEST_P(TRefineKeyRangeTest, BasicReversed)
{
    auto testCase = GetParam();

    auto expr = Make<TBinaryOpExpression>(GetReversedBinaryOpcode(testCase.ConstraintOpcode),
        Make<TLiteralExpression>(MakeInt64(testCase.ConstraintValue)),
        Make<TReferenceExpression>(testCase.ConstraintColumnName));

    auto result = RefineKeyRange(
        GetSampleKeyColumns(),
        std::make_pair(
            testCase.GetInitialLeftBound(),
            testCase.GetInitialRightBound()),
        expr);

    if (testCase.ResultIsEmpty) {
        ExpectIsEmpty(result);
    } else {
        EXPECT_EQ(testCase.GetResultingLeftBound(), result.first);
        EXPECT_EQ(testCase.GetResultingRightBound(), result.second);
    }
}

////////////////////////////////////////////////////////////////////////////////
// Here is a guideline on how to read this cases table.
//
// Basically, initial key range is specified in the first line
// (e. g. from `[0;0;0]` to `[100;100;100]`) and the constraint is on the second
// line (e. g. `k = 50`). Then there is a flag whether result is empty or not
// and also resulting boundaries.
//
// Keep in mind that there are three columns in schema (`k`, `l` and `m`).
//
// TODO(sandello): Plug in an expression parser here.
////////////////////////////////////////////////////////////////////////////////

// Equal, First component.
TRefineKeyRangeTestCase refineCasesForEqualOpcodeInFirstComponent[] = {
    {
        ("1;1;1"), ("100;100;100"),
        "k", EBinaryOp::Equal, 50,
        false, ("50"), ("50;" _MAX_)
    },
    {
        ("1;1;1"), ("100;100;100"),
        "k", EBinaryOp::Equal, 1,
        false, ("1;1;1"), ("1;" _MAX_)
    },
    {
        ("1;1;1"), ("100;100;100"),
        "k", EBinaryOp::Equal, 99,
        false, ("99"), ("99;" _MAX_)
    },
    {
        ("1;1;1"), ("100;100;100"),
        "k", EBinaryOp::Equal, 100,
        false, ("100"), ("100;100;100")
    },
    {
        ("1;1;1"), ("100;100;100"),
        "k", EBinaryOp::Equal, 200,
        true, (""), ("")
    },
};
INSTANTIATE_TEST_CASE_P(
    EqualInFirstComponent,
    TRefineKeyRangeTest,
    ::testing::ValuesIn(refineCasesForEqualOpcodeInFirstComponent));

// NotEqual, First component.
TRefineKeyRangeTestCase refineCasesForNotEqualOpcodeInFirstComponent[] = {
    {
        ("1;1;1"), ("100;100;100"),
        "k", EBinaryOp::NotEqual, 50,
        false, ("1;1;1"), ("100;100;100")
    },
    {
        ("1;1;1"), ("100;100;100"),
        "k", EBinaryOp::NotEqual, 1,
        false, ("1;" _MAX_), ("100;100;100")
    },
    {
        ("1;1;1"), ("100;100;100"),
        "k", EBinaryOp::NotEqual, 100,
        false, ("1;1;1"), ("100;")
    },
    {
        ("1;1;1"), ("100;100;100"),
        "k", EBinaryOp::NotEqual, 200,
        false, ("1;1;1"), ("100;100;100")
    },
};
INSTANTIATE_TEST_CASE_P(
    NotEqualInFirstComponent,
    TRefineKeyRangeTest,
    ::testing::ValuesIn(refineCasesForNotEqualOpcodeInFirstComponent));

// Less, First component.
TRefineKeyRangeTestCase refineCasesForLessOpcodeInFirstComponent[] = {
    {
        ("1;1;1"), ("100;100;100"),
        "k", EBinaryOp::Less, 50,
        false, ("1;1;1"), ("50")
    },
    {
        ("1;1;1"), ("100;100;100"),
        "k", EBinaryOp::Less, 1,
        true, (""), ("")
    },
    {
        ("1;1;1"), ("100;100;100"),
        "k", EBinaryOp::Less, 100,
        false, ("1;1;1"), ("100")
    },
    {
        ("1;1;1"), ("100;100;100"),
        "k", EBinaryOp::Less, 200,
        false, ("1;1;1"), ("100;100;100")
    },
};
INSTANTIATE_TEST_CASE_P(
    LessInFirstComponent,
    TRefineKeyRangeTest,
    ::testing::ValuesIn(refineCasesForLessOpcodeInFirstComponent));

// LessOrEqual, First component.
TRefineKeyRangeTestCase refineCasesForLessOrEqualOpcodeInFirstComponent[] = {
    {
        ("1;1;1"), ("100;100;100"),
        "k", EBinaryOp::LessOrEqual, 50,
        false, ("1;1;1"), ("50;" _MAX_)
    },
    {
        ("1;1;1"), ("100;100;100"),
        "k", EBinaryOp::LessOrEqual, 1,
        false, ("1;1;1"), ("1;" _MAX_)
    },
    {
        ("1;1;1"), ("100;100;100"),
        "k", EBinaryOp::LessOrEqual, 99,
        false, ("1;1;1"), ("99;" _MAX_)
    },
    {
        ("1;1;1"), ("100;100;100"),
        "k", EBinaryOp::LessOrEqual, 100,
        false, ("1;1;1"), ("100;100;100")
    },
    {
        ("1;1;1"), ("100;100;100"),
        "k", EBinaryOp::LessOrEqual, 200,
        false, ("1;1;1"), ("100;100;100")
    },
};
INSTANTIATE_TEST_CASE_P(
    LessOrEqualInFirstComponent,
    TRefineKeyRangeTest,
    ::testing::ValuesIn(refineCasesForLessOrEqualOpcodeInFirstComponent));

// Greater, First component.
TRefineKeyRangeTestCase refineCasesForGreaterOpcodeInFirstComponent[] = {
    {
        ("1;1;1"), ("100;100;100"),
        "k", EBinaryOp::Greater, 50,
        false, ("50;" _MAX_), ("100;100;100")
    },
    {
        ("1;1;1"), ("100;100;100"),
        "k", EBinaryOp::Greater, 0,
        false, ("1;1;1"), ("100;100;100")
    },
    {
        ("1;1;1"), ("100;100;100"),
        "k", EBinaryOp::Greater, 1,
        false, ("1;" _MAX_), ("100;100;100")
    },
    {
        ("1;1;1"), ("100;100;100"),
        "k", EBinaryOp::Greater, 100,
        true, (""), ("")
    },
    {
        ("1;1;1"), ("100;100;100"),
        "k", EBinaryOp::Greater, 200,
        true, (""), ("")
    },
};
INSTANTIATE_TEST_CASE_P(
    GreaterInFirstComponent,
    TRefineKeyRangeTest,
    ::testing::ValuesIn(refineCasesForGreaterOpcodeInFirstComponent));

// GreaterOrEqual, First component.
TRefineKeyRangeTestCase refineCasesForGreaterOrEqualOpcodeInFirstComponent[] = {
    {
        ("1;1;1"), ("100;100;100"),
        "k", EBinaryOp::GreaterOrEqual, 50,
        false, ("50"), ("100;100;100")
    },
    {
        ("1;1;1"), ("100;100;100"),
        "k", EBinaryOp::GreaterOrEqual, 1,
        false, ("1;1;1"), ("100;100;100")
    },
    {
        ("1;1;1"), ("100;100;100"),
        "k", EBinaryOp::GreaterOrEqual, 100,
        false, ("100"), ("100;100;100")
    },
    {
        ("1;1;1"), ("100;100;100"),
        "k", EBinaryOp::GreaterOrEqual, 200,
        true, (""), ("")
    },
};
INSTANTIATE_TEST_CASE_P(
    GreaterOrEqualInFirstComponent,
    TRefineKeyRangeTest,
    ::testing::ValuesIn(refineCasesForGreaterOrEqualOpcodeInFirstComponent));

////////////////////////////////////////////////////////////////////////////////

// Equal, Last component.
TRefineKeyRangeTestCase refineCasesForEqualOpcodeInLastComponent[] = {
    {
        ("1;1;1"), ("1;1;100"),
        "m", EBinaryOp::Equal, 50,
        false, ("1;1;50"), ("1;1;50;" _MAX_)
    },
    {
        ("1;1;1"), ("1;1;100"),
        "m", EBinaryOp::Equal, 1,
        false, ("1;1;1"), ("1;1;1;" _MAX_)
    },
    {
        ("1;1;1"), ("1;1;100"),
        "m", EBinaryOp::Equal, 99,
        false, ("1;1;99"), ("1;1;99;" _MAX_)
    },
    {
        ("1;1;1"), ("1;1;100"),
        "m", EBinaryOp::Equal, 100,
        true, (""), ("")
    },
    {
        ("1;1;1"), ("1;1;100"),
        "m", EBinaryOp::Equal, 200,
        true, (""), ("")
    },
};
INSTANTIATE_TEST_CASE_P(
    EqualInLastComponent,
    TRefineKeyRangeTest,
    ::testing::ValuesIn(refineCasesForEqualOpcodeInLastComponent));

// NotEqual, Last component.
TRefineKeyRangeTestCase refineCasesForNotEqualOpcodeInLastComponent[] = {
    {
        ("1;1;1"), ("1;1;100"),
        "m", EBinaryOp::NotEqual, 50,
        false, ("1;1;1"), ("1;1;100")
    },
    {
        ("1;1;1"), ("1;1;100"),
        "m", EBinaryOp::NotEqual, 1,
        false, ("1;1;1;" _MAX_), ("1;1;100")
    },
    {
        ("1;1;1"), ("1;1;100"),
        "m", EBinaryOp::NotEqual, 100,
        false, ("1;1;1"), ("1;1;100")
    },
    {
        ("1;1;1"), ("1;1;100"),
        "m", EBinaryOp::NotEqual, 200,
        false, ("1;1;1"), ("1;1;100")
    },
};
INSTANTIATE_TEST_CASE_P(
    NotEqualInLastComponent,
    TRefineKeyRangeTest,
    ::testing::ValuesIn(refineCasesForNotEqualOpcodeInLastComponent));

// Less, Last component.
TRefineKeyRangeTestCase refineCasesForLessOpcodeInLastComponent[] = {
    {
        ("1;1;1"), ("1;1;100"),
        "m", EBinaryOp::Less, 50,
        false, ("1;1;1"), ("1;1;50")
    },
    {
        ("1;1;1"), ("1;1;100"),
        "m", EBinaryOp::Less, 1,
        true, (""), ("")
    },
    {
        ("1;1;1"), ("1;1;100"),
        "m", EBinaryOp::Less, 100,
        false, ("1;1;1"), ("1;1;100")
    },
    {
        ("1;1;1"), ("1;1;100"),
        "m", EBinaryOp::Less, 200,
        false, ("1;1;1"), ("1;1;100")
    },
};
INSTANTIATE_TEST_CASE_P(
    LessInLastComponent,
    TRefineKeyRangeTest,
    ::testing::ValuesIn(refineCasesForLessOpcodeInLastComponent));

// LessOrEqual, Last component.
TRefineKeyRangeTestCase refineCasesForLessOrEqualOpcodeInLastComponent[] = {
    {
        ("1;1;1"), ("1;1;100"),
        "m", EBinaryOp::LessOrEqual, 50,
        false, ("1;1;1"), ("1;1;50;" _MAX_)
    },
    {
        ("1;1;1"), ("1;1;100"),
        "m", EBinaryOp::LessOrEqual, 1,
        false, ("1;1;1"), ("1;1;1;" _MAX_)
    },
    {
        ("1;1;1"), ("1;1;100"),
        "m", EBinaryOp::LessOrEqual, 99,
        false, ("1;1;1"), ("1;1;99;" _MAX_)
    },
    {
        ("1;1;1"), ("1;1;100"),
        "m", EBinaryOp::LessOrEqual, 100,
        false, ("1;1;1"), ("1;1;100")
    },
    {
        ("1;1;1"), ("1;1;100"),
        "m", EBinaryOp::LessOrEqual, 200,
        false, ("1;1;1"), ("1;1;100")
    },
};
INSTANTIATE_TEST_CASE_P(
    LessOrEqualInLastComponent,
    TRefineKeyRangeTest,
    ::testing::ValuesIn(refineCasesForLessOrEqualOpcodeInLastComponent));

// Greater, Last component.
TRefineKeyRangeTestCase refineCasesForGreaterOpcodeInLastComponent[] = {
    {
        ("1;1;1"), ("1;1;100"),
        "m", EBinaryOp::Greater, 50,
        false, ("1;1;50;" _MAX_), ("1;1;100")
    },
    {
        ("1;1;1"), ("1;1;100"),
        "m", EBinaryOp::Greater, 0,
        false, ("1;1;1"), ("1;1;100")
    },
    {
        ("1;1;1"), ("1;1;100"),
        "m", EBinaryOp::Greater, 1,
        false, ("1;1;1;" _MAX_), ("1;1;100")
    },
    {
        ("1;1;1"), ("1;1;100"),
        "m", EBinaryOp::Greater, 100,
        true, (""), ("")
    },
    {
        ("1;1;1"), ("1;1;100"),
        "m", EBinaryOp::Greater, 200,
        true, (""), ("")
    },
};
INSTANTIATE_TEST_CASE_P(
    GreaterInLastComponent,
    TRefineKeyRangeTest,
    ::testing::ValuesIn(refineCasesForGreaterOpcodeInLastComponent));

// GreaterOrEqual, Last component.
TRefineKeyRangeTestCase refineCasesForGreaterOrEqualOpcodeInLastComponent[] = {
    {
        ("1;1;1"), ("1;1;100"),
        "m", EBinaryOp::GreaterOrEqual, 50,
        false, ("1;1;50"), ("1;1;100")
    },
    {
        ("1;1;1"), ("1;1;100"),
        "m", EBinaryOp::GreaterOrEqual, 1,
        false, ("1;1;1"), ("1;1;100")
    },
    {
        ("1;1;1"), ("1;1;100"),
        "m", EBinaryOp::GreaterOrEqual, 100,
        true, (""), ("")
    },
    {
        ("1;1;1"), ("1;1;100"),
        "m", EBinaryOp::GreaterOrEqual, 200,
        true, (""), ("")
    },
};
INSTANTIATE_TEST_CASE_P(
    GreaterOrEqualInLastComponent,
    TRefineKeyRangeTest,
    ::testing::ValuesIn(refineCasesForGreaterOrEqualOpcodeInLastComponent));

////////////////////////////////////////////////////////////////////////////////

<<<<<<< HEAD
TEST_F(TPrepareExpressionTest, Basic)
{
    auto schema = GetSampleTableSchema();

    auto expr1 = Make<TReferenceExpression>("k");
    auto expr2 = PrepareExpression(Stroka("k"), schema);

    EXPECT_TRUE(Equal(expr1, expr2))
        << "expr1: " << ::testing::PrintToString(expr1) << std::endl
        << "expr2: " << ::testing::PrintToString(expr2);

    expr1 = Make<TLiteralExpression>(MakeInt64(90));
    expr2 = PrepareExpression(Stroka("90"), schema);

    EXPECT_TRUE(Equal(expr1, expr2))
        << "expr1: " << ::testing::PrintToString(expr1) << std::endl
        << "expr2: " << ::testing::PrintToString(expr2);

    expr1 = Make<TReferenceExpression>("a"),
    expr2 = PrepareExpression(Stroka("k"), schema);

    EXPECT_FALSE(Equal(expr1, expr2))
        << "expr1: " << ::testing::PrintToString(expr1) << std::endl
        << "expr2: " << ::testing::PrintToString(expr2);

    auto str1 = Stroka("k + 3 - a > 4 * l and (k <= m or k + 1 < 3* l)");
    auto str2 = Stroka("k + 3 - a > 4 * l and (k <= m or k + 2 < 3* l)");

    expr1 = PrepareExpression(str1, schema);
    expr2 = PrepareExpression(str1, schema);

    EXPECT_TRUE(Equal(expr1, expr2))
        << "expr1: " << ::testing::PrintToString(expr1) << std::endl
        << "expr2: " << ::testing::PrintToString(expr2);

    expr2 = PrepareExpression(str2, schema);

    EXPECT_FALSE(Equal(expr1, expr2))
        << "expr1: " << ::testing::PrintToString(expr1) << std::endl
        << "expr2: " << ::testing::PrintToString(expr2);
}

TEST_P(TPrepareExpressionTest, Simple)
{
    auto schema = GetSampleTableSchema();
    auto& param = GetParam();

    auto expr1 = std::get<0>(param);
    auto expr2 = PrepareExpression(std::get<1>(param), schema);

    EXPECT_TRUE(Equal(expr1, expr2))
        << "expr1: " << ::testing::PrintToString(expr1) << std::endl
        << "expr2: " << ::testing::PrintToString(expr2);
}

INSTANTIATE_TEST_CASE_P(
    PrepareExpressionTest,
    TPrepareExpressionTest,
    ::testing::Values(
        std::tuple<TConstExpressionPtr, const char*>(
            Make<TBinaryOpExpression>(EBinaryOp::GreaterOrEqual,
                Make<TReferenceExpression>("k"),
                Make<TLiteralExpression>(MakeInt64(90))),
            "k >= 90"),
        std::tuple<TConstExpressionPtr, const char*>(
            Make<TBinaryOpExpression>(EBinaryOp::Greater,
                Make<TReferenceExpression>("k"),
                Make<TLiteralExpression>(MakeInt64(90))),
            "k > 90"),
        std::tuple<TConstExpressionPtr, const char*>(
            Make<TBinaryOpExpression>(EBinaryOp::Equal,
                Make<TReferenceExpression>("k"),
                Make<TBinaryOpExpression>(EBinaryOp::Plus,
                    Make<TReferenceExpression>("a"),
                    Make<TReferenceExpression>("b"))),
            "k = a + b"),
        std::tuple<TConstExpressionPtr, const char*>(
            Make<TFunctionExpression>("is_prefix",
                std::initializer_list<TConstExpressionPtr>({
                    Make<TLiteralExpression>(MakeString("abc")),
                    Make<TReferenceExpression>("s")})),
            "is_prefix(\"abc\", s)")
    ));

////////////////////////////////////////////////////////////////////////////////

#ifdef YT_USE_LLVM

TEST(TExpressionExecutorTest, BuildExpression)
{
    TTableSchema schema;
    schema.Columns().emplace_back(TColumnSchema("a", EValueType::Int64));
    schema.Columns().emplace_back(TColumnSchema("b", EValueType::Int64));
    TKeyColumns keyColumns;
    keyColumns.emplace_back("a");
    keyColumns.emplace_back("b");

    auto expr = PrepareExpression("a + b", schema);

    TCGVariables variables;
    TCGBinding binding;
    TFoldingProfiler()
        .Set(binding)
        .Set(variables)
        .Profile(expr);
    auto callback = CodegenExpression(expr, schema, binding);

    auto expected = MakeUnversionedInt64Value(33 + 22);
    auto row = NVersionedTableClient::BuildRow("a=33;b=22", keyColumns, schema, true);
    TUnversionedValue result;

    TQueryStatistics statistics;
    TRowBuffer permanentBuffer;
    TRowBuffer outputBuffer;
    TRowBuffer intermediateBuffer;

    TExecutionContext executionContext;
    executionContext.Schema = schema;
    executionContext.LiteralRows = &variables.LiteralRows;
    executionContext.PermanentBuffer = &permanentBuffer;
    executionContext.OutputBuffer = &outputBuffer;
    executionContext.IntermediateBuffer = &intermediateBuffer;
    executionContext.Statistics = &statistics;

    callback(&result, row.Get(), variables.ConstantsRowBuilder.GetRow(), &executionContext);

    EXPECT_EQ(expected, result);
}

#endif

////////////////////////////////////////////////////////////////////////////////

=======
>>>>>>> fac53408
TEST_F(TRefineKeyRangeTest, ContradictiveConjuncts)
{
    auto expr = PrepareExpression("k >= 90 and k < 10", GetSampleTableSchema());

    auto result = RefineKeyRange(
        GetSampleKeyColumns(),
        std::make_pair(BuildKey("1;1;1"), BuildKey("100;100;100")),
        expr);

    ExpectIsEmpty(result);
}

TEST_F(TRefineKeyRangeTest, Lookup1)
{
    auto expr = PrepareExpression("k = 50 and l = 50", GetSampleTableSchema());

    auto result = RefineKeyRange(
        GetSampleKeyColumns(),
        std::make_pair(BuildKey("1;1;1"), BuildKey("100;100;100")),
        expr);

    EXPECT_EQ(BuildKey("50;50"), result.first);
    EXPECT_EQ(BuildKey("50;50;" _MAX_), result.second);
}

TEST_F(TRefineKeyRangeTest, Lookup2)
{
    auto expr = PrepareExpression("k = 50 and l = 50 and m = 50", GetSampleTableSchema());

    auto result = RefineKeyRange(
        GetSampleKeyColumns(),
        std::make_pair(BuildKey("1;1;1"), BuildKey("100;100;100")),
        expr);

    EXPECT_EQ(BuildKey("50;50;50"), result.first);
    EXPECT_EQ(BuildKey("50;50;50;" _MAX_), result.second);
}

TEST_F(TRefineKeyRangeTest, Range1)
{
    auto expr = PrepareExpression("k > 0 and k < 100", GetSampleTableSchema());

    TKeyColumns keyColumns;
    keyColumns.push_back("k");
    auto result = RefineKeyRange(
        keyColumns,
        std::make_pair(BuildKey(""), BuildKey("1000000000")),
        expr);

    EXPECT_EQ(BuildKey("0;" _MAX_), result.first);
    EXPECT_EQ(BuildKey("100"), result.second);
}

TEST_F(TRefineKeyRangeTest, MultipleConjuncts1)
{
    auto expr = PrepareExpression("k >= 10 and k < 90", GetSampleTableSchema());

    auto result = RefineKeyRange(
        GetSampleKeyColumns(),
        std::make_pair(BuildKey("1;1;1"), BuildKey("100;100;100")),
        expr);

    EXPECT_EQ(BuildKey("10"), result.first);
    EXPECT_EQ(BuildKey("90"), result.second);
}

TEST_F(TRefineKeyRangeTest, MultipleConjuncts2)
{
    auto expr = PrepareExpression(
        "k = 50 and l >= 10 and l < 90 and m = 50",
        GetSampleTableSchema());

    auto result = RefineKeyRange(
        GetSampleKeyColumns(),
        std::make_pair(BuildKey("1;1;1"), BuildKey("100;100;100")),
        expr);

    EXPECT_EQ(BuildKey("50;10"), result.first);
    EXPECT_EQ(BuildKey("50;90"), result.second);
}

TEST_F(TRefineKeyRangeTest, MultipleConjuncts3)
{
    auto expr = PrepareExpression("k = 50 and m = 50", GetSampleTableSchema());

    auto result = RefineKeyRange(
        GetSampleKeyColumns(),
        std::make_pair(BuildKey("1;1;1"), BuildKey("100;100;100")),
        expr);

    EXPECT_EQ(BuildKey("50"), result.first);
    EXPECT_EQ(BuildKey("50;" _MAX_), result.second);
}

TEST_F(TRefineKeyRangeTest, MultipleDisjuncts)
{
    auto expr = PrepareExpression(
        "k = 50 and m = 50 or k = 75 and m = 50",
        GetSampleTableSchema());

    TRowBuffer rowBuffer;

    auto keyColumns = GetSampleKeyColumns();

    auto keyTrie = ExtractMultipleConstraints(
        expr,
        keyColumns,
        &rowBuffer);

    std::vector<TKeyRange> result = GetRangesFromTrieWithinRange(
        std::make_pair(BuildKey("1;1;1"), BuildKey("100;100;100")),
        keyTrie);

    EXPECT_EQ(result.size(), 2);

    EXPECT_EQ(BuildKey("50"), result[0].first);
    EXPECT_EQ(BuildKey("50;" _MAX_), result[0].second);

    EXPECT_EQ(BuildKey("75"), result[1].first);
    EXPECT_EQ(BuildKey("75;" _MAX_), result[1].second);
}

TEST_F(TRefineKeyRangeTest, NotEqualToMultipleRanges)
{
    auto expr = PrepareExpression(
        "(k = 50 and l != 50) and (l > 40 and l < 60)",
        GetSampleTableSchema());

    TRowBuffer rowBuffer;

    auto keyColumns = GetSampleKeyColumns();

    auto keyTrie = ExtractMultipleConstraints(
        expr,
        keyColumns,
        &rowBuffer);

    std::vector<TKeyRange> result = GetRangesFromTrieWithinRange(
        std::make_pair(BuildKey("1;1;1"), BuildKey("100;100;100")),
        keyTrie);

    EXPECT_EQ(result.size(), 2);

    EXPECT_EQ(BuildKey("50;40;" _MAX_), result[0].first);
    EXPECT_EQ(BuildKey("50;50"), result[0].second);

    EXPECT_EQ(BuildKey("50;50;" _MAX_), result[1].first);
    EXPECT_EQ(BuildKey("50;60"), result[1].second);
}

TEST_F(TRefineKeyRangeTest, RangesProduct)
{
    auto expr = PrepareExpression(
        "(k = 40 or k = 50 or k = 60) and (l = 40 or l = 50 or l = 60)",
        GetSampleTableSchema());

    TRowBuffer rowBuffer;

    auto keyColumns = GetSampleKeyColumns();

    auto keyTrie = ExtractMultipleConstraints(
        expr,
        keyColumns,
        &rowBuffer);

    std::vector<TKeyRange> result = GetRangesFromTrieWithinRange(
        std::make_pair(BuildKey("1;1;1"), BuildKey("100;100;100")),
        keyTrie);

    EXPECT_EQ(result.size(), 9);

    EXPECT_EQ(BuildKey("40;40"), result[0].first);
    EXPECT_EQ(BuildKey("40;40;" _MAX_), result[0].second);

    EXPECT_EQ(BuildKey("40;50"), result[1].first);
    EXPECT_EQ(BuildKey("40;50;" _MAX_), result[1].second);

    EXPECT_EQ(BuildKey("40;60"), result[2].first);
    EXPECT_EQ(BuildKey("40;60;" _MAX_), result[2].second);

    EXPECT_EQ(BuildKey("50;40"), result[3].first);
    EXPECT_EQ(BuildKey("50;40;" _MAX_), result[3].second);

    EXPECT_EQ(BuildKey("50;50"), result[4].first);
    EXPECT_EQ(BuildKey("50;50;" _MAX_), result[4].second);

    EXPECT_EQ(BuildKey("50;60"), result[5].first);
    EXPECT_EQ(BuildKey("50;60;" _MAX_), result[5].second);

    EXPECT_EQ(BuildKey("60;40"), result[6].first);
    EXPECT_EQ(BuildKey("60;40;" _MAX_), result[6].second);

    EXPECT_EQ(BuildKey("60;50"), result[7].first);
    EXPECT_EQ(BuildKey("60;50;" _MAX_), result[7].second);

    EXPECT_EQ(BuildKey("60;60"), result[8].first);
    EXPECT_EQ(BuildKey("60;60;" _MAX_), result[8].second);
}

TEST_F(TRefineKeyRangeTest, NormalizeShortKeys)
{
    auto expr = PrepareExpression(
        "k = 1 and l = 2 and m = 3",
        GetSampleTableSchema());

    auto result = RefineKeyRange(
        GetSampleKeyColumns(),
        std::make_pair(BuildKey("1"), BuildKey("2")),
        expr);

    EXPECT_EQ(BuildKey("1;2;3"), result.first);
    EXPECT_EQ(BuildKey("1;2;3;" _MAX_), result.second);
}

TEST_F(TRefineKeyRangeTest, PrefixQuery)
{
    auto expr = PrepareExpression(
        "k = 50 and l = 50 and m = 50 and is_prefix(\"abc\", s)",
        GetSampleTableSchema());

    auto result = RefineKeyRange(
        GetSampleKeyColumns2(),
        std::make_pair(BuildKey("1;1;1;aaa"), BuildKey("100;100;100;bbb")),
        expr);

    EXPECT_EQ(BuildKey("50;50;50;abc"), result.first);
    EXPECT_EQ(BuildKey("50;50;50;abd"), result.second);
}
<<<<<<< HEAD

TEST_F(TRefineKeyRangeTest, EmptyRange)
{
    auto expr = PrepareExpression(
        "k between 1 and 1",
        GetSampleTableSchema());

    auto result = RefineKeyRange(
        GetSampleKeyColumns(),
        std::make_pair(BuildKey("0;0;0"), BuildKey("2;2;2")),
        expr);

    EXPECT_EQ(BuildKey("1"), result.first);
    EXPECT_EQ(BuildKey("1;" _MAX_), result.second);
}

TEST_F(TRefineKeyRangeTest, RangeToPointCollapsing)
{
    auto expr = PrepareExpression(
        "k >= 1 and k <= 1 and l = 1",
        GetSampleTableSchema());

    auto result = RefineKeyRange(
        GetSampleKeyColumns(),
        std::make_pair(BuildKey("0;0;0"), BuildKey("2;2;2")),
        expr);

    EXPECT_EQ(BuildKey("1;1"), result.first);
    EXPECT_EQ(BuildKey("1;1;" _MAX_), result.second);
}

////////////////////////////////////////////////////////////////////////////////

#ifdef YT_USE_LLVM
=======
>>>>>>> fac53408

TEST_F(TRefineKeyRangeTest, EmptyRange)
{
    auto expr = PrepareExpression(
        "k between 1 and 1",
        GetSampleTableSchema());

    auto result = RefineKeyRange(
        GetSampleKeyColumns(),
        std::make_pair(BuildKey("0;0;0"), BuildKey("2;2;2")),
        expr);

<<<<<<< HEAD
TOwningRow BuildRow(
    const Stroka& yson,
    const TDataSplit& dataSplit,
    bool treatMissingAsNull = true)
=======
    EXPECT_EQ(BuildKey("1"), result.first);
    EXPECT_EQ(BuildKey("1;" _MAX_), result.second);
}

TEST_F(TRefineKeyRangeTest, RangeToPointCollapsing)
>>>>>>> fac53408
{
    auto expr = PrepareExpression(
        "k >= 1 and k <= 1 and l = 1",
        GetSampleTableSchema());

    auto result = RefineKeyRange(
        GetSampleKeyColumns(),
        std::make_pair(BuildKey("0;0;0"), BuildKey("2;2;2")),
        expr);

    EXPECT_EQ(BuildKey("1;1"), result.first);
    EXPECT_EQ(BuildKey("1;1;" _MAX_), result.second);
}

<<<<<<< HEAD
struct TQueryExecutor
    : public IExecutor
{
    TQueryExecutor(const std::vector<TOwningRow>& owningSource, IExecutorPtr executeCallback = nullptr)
        : OwningSource(owningSource)
        , ExecuteCallback(std::move(executeCallback))
    {
        ReaderMock_ = New<StrictMock<TReaderMock>>();
    }

    std::vector<TOwningRow> OwningSource;
    IExecutorPtr ExecuteCallback;
    TIntrusivePtr<StrictMock<TReaderMock>> ReaderMock_;

    virtual TFuture<TQueryStatistics> Execute(
        const TPlanFragmentPtr& fragment,
        ISchemafulWriterPtr writer)
    {
        std::vector<TRow> source(OwningSource.size());
        typedef const TRow(TOwningRow::*TGetFunction)() const;

        std::transform(
            OwningSource.begin(),
            OwningSource.end(),
            source.begin(),
            std::mem_fn(TGetFunction(&TOwningRow::Get)));

        EXPECT_CALL(*ReaderMock_, Open(_))
            .WillOnce(Return(WrapVoidInFuture()));

        EXPECT_CALL(*ReaderMock_, Read(_))
            .WillOnce(DoAll(SetArgPointee<0>(source), Return(false)));

        auto evaluator = New<TEvaluator>(New<TExecutorConfig>());
        return MakeFuture(evaluator->RunWithExecutor(
            fragment->Query,
            ReaderMock_,
            writer,
            [&] (const TQueryPtr& subquery, ISchemafulWriterPtr writer) -> TQueryStatistics {
                TPlanFragmentPtr planFragment = New<TPlanFragment>();

                planFragment->NodeDirectory = New<NNodeTrackerClient::TNodeDirectory>();
                planFragment->Query = subquery;
                planFragment->DataSplits.push_back(fragment->ForeignDataSplit);

                auto subqueryResult = ExecuteCallback->Execute(planFragment, writer);

                return WaitFor(subqueryResult).ValueOrThrow();
            }));
    }
};

class TQueryEvaluateTest
=======
////////////////////////////////////////////////////////////////////////////////

class TPrepareExpressionTest
>>>>>>> fac53408
    : public ::testing::Test
    , public ::testing::WithParamInterface<std::tuple<TConstExpressionPtr, const char*>>
{
protected:
    virtual void SetUp() override
<<<<<<< HEAD
    {
        WriterMock_ = New<StrictMock<TWriterMock>>();

        ActionQueue_ = New<TActionQueue>("Test");
    }

    virtual void TearDown() override
    {
        ActionQueue_->Shutdown();
    }

    void Evaluate(
        const Stroka& query,
        const TDataSplit& dataSplit,
        const std::vector<TOwningRow>& owningSource,
        const std::vector<TOwningRow>& owningResult,
        i64 inputRowLimit = std::numeric_limits<i64>::max(),
        i64 outputRowLimit = std::numeric_limits<i64>::max())
    {
        std::vector<std::vector<TOwningRow>> owningSources(1, owningSource);
        std::map<Stroka, TDataSplit> dataSplits;
        dataSplits["//t"] = dataSplit;

        auto result = BIND(&TQueryEvaluateTest::DoEvaluate, this)
            .AsyncVia(ActionQueue_->GetInvoker())
            .Run(
                query,
                dataSplits,
                owningSources,
                owningResult,
                inputRowLimit,
                outputRowLimit)
            .Get();
        THROW_ERROR_EXCEPTION_IF_FAILED(result);
    }

    void Evaluate(
        const Stroka& query,
        const std::map<Stroka, TDataSplit>& dataSplits,
        const std::vector<std::vector<TOwningRow>>& owningSources,
        const std::vector<TOwningRow>& owningResult,
        i64 inputRowLimit = std::numeric_limits<i64>::max(),
        i64 outputRowLimit = std::numeric_limits<i64>::max())
    {
        auto result = BIND(&TQueryEvaluateTest::DoEvaluate, this)
            .AsyncVia(ActionQueue_->GetInvoker())
            .Run(
            query,
            dataSplits,
            owningSources,
            owningResult,
            inputRowLimit,
            outputRowLimit)
            .Get();
        THROW_ERROR_EXCEPTION_IF_FAILED(result);
    }

    void DoEvaluate(
        const Stroka& query,
        const std::map<Stroka, TDataSplit>& dataSplits,
        const std::vector<std::vector<TOwningRow>>& owningSources,
        const std::vector<TOwningRow>& owningResult,
        i64 inputRowLimit,
        i64 outputRowLimit)
    {
        std::vector<std::vector<TRow>> results;
        typedef const TRow(TOwningRow::*TGetFunction)() const;

        for (auto iter = owningResult.begin(), end = owningResult.end(); iter != end;) {
            size_t writeSize = std::min(static_cast<int>(end - iter), NQueryClient::MaxRowsPerWrite);
            std::vector<TRow> result(writeSize);

            std::transform(
                iter,
                iter + writeSize,
                result.begin(),
                std::mem_fn(TGetFunction(&TOwningRow::Get)));
=======
    { }

    bool Equal(TConstExpressionPtr lhs, TConstExpressionPtr rhs)
    {
        if (auto literalLhs = lhs->As<TLiteralExpression>()) {
            auto literalRhs = rhs->As<TLiteralExpression>();
            if (literalRhs == nullptr || literalLhs->Value != literalRhs->Value) {
                return false;
            }
        } else if (auto referenceLhs = lhs->As<TReferenceExpression>()) {
            auto referenceRhs = rhs->As<TReferenceExpression>();
            if (referenceRhs == nullptr
                || referenceLhs->ColumnName != referenceRhs->ColumnName) {
                return false;
            }
        } else if (auto functionLhs = lhs->As<TFunctionExpression>()) {
            auto functionRhs = rhs->As<TFunctionExpression>();
            if (functionRhs == nullptr
                || functionLhs->FunctionName != functionRhs->FunctionName
                || functionLhs->Arguments.size() != functionRhs->Arguments.size()) {
                return false;
            }
            for (int index = 0; index < functionLhs->Arguments.size(); ++index) {
                if (!Equal(functionLhs->Arguments[index], functionRhs->Arguments[index])) {
                    return false;
                }
            }
        } else if (auto unaryLhs = lhs->As<TUnaryOpExpression>()) {
            auto unaryRhs = rhs->As<TUnaryOpExpression>();
            if (unaryRhs == nullptr
                || unaryLhs->Opcode != unaryRhs->Opcode
                || !Equal(unaryLhs->Operand, unaryRhs->Operand)) {
                return false;
            }
        } else if (auto binaryLhs = lhs->As<TBinaryOpExpression>()) {
            auto binaryRhs = rhs->As<TBinaryOpExpression>();
            if (binaryRhs == nullptr
                || binaryLhs->Opcode != binaryRhs->Opcode
                || !Equal(binaryLhs->Lhs, binaryRhs->Lhs)
                || !Equal(binaryLhs->Rhs, binaryRhs->Rhs)) {
                return false;
            }
        } else if (auto inLhs = lhs->As<TInOpExpression>()) {
            auto inRhs = rhs->As<TInOpExpression>();
            if (inRhs == nullptr
                || inLhs->Values.size() != inRhs->Values.size()
                || inLhs->Arguments.size() != inRhs->Arguments.size()) {
                return false;
            }
            for (int index = 0; index < inLhs->Values.size(); ++index) {
                if (inLhs->Values[index] != inRhs->Values[index]) {
                    return false;
                }
            }
            for (int index = 0; index < inLhs->Arguments.size(); ++index) {
                if (!Equal(inLhs->Arguments[index], inRhs->Arguments[index])) {
                    return false;
                }
            }
        } else {
            YUNREACHABLE();
        }
>>>>>>> fac53408

        return true;
    }
};

TEST_F(TPrepareExpressionTest, Basic)
{
    auto schema = GetSampleTableSchema();

<<<<<<< HEAD
        for (const auto& dataSplit : dataSplits) {
            EXPECT_CALL(PrepareMock_, GetInitialSplit(dataSplit.first, _))
                .WillOnce(Return(WrapInFuture(dataSplit.second)));
        }

        {
            testing::InSequence s;

            EXPECT_CALL(*WriterMock_, Open(_, _))
                .WillOnce(Return(WrapVoidInFuture()));
            for (auto& result : results) {
                EXPECT_CALL(*WriterMock_, Write(result))
                    .WillOnce(Return(true));
            }
            
            EXPECT_CALL(*WriterMock_, Close())
                .WillOnce(Return(WrapVoidInFuture()));
        }

        IExecutorPtr executor;

        size_t index = owningSources.size();
        while (index > 0) {
            const auto& owningSource = owningSources[--index];
            auto newExecutor = New<TQueryExecutor>(owningSource, executor);
            executor = newExecutor;
        }

        executor->Execute(PreparePlanFragment(&PrepareMock_, query, inputRowLimit, outputRowLimit), WriterMock_);
    }

    StrictMock<TPrepareCallbacksMock> PrepareMock_;
    TIntrusivePtr<StrictMock<TWriterMock>> WriterMock_;
    TActionQueuePtr ActionQueue_;
=======
    auto expr1 = Make<TReferenceExpression>("k");
    auto expr2 = PrepareExpression(Stroka("k"), schema);

    EXPECT_TRUE(Equal(expr1, expr2))
        << "expr1: " << ::testing::PrintToString(expr1) << std::endl
        << "expr2: " << ::testing::PrintToString(expr2);

    expr1 = Make<TLiteralExpression>(MakeInt64(90));
    expr2 = PrepareExpression(Stroka("90"), schema);

    EXPECT_TRUE(Equal(expr1, expr2))
        << "expr1: " << ::testing::PrintToString(expr1) << std::endl
        << "expr2: " << ::testing::PrintToString(expr2);

    expr1 = Make<TReferenceExpression>("a"),
    expr2 = PrepareExpression(Stroka("k"), schema);

    EXPECT_FALSE(Equal(expr1, expr2))
        << "expr1: " << ::testing::PrintToString(expr1) << std::endl
        << "expr2: " << ::testing::PrintToString(expr2);

    auto str1 = Stroka("k + 3 - a > 4 * l and (k <= m or k + 1 < 3* l)");
    auto str2 = Stroka("k + 3 - a > 4 * l and (k <= m or k + 2 < 3* l)");

    expr1 = PrepareExpression(str1, schema);
    expr2 = PrepareExpression(str1, schema);

    EXPECT_TRUE(Equal(expr1, expr2))
        << "expr1: " << ::testing::PrintToString(expr1) << std::endl
        << "expr2: " << ::testing::PrintToString(expr2);

    expr2 = PrepareExpression(str2, schema);

    EXPECT_FALSE(Equal(expr1, expr2))
        << "expr1: " << ::testing::PrintToString(expr1) << std::endl
        << "expr2: " << ::testing::PrintToString(expr2);
}

TEST_P(TPrepareExpressionTest, Simple)
{
    auto schema = GetSampleTableSchema();
    auto& param = GetParam();

    auto expr1 = std::get<0>(param);
    auto expr2 = PrepareExpression(std::get<1>(param), schema);

    EXPECT_TRUE(Equal(expr1, expr2))
        << "expr1: " << ::testing::PrintToString(expr1) << std::endl
        << "expr2: " << ::testing::PrintToString(expr2);
}

INSTANTIATE_TEST_CASE_P(
    PrepareExpressionTest,
    TPrepareExpressionTest,
    ::testing::Values(
        std::tuple<TConstExpressionPtr, const char*>(
            Make<TBinaryOpExpression>(EBinaryOp::GreaterOrEqual,
                Make<TReferenceExpression>("k"),
                Make<TLiteralExpression>(MakeInt64(90))),
            "k >= 90"),
        std::tuple<TConstExpressionPtr, const char*>(
            Make<TBinaryOpExpression>(EBinaryOp::Greater,
                Make<TReferenceExpression>("k"),
                Make<TLiteralExpression>(MakeInt64(90))),
            "k > 90"),
        std::tuple<TConstExpressionPtr, const char*>(
            Make<TBinaryOpExpression>(EBinaryOp::Equal,
                Make<TReferenceExpression>("k"),
                Make<TBinaryOpExpression>(EBinaryOp::Plus,
                    Make<TReferenceExpression>("a"),
                    Make<TReferenceExpression>("b"))),
            "k = a + b"),
        std::tuple<TConstExpressionPtr, const char*>(
            Make<TFunctionExpression>("is_prefix",
                std::initializer_list<TConstExpressionPtr>({
                    Make<TLiteralExpression>(MakeString("abc")),
                    Make<TReferenceExpression>("s")})),
            "is_prefix(\"abc\", s)"),
        std::tuple<TConstExpressionPtr, const char*>(
            Make<TBinaryOpExpression>(EBinaryOp::Greater,
                Make<TUnaryOpExpression>(EUnaryOp::Minus,
                    Make<TReferenceExpression>("a")),
                Make<TLiteralExpression>(MakeInt64(-2))),
            "-a > -2")
    ));

////////////////////////////////////////////////////////////////////////////////

#ifdef YT_USE_LLVM

class TReaderMock
    : public ISchemafulReader
{
public:
    MOCK_METHOD1(Open, TFuture<void>(const TTableSchema&));
    MOCK_METHOD1(Read, bool(std::vector<TUnversionedRow>*));
    MOCK_METHOD0(GetReadyEvent, TFuture<void>());
};

class TWriterMock
    : public ISchemafulWriter
{
public:
    MOCK_METHOD2(Open, TFuture<void>(const TTableSchema&, const TNullable<TKeyColumns>&));
    MOCK_METHOD0(Close, TFuture<void>());
    MOCK_METHOD1(Write, bool(const std::vector<TUnversionedRow>&));
    MOCK_METHOD0(GetReadyEvent, TFuture<void>());
};

TOwningRow BuildRow(
    const Stroka& yson,
    const TDataSplit& dataSplit,
    bool treatMissingAsNull = true)
{
    auto keyColumns = GetKeyColumnsFromDataSplit(dataSplit);
    auto tableSchema = GetTableSchemaFromDataSplit(dataSplit);

    return NVersionedTableClient::BuildRow(
            yson, keyColumns, tableSchema, treatMissingAsNull);
}

struct TQueryExecutor
    : public IExecutor
{
    TQueryExecutor(const std::vector<TOwningRow>& owningSource, IExecutorPtr executeCallback = nullptr)
        : OwningSource(owningSource)
        , ExecuteCallback(std::move(executeCallback))
    {
        ReaderMock_ = New<StrictMock<TReaderMock>>();
    }

    std::vector<TOwningRow> OwningSource;
    IExecutorPtr ExecuteCallback;
    TIntrusivePtr<StrictMock<TReaderMock>> ReaderMock_;

    virtual TFuture<TQueryStatistics> Execute(
        const TPlanFragmentPtr& fragment,
        ISchemafulWriterPtr writer)
    {
        std::vector<TRow> source(OwningSource.size());
        typedef const TRow(TOwningRow::*TGetFunction)() const;

        std::transform(
            OwningSource.begin(),
            OwningSource.end(),
            source.begin(),
            std::mem_fn(TGetFunction(&TOwningRow::Get)));

        EXPECT_CALL(*ReaderMock_, Open(_))
            .WillOnce(Return(WrapVoidInFuture()));

        EXPECT_CALL(*ReaderMock_, Read(_))
            .WillOnce(DoAll(SetArgPointee<0>(source), Return(false)));

        auto evaluator = New<TEvaluator>(New<TExecutorConfig>());
        return MakeFuture(evaluator->RunWithExecutor(
            fragment->Query,
            ReaderMock_,
            writer,
            [&] (const TQueryPtr& subquery, ISchemafulWriterPtr writer) -> TQueryStatistics {
                auto planFragment = New<TPlanFragment>();

                planFragment->NodeDirectory = New<NNodeTrackerClient::TNodeDirectory>();
                planFragment->Query = subquery;
                planFragment->DataSplits.push_back(fragment->ForeignDataSplit);

                auto subqueryResult = ExecuteCallback->Execute(planFragment, writer);
>>>>>>> fac53408

                return WaitFor(subqueryResult)
                    .ValueOrThrow();
            }));
    }
};

class TQueryEvaluateTest
    : public ::testing::Test
{
protected:
    virtual void SetUp() override
    {
        WriterMock_ = New<StrictMock<TWriterMock>>();

        ActionQueue_ = New<TActionQueue>("Test");
    }

    virtual void TearDown() override
    {
        ActionQueue_->Shutdown();
    }

    void Evaluate(
        const Stroka& query,
        const TDataSplit& dataSplit,
        const std::vector<TOwningRow>& owningSource,
        const std::vector<TOwningRow>& owningResult,
        i64 inputRowLimit = std::numeric_limits<i64>::max(),
        i64 outputRowLimit = std::numeric_limits<i64>::max())
    {
        std::vector<std::vector<TOwningRow>> owningSources(1, owningSource);
        std::map<Stroka, TDataSplit> dataSplits;
        dataSplits["//t"] = dataSplit;

        auto result = BIND(&TQueryEvaluateTest::DoEvaluate, this)
            .AsyncVia(ActionQueue_->GetInvoker())
            .Run(
                query,
                dataSplits,
                owningSources,
                owningResult,
                inputRowLimit,
                outputRowLimit)
            .Get();
        THROW_ERROR_EXCEPTION_IF_FAILED(result);
    }

    void Evaluate(
        const Stroka& query,
        const std::map<Stroka, TDataSplit>& dataSplits,
        const std::vector<std::vector<TOwningRow>>& owningSources,
        const std::vector<TOwningRow>& owningResult,
        i64 inputRowLimit = std::numeric_limits<i64>::max(),
        i64 outputRowLimit = std::numeric_limits<i64>::max())
    {
        auto result = BIND(&TQueryEvaluateTest::DoEvaluate, this)
            .AsyncVia(ActionQueue_->GetInvoker())
            .Run(
            query,
            dataSplits,
            owningSources,
            owningResult,
            inputRowLimit,
            outputRowLimit)
            .Get();
        THROW_ERROR_EXCEPTION_IF_FAILED(result);
    }

    void DoEvaluate(
        const Stroka& query,
        const std::map<Stroka, TDataSplit>& dataSplits,
        const std::vector<std::vector<TOwningRow>>& owningSources,
        const std::vector<TOwningRow>& owningResult,
        i64 inputRowLimit,
        i64 outputRowLimit)
    {
        std::vector<std::vector<TRow>> results;
        typedef const TRow(TOwningRow::*TGetFunction)() const;

        for (auto iter = owningResult.begin(), end = owningResult.end(); iter != end;) {
            size_t writeSize = std::min(static_cast<int>(end - iter), NQueryClient::MaxRowsPerWrite);
            std::vector<TRow> result(writeSize);

            std::transform(
                iter,
                iter + writeSize,
                result.begin(),
                std::mem_fn(TGetFunction(&TOwningRow::Get)));

            results.push_back(result);

            iter += writeSize;
        }

        for (const auto& dataSplit : dataSplits) {
            EXPECT_CALL(PrepareMock_, GetInitialSplit(dataSplit.first, _))
                .WillOnce(Return(WrapInFuture(dataSplit.second)));
        }

        {
            testing::InSequence s;

            EXPECT_CALL(*WriterMock_, Open(_, _))
                .WillOnce(Return(WrapVoidInFuture()));
            for (auto& result : results) {
                EXPECT_CALL(*WriterMock_, Write(result))
                    .WillOnce(Return(true));
            }
            
            EXPECT_CALL(*WriterMock_, Close())
                .WillOnce(Return(WrapVoidInFuture()));
        }

        IExecutorPtr executor;

        size_t index = owningSources.size();
        while (index > 0) {
            const auto& owningSource = owningSources[--index];
            auto newExecutor = New<TQueryExecutor>(owningSource, executor);
            executor = newExecutor;
        }

        executor->Execute(PreparePlanFragment(&PrepareMock_, query, inputRowLimit, outputRowLimit), WriterMock_);
    }

    StrictMock<TPrepareCallbacksMock> PrepareMock_;
    TIntrusivePtr<StrictMock<TWriterMock>> WriterMock_;
    TActionQueuePtr ActionQueue_;

};

std::vector<TOwningRow> BuildRows(std::initializer_list<const char*> rowsData, const TDataSplit& split)
{
    std::vector<TOwningRow> result;

    for (auto row : rowsData) {
        result.push_back(BuildRow(row, split, true));
    }

    return result;
}

TEST_F(TQueryEvaluateTest, Simple)
{
    auto split = MakeSplit({
        {"a", EValueType::Int64},
        {"b", EValueType::Int64}
    });

    auto source = BuildRows({
        "a=4;b=5",
        "a=10;b=11"
    }, split);

    auto result = BuildRows({
        "a=4;b=5",
        "a=10;b=11"
    }, split);

    Evaluate("a, b FROM [//t]", split, source, result);
}

TEST_F(TQueryEvaluateTest, SimpleCmpInt)
{
    auto split = MakeSplit({
        {"a", EValueType::Int64},
        {"b", EValueType::Int64}
    });

    auto source = BuildRows({
        "a=4;b=5",
        "a=6;b=6"
    }, split);

    auto resultSplit = MakeSplit({
        {"r1", EValueType::Boolean},
        {"r2", EValueType::Boolean},
        {"r3", EValueType::Boolean},
        {"r4", EValueType::Boolean},
        {"r5", EValueType::Boolean}
    });

    auto result = BuildRows({
        "r1=%true;r2=%false;r3=%true;r4=%false;r5=%false",
        "r1=%false;r2=%false;r3=%true;r4=%true;r5=%true"
    }, resultSplit);

    Evaluate("a < b as r1, a > b as r2, a <= b as r3, a >= b as r4, a = b as r5 FROM [//t]", split, source, result);
}

TEST_F(TQueryEvaluateTest, SimpleCmpString)
{
    auto split = MakeSplit({
        {"a", EValueType::String},
        {"b", EValueType::String}
    });

    auto source = BuildRows({
        "a=\"a\";b=\"aa\"",
        "a=\"aa\";b=\"aa\""
    }, split);

    auto resultSplit = MakeSplit({
        {"r1", EValueType::Boolean},
        {"r2", EValueType::Boolean},
        {"r3", EValueType::Boolean},
        {"r4", EValueType::Boolean},
        {"r5", EValueType::Boolean}
    });

    auto result = BuildRows({
        "r1=%true;r2=%false;r3=%true;r4=%false;r5=%false",
        "r1=%false;r2=%false;r3=%true;r4=%true;r5=%true"
    }, resultSplit);

    Evaluate("a < b as r1, a > b as r2, a <= b as r3, a >= b as r4, a = b as r5 FROM [//t]", split, source, result);
}

TEST_F(TQueryEvaluateTest, SimpleBetweenAnd)
{
    auto split = MakeSplit({
        {"a", EValueType::Int64},
        {"b", EValueType::Int64}
    });

    auto source = BuildRows({
        "a=4;b=5", 
        "a=10;b=11",
        "a=15;b=11"
    }, split);

    auto result = BuildRows({
        "a=10;b=11"
    }, split);

    Evaluate("a, b FROM [//t] where a between 9 and 11", split, source, result);
}

TEST_F(TQueryEvaluateTest, SimpleIn)
{
    auto split = MakeSplit({
        {"a", EValueType::Int64},
        {"b", EValueType::Int64}
    });

    auto source = BuildRows({
        "a=4;b=5", 
        "a=10;b=11",
        "a=15;b=11"
    }, split);

    auto result = BuildRows({
        "a=4;b=5",
        "a=10;b=11"
    }, split);

    Evaluate("a, b FROM [//t] where a in (4, 10)", split, source, result);
}

TEST_F(TQueryEvaluateTest, SimpleWithNull)
{
    auto split = MakeSplit({
        {"a", EValueType::Int64},
        {"b", EValueType::Int64},
        {"c", EValueType::Int64}
    });

    auto source = BuildRows({
        "a=4;b=5",
        "a=10;b=11;c=9",
        "a=16"
    }, split);

    auto result = BuildRows({
        "a=4;b=5",
        "a=10;b=11;c=9",
        "a=16"
    }, split);

    Evaluate("a, b, c FROM [//t] where a > 3", split, source, result);
}

TEST_F(TQueryEvaluateTest, SimpleWithNull2)
{
    auto split = MakeSplit({
        {"a", EValueType::Int64},
        {"b", EValueType::Int64},
        {"c", EValueType::Int64}
    });

    auto source = BuildRows({
        "a=1;b=2;c=3",
        "a=4",
        "a=5;b=5",
        "a=7;c=8",
        "a=10;b=1",
        "a=10;c=1"
    }, split);

    auto resultSplit = MakeSplit({
        {"a", EValueType::Int64},
        {"x", EValueType::Int64}
    });

    auto result = BuildRows({
        "a=1;x=5",
        "a=4;",
        "a=5;",
        "a=7;"
    }, resultSplit);

    Evaluate("a, b + c as x FROM [//t] where a < 10", split, source, result);
}

TEST_F(TQueryEvaluateTest, SimpleStrings)
{
    auto split = MakeSplit({
        {"s", EValueType::String}
    });

    auto source = BuildRows({
        "s=foo",
        "s=bar",
        "s=baz"
    }, split);

    Evaluate("s FROM [//t]", split, source, source);
}

TEST_F(TQueryEvaluateTest, SimpleStrings2)
{
    auto split = MakeSplit({
        {"s", EValueType::String},
        {"u", EValueType::String}
    });

    auto source = BuildRows({
        "s=foo; u=x",
        "s=bar; u=y",
        "s=baz; u=x",
        "s=olala; u=z"
    }, split);

    auto result = BuildRows({
        "s=foo; u=x",
        "s=baz; u=x"
    }, split);

    Evaluate("s, u FROM [//t] where u = \"x\"", split, source, result);
}

TEST_F(TQueryEvaluateTest, HasPrefixStrings)
{
    auto split = MakeSplit({
        {"s", EValueType::String}
    });

    auto source = BuildRows({
        "s=foobar",
        "s=bar",
        "s=baz"
    }, split);

    auto result = BuildRows({
        "s=foobar"
    }, split);

    Evaluate("s FROM [//t] where is_prefix(\"foo\", s)", split, source, result);
}

TEST_F(TQueryEvaluateTest, Complex)
{
    auto split = MakeSplit({
        {"a", EValueType::Int64},
        {"b", EValueType::Int64}
    });

    auto source = BuildRows({
        "a=1;b=10",
        "a=2;b=20",
        "a=3;b=30",
        "a=4;b=40",
        "a=5;b=50",
        "a=6;b=60",
        "a=7;b=70",
        "a=8;b=80",
        "a=9;b=90"
    }, split);

    auto resultSplit = MakeSplit({
        {"x", EValueType::Int64},
        {"t", EValueType::Int64}
    });

    auto result = BuildRows({
        "x=0;t=200",
        "x=1;t=241"
    }, resultSplit);

    Evaluate("x, sum(b) + x as t FROM [//t] where a > 1 group by a % 2 as x", split, source, result);

    SUCCEED();
}

TEST_F(TQueryEvaluateTest, Complex2)
{
    auto split = MakeSplit({
        {"a", EValueType::Int64},
        {"b", EValueType::Int64}
    });

    auto source = BuildRows({
        "a=1;b=10",
        "a=2;b=20",
        "a=3;b=30",
        "a=4;b=40",
        "a=5;b=50",
        "a=6;b=60",
        "a=7;b=70",
        "a=8;b=80",
        "a=9;b=90"
    }, split);

    auto resultSplit = MakeSplit({
        {"x", EValueType::Int64},
        {"q", EValueType::Int64},
        {"t", EValueType::Int64}
    });

    auto result = BuildRows({
        "x=0;q=0;t=200",
        "x=1;q=0;t=241"
    }, resultSplit);

    Evaluate("x, q, sum(b) + x as t FROM [//t] where a > 1 group by a % 2 as x, 0 as q", split, source, result);

    SUCCEED();
}

TEST_F(TQueryEvaluateTest, ComplexBigResult)
{
    auto split = MakeSplit({
        {"a", EValueType::Int64},
        {"b", EValueType::Int64}
    });

    std::vector<TOwningRow> source;
    for (size_t i = 0; i < 10000; ++i) {
        source.push_back(BuildRow(Stroka() + "a=" + ToString(i) + ";b=" + ToString(i * 10), split, false));
    }

    auto resultSplit = MakeSplit({
        {"x", EValueType::Int64},
        {"t", EValueType::Int64}
    });

    std::vector<TOwningRow> result;

    for (size_t i = 2; i < 10000; ++i) {
        result.push_back(BuildRow(Stroka() + "x=" + ToString(i) + ";t=" + ToString(i * 10 + i), resultSplit, false));
    }

    Evaluate("x, sum(b) + x as t FROM [//t] where a > 1 group by a as x", split, source, result);
}

TEST_F(TQueryEvaluateTest, ComplexWithNull)
{
    auto split = MakeSplit({
        {"a", EValueType::Int64},
        {"b", EValueType::Int64}
    });

    auto source = BuildRows({
        "a=1;b=10",
        "a=2;b=20",
        "a=3;b=30",
        "a=4;b=40",
        "a=5;b=50",
        "a=6;b=60",
        "a=7;b=70",
        "a=8;b=80",
        "a=9;b=90",
        "a=10",
        "b=1",
        "b=2",
        "b=3"
    }, split);

    auto resultSplit = MakeSplit({
        {"x", EValueType::Int64},
        {"t", EValueType::Int64},
        {"y", EValueType::Int64}
    });

    auto result = BuildRows({
        "x=1;t=251;y=250",
        "x=0;t=200;y=200",
        "y=6"
    }, resultSplit);

    Evaluate("x, sum(b) + x as t, sum(b) as y FROM [//t] group by a % 2 as x", split, source, result);

    SUCCEED();
}

TEST_F(TQueryEvaluateTest, IsNull)
{
    auto split = MakeSplit({
        {"a", EValueType::Int64},
        {"b", EValueType::Int64}
    });

    auto source = BuildRows({
        "a=1;b=10",
        "a=2;b=20",
        "a=9;b=90",
        "a=10",
        "b=1",
        "b=2",
        "b=3"
    }, split);

    auto resultSplit = MakeSplit({
        {"b", EValueType::Int64}
    });

    auto result = BuildRows({
        "b=1",
        "b=2",
        "b=3"
    }, resultSplit);

    Evaluate("b FROM [//t] where is_null(a)", split, source, result);

    SUCCEED();
}

TEST_F(TQueryEvaluateTest, ComplexStrings)
{
    auto split = MakeSplit({
        {"a", EValueType::Int64},
        {"s", EValueType::String}
    });

    auto source = BuildRows({
        "a=10;s=x",
        "a=20;s=y",
        "a=30;s=x",
        "a=40;s=x",
        "a=42",
        "a=50;s=x",
        "a=60;s=y",
        "a=70;s=z",
        "a=72",
        "a=80;s=y",
        "a=85",
        "a=90;s=z"
    }, split);

    auto resultSplit = MakeSplit({
        {"x", EValueType::String},
        {"t", EValueType::Int64}
    });

    auto result = BuildRows({
        "x=y;t=160",
        "x=x;t=120",
        "t=199",
        "x=z;t=160"
    }, resultSplit);

    Evaluate("x, sum(a) as t FROM [//t] where a > 10 group by s as x", split, source, result);

    SUCCEED();
}

TEST_F(TQueryEvaluateTest, ComplexStringsLower)
{
    auto split = MakeSplit({
        {"a", EValueType::String},
        {"s", EValueType::String}
    });

    auto source = BuildRows({
        "a=XyZ;s=one",
        "a=aB1C;s=two",
        "a=cs1dv;s=three",
        "a=HDs;s=four",
        "a=kIu;s=five",
        "a=trg1t;s=six"
    }, split);

    auto resultSplit = MakeSplit({
        {"s", EValueType::String}
    });

    auto result = BuildRows({
        "s=one",
        "s=two",
        "s=four",
        "s=five"
    }, resultSplit);

    Evaluate("s FROM [//t] where lower(a) in (\"xyz\",\"ab1c\",\"hds\",\"kiu\")", split, source, result);

    SUCCEED();
}

TEST_F(TQueryEvaluateTest, TestIf)
{
    auto split = MakeSplit({
        {"a", EValueType::Int64},
        {"b", EValueType::Int64}
    });

    auto source = BuildRows({
        "a=1;b=10",
        "a=2;b=20",
        "a=3;b=30",
        "a=4;b=40",
        "a=5;b=50",
        "a=6;b=60",
        "a=7;b=70",
        "a=8;b=80",
        "a=9;b=90"
    }, split);

    auto resultSplit = MakeSplit({
        {"x", EValueType::String},
        {"t", EValueType::Double}
    });

    auto result = BuildRows({
        "x=b;t=251.",
        "x=a;t=201."
    }, resultSplit);
    
    Evaluate("if(x = 4, \"a\", \"b\") as x, double(sum(b)) + 1.0 as t FROM [//t] group by if(a % 2 = 0, 4, 5) as x", split, source, result);

    SUCCEED();
}

TEST_F(TQueryEvaluateTest, TestInputRowLimit)
{
    auto split = MakeSplit({
        {"a", EValueType::Int64},
        {"b", EValueType::Int64}
    });

    auto source = BuildRows({
        "a=1;b=10",
        "a=2;b=20",
        "a=3;b=30",
        "a=4;b=40",
        "a=5;b=50",
        "a=6;b=60",
        "a=7;b=70",
        "a=8;b=80",
        "a=9;b=90"
    }, split);

    auto result = BuildRows({
        "a=2;b=20",
        "a=3;b=30"
    }, split);

    Evaluate("a, b FROM [//t] where uint64(a) > 1u and uint64(a) < 9u", split, source, result, 3);

    SUCCEED();
}

TEST_F(TQueryEvaluateTest, TestOutputRowLimit)
{
    auto split = MakeSplit({
        {"a", EValueType::Int64},
        {"b", EValueType::Int64}
    });

    auto source = BuildRows({
        "a=1;b=10",
        "a=2;b=20",
        "a=3;b=30",
        "a=4;b=40",
        "a=5;b=50",
        "a=6;b=60",
        "a=7;b=70",
        "a=8;b=80",
        "a=9;b=90"
    }, split);

    auto result = BuildRows({
        "a=2;b=20",
        "a=3;b=30",
        "a=4;b=40"
    }, split);

    Evaluate("a, b FROM [//t] where a > 1 and a < 9", split, source, result, std::numeric_limits<i64>::max(), 3);

    SUCCEED();
}

TEST_F(TQueryEvaluateTest, TestTypeInference)
{
    auto split = MakeSplit({
        {"a", EValueType::Int64},
        {"b", EValueType::Int64}
    });

    auto source = BuildRows({
        "a=1;b=10",
        "a=2;b=20",
        "a=3;b=30",
        "a=4;b=40",
        "a=5;b=50",
        "a=6;b=60",
        "a=7;b=70",
        "a=8;b=80",
        "a=9;b=90"
    }, split);

    auto resultSplit = MakeSplit({
        {"x", EValueType::String},
        {"t", EValueType::Double}
    });

    auto result = BuildRows({
        "x=b;t=251.",
        "x=a;t=201."
    }, resultSplit);
    
    Evaluate("if(int64(x) = 4, \"a\", \"b\") as x, double(sum(uint64(b) * 1u)) + 1.0 as t FROM [//t] group by if(a % 2 = 0, double(4u), 5.0) as x", split, source, result);

    SUCCEED();
}

TEST_F(TQueryEvaluateTest, TestJoinEmpty)
{
    std::map<Stroka, TDataSplit> splits;
    std::vector<std::vector<TOwningRow>> sources;

    auto leftSplit = MakeSplit({
        {"a", EValueType::Int64},
        {"b", EValueType::Int64}
    });

    splits["//left"] = leftSplit;
    sources.push_back(BuildRows({
        "a=1;b=10",
        "a=3;b=30",
        "a=5;b=50",
        "a=7;b=70",
        "a=9;b=90"
    }, leftSplit));

    auto rightSplit = MakeSplit({
        {"b", EValueType::Int64},
        {"c", EValueType::Int64}
    });

    splits["//right"] = rightSplit;
    sources.push_back(BuildRows({
        "c=2;b=20",
        "c=4;b=40",
        "c=6;b=60",
        "c=8;b=80"
    }, rightSplit));

    auto resultSplit = MakeSplit({
        {"x", EValueType::Int64},
        {"y", EValueType::Int64},
        {"z", EValueType::Int64}
    });

    auto result = BuildRows({ }, resultSplit);

    Evaluate("sum(a) as x, sum(b) as y, z FROM [//left] join [//right] using b group by c % 2 as z", splits, sources, result);

    SUCCEED();
}

TEST_F(TQueryEvaluateTest, TestJoinSimple2)
{
    std::map<Stroka, TDataSplit> splits;
    std::vector<std::vector<TOwningRow>> sources;

    auto leftSplit = MakeSplit({
        {"a", EValueType::Int64}
    });

    splits["//left"] = leftSplit;
    sources.push_back(BuildRows({
        "a=1",
        "a=2"
    }, leftSplit));

    auto rightSplit = MakeSplit({
        {"a", EValueType::Int64}
    });

<<<<<<< HEAD
TEST_F(TQueryEvaluateTest, SimpleCmpInt)
{
    std::vector<TColumnSchema> columns;
    columns.emplace_back("a", EValueType::Int64);
    columns.emplace_back("b", EValueType::Int64);
    auto simpleSplit = MakeSplit(columns);

    std::vector<TOwningRow> source;
    source.push_back(BuildRow("a=4;b=5", simpleSplit, false));
    source.push_back(BuildRow("a=6;b=6", simpleSplit, false));

    std::vector<TColumnSchema> resultColumns;
    resultColumns.emplace_back("r1", EValueType::Boolean);
    resultColumns.emplace_back("r2", EValueType::Boolean);
    resultColumns.emplace_back("r3", EValueType::Boolean);
    resultColumns.emplace_back("r4", EValueType::Boolean);
    resultColumns.emplace_back("r5", EValueType::Boolean);
    auto resultSplit = MakeSplit(resultColumns);

    std::vector<TOwningRow> result;
    result.push_back(BuildRow("r1=%true;r2=%false;r3=%true;r4=%false;r5=%false", resultSplit, false));
    result.push_back(BuildRow("r1=%false;r2=%false;r3=%true;r4=%true;r5=%true", resultSplit, false));

    Evaluate("a < b as r1, a > b as r2, a <= b as r3, a >= b as r4, a = b as r5 FROM [//t]", simpleSplit, source, result);
}

TEST_F(TQueryEvaluateTest, SimpleCmpString)
{
    std::vector<TColumnSchema> columns;
    columns.emplace_back("a", EValueType::String);
    columns.emplace_back("b", EValueType::String);
    auto simpleSplit = MakeSplit(columns);

    std::vector<TOwningRow> source;
    source.push_back(BuildRow("a=\"a\";b=\"aa\"", simpleSplit, false));
    source.push_back(BuildRow("a=\"aa\";b=\"aa\"", simpleSplit, false));

    std::vector<TColumnSchema> resultColumns;
    resultColumns.emplace_back("r1", EValueType::Boolean);
    resultColumns.emplace_back("r2", EValueType::Boolean);
    resultColumns.emplace_back("r3", EValueType::Boolean);
    resultColumns.emplace_back("r4", EValueType::Boolean);
    resultColumns.emplace_back("r5", EValueType::Boolean);
    auto resultSplit = MakeSplit(resultColumns);

    std::vector<TOwningRow> result;
    result.push_back(BuildRow("r1=%true;r2=%false;r3=%true;r4=%false;r5=%false", resultSplit, false));
    result.push_back(BuildRow("r1=%false;r2=%false;r3=%true;r4=%true;r5=%true", resultSplit, false));

    Evaluate("a < b as r1, a > b as r2, a <= b as r3, a >= b as r4, a = b as r5 FROM [//t]", simpleSplit, source, result);
}

TEST_F(TQueryEvaluateTest, SimpleBetweenAnd)
{
    std::vector<TColumnSchema> columns;
    columns.emplace_back("a", EValueType::Int64);
    columns.emplace_back("b", EValueType::Int64);
    auto simpleSplit = MakeSplit(columns);
=======
    splits["//right"] = rightSplit;
    sources.push_back(BuildRows({
        "a=2",
        "a=1"
    }, rightSplit));
>>>>>>> fac53408

    auto resultSplit = MakeSplit({
        {"x", EValueType::Int64}
    });

    auto result = BuildRows({
        "x=1",
        "x=2"
    }, resultSplit);

    Evaluate("a as x FROM [//left] join [//right] using a", splits, sources, result);

    SUCCEED();
}

TEST_F(TQueryEvaluateTest, TestJoinSimple3)
{
    std::map<Stroka, TDataSplit> splits;
    std::vector<std::vector<TOwningRow>> sources;

    auto leftSplit = MakeSplit({
        {"a", EValueType::Int64}
    });

    splits["//left"] = leftSplit;
    sources.push_back(BuildRows({
        "a=1",
        "a=1"
    }, leftSplit));

    auto rightSplit = MakeSplit({
        {"a", EValueType::Int64}
    });

    splits["//right"] = rightSplit;
    sources.push_back(BuildRows({
        "a=2",
        "a=1"
    }, rightSplit));

    auto resultSplit = MakeSplit({
        {"x", EValueType::Int64}
    });

    auto result = BuildRows({
        "x=1",
        "x=1"
    }, resultSplit);

    Evaluate("a as x FROM [//left] join [//right] using a", splits, sources, result);

    SUCCEED();
}

TEST_F(TQueryEvaluateTest, TestJoinSimple4)
{
    std::map<Stroka, TDataSplit> splits;
    std::vector<std::vector<TOwningRow>> sources;

    auto leftSplit = MakeSplit({
        {"a", EValueType::Int64}
    });

    splits["//left"] = leftSplit;
    sources.push_back(BuildRows({
        "a=1",
        "a=2"
    }, leftSplit));

    auto rightSplit = MakeSplit({
        {"a", EValueType::Int64}
    });

    splits["//right"] = rightSplit;
    sources.push_back(BuildRows({
        "a=1",
        "a=1"
    }, rightSplit));

    auto resultSplit = MakeSplit({
        {"x", EValueType::Int64}
    });

    auto result = BuildRows({
        "x=1",
        "x=1"
    }, resultSplit);

    Evaluate("a as x FROM [//left] join [//right] using a", splits, sources, result);

    SUCCEED();
}

TEST_F(TQueryEvaluateTest, TestJoinSimple5)
{
    std::map<Stroka, TDataSplit> splits;
    std::vector<std::vector<TOwningRow>> sources;

    auto leftSplit = MakeSplit({
        {"a", EValueType::Int64}
    });

    splits["//left"] = leftSplit;
    sources.push_back(BuildRows({
        "a=1",
        "a=1"
    }, leftSplit));

    auto rightSplit = MakeSplit({
        {"a", EValueType::Int64}
    });

    splits["//right"] = rightSplit;
    sources.push_back(BuildRows({
        "a=1",
        "a=1"
    }, rightSplit));

    auto resultSplit = MakeSplit({
        {"x", EValueType::Int64}
    });

    auto result = BuildRows({
        "x=1",
        "x=1",
        "x=1",
        "x=1"
    }, resultSplit);

    Evaluate("a as x FROM [//left] join [//right] using a", splits, sources, result);

    SUCCEED();
}

TEST_F(TQueryEvaluateTest, TestJoin)
{
    std::map<Stroka, TDataSplit> splits;
    std::vector<std::vector<TOwningRow>> sources;

    auto leftSplit = MakeSplit({
        {"a", EValueType::Int64},
        {"b", EValueType::Int64}
    });

    splits["//left"] = leftSplit;
    sources.push_back(BuildRows({
        "a=1;b=10",
        "a=2;b=20",
        "a=3;b=30",
        "a=4;b=40",
        "a=5;b=50",
        "a=6;b=60",
        "a=7;b=70",
        "a=8;b=80",
        "a=9;b=90"
    }, leftSplit));

    auto rightSplit = MakeSplit({
        {"b", EValueType::Int64},
        {"c", EValueType::Int64}
    });

    splits["//right"] = rightSplit;
    sources.push_back(BuildRows({
        "c=1;b=10",
        "c=2;b=20",
        "c=3;b=30",
        "c=4;b=40",
        "c=5;b=50",
        "c=6;b=60",
        "c=7;b=70",
        "c=8;b=80",
        "c=9;b=90"
    }, rightSplit));

    auto resultSplit = MakeSplit({
        {"x", EValueType::Int64},
        {"y", EValueType::Int64},
        {"z", EValueType::Int64}
    });

    auto result = BuildRows({
        "x=25;y=250;z=1",
        "x=20;y=200;z=0",
    }, resultSplit);

    Evaluate("sum(a) as x, sum(b) as y, z FROM [//left] join [//right] using b group by c % 2 as z", splits, sources, result);

    SUCCEED();
}

////////////////////////////////////////////////////////////////////////////////

class TEvaluateExpressionTest
    : public ::testing::Test
    , public ::testing::WithParamInterface<std::tuple<const char*, const char*, TUnversionedValue>>
{ };

TEST_P(TEvaluateExpressionTest, Basic)
{
    const auto& param = GetParam();
    const auto& rowString = std::get<0>(param);
    const auto& exprString = std::get<1>(param);
    const auto& expected = std::get<2>(param);

    TTableSchema schema;
    schema.Columns().emplace_back(TColumnSchema("a", EValueType::Int64));
    schema.Columns().emplace_back(TColumnSchema("b", EValueType::Int64));
    TKeyColumns keyColumns;

    auto expr = PrepareExpression(exprString, schema);

    TCGVariables variables;
    TCGBinding binding;
    TFoldingProfiler()
        .Set(binding)
        .Set(variables)
        .Profile(expr);
    auto callback = CodegenExpression(expr, schema, binding);

    auto row = NVersionedTableClient::BuildRow(rowString, keyColumns, schema, true);
    TUnversionedValue result;

    TQueryStatistics statistics;
    TRowBuffer permanentBuffer;
    TRowBuffer outputBuffer;
    TRowBuffer intermediateBuffer;

    TExecutionContext executionContext;
    executionContext.Schema = schema;
    executionContext.LiteralRows = &variables.LiteralRows;
    executionContext.PermanentBuffer = &permanentBuffer;
    executionContext.OutputBuffer = &outputBuffer;
    executionContext.IntermediateBuffer = &intermediateBuffer;
    executionContext.Statistics = &statistics;

    callback(&result, row.Get(), variables.ConstantsRowBuilder.GetRow(), &executionContext);

    EXPECT_EQ(expected, result);
}

INSTANTIATE_TEST_CASE_P(
    EvaluateExpressionTest,
    TEvaluateExpressionTest,
    ::testing::Values(
        std::tuple<const char*, const char*, TUnversionedValue>(
            "a=33;b=22",
            "a + b",
            MakeUnversionedInt64Value(33 + 22)),
        std::tuple<const char*, const char*, TUnversionedValue>(
            "a=33;b=22",
            "-a",
            MakeUnversionedInt64Value(-33))));

////////////////////////////////////////////////////////////////////////////////

class TComputedColumnTest
    : public ::testing::Test
{
protected:
    virtual void SetUp() override
    {
        SetUpSchema();

        EXPECT_CALL(PrepareMock_, GetInitialSplit("//t", _))
            .WillOnce(Invoke(this, &TComputedColumnTest::MakeSimpleSplit));

        auto config = New<TColumnEvaluatorCacheConfig>();
        ColumnEvaluatorCache_ = New<TColumnEvaluatorCache>(config);
    }

    std::vector<TKeyRange> Coordinate(const Stroka& source)
    {
        auto planFragment = PreparePlanFragment(&PrepareMock_, source);
        auto prunedSplits = GetPrunedSplits(
            planFragment->Query,
            planFragment->DataSplits,
            ColumnEvaluatorCache_);

        std::vector<TKeyRange> ranges;

        for (const auto& split : prunedSplits) {
            ranges.push_back(GetBothBoundsFromDataSplit(split));
        }

        std::sort(ranges.begin(), ranges.end());
        return ranges;
    }

    void SetSchema(const TTableSchema& schema, const TKeyColumns& keyColumns)
    {
        Schema_ = schema;
        KeyColumns_ = keyColumns;
    }

private:
    void SetUpSchema()
    {
        TTableSchema tableSchema;
        tableSchema.Columns().emplace_back("k", EValueType::Int64, Null, Stroka("l * 2"));
        tableSchema.Columns().emplace_back("l", EValueType::Int64);
        tableSchema.Columns().emplace_back("m", EValueType::Int64);
        tableSchema.Columns().emplace_back("a", EValueType::Int64);

        TKeyColumns keyColumns{"k", "l", "m"};

        SetSchema(tableSchema, keyColumns);
    }

<<<<<<< HEAD
TEST_F(TQueryEvaluateTest, IsNull)
{
    std::vector<TColumnSchema> columns;
    columns.emplace_back("a", EValueType::Int64);
    columns.emplace_back("b", EValueType::Int64);
    auto simpleSplit = MakeSplit(columns);
=======
    TFuture<TDataSplit> MakeSimpleSplit(const TYPath& path, ui64 counter = 0)
    {
        TDataSplit dataSplit;

        ToProto(
            dataSplit.mutable_chunk_id(),
            MakeId(EObjectType::Table, 0x42, counter, 0xdeadbabe));
>>>>>>> fac53408

        SetKeyColumns(&dataSplit, KeyColumns_);
        SetTableSchema(&dataSplit, Schema_);

        return WrapInFuture(dataSplit);
    }

    StrictMock<TPrepareCallbacksMock> PrepareMock_;
    TColumnEvaluatorCachePtr ColumnEvaluatorCache_;
    TTableSchema Schema_;
    TKeyColumns KeyColumns_;
};

TEST_F(TComputedColumnTest, Simple)
{
    auto query = Stroka("a from [//t] where l = 10");
    auto result = Coordinate(query);

    EXPECT_EQ(result.size(), 1);

    EXPECT_EQ(BuildKey("20;10;"), result[0].first);
    EXPECT_EQ(BuildKey("20;10;" _MAX_), result[0].second);
}

<<<<<<< HEAD
TEST_F(TQueryEvaluateTest, ComplexStrings)
=======
TEST_F(TComputedColumnTest, Inequality)
>>>>>>> fac53408
{
    auto query = Stroka("a from [//t] where l < 10");
    auto result = Coordinate(query);

    EXPECT_EQ(result.size(), 1);

    EXPECT_EQ(BuildKey(_MIN_), result[0].first);
    EXPECT_EQ(BuildKey(_MAX_), result[0].second);
}

TEST_F(TComputedColumnTest, Composite)
{
    auto query = Stroka("a from [//t] where l = 10 and m > 0 and m < 50");
    auto result = Coordinate(query);

    EXPECT_EQ(result.size(), 1);

    EXPECT_EQ(BuildKey("20;10;0;" _MAX_), result[0].first);
    EXPECT_EQ(BuildKey("20;10;50;"), result[0].second);
}

TEST_F(TComputedColumnTest, Vector)
{
    auto query = Stroka("a from [//t] where l in (1,2,3)");
    auto result = Coordinate(query);

    EXPECT_EQ(result.size(), 3);

    EXPECT_EQ(BuildKey("2;1;"), result[0].first);
    EXPECT_EQ(BuildKey("2;1;" _MAX_), result[0].second);
    EXPECT_EQ(BuildKey("4;2;"), result[1].first);
    EXPECT_EQ(BuildKey("4;2;" _MAX_), result[1].second);
    EXPECT_EQ(BuildKey("6;3;"), result[2].first);
    EXPECT_EQ(BuildKey("6;3;" _MAX_), result[2].second);
}

TEST_F(TComputedColumnTest, ComputedKeyInPredicate)
{
    auto query = Stroka("a from [//t] where (k,l) >= (10,20) ");
    auto result = Coordinate(query);

    EXPECT_EQ(result.size(), 2);

    EXPECT_EQ(BuildKey("10;20;"), result[0].first);
    EXPECT_EQ(BuildKey("10;" _MAX_ ";" _MAX_), result[0].second);
    EXPECT_EQ(BuildKey("10;" _MAX_), result[1].first);
    EXPECT_EQ(BuildKey(_MAX_), result[1].second);
}

TEST_F(TComputedColumnTest, ComputedColumnLast)
{
    TTableSchema tableSchema;
    tableSchema.Columns().emplace_back("k", EValueType::Int64);
    tableSchema.Columns().emplace_back("l", EValueType::Int64, Null, Stroka("k + 3"));
    tableSchema.Columns().emplace_back("a", EValueType::Int64);

    TKeyColumns keyColumns{"k", "l"};

    SetSchema(tableSchema, keyColumns);

    auto query = Stroka("a from [//t] where k = 10");
    auto result = Coordinate(query);

    EXPECT_EQ(result.size(), 1);

    EXPECT_EQ(BuildKey("10;13;"), result[0].first);
    EXPECT_EQ(BuildKey("10;13;" _MAX_), result[0].second);
}

TEST_F(TComputedColumnTest, Complex1)
{
    TTableSchema tableSchema;
    tableSchema.Columns().emplace_back("k", EValueType::Int64);
    tableSchema.Columns().emplace_back("l", EValueType::Int64, Null, Stroka("n + 1"));
    tableSchema.Columns().emplace_back("m", EValueType::Int64, Null, Stroka("o + 2"));
    tableSchema.Columns().emplace_back("n", EValueType::Int64);
    tableSchema.Columns().emplace_back("o", EValueType::Int64);
    tableSchema.Columns().emplace_back("a", EValueType::Int64);

    TKeyColumns keyColumns{"k", "l", "m", "n", "o"};

    SetSchema(tableSchema, keyColumns);

    auto query = Stroka("a from [//t] where k = 10 and n = 20");
    auto result = Coordinate(query);

    EXPECT_EQ(result.size(), 1);

    EXPECT_EQ(BuildKey("10;21;"), result[0].first);
    EXPECT_EQ(BuildKey("10;21;" _MAX_), result[0].second);
}

TEST_F(TComputedColumnTest, Complex2)
{
    TTableSchema tableSchema;
    tableSchema.Columns().emplace_back("k", EValueType::Int64);
    tableSchema.Columns().emplace_back("l", EValueType::Int64, Null, Stroka("n + 1"));
    tableSchema.Columns().emplace_back("m", EValueType::Int64, Null, Stroka("o + 2"));
    tableSchema.Columns().emplace_back("n", EValueType::Int64);
    tableSchema.Columns().emplace_back("o", EValueType::Int64);
    tableSchema.Columns().emplace_back("a", EValueType::Int64);

    TKeyColumns keyColumns{"k", "l", "m", "n", "o"};

    SetSchema(tableSchema, keyColumns);

    auto query = Stroka("a from [//t] where (k,n) in ((10,20),(50,60))");
    auto result = Coordinate(query);

    EXPECT_EQ(result.size(), 2);

    EXPECT_EQ(BuildKey("10;21;"), result[0].first);
    EXPECT_EQ(BuildKey("10;21;" _MAX_), result[0].second);
    EXPECT_EQ(BuildKey("50;61;"), result[1].first);
    EXPECT_EQ(BuildKey("50;61;" _MAX_), result[1].second);
}

TEST_F(TComputedColumnTest, Complex3)
{
    TTableSchema tableSchema;
    tableSchema.Columns().emplace_back("k", EValueType::Int64);
    tableSchema.Columns().emplace_back("l", EValueType::Int64, Null, Stroka("o + 1"));
    tableSchema.Columns().emplace_back("m", EValueType::Int64, Null, Stroka("o + 2"));
    tableSchema.Columns().emplace_back("n", EValueType::Int64);
    tableSchema.Columns().emplace_back("o", EValueType::Int64);
    tableSchema.Columns().emplace_back("a", EValueType::Int64);

    TKeyColumns keyColumns{"k", "l", "m", "n", "o"};

    SetSchema(tableSchema, keyColumns);

    auto query = Stroka("a from [//t] where k = 10 and n = 20");
    auto result = Coordinate(query);

    EXPECT_EQ(result.size(), 1);

    EXPECT_EQ(BuildKey("10;"), result[0].first);
    EXPECT_EQ(BuildKey("10;" _MAX_), result[0].second);
}

<<<<<<< HEAD
TEST_F(TQueryEvaluateTest, TestGroupRowLimit)
{
    std::vector<TColumnSchema> columns;
    columns.emplace_back("a", EValueType::Int64);
    columns.emplace_back("b", EValueType::Int64);
    auto simpleSplit = MakeSplit(columns);

    const char* sourceRowsData[] = {
        "a=1;b=10",
        "a=2;b=20",
        "a=3;b=30",
        "a=4;b=40",
        "a=5;b=50",
        "a=6;b=60",
        "a=7;b=70",
        "a=8;b=80",
        "a=9;b=90"
    };

    std::vector<TOwningRow> source;
    for (auto row : sourceRowsData) {
        source.push_back(BuildRow(row, simpleSplit, false));
    }

    std::vector<TOwningRow> result;
    result.push_back(BuildRow("a=1;b=250", simpleSplit, false));
    result.push_back(BuildRow("a=0;b=200", simpleSplit, false));

    Evaluate("a, sum(b) as b FROM [//t] group by a % 2 as a", simpleSplit, source, result, std::numeric_limits<i64>::max(), 3);

    result.clear();
    result.push_back(BuildRow("a=1;b=10", simpleSplit, false));
    result.push_back(BuildRow("a=2;b=20", simpleSplit, false));
    result.push_back(BuildRow("a=3;b=30", simpleSplit, false));

    Evaluate("a, sum(b) as b FROM [//t] group by a % 5 as a", simpleSplit, source, result, std::numeric_limits<i64>::max(), 3);

    SUCCEED();
}

TEST_F(TQueryEvaluateTest, TestTypeInference)
=======
TEST_F(TComputedColumnTest, NoComputedColumns)
>>>>>>> fac53408
{
    TTableSchema tableSchema;
    tableSchema.Columns().emplace_back("k", EValueType::Int64);
    tableSchema.Columns().emplace_back("l", EValueType::Int64);
    tableSchema.Columns().emplace_back("a", EValueType::Int64);

    TKeyColumns keyColumns{"k", "l"};

    SetSchema(tableSchema, keyColumns);

    auto query = Stroka("a from [//t] where a = 0");
    auto result = Coordinate(query);

    EXPECT_EQ(result.size(), 1);

    EXPECT_EQ(BuildKey(_MIN_), result[0].first);
    EXPECT_EQ(BuildKey(_MAX_), result[0].second);
}

// TODO: Use BuildRows in other tests
std::vector<TOwningRow> BuildRows(std::initializer_list<const char*> rowsData, const TDataSplit& split)
{
    std::vector<TOwningRow> result;

    for (auto row : rowsData) {
        result.push_back(BuildRow(row, split, false));
    }

    return result;
}

TEST_F(TQueryEvaluateTest, TestJoinEmpty)
{
    std::map<Stroka, TDataSplit> splits;
    std::vector<std::vector<TOwningRow>> sources;

    auto leftSplit = MakeSplit({
        {"a", EValueType::Int64},
        {"b", EValueType::Int64}
    });

    splits["//left"] = leftSplit;
    sources.push_back(BuildRows({
        "a=1;b=10",
        "a=3;b=30",
        "a=5;b=50",
        "a=7;b=70",
        "a=9;b=90"
    }, leftSplit));

    auto rightSplit = MakeSplit({
        {"b", EValueType::Int64},
        {"c", EValueType::Int64}
    });

    splits["//right"] = rightSplit;
    sources.push_back(BuildRows({
        "c=2;b=20",
        "c=4;b=40",
        "c=6;b=60",
        "c=8;b=80"
    }, rightSplit));

    auto resultSplit = MakeSplit({
        {"x", EValueType::Int64},
        {"y", EValueType::Int64},
        {"z", EValueType::Int64}
    });

    auto result = BuildRows({ }, resultSplit);

    Evaluate("sum(a) as x, sum(b) as y, z FROM [//left] join [//right] using b group by c % 2 as z", splits, sources, result);

    SUCCEED();
}

TEST_F(TQueryEvaluateTest, TestJoinSimple2)
{
    std::map<Stroka, TDataSplit> splits;
    std::vector<std::vector<TOwningRow>> sources;

    auto leftSplit = MakeSplit({
        {"a", EValueType::Int64}
    });

    splits["//left"] = leftSplit;
    sources.push_back(BuildRows({
        "a=1",
        "a=2"
    }, leftSplit));

    auto rightSplit = MakeSplit({
        {"a", EValueType::Int64}
    });

    splits["//right"] = rightSplit;
    sources.push_back(BuildRows({
        "a=2",
        "a=1"
    }, rightSplit));

    auto resultSplit = MakeSplit({
        {"x", EValueType::Int64}
    });

    auto result = BuildRows({
        "x=1",
        "x=2"
    }, resultSplit);

    Evaluate("a as x FROM [//left] join [//right] using a", splits, sources, result);

    SUCCEED();
}

TEST_F(TQueryEvaluateTest, TestJoinSimple3)
{
    std::map<Stroka, TDataSplit> splits;
    std::vector<std::vector<TOwningRow>> sources;

    auto leftSplit = MakeSplit({
        {"a", EValueType::Int64}
    });

    splits["//left"] = leftSplit;
    sources.push_back(BuildRows({
        "a=1",
        "a=1"
    }, leftSplit));

    auto rightSplit = MakeSplit({
        {"a", EValueType::Int64}
    });

    splits["//right"] = rightSplit;
    sources.push_back(BuildRows({
        "a=2",
        "a=1"
    }, rightSplit));

    auto resultSplit = MakeSplit({
        {"x", EValueType::Int64}
    });

    auto result = BuildRows({
        "x=1",
        "x=1"
    }, resultSplit);

    Evaluate("a as x FROM [//left] join [//right] using a", splits, sources, result);

    SUCCEED();
}

TEST_F(TQueryEvaluateTest, TestJoinSimple4)
{
    std::map<Stroka, TDataSplit> splits;
    std::vector<std::vector<TOwningRow>> sources;

    auto leftSplit = MakeSplit({
        {"a", EValueType::Int64}
    });

    splits["//left"] = leftSplit;
    sources.push_back(BuildRows({
        "a=1",
        "a=2"
    }, leftSplit));

    auto rightSplit = MakeSplit({
        {"a", EValueType::Int64}
    });

    splits["//right"] = rightSplit;
    sources.push_back(BuildRows({
        "a=1",
        "a=1"
    }, rightSplit));

    auto resultSplit = MakeSplit({
        {"x", EValueType::Int64}
    });

    auto result = BuildRows({
        "x=1",
        "x=1"
    }, resultSplit);

    Evaluate("a as x FROM [//left] join [//right] using a", splits, sources, result);

    SUCCEED();
}

TEST_F(TQueryEvaluateTest, TestJoinSimple5)
{
    std::map<Stroka, TDataSplit> splits;
    std::vector<std::vector<TOwningRow>> sources;

    auto leftSplit = MakeSplit({
        {"a", EValueType::Int64}
    });

    splits["//left"] = leftSplit;
    sources.push_back(BuildRows({
        "a=1",
        "a=1"
    }, leftSplit));

    auto rightSplit = MakeSplit({
        {"a", EValueType::Int64}
    });

    splits["//right"] = rightSplit;
    sources.push_back(BuildRows({
        "a=1",
        "a=1"
    }, rightSplit));

    auto resultSplit = MakeSplit({
        {"x", EValueType::Int64}
    });

    auto result = BuildRows({
        "x=1",
        "x=1",
        "x=1",
        "x=1"
    }, resultSplit);

    Evaluate("a as x FROM [//left] join [//right] using a", splits, sources, result);

    SUCCEED();
}

TEST_F(TQueryEvaluateTest, TestJoin)
{
    std::map<Stroka, TDataSplit> splits;
    std::vector<std::vector<TOwningRow>> sources;

    auto leftSplit = MakeSplit({
        {"a", EValueType::Int64},
        {"b", EValueType::Int64}
    });

    splits["//left"] = leftSplit;
    sources.push_back(BuildRows({
        "a=1;b=10",
        "a=2;b=20",
        "a=3;b=30",
        "a=4;b=40",
        "a=5;b=50",
        "a=6;b=60",
        "a=7;b=70",
        "a=8;b=80",
        "a=9;b=90"
    }, leftSplit));

    auto rightSplit = MakeSplit({
        {"b", EValueType::Int64},
        {"c", EValueType::Int64}
    });

    splits["//right"] = rightSplit;
    sources.push_back(BuildRows({
        "c=1;b=10",
        "c=2;b=20",
        "c=3;b=30",
        "c=4;b=40",
        "c=5;b=50",
        "c=6;b=60",
        "c=7;b=70",
        "c=8;b=80",
        "c=9;b=90"
    }, rightSplit));

    auto resultSplit = MakeSplit({
        {"x", EValueType::Int64},
        {"y", EValueType::Int64},
        {"z", EValueType::Int64}
    });

    auto result = BuildRows({
        "x=25;y=250;z=1",
        "x=20;y=200;z=0",
    }, resultSplit);

    Evaluate("sum(a) as x, sum(b) as y, z FROM [//left] join [//right] using b group by c % 2 as z", splits, sources, result);

    SUCCEED();
}

#endif

////////////////////////////////////////////////////////////////////////////////

} // namespace
} // namespace NQueryClient
} // namespace NYT<|MERGE_RESOLUTION|>--- conflicted
+++ resolved
@@ -1104,142 +1104,6 @@
 
 ////////////////////////////////////////////////////////////////////////////////
 
-<<<<<<< HEAD
-TEST_F(TPrepareExpressionTest, Basic)
-{
-    auto schema = GetSampleTableSchema();
-
-    auto expr1 = Make<TReferenceExpression>("k");
-    auto expr2 = PrepareExpression(Stroka("k"), schema);
-
-    EXPECT_TRUE(Equal(expr1, expr2))
-        << "expr1: " << ::testing::PrintToString(expr1) << std::endl
-        << "expr2: " << ::testing::PrintToString(expr2);
-
-    expr1 = Make<TLiteralExpression>(MakeInt64(90));
-    expr2 = PrepareExpression(Stroka("90"), schema);
-
-    EXPECT_TRUE(Equal(expr1, expr2))
-        << "expr1: " << ::testing::PrintToString(expr1) << std::endl
-        << "expr2: " << ::testing::PrintToString(expr2);
-
-    expr1 = Make<TReferenceExpression>("a"),
-    expr2 = PrepareExpression(Stroka("k"), schema);
-
-    EXPECT_FALSE(Equal(expr1, expr2))
-        << "expr1: " << ::testing::PrintToString(expr1) << std::endl
-        << "expr2: " << ::testing::PrintToString(expr2);
-
-    auto str1 = Stroka("k + 3 - a > 4 * l and (k <= m or k + 1 < 3* l)");
-    auto str2 = Stroka("k + 3 - a > 4 * l and (k <= m or k + 2 < 3* l)");
-
-    expr1 = PrepareExpression(str1, schema);
-    expr2 = PrepareExpression(str1, schema);
-
-    EXPECT_TRUE(Equal(expr1, expr2))
-        << "expr1: " << ::testing::PrintToString(expr1) << std::endl
-        << "expr2: " << ::testing::PrintToString(expr2);
-
-    expr2 = PrepareExpression(str2, schema);
-
-    EXPECT_FALSE(Equal(expr1, expr2))
-        << "expr1: " << ::testing::PrintToString(expr1) << std::endl
-        << "expr2: " << ::testing::PrintToString(expr2);
-}
-
-TEST_P(TPrepareExpressionTest, Simple)
-{
-    auto schema = GetSampleTableSchema();
-    auto& param = GetParam();
-
-    auto expr1 = std::get<0>(param);
-    auto expr2 = PrepareExpression(std::get<1>(param), schema);
-
-    EXPECT_TRUE(Equal(expr1, expr2))
-        << "expr1: " << ::testing::PrintToString(expr1) << std::endl
-        << "expr2: " << ::testing::PrintToString(expr2);
-}
-
-INSTANTIATE_TEST_CASE_P(
-    PrepareExpressionTest,
-    TPrepareExpressionTest,
-    ::testing::Values(
-        std::tuple<TConstExpressionPtr, const char*>(
-            Make<TBinaryOpExpression>(EBinaryOp::GreaterOrEqual,
-                Make<TReferenceExpression>("k"),
-                Make<TLiteralExpression>(MakeInt64(90))),
-            "k >= 90"),
-        std::tuple<TConstExpressionPtr, const char*>(
-            Make<TBinaryOpExpression>(EBinaryOp::Greater,
-                Make<TReferenceExpression>("k"),
-                Make<TLiteralExpression>(MakeInt64(90))),
-            "k > 90"),
-        std::tuple<TConstExpressionPtr, const char*>(
-            Make<TBinaryOpExpression>(EBinaryOp::Equal,
-                Make<TReferenceExpression>("k"),
-                Make<TBinaryOpExpression>(EBinaryOp::Plus,
-                    Make<TReferenceExpression>("a"),
-                    Make<TReferenceExpression>("b"))),
-            "k = a + b"),
-        std::tuple<TConstExpressionPtr, const char*>(
-            Make<TFunctionExpression>("is_prefix",
-                std::initializer_list<TConstExpressionPtr>({
-                    Make<TLiteralExpression>(MakeString("abc")),
-                    Make<TReferenceExpression>("s")})),
-            "is_prefix(\"abc\", s)")
-    ));
-
-////////////////////////////////////////////////////////////////////////////////
-
-#ifdef YT_USE_LLVM
-
-TEST(TExpressionExecutorTest, BuildExpression)
-{
-    TTableSchema schema;
-    schema.Columns().emplace_back(TColumnSchema("a", EValueType::Int64));
-    schema.Columns().emplace_back(TColumnSchema("b", EValueType::Int64));
-    TKeyColumns keyColumns;
-    keyColumns.emplace_back("a");
-    keyColumns.emplace_back("b");
-
-    auto expr = PrepareExpression("a + b", schema);
-
-    TCGVariables variables;
-    TCGBinding binding;
-    TFoldingProfiler()
-        .Set(binding)
-        .Set(variables)
-        .Profile(expr);
-    auto callback = CodegenExpression(expr, schema, binding);
-
-    auto expected = MakeUnversionedInt64Value(33 + 22);
-    auto row = NVersionedTableClient::BuildRow("a=33;b=22", keyColumns, schema, true);
-    TUnversionedValue result;
-
-    TQueryStatistics statistics;
-    TRowBuffer permanentBuffer;
-    TRowBuffer outputBuffer;
-    TRowBuffer intermediateBuffer;
-
-    TExecutionContext executionContext;
-    executionContext.Schema = schema;
-    executionContext.LiteralRows = &variables.LiteralRows;
-    executionContext.PermanentBuffer = &permanentBuffer;
-    executionContext.OutputBuffer = &outputBuffer;
-    executionContext.IntermediateBuffer = &intermediateBuffer;
-    executionContext.Statistics = &statistics;
-
-    callback(&result, row.Get(), variables.ConstantsRowBuilder.GetRow(), &executionContext);
-
-    EXPECT_EQ(expected, result);
-}
-
-#endif
-
-////////////////////////////////////////////////////////////////////////////////
-
-=======
->>>>>>> fac53408
 TEST_F(TRefineKeyRangeTest, ContradictiveConjuncts)
 {
     auto expr = PrepareExpression("k >= 90 and k < 10", GetSampleTableSchema());
@@ -1468,7 +1332,6 @@
     EXPECT_EQ(BuildKey("50;50;50;abc"), result.first);
     EXPECT_EQ(BuildKey("50;50;50;abd"), result.second);
 }
-<<<<<<< HEAD
 
 TEST_F(TRefineKeyRangeTest, EmptyRange)
 {
@@ -1502,190 +1365,12 @@
 
 ////////////////////////////////////////////////////////////////////////////////
 
-#ifdef YT_USE_LLVM
-=======
->>>>>>> fac53408
-
-TEST_F(TRefineKeyRangeTest, EmptyRange)
-{
-    auto expr = PrepareExpression(
-        "k between 1 and 1",
-        GetSampleTableSchema());
-
-    auto result = RefineKeyRange(
-        GetSampleKeyColumns(),
-        std::make_pair(BuildKey("0;0;0"), BuildKey("2;2;2")),
-        expr);
-
-<<<<<<< HEAD
-TOwningRow BuildRow(
-    const Stroka& yson,
-    const TDataSplit& dataSplit,
-    bool treatMissingAsNull = true)
-=======
-    EXPECT_EQ(BuildKey("1"), result.first);
-    EXPECT_EQ(BuildKey("1;" _MAX_), result.second);
-}
-
-TEST_F(TRefineKeyRangeTest, RangeToPointCollapsing)
->>>>>>> fac53408
-{
-    auto expr = PrepareExpression(
-        "k >= 1 and k <= 1 and l = 1",
-        GetSampleTableSchema());
-
-    auto result = RefineKeyRange(
-        GetSampleKeyColumns(),
-        std::make_pair(BuildKey("0;0;0"), BuildKey("2;2;2")),
-        expr);
-
-    EXPECT_EQ(BuildKey("1;1"), result.first);
-    EXPECT_EQ(BuildKey("1;1;" _MAX_), result.second);
-}
-
-<<<<<<< HEAD
-struct TQueryExecutor
-    : public IExecutor
-{
-    TQueryExecutor(const std::vector<TOwningRow>& owningSource, IExecutorPtr executeCallback = nullptr)
-        : OwningSource(owningSource)
-        , ExecuteCallback(std::move(executeCallback))
-    {
-        ReaderMock_ = New<StrictMock<TReaderMock>>();
-    }
-
-    std::vector<TOwningRow> OwningSource;
-    IExecutorPtr ExecuteCallback;
-    TIntrusivePtr<StrictMock<TReaderMock>> ReaderMock_;
-
-    virtual TFuture<TQueryStatistics> Execute(
-        const TPlanFragmentPtr& fragment,
-        ISchemafulWriterPtr writer)
-    {
-        std::vector<TRow> source(OwningSource.size());
-        typedef const TRow(TOwningRow::*TGetFunction)() const;
-
-        std::transform(
-            OwningSource.begin(),
-            OwningSource.end(),
-            source.begin(),
-            std::mem_fn(TGetFunction(&TOwningRow::Get)));
-
-        EXPECT_CALL(*ReaderMock_, Open(_))
-            .WillOnce(Return(WrapVoidInFuture()));
-
-        EXPECT_CALL(*ReaderMock_, Read(_))
-            .WillOnce(DoAll(SetArgPointee<0>(source), Return(false)));
-
-        auto evaluator = New<TEvaluator>(New<TExecutorConfig>());
-        return MakeFuture(evaluator->RunWithExecutor(
-            fragment->Query,
-            ReaderMock_,
-            writer,
-            [&] (const TQueryPtr& subquery, ISchemafulWriterPtr writer) -> TQueryStatistics {
-                TPlanFragmentPtr planFragment = New<TPlanFragment>();
-
-                planFragment->NodeDirectory = New<NNodeTrackerClient::TNodeDirectory>();
-                planFragment->Query = subquery;
-                planFragment->DataSplits.push_back(fragment->ForeignDataSplit);
-
-                auto subqueryResult = ExecuteCallback->Execute(planFragment, writer);
-
-                return WaitFor(subqueryResult).ValueOrThrow();
-            }));
-    }
-};
-
-class TQueryEvaluateTest
-=======
-////////////////////////////////////////////////////////////////////////////////
-
 class TPrepareExpressionTest
->>>>>>> fac53408
     : public ::testing::Test
     , public ::testing::WithParamInterface<std::tuple<TConstExpressionPtr, const char*>>
 {
 protected:
     virtual void SetUp() override
-<<<<<<< HEAD
-    {
-        WriterMock_ = New<StrictMock<TWriterMock>>();
-
-        ActionQueue_ = New<TActionQueue>("Test");
-    }
-
-    virtual void TearDown() override
-    {
-        ActionQueue_->Shutdown();
-    }
-
-    void Evaluate(
-        const Stroka& query,
-        const TDataSplit& dataSplit,
-        const std::vector<TOwningRow>& owningSource,
-        const std::vector<TOwningRow>& owningResult,
-        i64 inputRowLimit = std::numeric_limits<i64>::max(),
-        i64 outputRowLimit = std::numeric_limits<i64>::max())
-    {
-        std::vector<std::vector<TOwningRow>> owningSources(1, owningSource);
-        std::map<Stroka, TDataSplit> dataSplits;
-        dataSplits["//t"] = dataSplit;
-
-        auto result = BIND(&TQueryEvaluateTest::DoEvaluate, this)
-            .AsyncVia(ActionQueue_->GetInvoker())
-            .Run(
-                query,
-                dataSplits,
-                owningSources,
-                owningResult,
-                inputRowLimit,
-                outputRowLimit)
-            .Get();
-        THROW_ERROR_EXCEPTION_IF_FAILED(result);
-    }
-
-    void Evaluate(
-        const Stroka& query,
-        const std::map<Stroka, TDataSplit>& dataSplits,
-        const std::vector<std::vector<TOwningRow>>& owningSources,
-        const std::vector<TOwningRow>& owningResult,
-        i64 inputRowLimit = std::numeric_limits<i64>::max(),
-        i64 outputRowLimit = std::numeric_limits<i64>::max())
-    {
-        auto result = BIND(&TQueryEvaluateTest::DoEvaluate, this)
-            .AsyncVia(ActionQueue_->GetInvoker())
-            .Run(
-            query,
-            dataSplits,
-            owningSources,
-            owningResult,
-            inputRowLimit,
-            outputRowLimit)
-            .Get();
-        THROW_ERROR_EXCEPTION_IF_FAILED(result);
-    }
-
-    void DoEvaluate(
-        const Stroka& query,
-        const std::map<Stroka, TDataSplit>& dataSplits,
-        const std::vector<std::vector<TOwningRow>>& owningSources,
-        const std::vector<TOwningRow>& owningResult,
-        i64 inputRowLimit,
-        i64 outputRowLimit)
-    {
-        std::vector<std::vector<TRow>> results;
-        typedef const TRow(TOwningRow::*TGetFunction)() const;
-
-        for (auto iter = owningResult.begin(), end = owningResult.end(); iter != end;) {
-            size_t writeSize = std::min(static_cast<int>(end - iter), NQueryClient::MaxRowsPerWrite);
-            std::vector<TRow> result(writeSize);
-
-            std::transform(
-                iter,
-                iter + writeSize,
-                result.begin(),
-                std::mem_fn(TGetFunction(&TOwningRow::Get)));
-=======
     { }
 
     bool Equal(TConstExpressionPtr lhs, TConstExpressionPtr rhs)
@@ -1748,7 +1433,6 @@
         } else {
             YUNREACHABLE();
         }
->>>>>>> fac53408
 
         return true;
     }
@@ -1758,42 +1442,6 @@
 {
     auto schema = GetSampleTableSchema();
 
-<<<<<<< HEAD
-        for (const auto& dataSplit : dataSplits) {
-            EXPECT_CALL(PrepareMock_, GetInitialSplit(dataSplit.first, _))
-                .WillOnce(Return(WrapInFuture(dataSplit.second)));
-        }
-
-        {
-            testing::InSequence s;
-
-            EXPECT_CALL(*WriterMock_, Open(_, _))
-                .WillOnce(Return(WrapVoidInFuture()));
-            for (auto& result : results) {
-                EXPECT_CALL(*WriterMock_, Write(result))
-                    .WillOnce(Return(true));
-            }
-            
-            EXPECT_CALL(*WriterMock_, Close())
-                .WillOnce(Return(WrapVoidInFuture()));
-        }
-
-        IExecutorPtr executor;
-
-        size_t index = owningSources.size();
-        while (index > 0) {
-            const auto& owningSource = owningSources[--index];
-            auto newExecutor = New<TQueryExecutor>(owningSource, executor);
-            executor = newExecutor;
-        }
-
-        executor->Execute(PreparePlanFragment(&PrepareMock_, query, inputRowLimit, outputRowLimit), WriterMock_);
-    }
-
-    StrictMock<TPrepareCallbacksMock> PrepareMock_;
-    TIntrusivePtr<StrictMock<TWriterMock>> WriterMock_;
-    TActionQueuePtr ActionQueue_;
-=======
     auto expr1 = Make<TReferenceExpression>("k");
     auto expr2 = PrepareExpression(Stroka("k"), schema);
 
@@ -1961,7 +1609,6 @@
                 planFragment->DataSplits.push_back(fragment->ForeignDataSplit);
 
                 auto subqueryResult = ExecuteCallback->Execute(planFragment, writer);
->>>>>>> fac53408
 
                 return WaitFor(subqueryResult)
                     .ValueOrThrow();
@@ -2762,72 +2409,11 @@
         {"a", EValueType::Int64}
     });
 
-<<<<<<< HEAD
-TEST_F(TQueryEvaluateTest, SimpleCmpInt)
-{
-    std::vector<TColumnSchema> columns;
-    columns.emplace_back("a", EValueType::Int64);
-    columns.emplace_back("b", EValueType::Int64);
-    auto simpleSplit = MakeSplit(columns);
-
-    std::vector<TOwningRow> source;
-    source.push_back(BuildRow("a=4;b=5", simpleSplit, false));
-    source.push_back(BuildRow("a=6;b=6", simpleSplit, false));
-
-    std::vector<TColumnSchema> resultColumns;
-    resultColumns.emplace_back("r1", EValueType::Boolean);
-    resultColumns.emplace_back("r2", EValueType::Boolean);
-    resultColumns.emplace_back("r3", EValueType::Boolean);
-    resultColumns.emplace_back("r4", EValueType::Boolean);
-    resultColumns.emplace_back("r5", EValueType::Boolean);
-    auto resultSplit = MakeSplit(resultColumns);
-
-    std::vector<TOwningRow> result;
-    result.push_back(BuildRow("r1=%true;r2=%false;r3=%true;r4=%false;r5=%false", resultSplit, false));
-    result.push_back(BuildRow("r1=%false;r2=%false;r3=%true;r4=%true;r5=%true", resultSplit, false));
-
-    Evaluate("a < b as r1, a > b as r2, a <= b as r3, a >= b as r4, a = b as r5 FROM [//t]", simpleSplit, source, result);
-}
-
-TEST_F(TQueryEvaluateTest, SimpleCmpString)
-{
-    std::vector<TColumnSchema> columns;
-    columns.emplace_back("a", EValueType::String);
-    columns.emplace_back("b", EValueType::String);
-    auto simpleSplit = MakeSplit(columns);
-
-    std::vector<TOwningRow> source;
-    source.push_back(BuildRow("a=\"a\";b=\"aa\"", simpleSplit, false));
-    source.push_back(BuildRow("a=\"aa\";b=\"aa\"", simpleSplit, false));
-
-    std::vector<TColumnSchema> resultColumns;
-    resultColumns.emplace_back("r1", EValueType::Boolean);
-    resultColumns.emplace_back("r2", EValueType::Boolean);
-    resultColumns.emplace_back("r3", EValueType::Boolean);
-    resultColumns.emplace_back("r4", EValueType::Boolean);
-    resultColumns.emplace_back("r5", EValueType::Boolean);
-    auto resultSplit = MakeSplit(resultColumns);
-
-    std::vector<TOwningRow> result;
-    result.push_back(BuildRow("r1=%true;r2=%false;r3=%true;r4=%false;r5=%false", resultSplit, false));
-    result.push_back(BuildRow("r1=%false;r2=%false;r3=%true;r4=%true;r5=%true", resultSplit, false));
-
-    Evaluate("a < b as r1, a > b as r2, a <= b as r3, a >= b as r4, a = b as r5 FROM [//t]", simpleSplit, source, result);
-}
-
-TEST_F(TQueryEvaluateTest, SimpleBetweenAnd)
-{
-    std::vector<TColumnSchema> columns;
-    columns.emplace_back("a", EValueType::Int64);
-    columns.emplace_back("b", EValueType::Int64);
-    auto simpleSplit = MakeSplit(columns);
-=======
     splits["//right"] = rightSplit;
     sources.push_back(BuildRows({
         "a=2",
         "a=1"
     }, rightSplit));
->>>>>>> fac53408
 
     auto resultSplit = MakeSplit({
         {"x", EValueType::Int64}
@@ -3137,14 +2723,6 @@
         SetSchema(tableSchema, keyColumns);
     }
 
-<<<<<<< HEAD
-TEST_F(TQueryEvaluateTest, IsNull)
-{
-    std::vector<TColumnSchema> columns;
-    columns.emplace_back("a", EValueType::Int64);
-    columns.emplace_back("b", EValueType::Int64);
-    auto simpleSplit = MakeSplit(columns);
-=======
     TFuture<TDataSplit> MakeSimpleSplit(const TYPath& path, ui64 counter = 0)
     {
         TDataSplit dataSplit;
@@ -3152,7 +2730,6 @@
         ToProto(
             dataSplit.mutable_chunk_id(),
             MakeId(EObjectType::Table, 0x42, counter, 0xdeadbabe));
->>>>>>> fac53408
 
         SetKeyColumns(&dataSplit, KeyColumns_);
         SetTableSchema(&dataSplit, Schema_);
@@ -3177,11 +2754,7 @@
     EXPECT_EQ(BuildKey("20;10;" _MAX_), result[0].second);
 }
 
-<<<<<<< HEAD
-TEST_F(TQueryEvaluateTest, ComplexStrings)
-=======
 TEST_F(TComputedColumnTest, Inequality)
->>>>>>> fac53408
 {
     auto query = Stroka("a from [//t] where l < 10");
     auto result = Coordinate(query);
@@ -3322,51 +2895,7 @@
     EXPECT_EQ(BuildKey("10;" _MAX_), result[0].second);
 }
 
-<<<<<<< HEAD
-TEST_F(TQueryEvaluateTest, TestGroupRowLimit)
-{
-    std::vector<TColumnSchema> columns;
-    columns.emplace_back("a", EValueType::Int64);
-    columns.emplace_back("b", EValueType::Int64);
-    auto simpleSplit = MakeSplit(columns);
-
-    const char* sourceRowsData[] = {
-        "a=1;b=10",
-        "a=2;b=20",
-        "a=3;b=30",
-        "a=4;b=40",
-        "a=5;b=50",
-        "a=6;b=60",
-        "a=7;b=70",
-        "a=8;b=80",
-        "a=9;b=90"
-    };
-
-    std::vector<TOwningRow> source;
-    for (auto row : sourceRowsData) {
-        source.push_back(BuildRow(row, simpleSplit, false));
-    }
-
-    std::vector<TOwningRow> result;
-    result.push_back(BuildRow("a=1;b=250", simpleSplit, false));
-    result.push_back(BuildRow("a=0;b=200", simpleSplit, false));
-
-    Evaluate("a, sum(b) as b FROM [//t] group by a % 2 as a", simpleSplit, source, result, std::numeric_limits<i64>::max(), 3);
-
-    result.clear();
-    result.push_back(BuildRow("a=1;b=10", simpleSplit, false));
-    result.push_back(BuildRow("a=2;b=20", simpleSplit, false));
-    result.push_back(BuildRow("a=3;b=30", simpleSplit, false));
-
-    Evaluate("a, sum(b) as b FROM [//t] group by a % 5 as a", simpleSplit, source, result, std::numeric_limits<i64>::max(), 3);
-
-    SUCCEED();
-}
-
-TEST_F(TQueryEvaluateTest, TestTypeInference)
-=======
 TEST_F(TComputedColumnTest, NoComputedColumns)
->>>>>>> fac53408
 {
     TTableSchema tableSchema;
     tableSchema.Columns().emplace_back("k", EValueType::Int64);
@@ -3386,278 +2915,6 @@
     EXPECT_EQ(BuildKey(_MAX_), result[0].second);
 }
 
-// TODO: Use BuildRows in other tests
-std::vector<TOwningRow> BuildRows(std::initializer_list<const char*> rowsData, const TDataSplit& split)
-{
-    std::vector<TOwningRow> result;
-
-    for (auto row : rowsData) {
-        result.push_back(BuildRow(row, split, false));
-    }
-
-    return result;
-}
-
-TEST_F(TQueryEvaluateTest, TestJoinEmpty)
-{
-    std::map<Stroka, TDataSplit> splits;
-    std::vector<std::vector<TOwningRow>> sources;
-
-    auto leftSplit = MakeSplit({
-        {"a", EValueType::Int64},
-        {"b", EValueType::Int64}
-    });
-
-    splits["//left"] = leftSplit;
-    sources.push_back(BuildRows({
-        "a=1;b=10",
-        "a=3;b=30",
-        "a=5;b=50",
-        "a=7;b=70",
-        "a=9;b=90"
-    }, leftSplit));
-
-    auto rightSplit = MakeSplit({
-        {"b", EValueType::Int64},
-        {"c", EValueType::Int64}
-    });
-
-    splits["//right"] = rightSplit;
-    sources.push_back(BuildRows({
-        "c=2;b=20",
-        "c=4;b=40",
-        "c=6;b=60",
-        "c=8;b=80"
-    }, rightSplit));
-
-    auto resultSplit = MakeSplit({
-        {"x", EValueType::Int64},
-        {"y", EValueType::Int64},
-        {"z", EValueType::Int64}
-    });
-
-    auto result = BuildRows({ }, resultSplit);
-
-    Evaluate("sum(a) as x, sum(b) as y, z FROM [//left] join [//right] using b group by c % 2 as z", splits, sources, result);
-
-    SUCCEED();
-}
-
-TEST_F(TQueryEvaluateTest, TestJoinSimple2)
-{
-    std::map<Stroka, TDataSplit> splits;
-    std::vector<std::vector<TOwningRow>> sources;
-
-    auto leftSplit = MakeSplit({
-        {"a", EValueType::Int64}
-    });
-
-    splits["//left"] = leftSplit;
-    sources.push_back(BuildRows({
-        "a=1",
-        "a=2"
-    }, leftSplit));
-
-    auto rightSplit = MakeSplit({
-        {"a", EValueType::Int64}
-    });
-
-    splits["//right"] = rightSplit;
-    sources.push_back(BuildRows({
-        "a=2",
-        "a=1"
-    }, rightSplit));
-
-    auto resultSplit = MakeSplit({
-        {"x", EValueType::Int64}
-    });
-
-    auto result = BuildRows({
-        "x=1",
-        "x=2"
-    }, resultSplit);
-
-    Evaluate("a as x FROM [//left] join [//right] using a", splits, sources, result);
-
-    SUCCEED();
-}
-
-TEST_F(TQueryEvaluateTest, TestJoinSimple3)
-{
-    std::map<Stroka, TDataSplit> splits;
-    std::vector<std::vector<TOwningRow>> sources;
-
-    auto leftSplit = MakeSplit({
-        {"a", EValueType::Int64}
-    });
-
-    splits["//left"] = leftSplit;
-    sources.push_back(BuildRows({
-        "a=1",
-        "a=1"
-    }, leftSplit));
-
-    auto rightSplit = MakeSplit({
-        {"a", EValueType::Int64}
-    });
-
-    splits["//right"] = rightSplit;
-    sources.push_back(BuildRows({
-        "a=2",
-        "a=1"
-    }, rightSplit));
-
-    auto resultSplit = MakeSplit({
-        {"x", EValueType::Int64}
-    });
-
-    auto result = BuildRows({
-        "x=1",
-        "x=1"
-    }, resultSplit);
-
-    Evaluate("a as x FROM [//left] join [//right] using a", splits, sources, result);
-
-    SUCCEED();
-}
-
-TEST_F(TQueryEvaluateTest, TestJoinSimple4)
-{
-    std::map<Stroka, TDataSplit> splits;
-    std::vector<std::vector<TOwningRow>> sources;
-
-    auto leftSplit = MakeSplit({
-        {"a", EValueType::Int64}
-    });
-
-    splits["//left"] = leftSplit;
-    sources.push_back(BuildRows({
-        "a=1",
-        "a=2"
-    }, leftSplit));
-
-    auto rightSplit = MakeSplit({
-        {"a", EValueType::Int64}
-    });
-
-    splits["//right"] = rightSplit;
-    sources.push_back(BuildRows({
-        "a=1",
-        "a=1"
-    }, rightSplit));
-
-    auto resultSplit = MakeSplit({
-        {"x", EValueType::Int64}
-    });
-
-    auto result = BuildRows({
-        "x=1",
-        "x=1"
-    }, resultSplit);
-
-    Evaluate("a as x FROM [//left] join [//right] using a", splits, sources, result);
-
-    SUCCEED();
-}
-
-TEST_F(TQueryEvaluateTest, TestJoinSimple5)
-{
-    std::map<Stroka, TDataSplit> splits;
-    std::vector<std::vector<TOwningRow>> sources;
-
-    auto leftSplit = MakeSplit({
-        {"a", EValueType::Int64}
-    });
-
-    splits["//left"] = leftSplit;
-    sources.push_back(BuildRows({
-        "a=1",
-        "a=1"
-    }, leftSplit));
-
-    auto rightSplit = MakeSplit({
-        {"a", EValueType::Int64}
-    });
-
-    splits["//right"] = rightSplit;
-    sources.push_back(BuildRows({
-        "a=1",
-        "a=1"
-    }, rightSplit));
-
-    auto resultSplit = MakeSplit({
-        {"x", EValueType::Int64}
-    });
-
-    auto result = BuildRows({
-        "x=1",
-        "x=1",
-        "x=1",
-        "x=1"
-    }, resultSplit);
-
-    Evaluate("a as x FROM [//left] join [//right] using a", splits, sources, result);
-
-    SUCCEED();
-}
-
-TEST_F(TQueryEvaluateTest, TestJoin)
-{
-    std::map<Stroka, TDataSplit> splits;
-    std::vector<std::vector<TOwningRow>> sources;
-
-    auto leftSplit = MakeSplit({
-        {"a", EValueType::Int64},
-        {"b", EValueType::Int64}
-    });
-
-    splits["//left"] = leftSplit;
-    sources.push_back(BuildRows({
-        "a=1;b=10",
-        "a=2;b=20",
-        "a=3;b=30",
-        "a=4;b=40",
-        "a=5;b=50",
-        "a=6;b=60",
-        "a=7;b=70",
-        "a=8;b=80",
-        "a=9;b=90"
-    }, leftSplit));
-
-    auto rightSplit = MakeSplit({
-        {"b", EValueType::Int64},
-        {"c", EValueType::Int64}
-    });
-
-    splits["//right"] = rightSplit;
-    sources.push_back(BuildRows({
-        "c=1;b=10",
-        "c=2;b=20",
-        "c=3;b=30",
-        "c=4;b=40",
-        "c=5;b=50",
-        "c=6;b=60",
-        "c=7;b=70",
-        "c=8;b=80",
-        "c=9;b=90"
-    }, rightSplit));
-
-    auto resultSplit = MakeSplit({
-        {"x", EValueType::Int64},
-        {"y", EValueType::Int64},
-        {"z", EValueType::Int64}
-    });
-
-    auto result = BuildRows({
-        "x=25;y=250;z=1",
-        "x=20;y=200;z=0",
-    }, resultSplit);
-
-    Evaluate("sum(a) as x, sum(b) as y, z FROM [//left] join [//right] using b group by c % 2 as z", splits, sources, result);
-
-    SUCCEED();
-}
-
 #endif
 
 ////////////////////////////////////////////////////////////////////////////////

#include "stdafx.h"
#include "framework.h"

#include <core/misc/heap.h>

#include <vector>

namespace NYT {
namespace {

////////////////////////////////////////////////////////////////////////////////

<<<<<<< HEAD
class THeapTest
    : public ::testing::Test
{ };

static const int testSize = 10000;

Stroka getRandomString(int len) {
=======
Stroka GetRandomString(int len) {
>>>>>>> 47838402
    Stroka str;
    for (int i = 0; i < len; ++i) {
        str.push_back('a' + rand() % 26);
    }
    return str;
}

TEST(THeapTest, All)
{
    srand(0);

    std::vector<Stroka> words;
    for (int i = 0; i < 10000; ++i) {
        words.push_back(GetRandomString(10));
    }

    auto sorted = words;
    sort(sorted.begin(), sorted.end());

    NYT::MakeHeap(words.begin(), words.end(), std::greater<Stroka>());
    auto end = words.end();
    while (end != words.begin()) {
        NYT::ExtractHeap(words.begin(), end, std::greater<Stroka>());
        --end;
    }

    //for (int i = 0; i < testSize; ++i) {
    //    if (sorted[i] != words[i]) {
    //        std::cout << "FAIL " << sorted[i] << " " << words[i] << std::endl;
    //        break;
    //    }
    //    else {
    //        std::cout << "OK " << words[i] << std::endl;
    //    }
    //}

    EXPECT_EQ(sorted, words);
}

////////////////////////////////////////////////////////////////////////////////

} // namespace
} // namespace NYT<|MERGE_RESOLUTION|>--- conflicted
+++ resolved
@@ -10,17 +10,13 @@
 
 ////////////////////////////////////////////////////////////////////////////////
 
-<<<<<<< HEAD
 class THeapTest
     : public ::testing::Test
 { };
 
 static const int testSize = 10000;
 
-Stroka getRandomString(int len) {
-=======
 Stroka GetRandomString(int len) {
->>>>>>> 47838402
     Stroka str;
     for (int i = 0; i < len; ++i) {
         str.push_back('a' + rand() % 26);

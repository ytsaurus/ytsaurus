#pragma once

#include "framework.h"

#include <yt/server/tablet_node/config.h>
#include <yt/server/tablet_node/sorted_dynamic_store.h>
#include <yt/server/tablet_node/sorted_store_manager.h>
#include <yt/server/tablet_node/ordered_dynamic_store.h>
#include <yt/server/tablet_node/ordered_store_manager.h>
#include <yt/server/tablet_node/tablet.h>
#include <yt/server/tablet_node/tablet_manager.h>
#include <yt/server/tablet_node/transaction.h>
#include <yt/server/tablet_node/automaton.h>

#include <yt/ytlib/chunk_client/config.h>
#include <yt/ytlib/chunk_client/memory_reader.h>
#include <yt/ytlib/chunk_client/memory_writer.h>

#include <yt/ytlib/table_client/name_table.h>
#include <yt/ytlib/table_client/schema.h>
#include <yt/ytlib/table_client/schemaful_chunk_reader.h>
#include <yt/ytlib/table_client/unversioned_row.h>
#include <yt/ytlib/table_client/versioned_reader.h>
#include <yt/ytlib/table_client/versioned_row.h>
#include <yt/ytlib/table_client/writer.h>
#include <yt/ytlib/table_client/helpers.h>

#include <yt/ytlib/tablet_client/config.h>

#include <yt/ytlib/transaction_client/timestamp_provider.h>

#include <yt/ytlib/query_client/column_evaluator.h>

#include <yt/core/concurrency/scheduler.h>

#include <yt/core/misc/nullable.h>

namespace NYT {
namespace NTabletNode {
namespace {

using namespace NHydra;
using namespace NObjectClient;
using namespace NQueryClient;
using namespace NTableClient;
using namespace NTabletClient;
using namespace NTransactionClient;
using namespace NYTree;
using namespace NYson;

////////////////////////////////////////////////////////////////////////////////

class TDynamicStoreTestBase
    : public ::testing::Test
    , public ITabletContext
{
protected:
    // ITabletContext implementation.
    virtual TCellId GetCellId() override
    {
        return NullCellId;
    }

    virtual EPeerState GetAutomatonState() override
    {
        return EPeerState::Leading;
    }

    virtual TColumnEvaluatorCachePtr GetColumnEvaluatorCache() override
    {
        return ColumnEvaluatorCache_;
    }

    virtual TObjectId GenerateId(EObjectType /*type*/) override
    {
        return TObjectId::Create();
    }

    virtual IStorePtr CreateStore(
        TTablet* tablet,
        EStoreType type,
        const TStoreId& storeId,
        const NTabletNode::NProto::TAddStoreDescriptor* /*descriptor*/) override
    {
        switch (type) {
            case EStoreType::SortedDynamic:
                return New<TSortedDynamicStore>(
                    New<TTabletManagerConfig>(),
                    storeId,
                    tablet);
            case EStoreType::OrderedDynamic:
                return New<TOrderedDynamicStore>(
                    New<TTabletManagerConfig>(),
                    storeId,
                    tablet);
            default:
                Y_UNREACHABLE();
        }
    }

    virtual TTransactionManagerPtr GetTransactionManager() override
    {
        return nullptr;
    }

    virtual IStoreManagerPtr CreateStoreManager(TTablet* /*tablet*/)
    {
        return nullptr;
    }


    virtual void SetUp() override
    {
        auto schema = GetSchema();

        NameTable_ = TNameTable::FromSchema(schema);

        bool sorted = schema.IsSorted();
        if (!sorted) {
            QueryNameTable_ = TNameTable::FromSchema(schema.ToQuery());
        }

        Tablet_ = std::make_unique<TTablet>(
            New<TTableMountConfig>(),
            New<TTabletChunkReaderConfig>(),
            New<TTabletChunkWriterConfig>(),
            New<TTabletWriterOptions>(),
            NullTabletId,
            0,
            NullObjectId,
            this,
            schema,
            sorted ? MinKey() : TOwningKey(),
            sorted ? MaxKey() : TOwningKey(),
            GetAtomicity(),
            GetCommitOrdering(),
            TTableReplicaId());

        auto storeManager = CreateStoreManager(Tablet_.get());
        Tablet_->SetStoreManager(storeManager);

        SetupTablet();
    }

    virtual void SetupTablet() = 0;

    virtual TTableSchema GetSchema() const = 0;

    virtual void CreateDynamicStore()
    { }

    virtual IDynamicStorePtr GetDynamicStore()
    {
        Y_UNREACHABLE();
    }

    virtual EAtomicity GetAtomicity() const
    {
        return EAtomicity::Full;
    }

    virtual ECommitOrdering GetCommitOrdering() const
    {
        return ECommitOrdering::Weak;
    }


    TTimestamp GenerateTimestamp()
    {
        return CurrentTimestamp_++;
    }

    std::unique_ptr<TTransaction> StartTransaction(TTimestamp startTimestamp = NullTimestamp)
    {
        std::unique_ptr<TTransaction> transaction(new TTransaction(TTransactionId::Create()));
        transaction->SetStartTimestamp(startTimestamp == NullTimestamp ? GenerateTimestamp() : startTimestamp);
        transaction->SetState(ETransactionState::Active);
        return transaction;
    }

    void PrepareTransaction(TTransaction* transaction)
    {
        EXPECT_EQ(ETransactionState::Active, transaction->GetState());
        transaction->SetPrepareTimestamp(GenerateTimestamp());
        transaction->SetState(ETransactionState::TransientCommitPrepared);
    }

    NTransactionClient::TTimestamp CommitTransaction(TTransaction* transaction)
    {
        EXPECT_EQ(ETransactionState::TransientCommitPrepared, transaction->GetState());
        transaction->SetCommitTimestamp(GenerateTimestamp());
        transaction->SetState(ETransactionState::Committed);
        return transaction->GetCommitTimestamp();
    }

    void AbortTransaction(TTransaction* transaction)
    {
        transaction->SetState(ETransactionState::Aborted);
    }


<<<<<<< HEAD
    TUnversionedOwningRow BuildRow(const Stroka& yson, bool treatMissingAsNull = true)
=======
    TUnversionedOwningRow BuildKey(const TString& yson)
>>>>>>> 4a72649d
    {
        return NTableClient::YsonToSchemafulRow(yson, Tablet_->PhysicalSchema(), treatMissingAsNull);
    }

<<<<<<< HEAD
    TUnversionedOwningRow BuildKey(const Stroka& yson)
=======
    TUnversionedOwningRow BuildRow(const TString& yson, bool treatMissingAsNull = true)
>>>>>>> 4a72649d
    {
        return NTableClient::YsonToKey(yson);
    }

<<<<<<< HEAD

    bool AreRowsEqual(TUnversionedRow row, const Stroka& yson)
=======
    bool AreRowsEqual(TUnversionedRow row, const TString& yson)
>>>>>>> 4a72649d
    {
        return AreRowsEqual(row, yson.c_str());
    }

    bool AreRowsEqual(TUnversionedRow row, const char* yson)
    {
        return AreRowsEqual(row, yson, NameTable_);
    }

    bool AreQueryRowsEqual(TUnversionedRow row, const TString& yson)
    {
        return AreQueryRowsEqual(row, yson.c_str());
    }

    bool AreQueryRowsEqual(TUnversionedRow row, const char* yson)
    {
        return AreRowsEqual(row, yson, QueryNameTable_);
    }

    static bool AreRowsEqual(TUnversionedRow row, const char* yson, const TNameTablePtr& nameTable)
    {
        if (!row && !yson) {
            return true;
        }

        if (!row || !yson) {
            return false;
        }

        auto expectedRowParts = ConvertTo<yhash<TString, INodePtr>>(
            TYsonString(yson, EYsonType::MapFragment));

        for (int index = 0; index < row.GetCount(); ++index) {
            const auto& value = row[index];
            const auto& name = nameTable->GetName(value.Id);
            auto it = expectedRowParts.find(name);
            switch (value.Type) {
                case EValueType::Int64:
                    if (it == expectedRowParts.end()) {
                        return false;
                    }
                    if (it->second->GetValue<i64>() != value.Data.Int64) {
                        return false;
                    }
                    break;

                case EValueType::Uint64:
                    if (it == expectedRowParts.end()) {
                        return false;
                    }
                    if (it->second->GetValue<ui64>() != value.Data.Uint64) {
                        return false;
                    }
                    break;

                case EValueType::Double:
                    if (it == expectedRowParts.end()) {
                        return false;
                    }
                    if (it->second->GetValue<double>() != value.Data.Double) {
                        return false;
                    }
                    break;

                case EValueType::String:
                    if (it == expectedRowParts.end()) {
                        return false;
                    }
                    if (it->second->GetValue<TString>() != TString(value.Data.String, value.Length)) {
                        return false;
                    }
                    break;

                case EValueType::Null:
                    if (it != expectedRowParts.end()) {
                        return false;
                    }
                    break;

                default:
                    Y_UNREACHABLE();
            }
        }

        return true;
    }


    using TStoreSnapshot = std::pair<TString, TCallback<void(TSaveContext&)>>;

    TStoreSnapshot BeginReserializeStore()
    {
        auto store = GetDynamicStore();

        TString buffer;

        TStringOutput output(buffer);
        TSaveContext saveContext;
        saveContext.SetOutput(&output);
        store->Save(saveContext);

        return std::make_pair(buffer, store->AsyncSave());
    }

    void EndReserializeStore(const TStoreSnapshot& snapshot)
    {
        auto store = GetDynamicStore();
        auto buffer = snapshot.first;

        TStringOutput output(buffer);
        TSaveContext saveContext;
        saveContext.SetOutput(&output);
        snapshot.second.Run(saveContext);

        TStringInput input(buffer);
        TLoadContext loadContext;
        loadContext.SetInput(&input);

        CreateDynamicStore();
        store = GetDynamicStore();
        store->Load(loadContext);
        store->AsyncLoad(loadContext);
    }

    void ReserializeStore()
    {
        EndReserializeStore(BeginReserializeStore());
    }



    const TColumnEvaluatorCachePtr ColumnEvaluatorCache_ = New<TColumnEvaluatorCache>(
        New<TColumnEvaluatorCacheConfig>());

    TNameTablePtr NameTable_;
    TNameTablePtr QueryNameTable_;
    std::unique_ptr<TTablet> Tablet_;
    TTimestamp CurrentTimestamp_ = 10000; // some reasonable starting point
};

////////////////////////////////////////////////////////////////////////////////

template <class TBase>
class TStoreManagerTestBase
    : public TBase
{
protected:
    virtual IStoreManagerPtr GetStoreManager() = 0;

    virtual void SetupTablet() override
    {
        auto storeManager = GetStoreManager();
        storeManager->StartEpoch(nullptr);
        storeManager->Mount({});
    }

    void RotateStores()
    {
        auto storeManager = GetStoreManager();
        storeManager->ScheduleRotation();
        storeManager->Rotate(true);
    }
};

////////////////////////////////////////////////////////////////////////////////

} // namespace
} // namespace NTabletNode
} // namespace NYT
<|MERGE_RESOLUTION|>--- conflicted
+++ resolved
@@ -199,30 +199,18 @@
     }
 
 
-<<<<<<< HEAD
-    TUnversionedOwningRow BuildRow(const Stroka& yson, bool treatMissingAsNull = true)
-=======
+    TUnversionedOwningRow BuildRow(const TString& yson, bool treatMissingAsNull = true)
+    {
+        return NTableClient::YsonToSchemafulRow(yson, Tablet_->PhysicalSchema(), treatMissingAsNull);
+    }
+
     TUnversionedOwningRow BuildKey(const TString& yson)
->>>>>>> 4a72649d
-    {
-        return NTableClient::YsonToSchemafulRow(yson, Tablet_->PhysicalSchema(), treatMissingAsNull);
-    }
-
-<<<<<<< HEAD
-    TUnversionedOwningRow BuildKey(const Stroka& yson)
-=======
-    TUnversionedOwningRow BuildRow(const TString& yson, bool treatMissingAsNull = true)
->>>>>>> 4a72649d
     {
         return NTableClient::YsonToKey(yson);
     }
 
-<<<<<<< HEAD
-
-    bool AreRowsEqual(TUnversionedRow row, const Stroka& yson)
-=======
+
     bool AreRowsEqual(TUnversionedRow row, const TString& yson)
->>>>>>> 4a72649d
     {
         return AreRowsEqual(row, yson.c_str());
     }

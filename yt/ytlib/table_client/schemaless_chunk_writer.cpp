--- conflicted
+++ resolved
@@ -280,17 +280,10 @@
             << TErrorAttribute("row_weight", weight)
             << TErrorAttribute("row_weight_limit", Config_->MaxRowWeight);
     }
-<<<<<<< HEAD
 
 private:
     i64 BlockMetaExtSize_ = 0;
 
-=======
-
-private:
-    i64 BlockMetaExtSize_ = 0;
-
->>>>>>> 1e12e2b0
     NProto::TBoundaryKeysExt BoundaryKeysExt_;
 
     TRandomGenerator RandomGenerator_;
@@ -374,7 +367,6 @@
         Logger.AddTag("HorizontalUnversionedChunkWriter: %p", this);
         BlockWriter_.reset(new THorizontalSchemalessBlockWriter);
     }
-<<<<<<< HEAD
 
     virtual i64 GetDataSize() const override
     {
@@ -416,68 +408,17 @@
         return true;
     }
 
-=======
-
-    virtual i64 GetDataSize() const override
-    {
-        return TUnversionedChunkWriterBase::GetDataSize() +
-           (BlockWriter_ ? BlockWriter_->GetBlockSize() : 0);
-    }
-
-    virtual bool Write(const std::vector<TUnversionedRow>& rows) override
-    {
-        for (auto row : rows) {
-            i64 weight = GetDataWeight(row);
-            ValidateRowWeight(weight);
-            DataWeight_ += weight;
-
-            ++RowCount_;
-            BlockWriter_->WriteRow(row);
-
-            if (BlockWriter_->GetBlockSize() >= Config_->BlockSize) {
-                auto block = BlockWriter_->FlushBlock();
-                RegisterBlock(block, row);
-                BlockWriter_.reset(new THorizontalSchemalessBlockWriter);
-            }
-        }
-
-        ProcessRowset(rows);
-        return EncodingChunkWriter_->IsReady();
-    }
-
-private:
-    std::unique_ptr<THorizontalSchemalessBlockWriter> BlockWriter_;
-
-    virtual ETableChunkFormat GetTableChunkFormat() const override
-    {
-        return ETableChunkFormat::SchemalessHorizontal;
-    }
-
-    virtual bool SupportBoundaryKeys() const
-    {
-        return true;
-    }
-
->>>>>>> 1e12e2b0
     void DoClose()
     {
         if (BlockWriter_->GetRowCount() > 0) {
             auto block = BlockWriter_->FlushBlock();
             RegisterBlock(block, LastKey_.Get());
         }
-<<<<<<< HEAD
 
         TUnversionedChunkWriterBase::DoClose();
     }
 };
 
-=======
-
-        TUnversionedChunkWriterBase::DoClose();
-    }
-};
-
->>>>>>> 1e12e2b0
 ////////////////////////////////////////////////////////////////////////////////
 
 class TColumnUnversionedChunkWriter
@@ -697,11 +638,7 @@
         IChunkWriterPtr chunkWriter,
         IBlockCachePtr blockCache,
         const TTableSchema& schema,
-<<<<<<< HEAD
-        IPartitioner* partitioner)
-=======
         IPartitionerPtr partitioner)
->>>>>>> 1e12e2b0
         : TUnversionedChunkWriterBase(
             config,
             options,
@@ -711,7 +648,6 @@
         , Partitioner_(partitioner)
     {
         Logger.AddTag("PartitionChunkWriter: %p", this);
-<<<<<<< HEAD
 
         int partitionCount = Partitioner_->GetPartitionCount();
         BlockWriters_.reserve(partitionCount);
@@ -762,8 +698,9 @@
     }
 
 private:
+    const IPartitionerPtr Partitioner_;
+
     TPartitionsExt PartitionsExt_;
-    IPartitioner* Partitioner_;
 
     std::vector<std::unique_ptr<THorizontalSchemalessBlockWriter>> BlockWriters_;
 
@@ -799,101 +736,10 @@
         auto partitionIndex = Partitioner_->GetPartitionIndex(row);
         auto& blockWriter = BlockWriters_[partitionIndex];
 
-=======
-
-        int partitionCount = Partitioner_->GetPartitionCount();
-        BlockWriters_.reserve(partitionCount);
-
-        BlockReserveSize_ = Config_->MaxBufferSize / partitionCount;
-
-        for (int partitionIndex = 0; partitionIndex < partitionCount; ++partitionIndex) {
-            BlockWriters_.emplace_back(new THorizontalSchemalessBlockWriter(BlockReserveSize_));
-            CurrentBufferCapacity_ += BlockWriters_.back()->GetCapacity();
-
-            auto* partitionAttributes = PartitionsExt_.add_partitions();
-            partitionAttributes->set_row_count(0);
-            partitionAttributes->set_uncompressed_data_size(0);
-        }
-    }
-
-    virtual bool Write(const std::vector<TUnversionedRow>& rows) override
-    {
-        for (auto row : rows) {
-            WriteRow(row);
-        }
-
-        return EncodingChunkWriter_->IsReady();
-    }
-
-    virtual i64 GetDataSize() const override
-    {
-        return TUnversionedChunkWriterBase::GetDataSize() + CurrentBufferCapacity_;
-    }
-
-    virtual TChunkMeta GetSchedulerMeta() const override
-    {
-        auto meta = TUnversionedChunkWriterBase::GetSchedulerMeta();
-        SetProtoExtension(meta.mutable_extensions(), PartitionsExt_);
-        return meta;
-    }
-
-    virtual bool IsCloseDemanded() const override
-    {
-        return LargestPartitionRowCount_ > PartitionRowCountLimit;
-    }
-
-    virtual i64 GetMetaSize() const override
-    {
-        return TUnversionedChunkWriterBase::GetMetaSize() +
-            // PartitionsExt.
-            2 * sizeof(i64) * BlockWriters_.size();
-    }
-
-private:
-    const IPartitionerPtr Partitioner_;
-
-    TPartitionsExt PartitionsExt_;
-
-    std::vector<std::unique_ptr<THorizontalSchemalessBlockWriter>> BlockWriters_;
-
-    i64 CurrentBufferCapacity_ = 0;
-
-    int LargestPartitionIndex_ = 0;
-    i64 LargestPartitionSize_ = 0;
-
-    i64 LargestPartitionRowCount_ = 0;
-
-    i64 BlockReserveSize_;
-    i64 FlushedRowCount_ = 0;
-
-
-    virtual ETableChunkFormat GetTableChunkFormat() const override
-    {
-        return ETableChunkFormat::SchemalessHorizontal;
-    }
-
-    virtual bool SupportBoundaryKeys() const
-    {
-        return false;
-    }
-
-    void WriteRow(TUnversionedRow row)
-    {
-        ++RowCount_;
-
-        i64 weight = GetDataWeight(row);
-        ValidateRowWeight(weight);
-        DataWeight_ += weight;
-
-        auto partitionIndex = Partitioner_->GetPartitionIndex(row);
-        auto& blockWriter = BlockWriters_[partitionIndex];
-
->>>>>>> 1e12e2b0
         CurrentBufferCapacity_ -= blockWriter->GetCapacity();
         i64 oldSize = blockWriter->GetBlockSize();
 
         blockWriter->WriteRow(row);
-<<<<<<< HEAD
 
         CurrentBufferCapacity_ += blockWriter->GetCapacity();
         i64 newSize = blockWriter->GetBlockSize();
@@ -970,84 +816,6 @@
     }
 };
 
-=======
-
-        CurrentBufferCapacity_ += blockWriter->GetCapacity();
-        i64 newSize = blockWriter->GetBlockSize();
-
-        auto* partitionAttributes = PartitionsExt_.mutable_partitions(partitionIndex);
-        partitionAttributes->set_row_count(partitionAttributes->row_count() + 1);
-        partitionAttributes->set_uncompressed_data_size(partitionAttributes->uncompressed_data_size() + newSize - oldSize);
-
-        LargestPartitionRowCount_ = std::max(
-            partitionAttributes->row_count(),
-            LargestPartitionRowCount_);
-
-        if (newSize > LargestPartitionSize_) {
-            LargestPartitionIndex_ = partitionIndex;
-            LargestPartitionSize_ = newSize;
-        }
-
-        if (LargestPartitionSize_ >= Config_->BlockSize || CurrentBufferCapacity_ >= Config_->MaxBufferSize) {
-            CurrentBufferCapacity_ -= BlockWriters_[LargestPartitionIndex_]->GetCapacity();
-
-            FlushBlock(LargestPartitionIndex_);
-            BlockWriters_[LargestPartitionIndex_].reset(new THorizontalSchemalessBlockWriter(BlockReserveSize_));
-            CurrentBufferCapacity_ += BlockWriters_[LargestPartitionIndex_]->GetCapacity();
-
-            InitLargestPartition();
-        }
-    }
-
-    void InitLargestPartition()
-    {
-        LargestPartitionIndex_ = 0;
-        LargestPartitionSize_ = BlockWriters_.front()->GetBlockSize();
-        for (int partitionIndex = 1; partitionIndex < BlockWriters_.size(); ++partitionIndex) {
-            auto& blockWriter = BlockWriters_[partitionIndex];
-            if (blockWriter->GetBlockSize() > LargestPartitionSize_) {
-                LargestPartitionSize_ = blockWriter->GetBlockSize();
-                LargestPartitionIndex_ = partitionIndex;
-            }
-        }
-    }
-
-    void FlushBlock(int partitionIndex)
-    {
-        auto& blockWriter = BlockWriters_[partitionIndex];
-        auto block = blockWriter->FlushBlock();
-        block.Meta.set_partition_index(partitionIndex);
-        FlushedRowCount_ += block.Meta.row_count();
-        block.Meta.set_chunk_row_count(FlushedRowCount_);
-
-        // Don't store last block keys in partition chunks.
-        RegisterBlock(block, TUnversionedRow());
-    }
-
-    virtual void DoClose() override
-    {
-        for (int partitionIndex = 0; partitionIndex < BlockWriters_.size(); ++partitionIndex) {
-            if (BlockWriters_[partitionIndex]->GetRowCount() > 0) {
-                FlushBlock(partitionIndex);
-            }
-        }
-
-        TUnversionedChunkWriterBase::DoClose();
-    }
-
-    virtual void PrepareChunkMeta() override
-    {
-        TUnversionedChunkWriterBase::PrepareChunkMeta();
-
-        LOG_DEBUG("Partition totals: %v", PartitionsExt_.DebugString());
-
-        auto& meta = EncodingChunkWriter_->Meta();
-
-        SetProtoExtension(meta.mutable_extensions(), PartitionsExt_);
-    }
-};
-
->>>>>>> 1e12e2b0
 ////////////////////////////////////////////////////////////////////////////////
 
 ISchemalessChunkWriterPtr CreatePartitionChunkWriter(
@@ -1055,11 +823,7 @@
     TChunkWriterOptionsPtr options,
     const TTableSchema& schema,
     IChunkWriterPtr chunkWriter,
-<<<<<<< HEAD
-    IPartitioner* partitioner,
-=======
     IPartitionerPtr partitioner,
->>>>>>> 1e12e2b0
     IBlockCachePtr blockCache)
 {
     return New<TPartitionChunkWriter>(
@@ -1388,12 +1152,7 @@
     IThroughputThrottlerPtr throttler,
     IBlockCachePtr blockCache)
 {
-<<<<<<< HEAD
-    // TODO(babenko): consider making IPartitioner ref-counted.
-    auto createChunkWriter = [=, partitioner = std::shared_ptr<IPartitioner>(std::move(partitioner))] (IChunkWriterPtr underlyingWriter) {
-=======
     auto createChunkWriter = [=] (IChunkWriterPtr underlyingWriter) {
->>>>>>> 1e12e2b0
         return CreatePartitionChunkWriter(
             config,
             options,
@@ -1435,11 +1194,7 @@
         IThroughputThrottlerPtr throttler,
         IBlockCachePtr blockCache)
         : Logger(TableClientLogger)
-<<<<<<< HEAD
-        , Config_(config)
-=======
         , Config_(CloneYsonSerializable(config))
->>>>>>> 1e12e2b0
         , Options_(options)
         , RichPath_(richPath)
         , NameTable_(nameTable)
@@ -1453,11 +1208,8 @@
             ListenTransaction(Transaction_);
         }
 
-<<<<<<< HEAD
-=======
         Config_->WorkloadDescriptor.Annotations.push_back(Format("TablePath: %v", RichPath_.GetPath()));
 
->>>>>>> 1e12e2b0
         Logger.AddTag("Path: %v, TransactionId: %v",
             RichPath_.GetPath(),
             TransactionId_);

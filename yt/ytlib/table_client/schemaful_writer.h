--- conflicted
+++ resolved
@@ -19,13 +19,6 @@
 struct ISchemafulWriter
     : public virtual TRefCounted
 {
-<<<<<<< HEAD
-    virtual TFuture<void> Open(
-        const TTableSchema& schema,
-        const TKeyColumns& keyColumns = TKeyColumns()) = 0;
-
-=======
->>>>>>> 1bb117f5
     virtual TFuture<void> Close() = 0;
 
     /*!

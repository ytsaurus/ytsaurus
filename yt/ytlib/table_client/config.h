#pragma once

#include "public.h"
#include <ytlib/chunk_client/schema.h>

#include <ytlib/chunk_client/public.h>
#include <ytlib/chunk_client/config.h>
#include <ytlib/ytree/yson_serializable.h>

namespace NYT {
namespace NTableClient {

////////////////////////////////////////////////////////////////////////////////

class TChunkWriterConfig
    : public NChunkClient::TEncodingWriterConfig
{
public:
    i64 BlockSize;

<<<<<<< HEAD
    i64 MaxRowWeight;

    //! Fraction of rows data size samples are allowed to occupy.
=======
    //! Fraction of rows data size that samples are allowed to occupy.
>>>>>>> 2df32ae0
    double SampleRate;

    //! Fraction of rows data size that chunk index is allowed to occupy.
    double IndexRate;

    double EstimatedCompressionRatio;

    bool AllowDuplicateColumnNames;

    i64 MaxBufferSize;

    TChunkWriterConfig()
    {
        // Block less than 1M is nonsense.
        RegisterParameter("block_size", BlockSize)
            .GreaterThanOrEqual((i64) 1024 * 1024)
            .Default((i64) 32 * 1024 * 1024);
        RegisterParameter("max_row_weight", MaxRowWeight)
            .GreaterThan((i64) 0)
            .LessThanOrEqual((i64) 32 * 1024 * 1024)
            .Default((i64) 16 * 1024 * 1024);
        RegisterParameter("sample_rate", SampleRate)
            .GreaterThan(0)
            .LessThanOrEqual(0.001)
            .Default(0.0001);
        RegisterParameter("index_rate", IndexRate)
            .GreaterThan(0)
            .LessThanOrEqual(0.001)
            .Default(0.0001);
        RegisterParameter("estimated_compression_ratio", EstimatedCompressionRatio)
            .GreaterThan(0)
            .LessThan(1)
            .Default(0.2);
        RegisterParameter("allow_duplicate_column_names", AllowDuplicateColumnNames)
            .Default(true);
        RegisterParameter("max_buffer_size", MaxBufferSize)
            .GreaterThanOrEqual(1024 * 1024)
            .Default(32 * 1024 * 1024);
    }
};

////////////////////////////////////////////////////////////////////////////////

class TTableWriterConfig
    : public TChunkWriterConfig
    , public NChunkClient::TMultiChunkWriterConfig
{ };

////////////////////////////////////////////////////////////////////////////////

class TChunkWriterOptions
    : public virtual NChunkClient::TEncodingWriterOptions
{
public:
    TNullable<TKeyColumns> KeyColumns;
    NChunkClient::TChannels Channels;

    TChunkWriterOptions()
    {
        RegisterParameter("key_columns", KeyColumns)
            .Default(Null);
        RegisterParameter("channels", Channels)
            .Default(NChunkClient::TChannels());
    }
};

////////////////////////////////////////////////////////////////////////////////

class TTableWriterOptions
    : public NChunkClient::TMultiChunkWriterOptions
    , public TChunkWriterOptions
{
public:
    TTableWriterOptions()
    {
        CompressionCodec = NCompression::ECodec::Lz4;
    }
};

////////////////////////////////////////////////////////////////////////////////

class TChunkReaderOptions
    : public virtual TYsonSerializable
{
public:
    bool ReadKey;

    // If set, reader keeps all memory buffers valid until destruction.
    bool KeepBlocks;

    TChunkReaderOptions()
    {
        RegisterParameter("read_key", ReadKey)
            .Default(false);
        RegisterParameter("keep_blocks", KeepBlocks)
            .Default(false);
    }
};

////////////////////////////////////////////////////////////////////////////////

class TTableReaderConfig
    : public NChunkClient::TMultiChunkReaderConfig
{ };

////////////////////////////////////////////////////////////////////////////////

} // namespace NTableClient
} // namespace NYT<|MERGE_RESOLUTION|>--- conflicted
+++ resolved
@@ -18,13 +18,7 @@
 public:
     i64 BlockSize;
 
-<<<<<<< HEAD
-    i64 MaxRowWeight;
-
-    //! Fraction of rows data size samples are allowed to occupy.
-=======
     //! Fraction of rows data size that samples are allowed to occupy.
->>>>>>> 2df32ae0
     double SampleRate;
 
     //! Fraction of rows data size that chunk index is allowed to occupy.

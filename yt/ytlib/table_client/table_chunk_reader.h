--- conflicted
+++ resolved
@@ -64,11 +64,7 @@
     : public TNonCopyable
 {
 public:
-<<<<<<< HEAD
-    TTableChunkReaderFacade(TTableChunkReader* reader);
-=======
     explicit TTableChunkReaderFacade(TTableChunkReader* reader);
->>>>>>> 486bacba
 
     const TRow& GetRow() const;
     const NChunkClient::TNonOwningKey& GetKey() const;

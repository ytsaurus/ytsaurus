﻿#pragma once

#include "public.h"
#include "sync_reader.h"
#include "async_reader.h"

#include <core/logging/tagged_logger.h>

#include <ytlib/ypath/rich.h>

#include <ytlib/transaction_client/public.h>
#include <ytlib/transaction_client/transaction_listener.h>

#include <ytlib/cypress_client/public.h>

#include <ytlib/object_client/object_service_proxy.h>

#include <ytlib/table_client/table_ypath_proxy.h>

#include <ytlib/chunk_client/public.h>

#include <ytlib/node_tracker_client/public.h>

namespace NYT {
namespace NTableClient {

////////////////////////////////////////////////////////////////////////////////

class TAsyncTableReader
    : public NTransactionClient::TTransactionListener
    , public IAsyncReader
{
public:
    TAsyncTableReader(
        TTableReaderConfigPtr config,
        NRpc::IChannelPtr masterChannel,
        NTransactionClient::ITransactionPtr transaction,
        NChunkClient::IBlockCachePtr blockCache,
        const NYPath::TRichYPath& richPath);

    virtual void Open();

    virtual bool FetchNextItem() override;
    virtual TAsyncError GetReadyEvent() override;

    virtual bool IsValid() const override;
    virtual const TRow& GetRow() const override;
    virtual int GetTableIndex() const override;

    virtual i64 GetSessionRowIndex() const override;
    virtual i64 GetSessionRowCount() const override;
    virtual i64 GetTableRowIndex() const override;
    
    virtual NChunkClient::NProto::TDataStatistics GetDataStatistics() const override;
    virtual std::vector<NChunkClient::TChunkId> GetFailedChunkIds() const override;

private:
<<<<<<< HEAD
=======
    typedef TAsyncTableReader TThis;

    NObjectClient::TObjectServiceProxy::TInvExecuteBatch FetchTableInfo();
    TAsyncError OpenChunkReader(NObjectClient::TObjectServiceProxy::TRspExecuteBatchPtr batchRsp);
    void OnChunkReaderOpened();

>>>>>>> 5e9613ed
    TTableReaderConfigPtr Config;
    NRpc::IChannelPtr MasterChannel;
    NTransactionClient::ITransactionPtr Transaction;
    NTransactionClient::TTransactionId TransactionId;
    NChunkClient::IBlockCachePtr BlockCache;
    NNodeTrackerClient::TNodeDirectoryPtr NodeDirectory;
    NYPath::TRichYPath RichPath;
    bool IsOpen;
    bool IsReadStarted_;
    NObjectClient::TObjectServiceProxy ObjectProxy;
    NLog::TTaggedLogger Logger;

    TTableChunkSequenceReaderPtr Reader;
};

////////////////////////////////////////////////////////////////////////////////

} // namespace NTableClient
} // namespace NYT<|MERGE_RESOLUTION|>--- conflicted
+++ resolved
@@ -55,15 +55,6 @@
     virtual std::vector<NChunkClient::TChunkId> GetFailedChunkIds() const override;
 
 private:
-<<<<<<< HEAD
-=======
-    typedef TAsyncTableReader TThis;
-
-    NObjectClient::TObjectServiceProxy::TInvExecuteBatch FetchTableInfo();
-    TAsyncError OpenChunkReader(NObjectClient::TObjectServiceProxy::TRspExecuteBatchPtr batchRsp);
-    void OnChunkReaderOpened();
-
->>>>>>> 5e9613ed
     TTableReaderConfigPtr Config;
     NRpc::IChannelPtr MasterChannel;
     NTransactionClient::ITransactionPtr Transaction;

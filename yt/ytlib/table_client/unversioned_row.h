#pragma once

#include "public.h"
#include "row_base.h"
#include "schema.h"
#include "unversioned_value.h"

#include <yt/ytlib/chunk_client/schema.pb.h>

#include <yt/core/misc/chunked_memory_pool.h>
#include <yt/core/misc/serialize.h>
#include <yt/core/misc/small_vector.h>
#include <yt/core/misc/string.h>
#include <yt/core/misc/varint.h>

#include <yt/core/yson/public.h>

#include <yt/core/ytree/public.h>

namespace NYT {
namespace NTableClient {

////////////////////////////////////////////////////////////////////////////////

class TUnversionedOwningValue
{
public:
    TUnversionedOwningValue() = default;

    TUnversionedOwningValue(TUnversionedOwningValue&& other)
    {
        std::swap(Value_, other.Value_);
    }

    TUnversionedOwningValue(const TUnversionedOwningValue& other)
    {
        Assign(other.Value_);
    }

    TUnversionedOwningValue(const TUnversionedValue& other)
    {
        Assign(other);
    }

    ~TUnversionedOwningValue()
    {
        Clear();
    }

    operator TUnversionedValue() const
    {
        return Value_;
    }

    TUnversionedOwningValue& operator = (TUnversionedOwningValue&& other)
    {
        std::swap(Value_, other.Value_);
        return *this;
    }

    TUnversionedOwningValue& operator = (const TUnversionedOwningValue& other)
    {
        Clear();
        Assign(other.Value_);
        return *this;
    }

    TUnversionedOwningValue& operator = (const TUnversionedValue& other)
    {
        Clear();
        Assign(other);
        return *this;
    }

    void Clear()
    {
        if (Value_.Type == EValueType::Any || Value_.Type == EValueType::String) {
            delete [] Value_.Data.String;
        }
        Value_.Type = EValueType::TheBottom;
        Value_.Length = 0;
    }

private:
    TUnversionedValue Value_ = {0, EValueType::TheBottom, false, 0, {0}};

    void Assign(const TUnversionedValue& other)
    {
        Value_ = other;
        if (Value_.Type == EValueType::Any || Value_.Type == EValueType::String) {
            auto newString = new char[Value_.Length];
            ::memcpy(newString, Value_.Data.String, Value_.Length);
            Value_.Data.String = newString;
        }
    }

};

static_assert(
    EValueType::Int64 < EValueType::Uint64 &&
    EValueType::Uint64 < EValueType::Double,
    "Incorrect type order.");

////////////////////////////////////////////////////////////////////////////////

inline bool IsIntegralType(EValueType type)
{
    return type == EValueType::Int64 || type == EValueType::Uint64;
}

inline bool IsArithmeticType(EValueType type)
{
    return IsIntegralType(type) || type == EValueType::Double;
}

inline bool IsStringLikeType(EValueType type)
{
    return type == EValueType::String || type == EValueType::Any;
}

inline bool IsComparableType(EValueType type)
{
    return IsArithmeticType(type) || type == EValueType::String || type == EValueType::Boolean;;
}

inline bool IsSentinelType(EValueType type)
{
    return type == EValueType::Min || type == EValueType::Max;
}

////////////////////////////////////////////////////////////////////////////////

inline TUnversionedValue MakeUnversionedSentinelValue(EValueType type, int id = 0, bool aggregate = false)
{
    return MakeSentinelValue<TUnversionedValue>(type, id, aggregate);
}

inline TUnversionedValue MakeUnversionedInt64Value(i64 value, int id = 0, bool aggregate = false)
{
    return MakeInt64Value<TUnversionedValue>(value, id, aggregate);
}

inline TUnversionedValue MakeUnversionedUint64Value(ui64 value, int id = 0, bool aggregate = false)
{
    return MakeUint64Value<TUnversionedValue>(value, id, aggregate);
}

inline TUnversionedValue MakeUnversionedDoubleValue(double value, int id = 0, bool aggregate = false)
{
    return MakeDoubleValue<TUnversionedValue>(value, id, aggregate);
}

inline TUnversionedValue MakeUnversionedBooleanValue(bool value, int id = 0, bool aggregate = false)
{
    return MakeBooleanValue<TUnversionedValue>(value, id, aggregate);
}

inline TUnversionedValue MakeUnversionedStringValue(const TStringBuf& value, int id = 0, bool aggregate = false)
{
    return MakeStringValue<TUnversionedValue>(value, id, aggregate);
}

inline TUnversionedValue MakeUnversionedAnyValue(const TStringBuf& value, int id = 0, bool aggregate = false)
{
    return MakeAnyValue<TUnversionedValue>(value, id, aggregate);
}

////////////////////////////////////////////////////////////////////////////////

struct TUnversionedRowHeader
{
    ui32 Count;
    ui32 Padding;
};

static_assert(
    sizeof(TUnversionedRowHeader) == 8,
    "TUnversionedRowHeader has to be exactly 8 bytes.");

////////////////////////////////////////////////////////////////////////////////

int GetByteSize(const TUnversionedValue& value);
int GetDataWeight(const TUnversionedValue& value);
int WriteValue(char* output, const TUnversionedValue& value);
int ReadValue(const char* input, TUnversionedValue* value);

////////////////////////////////////////////////////////////////////////////////

void Save(TStreamSaveContext& context, const TUnversionedValue& value);
void Load(TStreamLoadContext& context, TUnversionedValue& value, TChunkedMemoryPool* pool);

////////////////////////////////////////////////////////////////////////////////

Stroka ToString(const TUnversionedValue& value);

//! Ternary comparison predicate for TUnversionedValue-s.
//! Returns zero, positive or negative value depending on the outcome.
int CompareRowValues(const TUnversionedValue& lhs, const TUnversionedValue& rhs);

bool operator == (const TUnversionedValue& lhs, const TUnversionedValue& rhs);
bool operator != (const TUnversionedValue& lhs, const TUnversionedValue& rhs);
bool operator <= (const TUnversionedValue& lhs, const TUnversionedValue& rhs);
bool operator <  (const TUnversionedValue& lhs, const TUnversionedValue& rhs);
bool operator >= (const TUnversionedValue& lhs, const TUnversionedValue& rhs);
bool operator >  (const TUnversionedValue& lhs, const TUnversionedValue& rhs);

//! Ternary comparison predicate for ranges of TUnversionedValue-s.
int CompareRows(
    const TUnversionedValue* lhsBegin,
    const TUnversionedValue* lhsEnd,
    const TUnversionedValue* rhsBegin,
    const TUnversionedValue* rhsEnd);

//! Ternary comparison predicate for TUnversionedRow-s stripped to a given number of
//! (leading) values.
int CompareRows(
    TUnversionedRow lhs,
    TUnversionedRow rhs,
    int prefixLength = std::numeric_limits<int>::max());

bool operator == (TUnversionedRow lhs, TUnversionedRow rhs);
bool operator != (TUnversionedRow lhs, TUnversionedRow rhs);
bool operator <= (TUnversionedRow lhs, TUnversionedRow rhs);
bool operator <  (TUnversionedRow lhs, TUnversionedRow rhs);
bool operator >= (TUnversionedRow lhs, TUnversionedRow rhs);
bool operator >  (TUnversionedRow lhs, TUnversionedRow rhs);

bool operator == (TUnversionedRow lhs, const TUnversionedOwningRow& rhs);
bool operator != (TUnversionedRow lhs, const TUnversionedOwningRow& rhs);
bool operator <= (TUnversionedRow lhs, const TUnversionedOwningRow& rhs);
bool operator <  (TUnversionedRow lhs, const TUnversionedOwningRow& rhs);
bool operator >= (TUnversionedRow lhs, const TUnversionedOwningRow& rhs);
bool operator >  (TUnversionedRow lhs, const TUnversionedOwningRow& rhs);

bool operator == (const TUnversionedOwningRow& lhs, TUnversionedRow rhs);
bool operator != (const TUnversionedOwningRow& lhs, TUnversionedRow rhs);
bool operator <= (const TUnversionedOwningRow& lhs, TUnversionedRow rhs);
bool operator <  (const TUnversionedOwningRow& lhs, TUnversionedRow rhs);
bool operator >= (const TUnversionedOwningRow& lhs, TUnversionedRow rhs);
bool operator >  (const TUnversionedOwningRow& lhs, TUnversionedRow rhs);

//! Ternary comparison predicate for TUnversionedOwningRow-s stripped to a given number of
//! (leading) values.
int CompareRows(
    const TUnversionedOwningRow& lhs,
    const TUnversionedOwningRow& rhs,
    int prefixLength = std::numeric_limits<int>::max());

bool operator == (const TUnversionedOwningRow& lhs, const TUnversionedOwningRow& rhs);
bool operator != (const TUnversionedOwningRow& lhs, const TUnversionedOwningRow& rhs);
bool operator <= (const TUnversionedOwningRow& lhs, const TUnversionedOwningRow& rhs);
bool operator <  (const TUnversionedOwningRow& lhs, const TUnversionedOwningRow& rhs);
bool operator >= (const TUnversionedOwningRow& lhs, const TUnversionedOwningRow& rhs);
bool operator >  (const TUnversionedOwningRow& lhs, const TUnversionedOwningRow& rhs);

//! Sets all value types of |row| to |EValueType::Null|. Ids are not changed.
void ResetRowValues(TMutableUnversionedRow* row);

//! Computes hash for a given TUnversionedRow.
ui64 GetHash(TUnversionedRow row, int keyColumnCount = std::numeric_limits<int>::max());

//! Computes FarmHash forever-fixed fingerprint for a given TUnversionedRow.
TFingerprint GetFarmFingerprint(TUnversionedRow row, int keyColumnCount = std::numeric_limits<int>::max());

//! Returns the number of bytes needed to store an unversioned row (not including string data).
size_t GetUnversionedRowByteSize(int valueCount);

//! Returns the storage-invariant data weight of a given row.
i64 GetDataWeight(TUnversionedRow row);

////////////////////////////////////////////////////////////////////////////////

//! A row with unversioned data.
/*!
 *  A lightweight wrapper around |TUnversionedRowHeader*|.
 *
 *  Provides access to a sequence of unversioned values.
 *  If data is schemaful then the positions of values must exactly match their ids.
 *
 *  Memory layout:
 *  1) TUnversionedRowHeader
 *  2) TUnversionedValue per each value (#TUnversionedRowHeader::ValueCount)
 */
class TUnversionedRow
{
public:
    TUnversionedRow()
        : Header_(nullptr)
    { }

    explicit TUnversionedRow(const TUnversionedRowHeader* header)
        : Header_(header)
    { }

    explicit operator bool() const
    {
        return Header_ != nullptr;
    }

    const TUnversionedRowHeader* GetHeader() const
    {
        return Header_;
    }

    const TUnversionedValue* Begin() const
    {
        return reinterpret_cast<const TUnversionedValue*>(Header_ + 1);
    }

    const TUnversionedValue* End() const
    {
        return Begin() + GetCount();
    }

    int GetCount() const
    {
        return Header_->Count;
    }

    const TUnversionedValue& operator[] (int index) const
    {
        return Begin()[index];
    }

protected:
    const TUnversionedRowHeader* Header_;

};

// For TKeyComparer.
inline int GetKeyComparerValueCount(TUnversionedRow row, int prefixLength)
{
    return std::min(row.GetCount(), prefixLength);
}

static_assert(
    sizeof(TUnversionedRow) == sizeof(intptr_t),
    "TUnversionedRow size must match that of a pointer.");

////////////////////////////////////////////////////////////////////////////////

//! Checks that #value type is compatible with the schema column type.
void ValidateValueType(
    const TUnversionedValue& value,
    const TTableSchema& schema,
    int schemaId);

//! Checks that #value is allowed to appear in static tables' data. Throws on failure.
void ValidateStaticValue(const TUnversionedValue& value);

//! Checks that #value is allowed to appear in dynamic tables' data. Throws on failure.
void ValidateDataValue(const TUnversionedValue& value);

//! Checks that #value is allowed to appear in dynamic tables' keys. Throws on failure.
void ValidateKeyValue(const TUnversionedValue& value);

//! Checks that #count represents an allowed number of values in a row. Throws on failure.
void ValidateRowValueCount(int count);

//! Checks that #count represents an allowed number of components in a key. Throws on failure.
void ValidateKeyColumnCount(int count);

//! Checks that #count represents an allowed number of rows in a rowset. Throws on failure.
void ValidateRowCount(int count);

//! Checks that #row is a valid client-side data row. Throws on failure.
/*! The row must obey the following properties:
 *  1. Its value count must pass #ValidateRowValueCount checks.
 *  2. It must contain all key components (values with ids in range [0, keyColumnCount - 1]).
 *  3. Value types must either be null or match those given in schema.
 */
void ValidateClientDataRow(
    TUnversionedRow row,
    int keyColumnCount,
    const TTableSchema& schema,
    const TNameTableToSchemaIdMapping& idMappingPtr);

//! Checks that #row is a valid server-side data row. Throws on failure.
/*! The row must obey the following properties:
 *  1. Its value count must pass #ValidateRowValueCount checks.
 *  2. It must contain all key components (values with ids in range [0, keyColumnCount - 1])
 *  in this order at the very beginning.
 *  3. Value types must either be null or match those given in schema.
 */
void ValidateServerDataRow(
    TUnversionedRow row,
    int keyColumnCount,
    const TTableSchema& schema);

//! Checks that #key is a valid client-side key. Throws on failure.
/*! The key must obey the following properties:
 *  1. It cannot be null.
 *  2. It must contain exactly #keyColumnCount components.
 *  3. Value ids must be a permutation of {0, ..., keyColumnCount - 1}.
 *  4. Value types must either be null of match those given in schema.
 */
void ValidateClientKey(
    TKey key,
    int keyColumnCount,
    const TTableSchema& schema,
    const TNameTableToSchemaIdMapping& idMappingPtr);

//! Checks that #key is a valid server-side key. Throws on failure.
/*! The key must obey the following properties:
 *  1. It cannot be null.
 *  2. It must contain exactly #keyColumnCount components with ids
 *  0, ..., keyColumnCount - 1 in this order.
 */
void ValidateServerKey(
    TKey key,
    int keyColumnCount,
    const TTableSchema& schema);

//! Checks if #timestamp is sane and can be used for reading data.
void ValidateReadTimestamp(TTimestamp timestamp);

//! Returns the successor of |key|, i.e. the key obtained from |key|
//! by appending a |EValueType::Min| sentinel.
TOwningKey GetKeySuccessor(TKey key);

//! Returns the successor of |key| trimmed to a given length, i.e. the key
//! obtained by trimming |key| to |prefixLength| and appending
//! a |EValueType::Max| sentinel.
TOwningKey GetKeyPrefixSuccessor(TKey key, int prefixLength);

TOwningKey GetKeyPrefix(TKey key, int prefixLength);

//! Makes a new, wider key padded with null values.
TOwningKey WidenKey(const TOwningKey& key, int keyColumnCount);

//! Returns the key with no components.
const TOwningKey EmptyKey();

//! Returns the key with a single |Min| component.
const TOwningKey MinKey();

//! Returns the key with a single |Max| component.
const TOwningKey MaxKey();

//! Compares two keys, |a| and |b|, and returns a smaller one.
//! Ties are broken in favour of the first argument.
const TOwningKey& ChooseMinKey(const TOwningKey& a, const TOwningKey& b);

//! Compares two keys, |a| and |b|, and returns a bigger one.
//! Ties are broken in favour of the first argument.
const TOwningKey& ChooseMaxKey(const TOwningKey& a, const TOwningKey& b);

Stroka SerializeToString(const TUnversionedValue* begin, const TUnversionedValue* end);

void ToProto(TProtoStringType* protoRow, TUnversionedRow row);
void ToProto(TProtoStringType* protoRow, const TUnversionedOwningRow& row);
void ToProto(TProtoStringType* protoRow, const TUnversionedValue* begin, const TUnversionedValue* end);

void FromProto(TUnversionedOwningRow* row, const TProtoStringType& protoRow);
void FromProto(TUnversionedOwningRow* row, const NChunkClient::NProto::TKey& protoKey);
void FromProto(TUnversionedRow* row, const TProtoStringType& protoRow, const TRowBufferPtr& rowBuffer);

void Serialize(const TKey& key, NYson::IYsonConsumer* consumer);
void Serialize(const TOwningKey& key, NYson::IYsonConsumer* consumer);

void Deserialize(TOwningKey& key, NYTree::INodePtr node);

Stroka ToString(TUnversionedRow row);
Stroka ToString(TMutableUnversionedRow row);
Stroka ToString(const TUnversionedOwningRow& row);

////////////////////////////////////////////////////////////////////////////////

//! A variant of TUnversionedRow that enables mutating access to its content.
class TMutableUnversionedRow
    : public TUnversionedRow
{
public:
    TMutableUnversionedRow()
    { }

    explicit TMutableUnversionedRow(TUnversionedRowHeader* header)
        : TUnversionedRow(header)
    { }

    static TMutableUnversionedRow Allocate(
        TChunkedMemoryPool* pool,
        int valueCount);

    TUnversionedRowHeader* GetHeader()
    {
        return const_cast<TUnversionedRowHeader*>(TUnversionedRow::GetHeader());
    }

    TUnversionedValue* Begin()
    {
        return reinterpret_cast<TUnversionedValue*>(GetHeader() + 1);
    }

    TUnversionedValue* End()
    {
        return Begin() + GetCount();
    }

    void SetCount(int count)
    {
        GetHeader()->Count = count;
    }

    TUnversionedValue& operator[] (int index)
    {
        return Begin()[index];
    }
};

////////////////////////////////////////////////////////////////////////////////

//! An owning variant of TUnversionedRow.
/*!
 *  Instances of TUnversionedOwningRow are lightweight handles.
 *  Fixed part is stored in shared ref-counted blobs.
 *  Variable part is stored in shared strings.
 */
class TUnversionedOwningRow
{
public:
    TUnversionedOwningRow()
    { }

    TUnversionedOwningRow(const TUnversionedValue* begin, const TUnversionedValue* end)
    {
        Init(begin, end);
    }

    explicit TUnversionedOwningRow(TUnversionedRow other)
    {
        if (!other)
            return;

        Init(other.Begin(), other.End());
    }

    TUnversionedOwningRow(const TUnversionedOwningRow& other)
        : RowData_(other.RowData_)
        , StringData_(other.StringData_)
    { }

    TUnversionedOwningRow(TUnversionedOwningRow&& other)
        : RowData_(std::move(other.RowData_))
        , StringData_(std::move(other.StringData_))
    { }

    explicit operator bool() const
    {
        return static_cast<bool>(RowData_);
    }

    TUnversionedRow Get() const
    {
        return TUnversionedRow(GetHeader());
    }

    const TUnversionedValue* Begin() const
    {
        const auto* header = GetHeader();
        return header ? reinterpret_cast<const TUnversionedValue*>(header + 1) : nullptr;
    }

    const TUnversionedValue* End() const
    {
        return Begin() + GetCount();
    }

    int GetCount() const
    {
        const auto* header = GetHeader();
        return header ? static_cast<int>(header->Count) : 0;
    }

    const TUnversionedValue& operator[] (int index) const
    {
        return Begin()[index];
    }

    size_t GetByteSize() const
    {
        return StringData_.length() + RowData_.Size();
    }


    friend void swap(TUnversionedOwningRow& lhs, TUnversionedOwningRow& rhs)
    {
        using std::swap;

        swap(lhs.RowData_, rhs.RowData_);
        swap(lhs.StringData_, rhs.StringData_);
    }

    TUnversionedOwningRow& operator=(const TUnversionedOwningRow& other)
    {
        RowData_ = other.RowData_;
        StringData_ = other.StringData_;
        return *this;
    }

    TUnversionedOwningRow& operator=(TUnversionedOwningRow&& other)
    {
        RowData_ = std::move(other.RowData_);
        StringData_ = std::move(other.StringData_);
        return *this;
    }

<<<<<<< HEAD
=======
    int GetSize() const
    {
        return StringData_.length() + RowData_.Size();
    }

    size_t SpaceUsedExcludingSelf() const
    {
        return StringData_.capacity() + RowData_.Size();
    }

>>>>>>> df77f74d
    void Save(TStreamSaveContext& context) const;
    void Load(TStreamLoadContext& context);

private:
    friend void FromProto(TUnversionedOwningRow* row, const NChunkClient::NProto::TKey& protoKey);
    friend TOwningKey GetKeySuccessorImpl(const TOwningKey& key, int prefixLength, EValueType sentinelType);
    friend TUnversionedOwningRow DeserializeFromString(const Stroka& data);

    friend class TUnversionedOwningRowBuilder;

    TSharedMutableRef RowData_; // TRowHeader plus TValue-s
    Stroka StringData_;         // Holds string data


    TUnversionedOwningRow(TSharedMutableRef rowData, Stroka stringData)
        : RowData_(std::move(rowData))
        , StringData_(std::move(stringData))
    { }

    void Init(const TUnversionedValue* begin, const TUnversionedValue* end);

    TUnversionedRowHeader* GetHeader()
    {
        return RowData_ ? reinterpret_cast<TUnversionedRowHeader*>(RowData_.Begin()) : nullptr;
    }

    const TUnversionedRowHeader* GetHeader() const
    {
        return RowData_ ? reinterpret_cast<const TUnversionedRowHeader*>(RowData_.Begin()) : nullptr;
    }

};

// For TKeyComparer.
inline int GetKeyComparerValueCount(const TUnversionedOwningRow& row, int prefixLength)
{
    return std::min(row.GetCount(), prefixLength);
}

////////////////////////////////////////////////////////////////////////////////

//! A helper used for constructing TUnversionedRow instances.
//! Only row values are kept, strings are only referenced.
class TUnversionedRowBuilder
{
public:
    static const int DefaultValueCapacity = 16;

    explicit TUnversionedRowBuilder(int initialValueCapacity = DefaultValueCapacity);

    int AddValue(const TUnversionedValue& value);
    TMutableUnversionedRow GetRow();
    void Reset();

private:
    static const int DefaultBlobCapacity =
        sizeof(TUnversionedRowHeader) +
        DefaultValueCapacity * sizeof(TUnversionedValue);

    int ValueCapacity_;
    SmallVector<char, DefaultBlobCapacity> RowData_;

    TUnversionedRowHeader* GetHeader();
    TUnversionedValue* GetValue(int index);

};

////////////////////////////////////////////////////////////////////////////////

//! A helper used for constructing TUnversionedOwningRow instances.
//! Keeps both row values and strings.
class TUnversionedOwningRowBuilder
{
public:
    static const int DefaultValueCapacity = 16;

    explicit TUnversionedOwningRowBuilder(int initialValueCapacity = DefaultValueCapacity);

    int AddValue(const TUnversionedValue& value);
    TUnversionedValue* BeginValues();
    TUnversionedValue* EndValues();

    TUnversionedOwningRow FinishRow();

private:
    int InitialValueCapacity_;
    int ValueCapacity_;

    TBlob RowData_;
    Stroka StringData_;

    TUnversionedRowHeader* GetHeader();
    TUnversionedValue* GetValue(int index);
    void Reset();

};

////////////////////////////////////////////////////////////////////////////////

TUnversionedOwningRow BuildRow(
    const Stroka& yson,
    const TKeyColumns& keyColumns,
    const TTableSchema& tableSchema,
    bool treatMissingAsNull = true);

////////////////////////////////////////////////////////////////////////////////

} // namespace NTableClient
} // namespace NYT

//! A hasher for TUnversionedValue.
template <>
struct hash<NYT::NTableClient::TUnversionedValue>
{
    inline size_t operator()(const NYT::NTableClient::TUnversionedValue& value) const
    {
        return GetHash(value);
    }
};<|MERGE_RESOLUTION|>--- conflicted
+++ resolved
@@ -582,6 +582,11 @@
         return StringData_.length() + RowData_.Size();
     }
 
+	size_t GetSpaceUsedExcludingSelf() const
+    {
+        return StringData_.capacity() + RowData_.Size();
+    }
+
 
     friend void swap(TUnversionedOwningRow& lhs, TUnversionedOwningRow& rhs)
     {
@@ -605,19 +610,6 @@
         return *this;
     }
 
-<<<<<<< HEAD
-=======
-    int GetSize() const
-    {
-        return StringData_.length() + RowData_.Size();
-    }
-
-    size_t SpaceUsedExcludingSelf() const
-    {
-        return StringData_.capacity() + RowData_.Size();
-    }
-
->>>>>>> df77f74d
     void Save(TStreamSaveContext& context) const;
     void Load(TStreamLoadContext& context);
 

#include "stdafx.h"
#include "chunk_writer.h"
#include "private.h"
#include "config.h"
#include "channel_writer.h"
#include "chunk_meta_extensions.h"
#include "limits.h"

#include <ytlib/ytree/tokenizer.h>
#include <ytlib/chunk_client/async_writer.h>
#include <ytlib/chunk_holder/chunk_meta_extensions.h>
#include <ytlib/table_client/table_chunk_meta.pb.h>

#include <ytlib/chunk_client/private.h>
#include <ytlib/misc/serialize.h>

namespace NYT {
namespace NTableClient {

using namespace NChunkServer;
using namespace NChunkClient;
using namespace NYTree;

////////////////////////////////////////////////////////////////////////////////

static NLog::TLogger& Logger = TableClientLogger;

////////////////////////////////////////////////////////////////////////////////

TChunkWriter::TChunkWriter(
    TChunkWriterConfigPtr config,
    NChunkClient::IAsyncWriterPtr chunkWriter,
    const std::vector<TChannel>& channels,
    const TNullable<TKeyColumns>& keyColumns)
    : Config(config)
    , Channels(channels)
    , ChunkWriter(chunkWriter)
    , KeyColumns(keyColumns)
    , IsOpen(false)
    , IsClosed(false)
    , CurrentBlockIndex(0)
    , CurrentSize(0)
    , SentSize(0)
    , UncompressedSize(0)
    , DataSize(0)
    , RowCountSinceLastSample(0)
    , DataSizeSinceLastSample(0)
    , SamplesSize(0)
    , IndexSize(0)
    , CompressionRatio(config->EstimatedCompressionRatio)
    , BasicMetaSize(0)
{
    YASSERT(config);
    YASSERT(chunkWriter);

    Codec = GetCodec(ECodecId(Config->CodecId));
    MiscExt.set_codec_id(Config->CodecId);

    {
        int columnIndex = 0;

        if (KeyColumns) {
            MiscExt.set_sorted(true);
            FOREACH (const auto& column, KeyColumns.Get()) {
                if (ColumnIndexes.insert(MakePair(column, columnIndex)).second) {
                    ++columnIndex;
                }
            }
        } else {
            MiscExt.set_sorted(false);
        }

        auto trashChannel = TChannel::CreateUniversal();

        FOREACH (const auto& channel, Channels) {
            trashChannel -= channel;
            FOREACH (const auto& column, channel.GetColumns()) {
                if (ColumnIndexes.insert(MakePair(column, columnIndex)).second) {
                    ++columnIndex;
                }
            }
        }

        Channels.push_back(trashChannel);
    }

    // Fill protobuf chunk meta.
    FOREACH (const auto& channel, Channels) {
        *ChannelsExt.add_items()->mutable_channel() = channel.ToProto();
        ChannelWriters.push_back(New<TChannelWriter>(channel, ColumnIndexes));
    }

    BasicMetaSize = ChannelsExt.ByteSize() + MiscExt.ByteSize();
}

TAsyncError TChunkWriter::AsyncOpen()
{
    // No thread affinity check here:
    // TChunkSequenceWriter may call it from different threads.
    YASSERT(!IsOpen);
    YASSERT(!IsClosed);

    IsOpen = true;
    return MakeFuture(TError());
}

TAsyncError TChunkWriter::AsyncWriteRow(TRow& row, const TNonOwningKey& key)
{
    VERIFY_THREAD_AFFINITY(ClientThread);
    YASSERT(IsOpen);
    YASSERT(!IsClosed);

    i64 rowDataSize = 0;
    FOREACH (const auto& pair, row) {
        auto it = ColumnIndexes.find(pair.first);
        auto columnIndex = it == ColumnIndexes.end() 
            ? TChannelWriter::UnknownIndex 
            : it->second;

        rowDataSize += pair.first.size();
        rowDataSize += pair.second.size();

        FOREACH (const auto& writer, ChannelWriters) {
            writer->Write(columnIndex, pair.first, pair.second);
        }
    }

    FOREACH (const auto& writer, ChannelWriters) {
        writer->EndRow();
    }

    CurrentSize = SentSize;
    MiscExt.set_row_count(MiscExt.row_count() + 1);

    std::vector<TSharedRef> completedBlocks;
    for (int channelIndex = 0; channelIndex < ChannelWriters.size(); ++channelIndex) {
        auto& channel = ChannelWriters[channelIndex];
        CurrentSize += channel->GetCurrentSize();

        if (channel->GetCurrentSize() > static_cast<size_t>(Config->BlockSize)) {
            auto block = PrepareBlock(channelIndex);
            completedBlocks.push_back(block);
        } 
    }

    DataSize += rowDataSize;
    if (SamplesSize < Config->SampleRate * DataSize * CompressionRatio) {
        EmitSample(row);
        RowCountSinceLastSample = 0;
        DataSizeSinceLastSample = 0;
    } else {
        ++RowCountSinceLastSample;
        DataSizeSinceLastSample += rowDataSize;
    }

    if (KeyColumns) {
        LastKey = key;

        if (MiscExt.row_count() == 1) {
            *BoundaryKeysExt.mutable_left() = key.ToProto();
        }

<<<<<<< HEAD
        if (IndexSize < Config->IndexRate * DataSize) {
            EmitIndexEntry();
=======
        if (IndexSize < Config->IndexRate * DataSize * CompressionRatio) {
            EmitIndexEntry(key);
>>>>>>> c7cd7576
        }
    }

    return ChunkWriter->AsyncWriteBlocks(completedBlocks);
}

TSharedRef TChunkWriter::PrepareBlock(int channelIndex)
{
    VERIFY_THREAD_AFFINITY_ANY();

    auto channel = ChannelWriters[channelIndex];

    auto* blockInfo = ChannelsExt.mutable_items(channelIndex)->add_blocks();
    blockInfo->set_block_index(CurrentBlockIndex);
    blockInfo->set_row_count(channel->GetCurrentRowCount());

    auto block = channel->FlushBlock();
    UncompressedSize += block.Size();

    auto data = Codec->Compress(block);

    SentSize += data.Size();

    CompressionRatio = SentSize / double(DataSize + 1);

    ++CurrentBlockIndex;

    return data;
}

TChunkWriter::~TChunkWriter()
{ }

i64 TChunkWriter::GetCurrentSize() const
{
    return CurrentSize;
}

const TKey<TBlobOutput>& TChunkWriter::GetLastKey() const 
{
    return LastKey;
}

const TNullable<TKeyColumns>& TChunkWriter::GetKeyColumns() const
{
    return KeyColumns;
}

i64 TChunkWriter::GetRowCount() const
{
    return MiscExt.row_count();
}

TAsyncError TChunkWriter::AsyncClose()
{
    VERIFY_THREAD_AFFINITY(ClientThread);
    YASSERT(IsOpen);
    YASSERT(!IsClosed);

    IsClosed = true;

    std::vector<TSharedRef> finalBlocks;
    for (int channelIndex = 0; channelIndex < ChannelWriters.size(); ++channelIndex) {
        auto& channel = ChannelWriters[channelIndex];

        if (channel->GetCurrentRowCount()) {
            auto block = PrepareBlock(channelIndex);
            finalBlocks.push_back(block);
        }
    }

    CurrentSize = SentSize;

    SetProtoExtension(Meta.mutable_extensions(), SamplesExt);
    SetProtoExtension(Meta.mutable_extensions(), ChannelsExt);

    if (KeyColumns) {
        *BoundaryKeysExt.mutable_right() = LastKey.ToProto();

        const auto lastIndexRow = --IndexExt.items().end();
        if (MiscExt.row_count() > lastIndexRow->row_index() + 1) {
            auto* item = IndexExt.add_items();
            *item->mutable_key() = LastKey.ToProto();
            item->set_row_index(MiscExt.row_count() - 1);
        }

        SetProtoExtension(Meta.mutable_extensions(), IndexExt);
        SetProtoExtension(Meta.mutable_extensions(), BoundaryKeysExt);
        {
            NProto::TKeyColumnsExt keyColumnsExt;
            ToProto(keyColumnsExt.mutable_values(), KeyColumns.Get());
            SetProtoExtension(Meta.mutable_extensions(), keyColumnsExt);
        }
    }

    Meta.set_type(EChunkType::Table);
    {
        MiscExt.set_uncompressed_data_size(UncompressedSize);
        MiscExt.set_compressed_data_size(SentSize);
        MiscExt.set_meta_size(Meta.ByteSize());
        SetProtoExtension(Meta.mutable_extensions(), MiscExt);
    }

    return ChunkWriter
        ->AsyncWriteBlocks(finalBlocks)
        .Apply(BIND(&TChunkWriter::OnFinalBlocksWritten, MakeStrong(this)));
}

TAsyncError TChunkWriter::OnFinalBlocksWritten(TError error)
{
    if (!error.IsOK()) {
        return MakeFuture(error);
    }

    return ChunkWriter->AsyncClose(Meta);
}

void TChunkWriter::EmitIndexEntry()
{
    auto* item = IndexExt.add_items();
    *item->mutable_key() = LastKey.ToProto();
    item->set_row_index(MiscExt.row_count() - 1);
    IndexSize += LastKey.GetSize();
}

void TChunkWriter::EmitSample(TRow& row)
{
    auto item = SamplesExt.add_items();

    std::sort(row.begin(), row.end());

    TLexer lexer;
    FOREACH (const auto& pair, row) {
        auto* part = item->add_parts();
        part->set_column(pair.first.begin(), pair.first.size());
        // sizeof(i32) for type field.
        SamplesSize += sizeof(i32);

        lexer.Reset();
        YVERIFY(lexer.Read(pair.second));
        YASSERT(lexer.GetState() == TLexer::EState::Terminal);
        auto& token = lexer.GetToken();
        switch (token.GetType()) {
            case ETokenType::Integer:
                *part->mutable_key_part() = TKeyPart<TStringBuf>::CreateValue(
                    token.GetIntegerValue()).ToProto();
                SamplesSize += sizeof(i64);
                break;

            case ETokenType::String: {
                auto* keyPart = part->mutable_key_part();
                keyPart->set_type(EKeyType::String);
                auto partSize = std::min(token.GetStringValue().size(), MaxKeySize);
                keyPart->set_str_value(token.GetStringValue().begin(), partSize);
                SamplesSize += partSize;
                break;
            }

            case ETokenType::Double:
                *part->mutable_key_part() = TKeyPart<TStringBuf>::CreateValue(
                    token.GetDoubleValue()).ToProto();
                SamplesSize += sizeof(double);
                break;

            default:
                *part->mutable_key_part() = TKeyPart<TStringBuf>::CreateComposite().ToProto();
                break;
        }
    }

    item->set_row_count_since_previous(RowCountSinceLastSample);
    item->set_data_size_since_previous(DataSizeSinceLastSample);
}

NChunkHolder::NProto::TChunkMeta TChunkWriter::GetMasterMeta() const
{
    YASSERT(IsClosed);

    NChunkHolder::NProto::TChunkMeta meta;
    meta.set_type(EChunkType::Table);
    SetProtoExtension(meta.mutable_extensions(), MiscExt);
    if (KeyColumns) {
        SetProtoExtension(meta.mutable_extensions(), BoundaryKeysExt);
    }

    return meta;
}

i64 TChunkWriter::GetMetaSize() const
{
    return BasicMetaSize + SamplesSize + IndexSize + (CurrentBlockIndex + 1) * sizeof(NProto::TBlockInfo);
}

////////////////////////////////////////////////////////////////////////////////

} // namespace NTableClient
} // namespace NYT<|MERGE_RESOLUTION|>--- conflicted
+++ resolved
@@ -160,13 +160,8 @@
             *BoundaryKeysExt.mutable_left() = key.ToProto();
         }
 
-<<<<<<< HEAD
-        if (IndexSize < Config->IndexRate * DataSize) {
+        if (IndexSize < Config->IndexRate * DataSize * CompressionRatio) {
             EmitIndexEntry();
-=======
-        if (IndexSize < Config->IndexRate * DataSize * CompressionRatio) {
-            EmitIndexEntry(key);
->>>>>>> c7cd7576
         }
     }
 

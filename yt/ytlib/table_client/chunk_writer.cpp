#include "stdafx.h"
#include "chunk_writer.h"

#include "../actions/action_util.h"
#include "../chunk_client/writer_thread.h"
#include "../misc/assert.h"
#include "../misc/serialize.h"
#include "table_chunk_meta.pb.h"

namespace NYT {
namespace NTableClient {

using NChunkClient::WriterThread;
using NChunkClient::TChunkId;
using NChunkClient::EChunkType;
using namespace NChunkServer::NProto;
using namespace NProto;

////////////////////////////////////////////////////////////////////////////////

static NLog::TLogger& Logger = TableClientLogger;

////////////////////////////////////////////////////////////////////////////////

TChunkWriter::TChunkWriter(
    const TConfig& config, 
    NChunkClient::IAsyncWriter::TPtr chunkWriter,
    const TSchema& schema)
    : Config(config)
    , Schema(schema)
    , ChunkWriter(chunkWriter)
    , CurrentBlockIndex(0)
    , SentSize(0)
    , CurrentSize(0)
{
    YASSERT(~chunkWriter != NULL);
    
    Attributes.SetCodecId(Config.CodecId);
    Attributes.SetRowCount(0);

    // Fill protobuf chunk meta.
    FOREACH(auto channel, Schema.GetChannels()) {
<<<<<<< HEAD
        *ChunkMeta.add_channels() = channel.ToProto();
=======
        *Attributes.AddChannels() = channel.ToProto();
>>>>>>> ea891b92
        ChannelWriters.push_back(New<TChannelWriter>(channel));
    }

    Codec = GetCodec(Config.CodecId);
}

void TChunkWriter::Write(const TColumn& column, TValue value)
{
    VERIFY_THREAD_AFFINITY(ClientThread);
    YASSERT(!State.HasRunningOperation());
    YASSERT(!State.IsClosed());

    YASSERT(!UsedColumns.has(column));

    UsedColumns.insert(column);
    FOREACH(auto& channelWriter, ChannelWriters) {
        channelWriter->Write(column, value);
    }
}

void TChunkWriter::ContinueEndRow(
    TAsyncStreamState::TResult result,
    int channelIndex)
{
    if (result.IsOK) {
        while (channelIndex < ChannelWriters.ysize()) {
            auto channel = ChannelWriters[channelIndex];
            channel->EndRow();
            CurrentSize += channel->GetCurrentSize();

            if (channel->GetCurrentSize() > static_cast<size_t>(Config.BlockSize)) {
                auto data = PrepareBlock(channelIndex);
                ChunkWriter->AsyncWriteBlock(data)->Subscribe(FromMethod(
                    &TChunkWriter::ContinueEndRow,
                    TPtr(this),
                    channelIndex + 1)->Via(WriterThread->GetInvoker()));

                return;
            } 
            ++channelIndex;
        }
    }

    State.FinishOperation(result);
}

TAsyncStreamState::TAsyncResult::TPtr TChunkWriter::AsyncEndRow()
{
    VERIFY_THREAD_AFFINITY(ClientThread);
    YASSERT(!State.HasRunningOperation());
    YASSERT(!State.IsClosed());

    CurrentSize = SentSize;
    UsedColumns.clear();
    
    Attributes.SetRowCount(Attributes.GetRowCount() + 1);

    State.StartOperation();
    ContinueEndRow(State.GetCurrentResult(), 0);

    return State.GetOperationResult();
}

TSharedRef TChunkWriter::PrepareBlock(int channelIndex)
{
    VERIFY_THREAD_AFFINITY_ANY();

    auto channel = ChannelWriters[channelIndex];

<<<<<<< HEAD
    NProto::TBlockInfo* blockInfo = ChunkMeta.mutable_channels(channelIndex)->add_blocks();
    blockInfo->set_blockindex(CurrentBlockIndex);
    blockInfo->set_rowcount(channel->GetCurrentRowCount());
=======
    NProto::TBlockInfo* blockInfo = Attributes.MutableChannels(channelIndex)->AddBlocks();
    blockInfo->SetBlockIndex(CurrentBlockIndex);
    blockInfo->SetRowCount(channel->GetCurrentRowCount());
>>>>>>> ea891b92

    auto data = Codec->Compress(channel->FlushBlock());

    SentSize += data.Size();
    ++CurrentBlockIndex;

    return data;
}

TChunkWriter::~TChunkWriter()
{
    VERIFY_THREAD_AFFINITY(ClientThread);
    YASSERT(!State.IsActive());
}

i64 TChunkWriter::GetCurrentSize() const
{
    return CurrentSize;
}

void TChunkWriter::OnClosed(TAsyncStreamState::TResult result)
{
    State.Finish(result);
}

void TChunkWriter::ContinueClose(
    TAsyncStreamState::TResult result,
    int startChannelIndex /* = 0 */)
{
    // ToDo: consider separate thread for this background blocks 
    // processing. As far as this function is usually driven by 
    // window of RemoteChunkWriter using it for table processing 
    // slows window shifts.
    VERIFY_THREAD_AFFINITY_ANY();

    if (!result.IsOK) {
        State.FinishOperation(result);
        return;
    }

    // Flush trailing blocks.
    int channelIndex = startChannelIndex;
    while (channelIndex < ChannelWriters.ysize()) {
        auto channel = ChannelWriters[channelIndex];
        if (channel->HasUnflushedData()) {
            break;
        }
        ++channelIndex;
    }

<<<<<<< HEAD
    ChunkMeta.set_codecid(CodecId);

    TBlob metaBlob;
    if (!SerializeProtobuf(&ChunkMeta, &metaBlob)) {
        LOG_FATAL("Failed to serialize table chunk meta");
=======
    if (channelIndex < ChannelWriters.ysize()) {
        auto data = PrepareBlock(channelIndex);
        ChunkWriter->AsyncWriteBlock(data)->Subscribe(FromMethod(
            &TChunkWriter::ContinueClose,
            TPtr(this),
            channelIndex + 1));
        return;
>>>>>>> ea891b92
    }

    // Write attributes.
    TChunkAttributes attributes;
    attributes.SetType(EChunkType::Table);
    *attributes.MutableExtension(TTableChunkAttributes::TableAttributes) = Attributes;
    
    ChunkWriter->AsyncClose(attributes)->Subscribe(FromMethod(
        &TChunkWriter::OnClosed,
        TPtr(this)));
}

TAsyncStreamState::TAsyncResult::TPtr TChunkWriter::AsyncClose()
{
    VERIFY_THREAD_AFFINITY(ClientThread);

    YASSERT(UsedColumns.empty());
    YASSERT(!State.HasRunningOperation());
    YASSERT(!State.IsClosed());

    State.StartOperation();

    ContinueClose(State.GetCurrentResult(), 0);

    return State.GetOperationResult();
}

void TChunkWriter::Cancel(const Stroka& errorMessage)
{
    VERIFY_THREAD_AFFINITY_ANY();

    State.Cancel(errorMessage);
    ChunkWriter->Cancel(errorMessage);
}

TChunkId TChunkWriter::GetChunkId() const
{
    return ChunkWriter->GetChunkId();
}

TAsyncStreamState::TAsyncResult::TPtr TChunkWriter::AsyncOpen()
{
    // Stub to implement IWriter interface.
    VERIFY_THREAD_AFFINITY(ClientThread);
    return State.GetOperationResult();
}

////////////////////////////////////////////////////////////////////////////////

} // namespace NTableClient
} // namespace NYT<|MERGE_RESOLUTION|>--- conflicted
+++ resolved
@@ -35,16 +35,12 @@
 {
     YASSERT(~chunkWriter != NULL);
     
-    Attributes.SetCodecId(Config.CodecId);
-    Attributes.SetRowCount(0);
+    Attributes.set_codecid(Config.CodecId);
+    Attributes.set_rowcount(0);
 
     // Fill protobuf chunk meta.
     FOREACH(auto channel, Schema.GetChannels()) {
-<<<<<<< HEAD
-        *ChunkMeta.add_channels() = channel.ToProto();
-=======
-        *Attributes.AddChannels() = channel.ToProto();
->>>>>>> ea891b92
+        *Attributes.add_channels() = channel.ToProto();
         ChannelWriters.push_back(New<TChannelWriter>(channel));
     }
 
@@ -100,7 +96,7 @@
     CurrentSize = SentSize;
     UsedColumns.clear();
     
-    Attributes.SetRowCount(Attributes.GetRowCount() + 1);
+    Attributes.set_rowcount(Attributes.rowcount() + 1);
 
     State.StartOperation();
     ContinueEndRow(State.GetCurrentResult(), 0);
@@ -114,15 +110,9 @@
 
     auto channel = ChannelWriters[channelIndex];
 
-<<<<<<< HEAD
-    NProto::TBlockInfo* blockInfo = ChunkMeta.mutable_channels(channelIndex)->add_blocks();
+    NProto::TBlockInfo* blockInfo = Attributes.mutable_channels(channelIndex)->add_blocks();
     blockInfo->set_blockindex(CurrentBlockIndex);
     blockInfo->set_rowcount(channel->GetCurrentRowCount());
-=======
-    NProto::TBlockInfo* blockInfo = Attributes.MutableChannels(channelIndex)->AddBlocks();
-    blockInfo->SetBlockIndex(CurrentBlockIndex);
-    blockInfo->SetRowCount(channel->GetCurrentRowCount());
->>>>>>> ea891b92
 
     auto data = Codec->Compress(channel->FlushBlock());
 
@@ -173,13 +163,6 @@
         ++channelIndex;
     }
 
-<<<<<<< HEAD
-    ChunkMeta.set_codecid(CodecId);
-
-    TBlob metaBlob;
-    if (!SerializeProtobuf(&ChunkMeta, &metaBlob)) {
-        LOG_FATAL("Failed to serialize table chunk meta");
-=======
     if (channelIndex < ChannelWriters.ysize()) {
         auto data = PrepareBlock(channelIndex);
         ChunkWriter->AsyncWriteBlock(data)->Subscribe(FromMethod(
@@ -187,12 +170,11 @@
             TPtr(this),
             channelIndex + 1));
         return;
->>>>>>> ea891b92
     }
 
     // Write attributes.
     TChunkAttributes attributes;
-    attributes.SetType(EChunkType::Table);
+    attributes.set_type(EChunkType::Table);
     *attributes.MutableExtension(TTableChunkAttributes::TableAttributes) = Attributes;
     
     ChunkWriter->AsyncClose(attributes)->Subscribe(FromMethod(

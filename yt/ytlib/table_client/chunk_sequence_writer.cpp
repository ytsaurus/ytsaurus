#include "stdafx.h"
#include "chunk_sequence_writer.h"
#include "private.h"
#include "config.h"

#include <ytlib/chunk_client/remote_writer.h>
#include <ytlib/chunk_client/private.h>
#include <ytlib/misc/string.h>
#include <ytlib/transaction_server/transaction_ypath_proxy.h>
#include <ytlib/object_server/id.h>
#include <ytlib/chunk_server/chunk_list_ypath_proxy.h>

namespace NYT {
namespace NTableClient {

using namespace NChunkClient;
using namespace NChunkServer;
using namespace NCypress;
using namespace NTransactionServer;
using namespace NChunkServer::NProto;

////////////////////////////////////////////////////////////////////////////////

static NLog::TLogger& Logger = TableClientLogger;

////////////////////////////////////////////////////////////////////////////////

TChunkSequenceWriter::TChunkSequenceWriter(
    TChunkSequenceWriterConfigPtr config,
    NRpc::IChannel::TPtr masterChannel,
    const TTransactionId& transactionId,
    const TChunkListId& parentChunkList,
    const std::vector<TChannel>& channels,
    const TNullable<TKeyColumns>& keyColumns)
    : Config(config)
    , MasterChannel(masterChannel)
    , Channels(channels)
    , KeyColumns(keyColumns)
    , Progress(0)
    , CompleteChunkSize(0)
    , RowCount(0)
    , TransactionId(transactionId)
    , ParentChunkList(parentChunkList)
    , NextSession(Null)
    , CloseChunksAwaiter(New<TParallelAwaiter>(WriterThread->GetInvoker()))
{
    VERIFY_THREAD_AFFINITY(ClientThread);
    YASSERT(config);
    YASSERT(masterChannel);

    // TODO(babenko): use TTaggedLogger here, tag with parentChunkListId.
}

TChunkSequenceWriter::~TChunkSequenceWriter()
{ }

void TChunkSequenceWriter::CreateNextSession()
{
    YASSERT(NextSession.IsNull());

    NextSession = NewPromise<TSession>();

    LOG_DEBUG("Creating chunk (TransactionId: %s; UploadReplicaCount: %d)",
        ~TransactionId.ToString(),
        Config->UploadReplicaCount);

    TCypressServiceProxy cypressProxy(MasterChannel);
    auto req = TTransactionYPathProxy::CreateObject(FromObjectId(TransactionId));
    req->set_type(EObjectType::Chunk);
    auto* reqExt = req->MutableExtension(TReqCreateChunk::create_chunk);
    reqExt->set_holder_count(Config->UploadReplicaCount);
<<<<<<< HEAD
    cypressProxy.Execute(req)
        .Subscribe(
            BIND(&TChunkSequenceWriter::OnSessionCreated, MakeWeak(this))
=======
    cypressProxy.Execute(req).Subscribe(
        BIND(&TChunkSequenceWriter::OnChunkCreated, MakeWeak(this))
>>>>>>> 6dafccb4
        .Via(WriterThread->GetInvoker()));
}

void TChunkSequenceWriter::OnSessionCreated(TTransactionYPathProxy::TRspCreateObject::TPtr rsp)
{
    VERIFY_THREAD_AFFINITY_ANY();
    YASSERT(!NextSession.IsNull());

    if (!State.IsActive()) {
        return;
    }

    if (!rsp->IsOK()) {
        State.Fail(rsp->GetError());
        return;
    }

    auto chunkId = TChunkId::FromProto(rsp->object_id());
    const auto& rspExt = rsp->GetExtension(TRspCreateChunk::create_chunk);
    auto holderAddresses = FromProto<Stroka>(rspExt.holder_addresses());

    if (holderAddresses.size() < Config->UploadReplicaCount) {
        State.Fail(TError("Not enough holders available"));
        return;
    }

    LOG_DEBUG("Chunk created (Addresses: [%s]; ChunkId: %s)",
        ~JoinToString(holderAddresses),
        ~chunkId.ToString());

    TSession session;
    session.RemoteWriter = New<TRemoteWriter>(
        Config->RemoteWriter,
        chunkId,
<<<<<<< HEAD
        addresses);
    session.RemoteWriter->Open();
=======
        holderAddresses);
    remoteWriter->Open();
>>>>>>> 6dafccb4


    session.ChunkWriter = New<TChunkWriter>(
        Config->ChunkWriter,
        session.RemoteWriter,
        Channels,
        KeyColumns);

    // Although we call _Async_Open, it returns immediately.
    // See TChunkWriter for details.
    session.ChunkWriter->AsyncOpen();

    NextSession.Set(session);
}

void TChunkSequenceWriter::SetProgress(double progress)
{
    Progress = progress;
}

TAsyncError TChunkSequenceWriter::AsyncOpen()
{
    YASSERT(!State.HasRunningOperation());

    CreateNextSession();

    State.StartOperation();
    NextSession.Subscribe(BIND(
        &TChunkSequenceWriter::InitCurrentSession,
        MakeWeak(this)));

    return State.GetOperationError();
}

void TChunkSequenceWriter::InitCurrentSession(TSession nextSession)
{
    VERIFY_THREAD_AFFINITY_ANY();

<<<<<<< HEAD
    // We swap the last key of the previous chunk to the last key of the new chunk.
    nextSession.ChunkWriter->LastKey.Swap(
        CurrentSession.ChunkWriter->GetLastKey());
    CurrentSession = nextSession;

    NextSession.Reset();
    CreateNextSession();
=======
    CurrentChunk = nextChunk;
    NextChunk.Reset();
    CreateNextChunk();
>>>>>>> 6dafccb4

    State.FinishOperation();
}

TAsyncError TChunkSequenceWriter::AsyncWriteRow(TRow& row, TKey& key)
{
    VERIFY_THREAD_AFFINITY(ClientThread);
    YASSERT(!State.HasRunningOperation());

    State.StartOperation();
    ++RowCount;

    CurrentSession.ChunkWriter->AsyncWriteRow(row, key).Subscribe(BIND(
        &TChunkSequenceWriter::OnRowEnded,
        MakeWeak(this)));

    return State.GetOperationError();
}

void TChunkSequenceWriter::OnRowEnded(TError error)
{
    VERIFY_THREAD_AFFINITY_ANY();

    if (CurrentSession.ChunkWriter->GetCurrentSize() > Config->DesiredChunkSize) {
        auto currentDataSize = CompleteChunkSize + CurrentSession.ChunkWriter->GetCurrentSize();
        auto expectedInputSize = currentDataSize * std::max(.0, 1. - Progress);

        if (expectedInputSize > Config->DesiredChunkSize) {
            LOG_DEBUG(
                "Switching to next chunk (TransactioId: %s; CurrentChunkSize: %" PRId64 ", ExpectedInputSize %f)",
                ~TransactionId.ToString(),
                CurrentSession.ChunkWriter->GetCurrentSize(),
                expectedInputSize);

            YASSERT(!NextSession.IsNull());
            // We're not waiting for chunk to be closed.
            FinishCurrentChunk();
            NextSession.Subscribe(BIND(
                &TChunkSequenceWriter::InitCurrentSession,
                MakeWeak(this)));
            return;
        }
    }

    State.FinishOperation(error);
}

void TChunkSequenceWriter::FinishCurrentChunk()
{
    if (!CurrentSession.IsNull())
        return;

    if (CurrentSession.ChunkWriter->GetCurrentSize() > 0) {
        LOG_DEBUG("Finishing chunk (ChunkId: %s)",
            ~CurrentSession.RemoteWriter->GetChunkId().ToString());

        auto finishResult = NewPromise<TError>();
        CloseChunksAwaiter->Await(finishResult.ToFuture(), BIND(
            &TChunkSequenceWriter::OnChunkFinished, 
            MakeWeak(this),
            CurrentSession.RemoteWriter->GetChunkId()));

        CurrentSession.ChunkWriter->AsyncClose().Subscribe(BIND(
            &TChunkSequenceWriter::OnChunkClosed,
            MakeWeak(this),
            CurrentSession,
            finishResult));

    } else {
        LOG_DEBUG("Canceling empty chunk (ChunkId: %s)",
            ~CurrentSession.RemoteWriter->GetChunkId().ToString());
    }

    CurrentSession.Reset();
}

void TChunkSequenceWriter::OnChunkClosed(
    TSession currentSession,
    TAsyncErrorPromise finishResult,
    TError error)
{
    VERIFY_THREAD_AFFINITY_ANY();

    if (!error.IsOK()) {
        finishResult.Set(error);
        return;
    }

    LOG_DEBUG("Chunk successfully closed (ChunkId: %s).",
        ~currentSession.RemoteWriter->GetChunkId().ToString());

    TCypressServiceProxy cypressProxy(MasterChannel);
    auto batchReq = cypressProxy.ExecuteBatch();
    {
        auto req = TChunkYPathProxy::Confirm();
        *req->mutable_chunk_info() = currentSession.RemoteWriter->GetChunkInfo();
        ToProto(req->mutable_holder_addresses(), currentSession.RemoteWriter->GetHolders());
        *req->mutable_chunk_meta() = currentSession.ChunkWriter->GetMasterMeta();

        batchReq->AddRequest(~req);
    }
    {
        auto req = TChunkListYPathProxy::Attach(FromObjectId(ParentChunkList));
        *req->add_children_ids() = currentSession.RemoteWriter->GetChunkId().ToProto();

        batchReq->AddRequest(~req);
    }
    {
        auto req = TTransactionYPathProxy::ReleaseObject(FromObjectId(TransactionId));
        *req->mutable_object_id() = currentSession.RemoteWriter->GetChunkId().ToProto();

        batchReq->AddRequest(~req);
    }

    batchReq->Invoke().Subscribe(BIND(
        &TChunkSequenceWriter::OnChunkRegistered,
        MakeWeak(this),
        currentSession.RemoteWriter->GetChunkId(),
        finishResult));
}

void TChunkSequenceWriter::OnChunkRegistered(
    TChunkId chunkId,
    TAsyncErrorPromise finishResult,
    TCypressServiceProxy::TRspExecuteBatch::TPtr batchRsp)
{
    VERIFY_THREAD_AFFINITY_ANY();

    if (!batchRsp->IsOK()) {
        finishResult.Set(batchRsp->GetError());
        return;
    }

    LOG_DEBUG("Batch chunk registration request succeeded (ChunkId: %s).",
        ~chunkId.ToString());

    for (int i = 0; i < batchRsp->GetSize(); ++i) {
        auto rsp = batchRsp->GetResponse(i);
        if (!rsp->IsOK()) {
            finishResult.Set(rsp->GetError());
            return;
        }
    }

    finishResult.Set(TError());
}

void TChunkSequenceWriter::OnChunkFinished(
    TChunkId chunkId,
    TError error)
{
    VERIFY_THREAD_AFFINITY_ANY();

    if (!error.IsOK()) {
        State.Fail(error);
        return;
    }

    LOG_DEBUG("Chunk successfully closed and registered (ChunkId: %s).",
        ~chunkId.ToString());
}

TAsyncError TChunkSequenceWriter::AsyncClose()
{
    VERIFY_THREAD_AFFINITY(ClientThread);
    YASSERT(!State.HasRunningOperation());

    State.StartOperation();
    FinishCurrentChunk();

    CloseChunksAwaiter->Complete(BIND(
        &TChunkSequenceWriter::OnClose,
        MakeWeak(this)));

    return State.GetOperationError();
}

void TChunkSequenceWriter::OnClose()
{
    if (State.IsActive()) {
        State.Close();
    }

    LOG_DEBUG("Sequence writer closed (TransactionId: %s)",
        ~TransactionId.ToString());

    State.FinishOperation();
}

TKey& TChunkSequenceWriter::GetLastKey()
{
    YASSERT(!State.HasRunningOperation());
    return CurrentSession.ChunkWriter->GetLastKey();
}

const TNullable<TKeyColumns>& TChunkSequenceWriter::GetKeyColumns() const
{
    return KeyColumns;
}

i64 TChunkSequenceWriter::GetRowCount() const
{
    YASSERT(!State.HasRunningOperation());
    return RowCount;
}

////////////////////////////////////////////////////////////////////////////////

} // namespace NYT 
} // namespace NTableClient<|MERGE_RESOLUTION|>--- conflicted
+++ resolved
@@ -69,14 +69,8 @@
     req->set_type(EObjectType::Chunk);
     auto* reqExt = req->MutableExtension(TReqCreateChunk::create_chunk);
     reqExt->set_holder_count(Config->UploadReplicaCount);
-<<<<<<< HEAD
-    cypressProxy.Execute(req)
-        .Subscribe(
-            BIND(&TChunkSequenceWriter::OnSessionCreated, MakeWeak(this))
-=======
     cypressProxy.Execute(req).Subscribe(
-        BIND(&TChunkSequenceWriter::OnChunkCreated, MakeWeak(this))
->>>>>>> 6dafccb4
+        BIND(&TChunkSequenceWriter::OnSessionCreated, MakeWeak(this))
         .Via(WriterThread->GetInvoker()));
 }
 
@@ -111,14 +105,8 @@
     session.RemoteWriter = New<TRemoteWriter>(
         Config->RemoteWriter,
         chunkId,
-<<<<<<< HEAD
-        addresses);
+        holderAddresses);
     session.RemoteWriter->Open();
-=======
-        holderAddresses);
-    remoteWriter->Open();
->>>>>>> 6dafccb4
-
 
     session.ChunkWriter = New<TChunkWriter>(
         Config->ChunkWriter,
@@ -156,7 +144,6 @@
 {
     VERIFY_THREAD_AFFINITY_ANY();
 
-<<<<<<< HEAD
     // We swap the last key of the previous chunk to the last key of the new chunk.
     nextSession.ChunkWriter->LastKey.Swap(
         CurrentSession.ChunkWriter->GetLastKey());
@@ -164,11 +151,6 @@
 
     NextSession.Reset();
     CreateNextSession();
-=======
-    CurrentChunk = nextChunk;
-    NextChunk.Reset();
-    CreateNextChunk();
->>>>>>> 6dafccb4
 
     State.FinishOperation();
 }

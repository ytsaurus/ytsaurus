--- conflicted
+++ resolved
@@ -36,12 +36,8 @@
 
 message TRspFetch
 {
-<<<<<<< HEAD
     required NYT.NNodeTrackerClient.NProto.TNodeDirectory node_directory = 1;
-    repeated NYT.NTableClient.NProto.TInputChunk chunks = 2;
-=======
-    repeated NYT.NChunkClient.NProto.TInputChunk chunks = 1;
->>>>>>> 717eb1b7
+    repeated NYT.NChunkClient.NProto.TInputChunk chunks = 2;
 }
 
 ////////////////////////////////////////////////////////////////////////////////

#include "versioned_row.h"
#include "row_buffer.h"
#include "name_table.h"

#include <yt/core/misc/format.h>

#include <numeric>

namespace NYT {
namespace NTableClient {

using namespace NTransactionClient;

////////////////////////////////////////////////////////////////////////////////

size_t GetByteSize(const TVersionedValue& value)
{
    return GetByteSize(static_cast<TUnversionedValue>(value)) + MaxVarInt64Size;
}

size_t GetDataWeight(const TVersionedValue& value)
{
    return GetDataWeight(static_cast<TUnversionedValue>(value)) + sizeof(TTimestamp);
}

size_t ReadValue(const char* input, TVersionedValue* value)
{
    int result = ReadValue(input, static_cast<TUnversionedValue*>(value));
    result += ReadVarUint64(input + result, &value->Timestamp);
    return result;
}

size_t WriteValue(char* output, const TVersionedValue& value)
{
    int result = WriteValue(output, static_cast<TUnversionedValue>(value));
    result += WriteVarUint64(output + result, value.Timestamp);
    return result;
}

Stroka ToString(const TVersionedValue& value)
{
    return Format("%v@%v",
        static_cast<TUnversionedValue>(value),
        value.Timestamp);
}

void Save(TStreamSaveContext& context, const TVersionedValue& value)
{
    NYT::Save(context, value.Timestamp);
    NTableClient::Save(context, static_cast<const TUnversionedValue&>(value));
}

void Load(TStreamLoadContext& context, TVersionedValue& value, TChunkedMemoryPool* pool)
{
    NYT::Load(context, value.Timestamp);
    NTableClient::Load(context, static_cast<TUnversionedValue&>(value), pool);
}

////////////////////////////////////////////////////////////////////////////////

size_t GetVersionedRowByteSize(
    int keyCount,
    int valueCount,
    int writeTimestampCount,
    int deleteTimestampCount)
{
    return
        sizeof(TVersionedRowHeader) +
        sizeof(TUnversionedValue) * keyCount +
        sizeof(TVersionedValue) * valueCount +
        sizeof(TTimestamp) * writeTimestampCount +
        sizeof(TTimestamp) * deleteTimestampCount;
}

size_t GetDataWeight(TVersionedRow row)
{
    if (!row) {
        return 0;
    }

    size_t result = 0;
    result += std::accumulate(
        row.BeginValues(),
        row.EndValues(),
        0ll,
        [] (size_t x, const TVersionedValue& value) {
            return GetDataWeight(value) + x;
        });

    result += std::accumulate(
        row.BeginKeys(),
        row.EndKeys(),
        0ll,
        [] (size_t x, const TUnversionedValue& value) {
            return GetDataWeight(value) + x;
        });

    result += row.GetWriteTimestampCount() * sizeof(TTimestamp);
    result += row.GetDeleteTimestampCount() * sizeof(TTimestamp);

    return result;
}

size_t GetHash(TVersionedRow row)
{
    size_t result = 0xdeadc0de;
    int partCount = row.GetKeyCount() + row.GetValueCount();
    for (int i = 0; i < row.GetKeyCount(); ++i) {
        result = (result * 1000003) ^ GetHash(row.BeginKeys()[i]);
    }
    for (int i = 0; i < row.GetValueCount(); ++i) {
        result = (result * 1000003) ^ GetHash(row.BeginValues()[i]);
    }
    return result ^ partCount;
}

bool operator == (TVersionedRow lhs, TVersionedRow rhs)
{
    if (!lhs && !rhs) {
        return true;
    }

    if (!lhs || !rhs) {
        return false;
    }

    if (lhs.GetKeyCount() != rhs.GetKeyCount()) {
        return false;
    }

    for (int i = 0; i < lhs.GetKeyCount(); ++i) {
        if (lhs.BeginKeys()[i] != rhs.BeginKeys()[i]) {
            return false;
        }
    }

    if (lhs.GetValueCount() != rhs.GetValueCount()) {
        return false;
    }

    for (int i = 0; i < lhs.GetValueCount(); ++i) {
        if (lhs.BeginValues()[i] != rhs.BeginValues()[i]) {
            return false;
        }
    }

    if (lhs.GetWriteTimestampCount() != rhs.GetWriteTimestampCount()) {
        return false;
    }

    for (int i = 0; i < lhs.GetWriteTimestampCount(); ++i) {
        if (lhs.BeginWriteTimestamps()[i] != rhs.BeginWriteTimestamps()[i]) {
            return false;
        }
    }

    if (lhs.GetDeleteTimestampCount() != rhs.GetDeleteTimestampCount()) {
        return false;
    }

    for (int i = 0; i < lhs.GetDeleteTimestampCount(); ++i) {
        if (lhs.BeginDeleteTimestamps()[i] != rhs.BeginDeleteTimestamps()[i]) {
            return false;
        }
    }

    return true;
}

bool operator != (TVersionedRow lhs, TVersionedRow rhs)
{
    return !(lhs == rhs);
}

Stroka ToString(TVersionedRow row)
{
    if (!row) {
        return "<Null>";
    }

    TStringBuilder builder;
    builder.AppendChar('[');
    for (int index = 0; index < row.GetKeyCount(); ++index) {
        if (index > 0) {
            builder.AppendString(STRINGBUF(","));
        }
        const auto& value = row.BeginKeys()[index];
        builder.AppendString(ToString(value));
    }
    builder.AppendChar('|');
    for (int index = 0; index < row.GetValueCount(); ++index) {
        if (index > 0) {
            builder.AppendString(STRINGBUF(","));
        }
        const auto& value = row.BeginValues()[index];
        builder.AppendFormat("%v#%v",
            value.Id,
            value);
    }
    builder.AppendChar('|');
    for (int index = 0; index < row.GetWriteTimestampCount(); ++index) {
        if (index > 0) {
            builder.AppendString(STRINGBUF(","));
        }
        builder.AppendFormat("%v", row.BeginWriteTimestamps()[index]);
    }
    builder.AppendChar('|');
    for (int index = 0; index < row.GetDeleteTimestampCount(); ++index) {
        if (index > 0) {
            builder.AppendString(STRINGBUF(","));
        }
        builder.AppendFormat("%v", row.BeginDeleteTimestamps()[index]);
    }
    builder.AppendChar(']');
    return builder.Flush();
}

Stroka ToString(TMutableVersionedRow row)
{
    return ToString(TVersionedRow(row));
}

Stroka ToString(const TVersionedOwningRow& row)
{
    return ToString(row.Get());
}

<<<<<<< HEAD
void ValidateClientDataRow(
    TVersionedRow row,
    const TTableSchema& schema,
    const TNameTableToSchemaIdMapping& idMapping,
    const TNameTablePtr& nameTable)
{
    int keyCount = row.GetKeyCount();
    if (keyCount != schema.GetKeyColumnCount()) {
        THROW_ERROR_EXCEPTION("Invalid key count: expected %v, got %v",
            schema.GetKeyColumnCount(),
            keyCount);
    }

    ValidateKeyColumnCount(keyCount);
    ValidateRowValueCount(row.GetValueCount());

    if (nameTable->GetSize() < keyCount) {
        THROW_ERROR_EXCEPTION("Name table size is too small to contain all keys: expected >=%v, got %v",
            row.GetKeyCount(),
            nameTable->GetSize());
    }

    for (int index = 0; index < keyCount; ++index) {
        const auto& expectedName = schema.Columns()[index].Name;
        auto actualName = nameTable->GetName(index);
        if (expectedName != actualName) {
            THROW_ERROR_EXCEPTION("Invalid key column %v in name table: expected %Qv, got %Qv",
                index,
                expectedName,
                actualName);
        }
        ValidateKeyValue(row.BeginKeys()[index]);
    }

    auto validateTimestamps = [&] (const TTimestamp* begin, const TTimestamp* end) {
        for (const auto* current = begin; current != end; ++current) {
            ValidateWriteTimestamp(*current);
            if (current != begin && *current >= *(current - 1)) {
                THROW_ERROR_EXCEPTION("Timestamps are not monotonically decreasing: %v >= %v",
                    *current,
                    *(current - 1));
            }
        }
    };
    validateTimestamps(row.BeginWriteTimestamps(), row.EndWriteTimestamps());
    validateTimestamps(row.BeginDeleteTimestamps(), row.EndDeleteTimestamps());

    for (const auto* current = row.BeginValues(); current != row.EndValues(); ++current) {
        if (current != row.BeginValues()) {
            auto* prev = current - 1;
            if (current->Id < prev->Id) {
                THROW_ERROR_EXCEPTION("Value ids must be non-decreasing: %v < %v",
                    current->Id,
                    prev->Id);
            }
            if (current->Id == prev->Id && current->Timestamp >= prev->Timestamp) {
                THROW_ERROR_EXCEPTION("Value timestamps must be decreasing: %v >= %v",
                    current->Timestamp,
                    prev->Timestamp);
            }
        }

        const auto& value = *current;
        int mappedId = ApplyIdMapping(value, schema, &idMapping);

        if (mappedId < 0 || mappedId > schema.Columns().size()) {
            int size = nameTable->GetSize();
            if (value.Id < 0 || value.Id >= size) {
                THROW_ERROR_EXCEPTION("Expected value id in range [0:%v] but got %v",
                    size - 1,
                    value.Id);
            }

            THROW_ERROR_EXCEPTION("Unexpected column %Qv", nameTable->GetName(value.Id));
        }

        if (mappedId < keyCount) {
            THROW_ERROR_EXCEPTION("Key component %Qv appears in value part",
                schema.Columns()[mappedId].Name);
        }

        const auto& column = schema.Columns()[mappedId];
        ValidateValueType(value, schema, mappedId);

        if (value.Aggregate && !column.Aggregate) {
            THROW_ERROR_EXCEPTION(
                "\"aggregate\" flag is set for value in column %Qv which is not aggregating",
                column.Name);
        }

        if (mappedId < schema.GetKeyColumnCount()) {
            THROW_ERROR_EXCEPTION("Key column %Qv in values",
                column.Name);
        }

        ValidateDataValue(value);
    }
=======
TOwningKey RowToKey(TVersionedRow row)
{
    TUnversionedOwningRowBuilder builder;
    for (int index = 0; index < row.GetKeyCount(); ++index) {
        builder.AddValue(row.BeginKeys()[index]);
    }
    return builder.FinishRow();
>>>>>>> c6d9cf59
}

////////////////////////////////////////////////////////////////////////////////

TVersionedRowBuilder::TVersionedRowBuilder(TRowBufferPtr buffer, bool compaction)
    : Buffer_(std::move(buffer))
    , Compaction_(compaction)
{ }

void TVersionedRowBuilder::AddKey(const TUnversionedValue& value)
{
    Keys_.push_back(value);
}

void TVersionedRowBuilder::AddValue(const TVersionedValue& value)
{
    WriteTimestamps_.push_back(value.Timestamp);
    Values_.push_back(Buffer_->Capture(value));
}

void TVersionedRowBuilder::AddDeleteTimestamp(TTimestamp timestamp)
{
    DeleteTimestamps_.push_back(timestamp);
}

void TVersionedRowBuilder::AddWriteTimestamp(TTimestamp timestamp)
{
    WriteTimestamps_.push_back(timestamp);
}

TMutableVersionedRow TVersionedRowBuilder::FinishRow()
{
    std::sort(
        Values_.begin(),
        Values_.end(),
        [] (const TVersionedValue& lhs, const TVersionedValue& rhs) -> bool {
            if (lhs.Id < rhs.Id) {
                return true;
            }
            if (lhs.Id > rhs.Id) {
                return false;
            }
            if (lhs.Timestamp < rhs.Timestamp) {
                return false;
            }
            if (lhs.Timestamp > rhs.Timestamp) {
                return true;
            }
            return false;
        });

    std::sort(WriteTimestamps_.begin(), WriteTimestamps_.end(), std::greater<TTimestamp>());

    if (Compaction_) {
        WriteTimestamps_.erase(
            std::unique(WriteTimestamps_.begin(), WriteTimestamps_.end()),
            WriteTimestamps_.end());
    } else if (!WriteTimestamps_.empty()) {
        WriteTimestamps_.erase(WriteTimestamps_.begin() + 1, WriteTimestamps_.end());
    }

    std::sort(DeleteTimestamps_.begin(), DeleteTimestamps_.end(), std::greater<TTimestamp>());
    DeleteTimestamps_.erase(
        std::unique(DeleteTimestamps_.begin(), DeleteTimestamps_.end()),
        DeleteTimestamps_.end());

    auto row = Buffer_->AllocateVersioned(
        Keys_.size(),
        Values_.size(),
        WriteTimestamps_.size(),
        DeleteTimestamps_.size());

    memcpy(row.BeginKeys(), Keys_.data(), sizeof (TUnversionedValue) * Keys_.size());
    memcpy(row.BeginValues(), Values_.data(), sizeof (TVersionedValue)* Values_.size());
    memcpy(row.BeginWriteTimestamps(), WriteTimestamps_.data(), sizeof (TTimestamp) * WriteTimestamps_.size());
    memcpy(row.BeginDeleteTimestamps(), DeleteTimestamps_.data(), sizeof (TTimestamp) * DeleteTimestamps_.size());

    Keys_.clear();
    Values_.clear();
    WriteTimestamps_.clear();
    DeleteTimestamps_.clear();

    return row;
}

////////////////////////////////////////////////////////////////////////////////

TVersionedOwningRow::TVersionedOwningRow(TVersionedRow other)
{
    if (!other)
        return;

    size_t fixedSize = GetVersionedRowByteSize(
        other.GetKeyCount(),
        other.GetValueCount(),
        other.GetWriteTimestampCount(),
        other.GetDeleteTimestampCount());

    size_t variableSize = 0;
    auto adjustVariableSize = [&] (const TUnversionedValue& value) {
        if (IsStringLikeType(value.Type)) {
            variableSize += value.Length;
        }
    };

    for (int index = 0; index < other.GetKeyCount(); ++index) {
        adjustVariableSize(other.BeginKeys()[index]);
    }
    for (int index = 0; index < other.GetValueCount(); ++index) {
        adjustVariableSize(other.BeginValues()[index]);
    }

    Data_ = TSharedMutableRef::Allocate(fixedSize + variableSize, false);

    ::memcpy(GetMutableHeader(), other.GetHeader(), fixedSize);

    if (variableSize > 0) {
        char* current = Data_.Begin() + fixedSize;
        auto captureValue = [&] (TUnversionedValue* value) {
            if (IsStringLikeType(value->Type)) {
                ::memcpy(current, value->Data.String, value->Length);
                value->Data.String = current;
                current += value->Length;
            }
        };

        for (int index = 0; index < other.GetKeyCount(); ++index) {
            captureValue(BeginMutableKeys() + index);
        }
        for (int index = 0; index < other.GetValueCount(); ++index) {
            captureValue(BeginMutableValues() + index);
        }
    }
}

////////////////////////////////////////////////////////////////////////////////

} // namespace NTableClient
} // namespace NYT<|MERGE_RESOLUTION|>--- conflicted
+++ resolved
@@ -225,7 +225,6 @@
     return ToString(row.Get());
 }
 
-<<<<<<< HEAD
 void ValidateClientDataRow(
     TVersionedRow row,
     const TTableSchema& schema,
@@ -323,7 +322,8 @@
 
         ValidateDataValue(value);
     }
-=======
+}
+
 TOwningKey RowToKey(TVersionedRow row)
 {
     TUnversionedOwningRowBuilder builder;
@@ -331,7 +331,6 @@
         builder.AddValue(row.BeginKeys()[index]);
     }
     return builder.FinishRow();
->>>>>>> c6d9cf59
 }
 
 ////////////////////////////////////////////////////////////////////////////////

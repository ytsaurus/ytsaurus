SET(YT_SOURCE_FILES
    common.h
    id_generator.h
    lease_manager.cpp
    metric.cpp
    config.h
    cache.h
    cache-inl.h
    serialize.cpp
    lazy_ptr.h
    hash.h
    fs.cpp
    preprocessor.h
    pattern_formatter.cpp
    enum.h
    checksum.cpp
    backtrace.cpp
    demangle.cpp
    ref_counted_tracker.cpp
    delayed_invoker.cpp
    semaphore.cpp
    guid.cpp
    assert.h
    ref.h
    string.h
    foreach.h
    thread_affinity.h
    periodic_invoker.cpp
    zigzag.h
    property.h
    ref_counted_base.h
    intrusive_ptr.h
    singleton.h
    rvalue.h
<<<<<<< HEAD
    codec.h
    async_stream_state.cpp
    cyclic_buffer.h
=======
    mpl.h
    new_config.h
    new_config-inl.h
>>>>>>> 5b419ce6

    ${SRCDIR}/preprocessor-gen.h
    ${SRCDIR}/new.h
)

ADD_CUSTOM_COMMAND(
    OUTPUT  ${SRCDIR}/preprocessor-gen.h
    COMMAND ${PYTHON} ${SRCDIR}/preprocessor-gen.py > ${SRCDIR}/preprocessor-gen.h
    DEPENDS ${SRCDIR}/preprocessor-gen.py
    COMMENT "Regenerating preprocessor-gen.h..."
)

ADD_CUSTOM_COMMAND(
    OUTPUT  ${SRCDIR}/new.h
    COMMAND ${PYTHON} ${ARCADIA_ROOT}/scripts/pump.py ${SRCDIR}/new.h.pump > ${SRCDIR}/new.h
    DEPENDS ${SRCDIR}/new.h.pump
    COMMENT "Regenerating new.h..."
)<|MERGE_RESOLUTION|>--- conflicted
+++ resolved
@@ -32,15 +32,13 @@
     intrusive_ptr.h
     singleton.h
     rvalue.h
-<<<<<<< HEAD
     codec.h
     async_stream_state.cpp
     cyclic_buffer.h
-=======
     mpl.h
     new_config.h
     new_config-inl.h
->>>>>>> 5b419ce6
+
 
     ${SRCDIR}/preprocessor-gen.h
     ${SRCDIR}/new.h

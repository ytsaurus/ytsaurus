--- conflicted
+++ resolved
@@ -56,17 +56,10 @@
         : TFunctionTypeInferrer(std::unordered_map<TTypeArgument, TUnionType>(), argumentTypes, resultType)
     { }
 
-<<<<<<< HEAD
-    EValueType InferResultType(
-        const std::vector<EValueType>& argumentTypes,
-        const TString& name,
-        const TStringBuf& source) const;
-=======
     size_t GetNormalizedConstraints(
         std::vector<TTypeSet>* typeConstraints,
         std::vector<size_t>* formalArguments,
         TNullable<std::pair<size_t, bool>>* repeatedType) const;
->>>>>>> 5534e0dd
 
 private:
     std::unordered_map<TTypeArgument, TUnionType> TypeArgumentConstraints_;
@@ -91,23 +84,11 @@
         , StateType_(stateType)
     { }
 
-<<<<<<< HEAD
-    EValueType InferStateType(
-        EValueType type,
-        const TString& aggregateName,
-        const TStringBuf& source) const;
-
-    EValueType InferResultType(
-        EValueType argumentType,
-        const TString& aggregateName,
-        const TStringBuf& source) const;
-=======
     void GetNormalizedConstraints(
         TTypeSet* constraint,
         TNullable<EValueType>* stateType,
         TNullable<EValueType>* resultType,
         const TStringBuf& name) const;
->>>>>>> 5534e0dd
 
 private:
     std::unordered_map<TTypeArgument, TUnionType> TypeArgumentConstraints_;

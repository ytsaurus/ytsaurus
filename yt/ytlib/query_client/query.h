#pragma once

#include "public.h"
#include "query_common.h"

#include <yt/ytlib/table_client/row_buffer.h>
#include <yt/ytlib/table_client/schema.h>

#include <yt/core/misc/guid.h>
#include <yt/core/misc/property.h>
#include <yt/core/misc/range.h>

namespace NYT {
namespace NQueryClient {

////////////////////////////////////////////////////////////////////////////////

//! Computes key index for a given column name.
int ColumnNameToKeyPartIndex(const TKeyColumns& keyColumns, const TString& columnName);

struct TColumnDescriptor
{
    TString Name;
    size_t Index;
};

////////////////////////////////////////////////////////////////////////////////

DEFINE_ENUM(EExpressionKind,
    (None)
    (Literal)
    (Reference)
    (Function)
    (UnaryOp)
    (BinaryOp)
    (InOp)
);

struct TExpression
    : public TIntrinsicRefCounted
{
    TExpression(EValueType type)
        : Type(type)
    { }

    EValueType Type;

    template <class TDerived>
    const TDerived* As() const
    {
        return dynamic_cast<const TDerived*>(this);
    }

    template <class TDerived>
    TDerived* As()
    {
        return dynamic_cast<TDerived*>(this);
    }
};

DEFINE_REFCOUNTED_TYPE(TExpression)

struct TLiteralExpression
    : public TExpression
{
    TLiteralExpression(EValueType type)
        : TExpression(type)
    { }

    TLiteralExpression(EValueType type, TOwningValue value)
        : TExpression(type)
        , Value(value)
    { }

    TOwningValue Value;
};

struct TReferenceExpression
    : public TExpression
{
    TReferenceExpression(EValueType type)
        : TExpression(type)
    { }

    TReferenceExpression(EValueType type, TStringBuf columnName)
        : TExpression(type)
        , ColumnName(columnName)
    { }

    TString ColumnName;
};

struct TFunctionExpression
    : public TExpression
{
    TFunctionExpression(EValueType type)
        : TExpression(type)
    { }

    TFunctionExpression(
        EValueType type,
        const TString& functionName,
        const std::vector<TConstExpressionPtr>& arguments)
        : TExpression(type)
        , FunctionName(functionName)
        , Arguments(arguments)
    { }

    TString FunctionName;
    std::vector<TConstExpressionPtr> Arguments;
};

DEFINE_REFCOUNTED_TYPE(TFunctionExpression)

struct TUnaryOpExpression
    : public TExpression
{
    TUnaryOpExpression(EValueType type)
        : TExpression(type)
    { }

    TUnaryOpExpression(
        EValueType type,
        EUnaryOp opcode,
        TConstExpressionPtr operand)
        : TExpression(type)
        , Opcode(opcode)
        , Operand(operand)
    { }

    EUnaryOp Opcode;
    TConstExpressionPtr Operand;
};

struct TBinaryOpExpression
    : public TExpression
{
    TBinaryOpExpression(EValueType type)
        : TExpression(type)
    { }

    TBinaryOpExpression(
        EValueType type,
        EBinaryOp opcode,
        TConstExpressionPtr lhs,
        TConstExpressionPtr rhs)
        : TExpression(type)
        , Opcode(opcode)
        , Lhs(lhs)
        , Rhs(rhs)
    { }

    EBinaryOp Opcode;
    TConstExpressionPtr Lhs;
    TConstExpressionPtr Rhs;
};

struct TInOpExpressionValuesTag
{ };

struct TInOpExpression
    : public TExpression
{
    TInOpExpression(EValueType type)
        : TExpression(type)
    { }

    TInOpExpression(
        std::vector<TConstExpressionPtr> arguments,
        TSharedRange<TRow> values)
        : TExpression(EValueType::Boolean)
        , Arguments(std::move(arguments))
        , Values(std::move(values))
    { }

    std::vector<TConstExpressionPtr> Arguments;
    TSharedRange<TRow> Values;
};

void ThrowTypeMismatchError(
    EValueType lhsType,
    EValueType rhsType,
    const TStringBuf& source,
    const TStringBuf& lhsSource,
    const TStringBuf& rhsSource);

////////////////////////////////////////////////////////////////////////////////

struct TNamedItem
{
    TNamedItem()
    { }

    TNamedItem(
        TConstExpressionPtr expression,
        const TString& name)
        : Expression(expression)
        , Name(name)
    { }

    TConstExpressionPtr Expression;
    TString Name;
};

typedef std::vector<TNamedItem> TNamedItemList;

struct TAggregateItem
    : public TNamedItem
{
    TAggregateItem()
    { }

    TAggregateItem(
        TConstExpressionPtr expression,
        const TString& aggregateFunction,
        const TString& name,
        EValueType stateType,
        EValueType resultType)
        : TNamedItem(expression, name)
        , AggregateFunction(aggregateFunction)
        , StateType(stateType)
        , ResultType(resultType)
    { }

    TString AggregateFunction;
    EValueType StateType;
    EValueType ResultType;
};

typedef std::vector<TAggregateItem> TAggregateItemList;

////////////////////////////////////////////////////////////////////////////////

struct TJoinClause
    : public TIntrinsicRefCounted
{
    TTableSchema OriginalSchema;
    std::vector<TColumnDescriptor> SchemaMapping;
    std::vector<TString> SelfJoinedColumns;
    std::vector<TString> ForeignJoinedColumns;

    TConstExpressionPtr Predicate;

    bool CanUseSourceRanges;
    std::vector<TConstExpressionPtr> ForeignEquations;
    std::vector<std::pair<TConstExpressionPtr, bool>> SelfEquations;

    size_t CommonKeyPrefix = 0;

    bool IsLeft = false;

    TGuid ForeignDataId;

    std::vector<TColumnDescriptor> GetOrderedSchemaMapping() const
    {
        auto orderedSchemaMapping = SchemaMapping;
        std::sort(orderedSchemaMapping.begin(), orderedSchemaMapping.end(),
            [] (const TColumnDescriptor& lhs, const TColumnDescriptor& rhs) {
                return lhs.Index < rhs.Index;
            });
        return orderedSchemaMapping;
    }

    TKeyColumns GetKeyColumns() const
    {
        TKeyColumns result(OriginalSchema.GetKeyColumnCount());
        for (const auto& item : SchemaMapping) {
            if (item.Index < OriginalSchema.GetKeyColumnCount()) {
                result[item.Index] = item.Name;
            }
        }
        return result;
    }

    TTableSchema GetRenamedSchema() const
    {
        TSchemaColumns result;
        for (const auto& item : GetOrderedSchemaMapping()) {
            result.emplace_back(item.Name, OriginalSchema.Columns()[item.Index].Type);
        }

        return TTableSchema(result);
    }

    TTableSchema GetTableSchema(const TTableSchema& source) const
    {
        TSchemaColumns result;

        auto selfColumnNames = SelfJoinedColumns;
        std::sort(selfColumnNames.begin(), selfColumnNames.end());
        for (const auto& column : source.Columns()) {
            if (std::binary_search(selfColumnNames.begin(), selfColumnNames.end(), column.Name)) {
                result.push_back(column);
            }
        }

        auto foreignColumnNames = ForeignJoinedColumns;
        std::sort(foreignColumnNames.begin(), foreignColumnNames.end());
        auto renamedSchema = GetRenamedSchema();
        for (const auto& column : renamedSchema.Columns()) {
            if (std::binary_search(foreignColumnNames.begin(), foreignColumnNames.end(), column.Name)) {
                result.push_back(column);
            }
        }

        return TTableSchema(result);
    }
};

DEFINE_REFCOUNTED_TYPE(TJoinClause)

struct TGroupClause
    : public TIntrinsicRefCounted
{
    TNamedItemList GroupItems;
    TAggregateItemList AggregateItems;
    ETotalsMode TotalsMode;

    void AddGroupItem(const TNamedItem& namedItem)
    {
        GroupItems.push_back(namedItem);
    }

    void AddGroupItem(TConstExpressionPtr expression, TString name)
    {
        AddGroupItem(TNamedItem(expression, name));
    }

    TTableSchema GetTableSchema(bool isFinal) const
    {
        TSchemaColumns result;
        for (const auto& item : GroupItems) {
            result.emplace_back(item.Name, item.Expression->Type);
        }

        for (const auto& item : AggregateItems) {
            result.emplace_back(item.Name, isFinal ? item.Expression->Type : item.StateType);
        }

        return TTableSchema(result);
    }
};

DEFINE_REFCOUNTED_TYPE(TGroupClause)

typedef std::pair<TConstExpressionPtr, bool> TOrderItem;

struct TOrderClause
    : public TIntrinsicRefCounted
{
    std::vector<TOrderItem> OrderItems;
};

DEFINE_REFCOUNTED_TYPE(TOrderClause)

struct TProjectClause
    : public TIntrinsicRefCounted
{
    TNamedItemList Projections;

    void AddProjection(const TNamedItem& namedItem)
    {
        Projections.push_back(namedItem);
    }

    void AddProjection(TConstExpressionPtr expression, TString name)
    {
        AddProjection(TNamedItem(expression, name));
    }

    TTableSchema GetTableSchema() const
    {
        TSchemaColumns result;
        for (const auto& item : Projections) {
            result.emplace_back(item.Name, item.Expression->Type);
        }

        return TTableSchema(result);
    }
};

DEFINE_REFCOUNTED_TYPE(TProjectClause)

// Front Query is not Coordinatable
// IsMerge is always true for front Query and false for Bottom Query

struct TBaseQuery
    : public TIntrinsicRefCounted
{
    TBaseQuery(
        i64 inputRowLimit,
        i64 outputRowLimit,
        const TGuid& id = TGuid::Create())
        : InputRowLimit(inputRowLimit)
        , OutputRowLimit(outputRowLimit)
        , Id(id)
    { }

    TBaseQuery(const TBaseQuery& other)
        : InputRowLimit(other.InputRowLimit)
        , OutputRowLimit(other.OutputRowLimit)
        , Id(TGuid::Create())
        , IsFinal(other.IsFinal)
        , GroupClause(other.GroupClause)
        , HavingClause(other.HavingClause)
        , OrderClause(other.OrderClause)
        , ProjectClause(other.ProjectClause)
        , Limit(other.Limit)
        , UseDisjointGroupBy(other.UseDisjointGroupBy)
        , InferRanges(other.InferRanges)
    { }

    i64 InputRowLimit;
    i64 OutputRowLimit;
    TGuid Id;

    // Merge and Final
    bool IsFinal = true;

    TConstGroupClausePtr GroupClause;
    TConstExpressionPtr HavingClause;
    TConstOrderClausePtr OrderClause;

    TConstProjectClausePtr ProjectClause;

    // TODO: Update protocol and fix it
    // If Limit == std::numeric_limits<i64>::max() - 1, then do ordered read with prefetch
    i64 Limit = std::numeric_limits<i64>::max();
    bool UseDisjointGroupBy = false;
    bool InferRanges = true;

    bool IsOrdered() const
    {
        if (Limit < std::numeric_limits<i64>::max()) {
            return !OrderClause && !GroupClause;
        } else {
            YCHECK(!OrderClause);
            return false;
        }
    }

    virtual TTableSchema GetReadSchema() const = 0;
    virtual TTableSchema GetTableSchema() const = 0;
};

DEFINE_REFCOUNTED_TYPE(TBaseQuery)

struct TQuery
    : public TBaseQuery
{
    TQuery(
        i64 inputRowLimit,
        i64 outputRowLimit,
        const TGuid& id = TGuid::Create())
        : TBaseQuery(inputRowLimit, outputRowLimit, id)
    { }

    TQuery(const TQuery& other)
        : TBaseQuery(other)
        , OriginalSchema(other.OriginalSchema)
        , SchemaMapping(other.SchemaMapping)
        , JoinClauses(other.JoinClauses)
        , WhereClause(other.WhereClause)
    { }

    TTableSchema OriginalSchema;
    std::vector<TColumnDescriptor> SchemaMapping;

    // Bottom
    std::vector<TConstJoinClausePtr> JoinClauses;
    TConstExpressionPtr WhereClause;

    TKeyColumns GetKeyColumns() const
    {
        TKeyColumns result(OriginalSchema.GetKeyColumnCount());
        for (const auto& item : SchemaMapping) {
            if (item.Index < OriginalSchema.GetKeyColumnCount()) {
                result[item.Index] = item.Name;
            }
        }
        return result;
    }

    std::vector<TColumnDescriptor> GetOrderedSchemaMapping() const
    {
        auto orderedSchemaMapping = SchemaMapping;
        std::sort(orderedSchemaMapping.begin(), orderedSchemaMapping.end(),
            [] (const TColumnDescriptor& lhs, const TColumnDescriptor& rhs) {
                return lhs.Index < rhs.Index;
            });
        return orderedSchemaMapping;
    }

    virtual TTableSchema GetReadSchema() const override
    {
        TSchemaColumns result;
        for (const auto& item : GetOrderedSchemaMapping()) {
            result.emplace_back(
                OriginalSchema.Columns()[item.Index].Name,
                OriginalSchema.Columns()[item.Index].Type);
        }

        return TTableSchema(result);
    }

    TTableSchema GetRenamedSchema() const
    {
        TSchemaColumns result;
        for (const auto& item : GetOrderedSchemaMapping()) {
            result.emplace_back(item.Name, OriginalSchema.Columns()[item.Index].Type);
        }

        return TTableSchema(result);
    }

    virtual TTableSchema GetTableSchema() const override
    {
        if (ProjectClause) {
            return ProjectClause->GetTableSchema();
        }

        if (GroupClause) {
            return GroupClause->GetTableSchema(IsFinal);
        }

        TTableSchema result = GetRenamedSchema();

        for (const auto& joinClause : JoinClauses) {
            result = joinClause->GetTableSchema(result);
        }

        return TTableSchema(result);
    }

};

DEFINE_REFCOUNTED_TYPE(TQuery)

struct TFrontQuery
    : public TBaseQuery
{
    TFrontQuery(
        i64 inputRowLimit,
        i64 outputRowLimit,
        const TGuid& id = TGuid::Create())
        : TBaseQuery(inputRowLimit, outputRowLimit, id)
    { }

    TFrontQuery(const TFrontQuery& other)
        : TBaseQuery(other)
    { }

    TTableSchema Schema;

    TTableSchema GetReadSchema() const
    {
        return Schema;
    }

    TTableSchema GetRenamedSchema() const
    {
        return Schema;
    }

    TTableSchema GetTableSchema() const
    {
        if (ProjectClause) {
            return ProjectClause->GetTableSchema();
        }

        if (GroupClause) {
            return GroupClause->GetTableSchema(IsFinal);
        }

        return Schema;
    }

};

DEFINE_REFCOUNTED_TYPE(TFrontQuery)

void ToProto(NProto::TQuery* serialized, const TConstQueryPtr& original);
void FromProto(TConstQueryPtr* original, const NProto::TQuery& serialized);

void ToProto(NProto::TQueryOptions* serialized, const TQueryOptions& original);
void FromProto(TQueryOptions* original, const NProto::TQueryOptions& serialized);

void ToProto(NProto::TDataRanges* serialized, const TDataRanges& original);
void FromProto(TDataRanges* original, const NProto::TDataRanges& serialized);

<<<<<<< HEAD
Stroka InferName(TConstExpressionPtr expr, bool omitValues = false);
Stroka InferName(TConstBaseQueryPtr query, bool omitValues = false);
=======
TString InferName(TConstExpressionPtr expr, bool omitValues = false);
TString InferName(TConstQueryPtr query, bool omitValues = false);
>>>>>>> 4a72649d

bool Compare(
    TConstExpressionPtr lhs,
    const TTableSchema& lhsSchema,
    TConstExpressionPtr rhs,
    const TTableSchema& rhsSchema,
    size_t maxIndex = std::numeric_limits<size_t>::max());

////////////////////////////////////////////////////////////////////////////////

} // namespace NQueryClient
} // namespace NYT<|MERGE_RESOLUTION|>--- conflicted
+++ resolved
@@ -588,13 +588,8 @@
 void ToProto(NProto::TDataRanges* serialized, const TDataRanges& original);
 void FromProto(TDataRanges* original, const NProto::TDataRanges& serialized);
 
-<<<<<<< HEAD
-Stroka InferName(TConstExpressionPtr expr, bool omitValues = false);
-Stroka InferName(TConstBaseQueryPtr query, bool omitValues = false);
-=======
 TString InferName(TConstExpressionPtr expr, bool omitValues = false);
-TString InferName(TConstQueryPtr query, bool omitValues = false);
->>>>>>> 4a72649d
+TString InferName(TConstBaseQueryPtr query, bool omitValues = false);
 
 bool Compare(
     TConstExpressionPtr lhs,

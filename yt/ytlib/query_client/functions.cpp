--- conflicted
+++ resolved
@@ -5,41 +5,10 @@
 
 ////////////////////////////////////////////////////////////////////////////////
 
-<<<<<<< HEAD
-namespace {
-
-TString TypeToString(TType tp, std::unordered_map<TTypeArgument, EValueType> genericAssignments)
-{
-    if (auto genericId = tp.TryAs<TTypeArgument>()) {
-        return TypeToString(genericAssignments[*genericId], genericAssignments);
-    } else if (auto unionType = tp.TryAs<TUnionType>()) {
-        TString unionString = "one of { ";
-        for (auto tp = (*unionType).begin(); tp != (*unionType).end(); tp++) {
-            if (tp != (*unionType).begin()) {
-                unionString += ", ";
-            }
-            unionString += TypeToString(*tp, genericAssignments);
-        }
-        return unionString + " }";
-    } else {
-        return ToString(tp.As<EValueType>());
-    }
-}
-
-EValueType TypingFunction(
-    const std::unordered_map<TTypeArgument, TUnionType> typeArgumentConstraints,
-    const std::vector<TType>& expectedArgTypes,
-    TType repeatedArgType,
-    TType resultType,
-    const TString& functionName,
-    const std::vector<EValueType>& argTypes,
-    const TStringBuf& source)
-=======
 size_t TFunctionTypeInferrer::GetNormalizedConstraints(
     std::vector<TTypeSet>* typeConstraints,
     std::vector<size_t>* formalArguments,
     TNullable<std::pair<size_t, bool>>* repeatedType) const
->>>>>>> 5534e0dd
 {
     std::unordered_map<TTypeArgument, size_t> idToIndex;
 
@@ -135,64 +104,8 @@
     } else {
         Y_UNREACHABLE();
     }
-<<<<<<< HEAD
-
-    Y_UNREACHABLE();
 }
 
-} // namespace
-
-////////////////////////////////////////////////////////////////////////////////
-
-EValueType TFunctionTypeInferrer::InferResultType(
-    const std::vector<EValueType>& argumentTypes,
-    const TString& name,
-    const TStringBuf& source) const
-{
-    return TypingFunction(
-        TypeArgumentConstraints_,
-        ArgumentTypes_,
-        RepeatedArgumentType_,
-        ResultType_,
-        name,
-        argumentTypes,
-        source);
-}
-
-EValueType TAggregateTypeInferrer::InferStateType(
-    EValueType type,
-    const TString& aggregateName,
-    const TStringBuf& source) const
-{
-    return TypingFunction(
-        TypeArgumentConstraints_,
-        std::vector<TType>{ArgumentType_},
-        EValueType::Null,
-        StateType_,
-        aggregateName,
-        std::vector<EValueType>{type},
-        source);
-}
-
-EValueType TAggregateTypeInferrer::InferResultType(
-    EValueType argumentType,
-    const TString& aggregateName,
-    const TStringBuf& source) const
-{
-    return TypingFunction(
-        TypeArgumentConstraints_,
-        std::vector<TType>{ArgumentType_},
-        EValueType::Null,
-        ResultType_,
-        aggregateName,
-        std::vector<EValueType>{argumentType},
-        source);
-    }
-
-=======
-}
-
->>>>>>> 5534e0dd
 ////////////////////////////////////////////////////////////////////////////////
 
 const ITypeInferrerPtr& TTypeInferrerMap::GetFunction(const TString& functionName) const

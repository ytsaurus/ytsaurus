--- conflicted
+++ resolved
@@ -239,7 +239,7 @@
             return TTypeSet({EValueType::Double});
         case NAst::TLiteralValue::TagOf<bool>():
             return TTypeSet({EValueType::Boolean});
-        case NAst::TLiteralValue::TagOf<Stroka>():
+        case NAst::TLiteralValue::TagOf<TString>():
             return TTypeSet({EValueType::String});
         default:
             Y_UNREACHABLE();
@@ -818,13 +818,8 @@
         const TString& name,
         const TString& tableName) = 0;
 
-<<<<<<< HEAD
-    virtual TBaseColumn GetAggregateColumnPtr(
+    virtual TUntypedExpression GetAggregateColumnPtr(
         const TString& name,
-=======
-    virtual TUntypedExpression GetAggregateColumnPtr(
-        const Stroka& name,
->>>>>>> 5534e0dd
         const TAggregateTypeInferrer* aggregateFunction,
         const NAst::TExpression* arguments,
         TString subexprName,
@@ -1508,11 +1503,7 @@
         const NAst::TExpression* expr,
         ISchemaProxyPtr schema) const
     {
-<<<<<<< HEAD
         std::set<TString> usedAliases;
-        return PropagateNotExpression(DoBuildTypedExpression(expr, schema, usedAliases));
-=======
-        std::set<Stroka> usedAliases;
         return DoBuildUntypedExpression(expr, schema, usedAliases);
     }
 
@@ -1523,7 +1514,6 @@
         auto expressionTyper = BuildUntypedExpression(expr, schema);
         YCHECK(!expressionTyper.FeasibleTypes.IsEmpty());
         return TNotExpressionPropagator().Visit(expressionTyper.Generator(expressionTyper.FeasibleTypes.GetFront()));
->>>>>>> 5534e0dd
     }
 
 };
@@ -1557,29 +1547,14 @@
         }
     }
 
-<<<<<<< HEAD
-    virtual TBaseColumn GetAggregateColumnPtr(
+    virtual TUntypedExpression GetAggregateColumnPtr(
         const TString& name,
-=======
-    virtual TUntypedExpression GetAggregateColumnPtr(
-        const Stroka& name,
->>>>>>> 5534e0dd
         const TAggregateTypeInferrer* aggregateFunction,
         const NAst::TExpression* arguments,
         TString subexprName,
         const TTypedExpressionBuilder& builder) override
     {
-<<<<<<< HEAD
-        auto key = std::make_pair(subexprName, TString());
-        auto found = Lookup_.find(key);
-        if (found != Lookup_.end()) {
-            return found->second;
-        }
-
-        auto column = ProvideAggregateColumn(
-=======
         auto typer = ProvideAggregateColumn(
->>>>>>> 5534e0dd
             name,
             aggregateFunction,
             arguments,
@@ -1610,12 +1585,8 @@
     }
 
 private:
-<<<<<<< HEAD
     yhash<std::pair<TString, TString>, TBaseColumn> Lookup_;
-=======
-    yhash<std::pair<Stroka, Stroka>, TBaseColumn> Lookup_;
-    yhash<std::pair<Stroka, EValueType>, TBaseColumn> AggregateLookup_;
->>>>>>> 5534e0dd
+    yhash<std::pair<TString, EValueType>, TBaseColumn> AggregateLookup_;
 
 protected:
     virtual TNullable<TBaseColumn> ProvideColumn(const TString& name, const TString& tableName)
@@ -1623,13 +1594,8 @@
         return Null;
     }
 
-<<<<<<< HEAD
-    virtual TBaseColumn ProvideAggregateColumn(
+    virtual std::pair<TTypeSet, std::function<TBaseColumn(EValueType)>> ProvideAggregateColumn(
         const TString& name,
-=======
-    virtual std::pair<TTypeSet, std::function<TBaseColumn(EValueType)>> ProvideAggregateColumn(
-        const Stroka& name,
->>>>>>> 5534e0dd
         const TAggregateTypeInferrer* aggregateFunction,
         const NAst::TExpression* arguments,
         TString subexprName,
@@ -1791,13 +1757,8 @@
         return FindColumn(*GroupItems_, name);
     }
 
-<<<<<<< HEAD
-    virtual TBaseColumn ProvideAggregateColumn(
+    virtual std::pair<TTypeSet, std::function<TBaseColumn(EValueType)>> ProvideAggregateColumn(
         const TString& name,
-=======
-    virtual std::pair<TTypeSet, std::function<TBaseColumn(EValueType)>> ProvideAggregateColumn(
-        const Stroka& name,
->>>>>>> 5534e0dd
         const TAggregateTypeInferrer* aggregateFunction,
         const NAst::TExpression* argument,
         TString subexprName,

#include "cg_routines.h"
#include "callbacks.h"
#include "cg_types.h"
#include "evaluation_helpers.h"
#include "helpers.h"
#include "query_statistics.h"

#include <yt/ytlib/chunk_client/chunk_spec.h>

#include <yt/ytlib/table_client/row_buffer.h>
#include <yt/ytlib/table_client/schemaful_reader.h>
#include <yt/ytlib/table_client/schemaful_writer.h>
#include <yt/ytlib/table_client/unordered_schemaful_reader.h>
#include <yt/ytlib/table_client/unversioned_row.h>

#include <yt/core/concurrency/scheduler.h>

#include <yt/core/misc/farm_hash.h>

#include <yt/core/profiling/scoped_timer.h>

#include <contrib/libs/re2/re2/re2.h>

#include <mutex>

#include <string.h>

namespace llvm {

template <bool Cross>
class TypeBuilder<google::re2::RE2*, Cross>
    : public TypeBuilder<void*, Cross>
{ };

} // namespace llvm

////////////////////////////////////////////////////////////////////////////////

namespace NYT {
namespace NQueryClient {
namespace NRoutines {

using namespace NConcurrency;
using namespace NTableClient;

static const auto& Logger = QueryClientLogger;

////////////////////////////////////////////////////////////////////////////////

#ifndef NDEBUG
#define CHECK_STACK() \
    { \
        int dummy; \
        size_t currentStackSize = context->StackSizeGuardHelper - reinterpret_cast<intptr_t>(&dummy); \
        YCHECK(currentStackSize < 10000); \
    }
#else
#define CHECK_STACK() (void) 0;
#endif

////////////////////////////////////////////////////////////////////////////////

TRow* GetRowsData(std::vector<TRow>* rows)
{
    return rows->data();
}

int GetRowsSize(std::vector<TRow>* rows)
{
    return rows->size();
}

////////////////////////////////////////////////////////////////////////////////

void WriteRow(TRow row, TExecutionContext* context)
{
    CHECK_STACK();

    if (!UpdateAndCheckRowLimit(&context->Limit, &context->StopFlag)) {
        return;
    }

    if (!UpdateAndCheckRowLimit(&context->OutputRowLimit, &context->StopFlag)) {
        context->Statistics->IncompleteOutput = true;
        return;
    }
    
    ++context->Statistics->RowsWritten;

    auto* batch = context->OutputRowsBatch;
    
    const auto& rowBuffer = context->OutputBuffer;

    YASSERT(batch->size() < batch->capacity());
    batch->push_back(rowBuffer->Capture(row));

    if (batch->size() == batch->capacity()) {
        auto& writer = context->Writer;
        bool shouldNotWait;
        {
            NProfiling::TAggregatingTimingGuard timingGuard(&context->Statistics->WriteTime);
            shouldNotWait = writer->Write(*batch);
        }

        if (!shouldNotWait) {
            NProfiling::TAggregatingTimingGuard timingGuard(&context->Statistics->AsyncTime);
            WaitFor(writer->GetReadyEvent())
                .ThrowOnError();
        }
        batch->clear();
        rowBuffer->Clear();
    }
}

void ScanOpHelper(
    TExecutionContext* context,
    void** consumeRowsClosure,
    void (*consumeRows)(void** closure, TRow* rows, int size, char* stopFlag))
{
    auto& reader = context->Reader;

    std::vector<TRow> rows;
    rows.reserve(MaxRowsPerRead);

    context->StopFlag = false;

    while (true) {
        context->IntermediateBuffer->Clear();

        bool hasMoreData;
        {
            NProfiling::TAggregatingTimingGuard timingGuard(&context->Statistics->ReadTime);
            hasMoreData = reader->Read(&rows);
        }

        bool shouldWait = rows.empty();

        // Remove null rows.
        rows.erase(
            std::remove_if(rows.begin(), rows.end(), [] (TRow row) {
                return !row;
            }),
            rows.end());

        if (context->InputRowLimit < rows.size()) {
            rows.resize(context->InputRowLimit);
            context->Statistics->IncompleteInput = true;
            hasMoreData = false;
        }
        context->InputRowLimit -= rows.size();
        context->Statistics->RowsRead += rows.size();

        consumeRows(consumeRowsClosure, rows.data(), rows.size(), &context->StopFlag);
        rows.clear();

        if (!hasMoreData || context->StopFlag) {
            break;
        }

        if (shouldWait) {
            NProfiling::TAggregatingTimingGuard timingGuard(&context->Statistics->AsyncTime);
            WaitFor(reader->GetReadyEvent())
                .ThrowOnError();
        }
    }
}

void InsertJoinRow(
    TExecutionContext* context,
    TJoinLookup* lookup,
    std::vector<TRow>* keys,
    std::vector<std::pair<TRow, int>>* chainedRows,
    TMutableRow* keyPtr,
    TRow row,
    int keySize)
{
    CHECK_STACK();

    int chainIndex = chainedRows->size();
    chainedRows->emplace_back(context->PermanentBuffer->Capture(row), -1);

    TMutableRow key = *keyPtr;
    auto inserted = lookup->insert(std::make_pair(key, std::make_pair(chainIndex, false)));
    if (inserted.second) {
        keys->push_back(key);
        for (int index = 0; index < keySize; ++index) {
            context->PermanentBuffer->Capture(&key[index]);
        }
        *keyPtr = TMutableRow::Allocate(context->PermanentBuffer->GetPool(), keySize);
    } else {
        auto& startIndex = inserted.first->second.first;
        chainedRows->back().second = startIndex;
        startIndex = chainIndex;
    }
}

void SaveJoinRow(
    TExecutionContext* context,
    std::vector<TRow>* rows,
    TRow row)
{
    CHECK_STACK();

    rows->push_back(context->PermanentBuffer->Capture(row));
}

void JoinOpHelper(
    TExecutionContext* context,
    int index,
    THasherFunction* lookupHasher,
    TComparerFunction* lookupEqComparer,
    TComparerFunction* lookupLessComparer,
    void** collectRowsClosure,
    void (*collectRows)(
        void** closure,
        TJoinLookup* joinLookup,
        std::vector<TRow>* keys,
        std::vector<std::pair<TRow, int>>* chainedRows),
    void** consumeRowsClosure,
    void (*consumeRows)(void** closure, std::vector<TRow>* rows, char* stopFlag))
{
    TJoinLookup joinLookup(
        InitialGroupOpHashtableCapacity,
        lookupHasher,
        lookupEqComparer);

    std::vector<TRow> keys;
    std::vector<std::pair<TRow, int>> chainedRows;

    joinLookup.set_empty_key(TRow());

    // Collect join ids.
    collectRows(collectRowsClosure, &joinLookup, &keys, &chainedRows);

    LOG_DEBUG("Sorting %v join keys",
        keys.size());

    std::sort(keys.begin(), keys.end(), lookupLessComparer);

    LOG_DEBUG("Collected %v join keys from %v rows",
        keys.size(),
        chainedRows.size());

    std::vector<TRow> joinedRows;
    context->JoinEvaluators[index](
        context,
        lookupHasher,
        lookupEqComparer,
        joinLookup,
        std::move(keys),
        std::move(chainedRows),
        context->PermanentBuffer,
        &joinedRows);

    LOG_DEBUG("Joined into %v rows",
        joinedRows.size());

    // Consume joined rows.
    context->StopFlag = false;
    consumeRows(consumeRowsClosure, &joinedRows, &context->StopFlag);
}

void GroupOpHelper(
    TExecutionContext* context,
    THasherFunction* groupHasher,
    TComparerFunction* groupComparer,
    void** collectRowsClosure,
    void (*collectRows)(void** closure, std::vector<TRow>* groupedRows, TLookupRows* lookupRows),
    void** consumeRowsClosure,
    void (*consumeRows)(void** closure, std::vector<TRow>* groupedRows, char* stopFlag))
{
    std::vector<TRow> groupedRows;
    TLookupRows lookupRows(
        InitialGroupOpHashtableCapacity,
        groupHasher,
        groupComparer);

    lookupRows.set_empty_key(TRow());

    collectRows(collectRowsClosure, &groupedRows, &lookupRows);

    LOG_DEBUG("Collected %v group rows",
        groupedRows.size());

    context->StopFlag = false;
    consumeRows(consumeRowsClosure, &groupedRows, &context->StopFlag);
}

const TRow* FindRow(TExpressionContext* context, TLookupRows* rows, TRow row)
{
    CHECK_STACK();

    auto it = rows->find(row);
    return it != rows->end()? &*it : nullptr;
}

void AllocatePermanentRow(TExecutionContext* context, int valueCount, TMutableRow* row)
{
    CHECK_STACK();

    *row = TMutableRow::Allocate(context->PermanentBuffer->GetPool(), valueCount);
}

const TRow* InsertGroupRow(
    TExecutionContext* context,
    TLookupRows* lookupRows,
    std::vector<TRow>* groupedRows,
    TMutableRow row,
    int keySize)
{
    CHECK_STACK();

    auto inserted = lookupRows->insert(row);

    if (inserted.second) {
        if (!UpdateAndCheckRowLimit(&context->GroupRowLimit, &context->StopFlag)) {
            context->Statistics->IncompleteOutput = true;
            return nullptr;
        }

        groupedRows->push_back(row);
        for (int index = 0; index < keySize; ++index) {
            context->PermanentBuffer->Capture(&row[index]);
        }
    }

    return &*inserted.first;
}

<<<<<<< HEAD
void AllocateRow(TExpressionContext* context, int valueCount, TMutableRow* row)
=======
void AllocateIntermediateRow(TExpressionContext* context, int valueCount, TRow* row)
>>>>>>> ca0f8308
{
    CHECK_STACK();

    *row = TMutableRow::Allocate(context->IntermediateBuffer->GetPool(), valueCount);
}



void AddRow(TTopCollector* topCollector, TRow row)
{
    topCollector->AddRow(row);
}

void OrderOpHelper(
    TExecutionContext* context,
    TComparerFunction* comparer,
    void** collectRowsClosure,
    void (*collectRows)(void** closure, TTopCollector* topCollector),
    void** consumeRowsClosure,
    void (*consumeRows)(void** closure, std::vector<TMutableRow>* rows, char* stopFlag),
    int rowSize)
{
    auto limit = context->Limit;

    TTopCollector topCollector(limit, comparer);
    collectRows(collectRowsClosure, &topCollector);
    auto rows = topCollector.GetRows(rowSize);

    // Consume joined rows.
    context->StopFlag = false;
    consumeRows(consumeRowsClosure, &rows, &context->StopFlag);
}

char* AllocateBytes(TExecutionContext* context, size_t byteCount)
{
    CHECK_STACK();

    return context
        ->IntermediateBuffer
        ->GetPool()
        ->AllocateUnaligned(byteCount);
}

char* AllocatePermanentBytes(TExecutionContext* context, size_t byteCount)
{
    CHECK_STACK();

    return context
        ->PermanentBuffer
        ->GetPool()
        ->AllocateUnaligned(byteCount);
}

////////////////////////////////////////////////////////////////////////////////

char IsRowInArray(
    TExpressionContext* context,
    TComparerFunction* comparer,
    TRow row,
    int index)
{
    // TODO(lukyan): check null
    const auto& rows = (*context->LiteralRows)[index];
    return std::binary_search(rows.Begin(), rows.End(), row, comparer);
}

size_t StringHash(
    const char* data,
    ui32 length)
{
    return FarmHash(data, length);
}

// FarmHash and MurmurHash hybrid to hash TRow.
ui64 SimpleHash(const TUnversionedValue* begin, const TUnversionedValue* end)
{
    const ui64 MurmurHashConstant = 0xc6a4a7935bd1e995ULL;

    // Append fingerprint to hash value. Like Murmurhash.
    const auto hash64 = [&, MurmurHashConstant] (ui64 data, ui64 value) {
        value ^= FarmFingerprint(data);
        value *= MurmurHashConstant;
        return value;
    };

    // Hash string. Like Murmurhash.
    const auto hash = [&, MurmurHashConstant] (const void* voidData, int length, ui64 seed) {
        ui64 result = seed;
        const ui64* ui64Data = reinterpret_cast<const ui64*>(voidData);
        const ui64* ui64End = ui64Data + (length / 8);

        while (ui64Data < ui64End) {
            auto data = *ui64Data++;
            result = hash64(data, result);
        }

        const char* charData = reinterpret_cast<const char*>(ui64Data);

        if (length & 4) {
            result ^= (*reinterpret_cast<const ui32*>(charData) << (length & 3));
            charData += 4;
        }
        if (length & 2) {
            result ^= (*reinterpret_cast<const ui16*>(charData) << (length & 1));
            charData += 2;
        }
        if (length & 1) {
            result ^= *reinterpret_cast<const ui8*>(charData);
        }

        result *= MurmurHashConstant;
        result ^= (result >> 47);
        result *= MurmurHashConstant;
        result ^= (result >> 47);
        return result;
    };

    ui64 result = end - begin;

    for (auto value = begin; value != end; value++) {
        switch(value->Type) {
            case EValueType::Int64:
                result = hash64(value->Data.Int64, result);
                break;
            case EValueType::Uint64:
                result = hash64(value->Data.Uint64, result);
                break;
            case EValueType::Boolean:
                result = hash64(value->Data.Boolean, result);
                break;
            case EValueType::String:
                result = hash(
                    value->Data.String,
                    value->Length,
                    result);
                break;
            case EValueType::Null:
                result = hash64(0, result);
                break;
            default:
                YUNREACHABLE();
        }
    }

    return result;
}

ui64 FarmHashUint64(ui64 value)
{
    return FarmFingerprint(value);
}

void ThrowException(const char* error)
{
    THROW_ERROR_EXCEPTION("Error while executing UDF: %s", error);
}

google::re2::RE2* RegexCreate(TUnversionedValue* regexp)
{
    return new google::re2::RE2(google::re2::StringPiece(regexp->Data.String, regexp->Length));
}

void RegexDestroy(google::re2::RE2* re2)
{
    delete re2;
}

ui8 RegexFullMatch(google::re2::RE2* re2, TUnversionedValue* string)
{
    YCHECK(string->Type == EValueType::String);

    return google::re2::RE2::FullMatch(
        google::re2::StringPiece(string->Data.String, string->Length),
        *re2);
}

ui8 RegexPartialMatch(google::re2::RE2* re2, TUnversionedValue* string)
{
    YCHECK(string->Type == EValueType::String);

    return google::re2::RE2::PartialMatch(
        google::re2::StringPiece(string->Data.String, string->Length),
        *re2);
}

void CopyString(TExecutionContext* context, TUnversionedValue* result, const std::string& str)
{
    char* data = AllocatePermanentBytes(context, str.size());
    memcpy(data, str.c_str(), str.size());
    result->Type = EValueType::String;
    result->Length = str.size();
    result->Data.String = data;
}

void RegexReplaceFirst(
    TExecutionContext* context,
    google::re2::RE2* re2,
    TUnversionedValue* string,
    TUnversionedValue* rewrite,
    TUnversionedValue* result)
{
    YCHECK(string->Type == EValueType::String);
    YCHECK(rewrite->Type == EValueType::String);

    google::re2::string str(string->Data.String, string->Length);
    google::re2::RE2::Replace(
        &str,
        *re2,
        google::re2::StringPiece(rewrite->Data.String, rewrite->Length));

    CopyString(context, result, str);
}


void RegexReplaceAll(
    TExecutionContext* context,
    google::re2::RE2* re2,
    TUnversionedValue* string,
    TUnversionedValue* rewrite,
    TUnversionedValue* result)
{
    YCHECK(string->Type == EValueType::String);
    YCHECK(rewrite->Type == EValueType::String);

    google::re2::string str(string->Data.String, string->Length);
    google::re2::RE2::GlobalReplace(
        &str,
        *re2,
        google::re2::StringPiece(rewrite->Data.String, rewrite->Length));

    CopyString(context, result, str);
}

void RegexExtract(
    TExecutionContext* context,
    google::re2::RE2* re2,
    TUnversionedValue* string,
    TUnversionedValue* rewrite,
    TUnversionedValue* result)
{
    YCHECK(string->Type == EValueType::String);
    YCHECK(rewrite->Type == EValueType::String);

    google::re2::string str;
    google::re2::RE2::Extract(
        google::re2::StringPiece(string->Data.String, string->Length),
        *re2,
        google::re2::StringPiece(rewrite->Data.String, rewrite->Length),
        &str);

    CopyString(context, result, str);
}

void RegexEscape(
    TExecutionContext* context,
    TUnversionedValue* string,
    TUnversionedValue* result)
{
    auto str = google::re2::RE2::QuoteMeta(
        google::re2::StringPiece(string->Data.String, string->Length));

    CopyString(context, result, str);
}

////////////////////////////////////////////////////////////////////////////////

} // namespace NRoutines

////////////////////////////////////////////////////////////////////////////////

using NCodegen::TRoutineRegistry;

void RegisterQueryRoutinesImpl(TRoutineRegistry* registry)
{
#define REGISTER_ROUTINE(routine) \
    registry->RegisterRoutine(#routine, NRoutines::routine)
    REGISTER_ROUTINE(WriteRow);
    REGISTER_ROUTINE(ScanOpHelper);
    REGISTER_ROUTINE(JoinOpHelper);
    REGISTER_ROUTINE(GroupOpHelper);
    REGISTER_ROUTINE(StringHash);
    REGISTER_ROUTINE(FindRow);
    REGISTER_ROUTINE(InsertGroupRow);
    REGISTER_ROUTINE(InsertJoinRow);
    REGISTER_ROUTINE(SaveJoinRow);
    REGISTER_ROUTINE(AllocatePermanentRow);
    REGISTER_ROUTINE(AllocateIntermediateRow);
    REGISTER_ROUTINE(AllocatePermanentBytes);
    REGISTER_ROUTINE(AllocateBytes);
    REGISTER_ROUTINE(GetRowsData);
    REGISTER_ROUTINE(GetRowsSize);
    REGISTER_ROUTINE(IsRowInArray);
    REGISTER_ROUTINE(SimpleHash);
    REGISTER_ROUTINE(FarmHashUint64);
    REGISTER_ROUTINE(AddRow);
    REGISTER_ROUTINE(OrderOpHelper);
    REGISTER_ROUTINE(ThrowException);
    REGISTER_ROUTINE(RegexCreate);
    REGISTER_ROUTINE(RegexDestroy);
    REGISTER_ROUTINE(RegexFullMatch);
    REGISTER_ROUTINE(RegexPartialMatch);
    REGISTER_ROUTINE(RegexReplaceFirst);
    REGISTER_ROUTINE(RegexReplaceAll);
    REGISTER_ROUTINE(RegexExtract);
    REGISTER_ROUTINE(RegexEscape);
#undef REGISTER_ROUTINE

    registry->RegisterRoutine("memcmp", std::memcmp);
}

TRoutineRegistry* GetQueryRoutineRegistry()
{
    static TRoutineRegistry registry;
    static std::once_flag onceFlag;
    std::call_once(onceFlag, &RegisterQueryRoutinesImpl, &registry);
    return &registry;
}

////////////////////////////////////////////////////////////////////////////////

} // namespace NQueryClient
} // namespace NYT
<|MERGE_RESOLUTION|>--- conflicted
+++ resolved
@@ -327,18 +327,12 @@
     return &*inserted.first;
 }
 
-<<<<<<< HEAD
-void AllocateRow(TExpressionContext* context, int valueCount, TMutableRow* row)
-=======
-void AllocateIntermediateRow(TExpressionContext* context, int valueCount, TRow* row)
->>>>>>> ca0f8308
+void AllocateIntermediateRow(TExpressionContext* context, int valueCount, TMutableRow* row)
 {
     CHECK_STACK();
 
     *row = TMutableRow::Allocate(context->IntermediateBuffer->GetPool(), valueCount);
 }
-
-
 
 void AddRow(TTopCollector* topCollector, TRow row)
 {

#include "stdafx.h"

#include "plan_fragment.h"
#include "private.h"
#include "helpers.h"
#include "plan_helpers.h"
#include "lexer.h"
#include "parser.hpp"
#include "callbacks.h"

#include <ytlib/new_table_client/schema.h>
#include <ytlib/new_table_client/chunk_meta_extensions.h>

#include <core/misc/protobuf_helpers.h>

#include <core/ytree/convert.h>

#include <ytlib/query_client/plan_fragment.pb.h>

#include <limits>

namespace NYT {
namespace NQueryClient {

using namespace NConcurrency;
using namespace NVersionedTableClient;

using NYT::ToProto;
using NYT::FromProto;

using NNodeTrackerClient::TNodeDirectory;

static const auto& Logger = QueryClientLogger;
static const int PlanFragmentDepthLimit = 50;

////////////////////////////////////////////////////////////////////////////////

struct TTableSchemaProxy
{
    TTableSchema TableSchema;
    std::set<Stroka>* LiveColumns;

    explicit TTableSchemaProxy(
        const TTableSchema& tableSchema,
        std::set<Stroka>* liveColumns = nullptr)
        : TableSchema(tableSchema)
        , LiveColumns(liveColumns)
    { }

    const TColumnSchema& operator [] (size_t index) const
    {
        return TableSchema.Columns()[index];
    }

    size_t GetColumnIndex(const TStringBuf& name) const
    {
        if (LiveColumns) {
            LiveColumns->emplace(name);
        }

        auto* column = TableSchema.FindColumn(name);
        if (!column) {
            THROW_ERROR_EXCEPTION("Undefined reference %Qv", name);
        }

        return TableSchema.GetColumnIndex(*column);
    }
};

struct TGroupClauseProxy
{
    TTableSchemaProxy SourceSchemaProxy;
    TGroupClause& Op;
    std::map<Stroka, size_t> SubexprNames;

    TGroupClauseProxy(
        const TTableSchemaProxy& sourceSchemaProxy,
        TGroupClause& op)
        : SourceSchemaProxy(sourceSchemaProxy)
        , Op(op)
    { }

};

Stroka InferName(TConstExpressionPtr expr)
{
    bool newTuple = true;
    auto comma = [&] {
        bool isNewTuple = newTuple;
        newTuple = false;
        return Stroka(isNewTuple ? "" : ", ");
    };
    auto canOmitParenthesis = [] (TConstExpressionPtr expr) {
        return
            expr->As<TLiteralExpression>() ||
            expr->As<TReferenceExpression>() ||
            expr->As<TFunctionExpression>();
    };

    if (!expr) {
        return Stroka();
    } else if (auto literalExpr = expr->As<TLiteralExpression>()) {
        return ToString(static_cast<TUnversionedValue>(literalExpr->Value));
    } else if (auto referenceExpr = expr->As<TReferenceExpression>()) {
        return referenceExpr->ColumnName;
    } else if (auto functionExpr = expr->As<TFunctionExpression>()) {
        auto str = functionExpr->FunctionName + "(";
        for (const auto& argument : functionExpr->Arguments) {
            str += comma() + InferName(argument);
        }
        return str + ")";
    } else if (auto unaryOp = expr->As<TUnaryOpExpression>()) {
        auto rhsName = InferName(unaryOp->Operand);
        if (!canOmitParenthesis(unaryOp->Operand)) {
            rhsName = "(" + rhsName + ")";
        }
        return Stroka() + GetUnaryOpcodeLexeme(unaryOp->Opcode) + rhsName;
    } else if (auto binaryOp = expr->As<TBinaryOpExpression>()) {
        auto lhsName = InferName(binaryOp->Lhs);
        if (!canOmitParenthesis(binaryOp->Lhs)) {
            lhsName = "(" + lhsName + ")";
        }
        auto rhsName = InferName(binaryOp->Rhs);
        if (!canOmitParenthesis(binaryOp->Rhs)) {
            rhsName = "(" + rhsName + ")";
        }
        return
            lhsName +
            " " + GetBinaryOpcodeLexeme(binaryOp->Opcode) + " " +
            rhsName;
    } else if (auto inOp = expr->As<TInOpExpression>()) {
        auto str = Stroka("(");
        for (const auto& argument : inOp->Arguments) {
            str += comma() + InferName(argument);
        }
        str += ") IN (";
        newTuple = true;
        for (const auto& row: inOp->Values) {
            str += comma() + "(" + ToString(row) + ")";
        }
        return str + ")";
    } else {
        YUNREACHABLE();
    }
}

Stroka InferName(TConstQueryPtr query)
{
    bool newBlock = true;
    auto block = [&] {
        bool isNewBlock = newBlock;
        newBlock = false;
        return Stroka(isNewBlock ? "" : " ");
    };

    bool newTuple = true;
    auto comma = [&] {
        bool isNewTuple = newTuple;
        newTuple = false;
        return Stroka(isNewTuple ? "" : ", ");
    };

    Stroka str;

    str += block() + "SELECT ";
    if (query->ProjectClause) {
        newTuple = true;
        for (const auto& namedItem : query->ProjectClause.Get().Projections) {
            str += comma() + InferName(namedItem.Expression) + " AS " + namedItem.Name;
        }
    } else {
        str += "*";
    }

    if (query->GroupClause) {
        str += block() + "GROUP BY ";
        newTuple = true;
        for (const auto& namedItem : query->GroupClause.Get().GroupItems) {
            str += comma() + InferName(namedItem.Expression) + " AS " + namedItem.Name;
        }
    }

    if (query->Predicate) {
        str += block() + "WHERE " + InferName(query->Predicate);
    }

    return str;
}

Stroka TExpression::GetName() const
{
    return Stroka();
}

EValueType InferUnaryExprType(EUnaryOp opCode, EValueType operandType, const TStringBuf& source)
{
    switch (opCode) {
        case EUnaryOp::Plus:
        case EUnaryOp::Minus:
            if (!IsArithmeticType(operandType)) {
                THROW_ERROR_EXCEPTION(
                    "Expression %Qv requires either integral or floating-point operand",
                    source)
                    << TErrorAttribute("operand_type", ToString(operandType));
            }
            return operandType;

        default:
            YUNREACHABLE();
    }
}

EValueType InferBinaryExprType(EBinaryOp opCode, EValueType lhsType, EValueType rhsType, const TStringBuf& source)
{
    if (lhsType != rhsType) {
        THROW_ERROR_EXCEPTION(
            "Type mismatch in expression %Qv",
            source)
            << TErrorAttribute("lhs_type", lhsType)
            << TErrorAttribute("rhs_type", rhsType);
    }

    EValueType operandType = lhsType;

    switch (opCode) {
        case EBinaryOp::Plus:
        case EBinaryOp::Minus:
        case EBinaryOp::Multiply:
        case EBinaryOp::Divide:
            if (!IsArithmeticType(operandType)) {
                THROW_ERROR_EXCEPTION(
                    "Expression %Qv requires either integral or floating-point operands",
                    source)
                    << TErrorAttribute("operand_type", operandType);
            }
            return operandType;

        case EBinaryOp::Modulo:
            if (!IsIntegralType(operandType)) {
                THROW_ERROR_EXCEPTION(
                    "Expression %Qv requires integral operands",
                    source)
                    << TErrorAttribute("operand_type", operandType);
            }
            return operandType;

        case EBinaryOp::And:
        case EBinaryOp::Or:
            if (operandType != EValueType::Boolean) {
                THROW_ERROR_EXCEPTION(
                    "Expression %Qv requires boolean operands",
                    source)
                    << TErrorAttribute("operand_type", operandType);
            }
            return EValueType::Boolean;

        case EBinaryOp::Equal:
        case EBinaryOp::NotEqual:
        case EBinaryOp::Less:
        case EBinaryOp::Greater:
        case EBinaryOp::LessOrEqual:
        case EBinaryOp::GreaterOrEqual:
            if (!IsComparableType(operandType)) {
                THROW_ERROR_EXCEPTION(
                    "Expression %Qv requires either integral, floating-point or string operands",
                    source)
                    << TErrorAttribute("lhs_type", operandType);
            }
            return EValueType::Boolean;

        default:
            YUNREACHABLE();
    }
}

EValueType InferFunctionExprType(Stroka functionName, const std::vector<EValueType>& argTypes, const TStringBuf& source)
{
    functionName.to_lower();

    auto validateArgCount = [&] (int argCount) {
        if (argTypes.size() != argCount) {
            THROW_ERROR_EXCEPTION(
                "Expression %Qv expects %v arguments, but %v provided",
                functionName,
                argCount,
                argTypes.size())
                << TErrorAttribute("expression", source);
        }
    };

    auto checkTypeCast = [&] (EValueType dstType) {
        validateArgCount(1);
        auto argType = argTypes[0];

        if (argType != EValueType::Int64 && argType != EValueType::Uint64 && argType != EValueType::Double) {
            THROW_ERROR_EXCEPTION("Conversion %Qv is not supported for this types", source)
                << TErrorAttribute("src_type", argType)
                << TErrorAttribute("dst_type", dstType);
        }

        return dstType;
    };

    if (functionName == "if") {
        validateArgCount(3);

        auto conditionType = argTypes[0];
        auto thenType = argTypes[1];
        auto elseType = argTypes[2];

        if (conditionType != EValueType::Boolean) {
            THROW_ERROR_EXCEPTION("Expected condition %Qv to be boolean", source)
                << TErrorAttribute("condition_type", conditionType);
        }

        if (thenType != elseType) {
            THROW_ERROR_EXCEPTION(
                "Type mismatch in expression %Qv",
                source)
                << TErrorAttribute("then_type", thenType)
                << TErrorAttribute("else_type", elseType);
        }

        return thenType;
    } else if (functionName == "is_prefix") {
        validateArgCount(2);

        auto lhsType = argTypes[0];
        auto rhsType = argTypes[1];

        if (lhsType != EValueType::String || rhsType != EValueType::String) {
            THROW_ERROR_EXCEPTION(
                "Expression %Qv supports only string arguments",
                source)
                << TErrorAttribute("lhs_type", lhsType)
                << TErrorAttribute("rhs_type", rhsType);
        }

        return EValueType::Boolean;
    } else if (functionName == "lower") {
        validateArgCount(1);
        auto argType = argTypes[0];

        if (argType != EValueType::String) {
            THROW_ERROR_EXCEPTION(
                "Expression %Qv supports only string argument",
                source)
                << TErrorAttribute("arg_type", argType);
        }

        return EValueType::String;
    } else if (functionName == "is_null") {
        validateArgCount(1);
        return EValueType::Boolean;
    } else if (functionName == "int64") {
        return checkTypeCast(EValueType::Int64);
    } else if (functionName == "uint64") {
        return checkTypeCast(EValueType::Uint64);
    } else if (functionName == "double") {
        return checkTypeCast(EValueType::Double);
    }

    THROW_ERROR_EXCEPTION(
        "Unknown function in expression %Qv",
        source)
        << TErrorAttribute("function_name", functionName);

}

void CheckExpressionDepth(const TConstExpressionPtr& op, int depth = 0)
{
    if (depth > PlanFragmentDepthLimit) {
        THROW_ERROR_EXCEPTION("Plan fragment depth limit exceeded");
    }

    if (op->As<TLiteralExpression>() || op->As<TReferenceExpression>() || op->As<TInOpExpression>()) {
        return;
    } else if (auto functionExpr = op->As<TFunctionExpression>()) {
        for (const auto& argument : functionExpr->Arguments) {
            CheckExpressionDepth(argument, depth + 1);
        }
        return;
    } else if (auto unaryOpExpr = op->As<TUnaryOpExpression>()) {
        CheckExpressionDepth(unaryOpExpr->Operand, depth + 1);
        return;
    } else if (auto binaryOpExpr = op->As<TBinaryOpExpression>()) {
        CheckExpressionDepth(binaryOpExpr->Lhs, depth + 1);
        CheckExpressionDepth(binaryOpExpr->Rhs, depth + 1);
        return;
    }
    YUNREACHABLE();
};

static std::vector<TConstExpressionPtr> BuildTypedExpression(
    const TTableSchemaProxy& tableSchema,
    const NAst::TExpression* expr,
    TGroupClauseProxy* groupProxy,
    const Stroka& querySourceString)
{
    auto getAggregate = [] (TStringBuf functionName) {
        Stroka name(functionName);
        name.to_lower();

        TNullable<EAggregateFunctions> result;

        if (name == "sum") {
            result.Assign(EAggregateFunctions::Sum);
        } else if (name == "min") {
            result.Assign(EAggregateFunctions::Min);
        } else if (name == "max") {
            result.Assign(EAggregateFunctions::Max);
        }

        return result;
    };

    auto captureRows = [] (const NAst::TValueTupleList& literalTuples, size_t keySize) {
        TUnversionedOwningRowBuilder rowBuilder;

        std::vector<TOwningRow> result;
        for (const auto & tuple : literalTuples) {
            for (auto literal : tuple) {
                rowBuilder.AddValue(literal);
            }
            result.push_back(rowBuilder.FinishRow());
        }
        std::sort(result.begin(), result.end());

        return result;
    };

    std::function<std::vector<TConstExpressionPtr>(
        const TTableSchemaProxy&,
        const NAst::TExpression*,
        TGroupClauseProxy*)>
        buildTypedExpression = [&] (
            const TTableSchemaProxy& tableSchema,
            const NAst::TExpression* expr,
            TGroupClauseProxy* groupProxy) -> std::vector<TConstExpressionPtr> {

        std::vector<TConstExpressionPtr> result;
        if (auto commaExpr = expr->As<NAst::TCommaExpression>()) {
            auto typedLhsExprs = buildTypedExpression(tableSchema, commaExpr->Lhs.Get(), groupProxy);
            auto typedRhsExprs = buildTypedExpression(tableSchema, commaExpr->Rhs.Get(), groupProxy);

            result.insert(result.end(), typedLhsExprs.begin(), typedLhsExprs.end());
            result.insert(result.end(), typedRhsExprs.begin(), typedRhsExprs.end());
        } else if (auto literalExpr = expr->As<NAst::TLiteralExpression>()) {
            result.push_back(New<TLiteralExpression>(
                literalExpr->SourceLocation,
                EValueType(literalExpr->Value.Type),
                literalExpr->Value));
        } else if (auto referenceExpr = expr->As<NAst::TReferenceExpression>()) {
            size_t index = tableSchema.GetColumnIndex(referenceExpr->ColumnName);
            result.push_back(New<TReferenceExpression>(
                referenceExpr->SourceLocation,
                tableSchema[index].Type,
                referenceExpr->ColumnName));
        } else if (auto functionExpr = expr->As<NAst::TFunctionExpression>()) {
            auto functionName = functionExpr->FunctionName;
            auto aggregateFunction = getAggregate(functionName);

            if (aggregateFunction) {
                if (!groupProxy) {
                    THROW_ERROR_EXCEPTION(
                        "Misuse of aggregate function %v",
                        aggregateFunction.Get())
                        << TErrorAttribute("source", functionExpr->GetSource(querySourceString));
                }
                
                auto& groupOp = groupProxy->Op;

                auto subexprName = InferName(functionExpr);
                auto emplaced = groupProxy->SubexprNames.emplace(subexprName, groupOp.AggregateItems.size());
                if (emplaced.second) {
                    auto typedOperands = buildTypedExpression(
                        groupProxy->SourceSchemaProxy,
                        functionExpr->Arguments.Get(),
                        nullptr);

                    if (typedOperands.size() != 1) {
                        THROW_ERROR_EXCEPTION(
                            "Aggregate function %Qv must have exactly one argument",
                            aggregateFunction.Get())
                            << TErrorAttribute("source", functionExpr->GetSource(querySourceString));
                    }

                    CheckExpressionDepth(typedOperands.front());

                    groupOp.AggregateItems.emplace_back(
                        typedOperands.front(),
                        aggregateFunction.Get(),
                        subexprName);
                }

                result.push_back(New<TReferenceExpression>(
                    NullSourceLocation,
                    groupOp.AggregateItems[emplaced.first->second].Expression->Type,
                    subexprName));
            } else {
                std::vector<EValueType> types;

                auto typedOperands = buildTypedExpression(tableSchema, functionExpr->Arguments.Get(), groupProxy);

                for (const auto& typedOperand : typedOperands) {
                    types.push_back(typedOperand->Type);
                }

                result.push_back(New<TFunctionExpression>(
                    functionExpr->SourceLocation,
                    InferFunctionExprType(functionName, types, functionExpr->GetSource(querySourceString)),
                    functionName,
                    typedOperands));
            }
        } else if (auto unaryExpr = expr->As<NAst::TUnaryOpExpression>()) {
            auto typedOperandExpr = buildTypedExpression(tableSchema, unaryExpr->Operand.Get(), groupProxy);

            for (const auto& operand : typedOperandExpr) {
                result.push_back(New<TUnaryOpExpression>(
                    unaryExpr->SourceLocation,
                    InferUnaryExprType(
                        unaryExpr->Opcode,
                        operand->Type,
                        unaryExpr->GetSource(querySourceString)),
                    unaryExpr->Opcode,
                    operand));
            }
        } else if (auto binaryExpr = expr->As<NAst::TBinaryOpExpression>()) {
            auto typedLhsExpr = buildTypedExpression(tableSchema, binaryExpr->Lhs.Get(), groupProxy);
            auto typedRhsExpr = buildTypedExpression(tableSchema, binaryExpr->Rhs.Get(), groupProxy);

            auto makeBinaryExpr = [&] (EBinaryOp op, const TConstExpressionPtr& lhs, const TConstExpressionPtr& rhs) {
                return New<TBinaryOpExpression>(
                    binaryExpr->SourceLocation,
                    InferBinaryExprType(
                        op,
                        lhs->Type,
                        rhs->Type,
                        binaryExpr->GetSource(querySourceString)),
                    op,
                    lhs,
                    rhs);
            };

            std::function<TConstExpressionPtr(size_t, size_t, EBinaryOp)> gen = [&] (size_t offset, size_t keySize, EBinaryOp op) -> TConstExpressionPtr {
                if (offset + 1 < keySize) {
                    auto next = gen(offset + 1, keySize, op);
                    auto eq = MakeAndExpression(
                            makeBinaryExpr(EBinaryOp::Equal, typedLhsExpr[offset], typedRhsExpr[offset]),
                            next);
                    if (op == EBinaryOp::Less || op == EBinaryOp::LessOrEqual) {
                        return MakeOrExpression(
                            makeBinaryExpr(EBinaryOp::Less, typedLhsExpr[offset], typedRhsExpr[offset]),
                            eq);
                    } else if (op == EBinaryOp::Greater || op == EBinaryOp::GreaterOrEqual)  {
                        return MakeOrExpression(
                            makeBinaryExpr(EBinaryOp::Greater, typedLhsExpr[offset], typedRhsExpr[offset]),
                            eq);
                    } else {
                        return eq;
                    }                  
                } else {
                    return makeBinaryExpr(op, typedLhsExpr[offset], typedRhsExpr[offset]);
                }
            };

            if (binaryExpr->Opcode == EBinaryOp::Less
                || binaryExpr->Opcode == EBinaryOp::LessOrEqual
                || binaryExpr->Opcode == EBinaryOp::Greater
                || binaryExpr->Opcode == EBinaryOp::GreaterOrEqual
                || binaryExpr->Opcode == EBinaryOp::Equal) {

                if (typedLhsExpr.size() != typedRhsExpr.size()) {
                    THROW_ERROR_EXCEPTION("Expecting tuples of same size")
                        << TErrorAttribute("source", binaryExpr->Rhs->GetSource(querySourceString));
                }

                size_t keySize = typedLhsExpr.size();

                result.push_back(gen(0, keySize, binaryExpr->Opcode));            
            } else {
                if (typedLhsExpr.size() != 1) {
                    THROW_ERROR_EXCEPTION("Expecting scalar expression")
                        << TErrorAttribute("source", binaryExpr->Lhs->GetSource(querySourceString));
                }

                if (typedRhsExpr.size() != 1) {
                    THROW_ERROR_EXCEPTION("Expecting scalar expression")
                        << TErrorAttribute("source", binaryExpr->Rhs->GetSource(querySourceString));
                }

                result.push_back(makeBinaryExpr(binaryExpr->Opcode, typedLhsExpr.front(), typedRhsExpr.front()));
            }
        } else if (auto inExpr = expr->As<NAst::TInExpression>()) {
            auto inExprOperands = buildTypedExpression(tableSchema, inExpr->Expr.Get(), groupProxy);

            size_t keySize = inExprOperands.size();

            auto caturedRows = captureRows(inExpr->Values, keySize);

            result.push_back(New<TInOpExpression>(
                inExpr->SourceLocation,
                inExprOperands,
                caturedRows));
        }

        return result;
    };

    return buildTypedExpression(tableSchema, expr, groupProxy);
};

static TQueryPtr PrepareQuery(
    NAst::TQuery& ast,
    const Stroka& querySourceString,
    i64 inputRowLimit,
    i64 outputRowLimit,
    const TTableSchema& tableSchema)
{
    auto query = New<TQuery>(inputRowLimit, outputRowLimit, TGuid::Create());
    query->TableSchema = tableSchema;

    std::set<Stroka> liveColumns;
    auto tableSchemaProxy = TTableSchemaProxy(query->TableSchema, &liveColumns);

    if (ast.WherePredicate) {

        auto typedPredicate = BuildTypedExpression(
            tableSchemaProxy,
            ast.WherePredicate.Get(),
            nullptr,
            querySourceString);

        if (typedPredicate.size() != 1) {
            THROW_ERROR_EXCEPTION("Expecting scalar expression")
                << TErrorAttribute("source", ast.WherePredicate->GetSource(querySourceString));
        }

        auto predicate = typedPredicate.front();

        CheckExpressionDepth(predicate);

        auto actualType = predicate->Type;
        EValueType expectedType(EValueType::Boolean);
        if (actualType != expectedType) {
            THROW_ERROR_EXCEPTION("WHERE-clause is not a boolean expression")
                << TErrorAttribute("actual_type", actualType)
                << TErrorAttribute("expected_type", expectedType);
        }

        query->Predicate = predicate;
    }

    TNullable<TGroupClauseProxy> groupClauseProxy;

    if (ast.GroupExprs) {
        TTableSchema tableSchema;

        TGroupClause groupClause;

        for (const auto& expr : ast.GroupExprs.Get()) {
            auto typedExprs = BuildTypedExpression(
                tableSchemaProxy,
                expr.first.Get(),
                nullptr,
                querySourceString);

            if (typedExprs.size() != 1) {
                THROW_ERROR_EXCEPTION("Expecting scalar expression")
                    << TErrorAttribute("source", expr.first->GetSource(querySourceString));
            }

            CheckExpressionDepth(typedExprs.front());
            groupClause.GroupItems.emplace_back(typedExprs.front(), expr.second);
            tableSchema.Columns().emplace_back(expr.second, typedExprs.front()->Type);
        }

        ValidateTableSchema(tableSchema);

        query->GroupClause = std::move(groupClause);

        groupClauseProxy.Emplace(tableSchemaProxy, query->GroupClause.Get());
        tableSchemaProxy = TTableSchemaProxy(tableSchema);
    }

    if (ast.SelectExprs) {
        TTableSchema tableSchema;

        TProjectClause projectClause;

        for (const auto& expr : ast.SelectExprs.Get()) {
            auto typedExprs = BuildTypedExpression(
                tableSchemaProxy,
                expr.first.Get(),
                groupClauseProxy.GetPtr(),
                querySourceString);

            if (typedExprs.size() != 1) {
                THROW_ERROR_EXCEPTION("Expecting scalar expression")
                    << TErrorAttribute("source", expr.first->GetSource(querySourceString));
            }

            CheckExpressionDepth(typedExprs.front());

            projectClause.Projections.emplace_back(typedExprs.front(), expr.second);
            tableSchema.Columns().emplace_back(expr.second, typedExprs.front()->Type);
        }

        ValidateTableSchema(tableSchema);

        query->ProjectClause = std::move(projectClause);

        groupClauseProxy.Reset();
        tableSchemaProxy = TTableSchemaProxy(tableSchema);
    }

    // Now we have planOperator and tableSchemaProxy

    // Prune references

    auto& columns = query->TableSchema.Columns();

    if (!tableSchemaProxy.LiveColumns) {
        columns.erase(
            std::remove_if(
                columns.begin(),
                columns.end(),
                [&liveColumns] (const TColumnSchema& columnSchema) {
                    return liveColumns.find(columnSchema.Name) == liveColumns.end();
                }),
            columns.end());
    }

    return query;
}

static void ParseYqlString(
    NAst::TAstHead* astHead,
    TRowBuffer* rowBuffer,
    const Stroka& source,
    NAst::TParser::token::yytokentype strayToken)
{
    NAst::TLexer lexer(source, strayToken);
    NAst::TParser parser(lexer, astHead, rowBuffer, source);

    int result = parser.parse();

    if (result != 0) {
        THROW_ERROR_EXCEPTION("Parse failure")
            << TErrorAttribute("source", source);
    }
}

TPlanFragmentPtr PreparePlanFragment(
    IPrepareCallbacks* callbacks,
    const Stroka& source,
    i64 inputRowLimit,
    i64 outputRowLimit,
    TTimestamp timestamp)
{
    NAst::TAstHead astHead{TVariantTypeTag<NAst::TQuery>()};
    NAst::TRowBuffer rowBuffer;
    ParseYqlString(&astHead, &rowBuffer, source, NAst::TParser::token::StrayWillParseQuery);

    auto& ast = astHead.As<NAst::TQuery>();
    
    auto planFragment = New<TPlanFragment>(source);
    planFragment->NodeDirectory = New<TNodeDirectory>();

    TDataSplit initialDataSplit;
    TQueryPtr query;

    if (auto simpleSource = ast.Source->As<NAst::TSimpleSource>()) {
        LOG_DEBUG("Getting initial data split for %v", simpleSource->Path);

        initialDataSplit =  WaitFor(callbacks->GetInitialSplit(simpleSource->Path, timestamp)).ValueOrThrow();
        auto tableSchema = GetTableSchemaFromDataSplit(initialDataSplit);

        query = PrepareQuery(ast, source, inputRowLimit, outputRowLimit, tableSchema);
    } else if (auto joinSource = ast.Source->As<NAst::TJoinSource>()) {
        LOG_DEBUG("Getting initial data split for %v and %v", joinSource->LeftPath, joinSource->RightPath);

        std::vector<TFuture<TDataSplit>> splitFutures({
            callbacks->GetInitialSplit(joinSource->LeftPath, timestamp),
            callbacks->GetInitialSplit(joinSource->RightPath, timestamp)
        });

        auto splits = WaitFor(Combine<TDataSplit>(splitFutures)).ValueOrThrow();
<<<<<<< HEAD

        auto leftDataSplit = splits[0];
        auto rightDataSplit = splits[1];

        auto leftTableSchema = GetTableSchemaFromDataSplit(leftDataSplit);
        auto rightTableSchema = GetTableSchemaFromDataSplit(rightDataSplit);

        auto leftKeyColumns = GetKeyColumnsFromDataSplit(leftDataSplit);
        auto rightKeyColumns = GetKeyColumnsFromDataSplit(rightDataSplit);

        TTableSchema tableSchema = leftTableSchema;
        
        // Merge columns.
        const auto& joinFields = joinSource->Fields;
        for (const auto& column : rightTableSchema.Columns()) {
            if (std::find(joinFields.begin(), joinFields.end(), column.Name) == joinFields.end()) {
                if (tableSchema.FindColumn(column.Name)) {
                    THROW_ERROR_EXCEPTION("Column %Qv collision", column.Name);
                }
                tableSchema.Columns().push_back(column);
            }
        }

        query = PrepareQuery(ast, source, inputRowLimit, outputRowLimit, tableSchema);

        auto leftConstraints = ExtractMultipleConstraints(query->Predicate, leftKeyColumns, &rowBuffer);
        auto rigthConstraints = ExtractMultipleConstraints(query->Predicate, rightKeyColumns, &rowBuffer);

        TJoinClause joinClause;
        joinClause.JoinColumns = joinFields;

=======

        auto leftDataSplit = splits[0];
        auto rightDataSplit = splits[1];

        auto leftTableSchema = GetTableSchemaFromDataSplit(leftDataSplit);
        auto rightTableSchema = GetTableSchemaFromDataSplit(rightDataSplit);

        auto leftKeyColumns = GetKeyColumnsFromDataSplit(leftDataSplit);
        auto rightKeyColumns = GetKeyColumnsFromDataSplit(rightDataSplit);

        TTableSchema tableSchema = leftTableSchema;
        
        // Merge columns.
        const auto& joinFields = joinSource->Fields;
        for (const auto& column : rightTableSchema.Columns()) {
            if (std::find(joinFields.begin(), joinFields.end(), column.Name) == joinFields.end()) {
                if (tableSchema.FindColumn(column.Name)) {
                    THROW_ERROR_EXCEPTION("Column %Qv collision", column.Name);
                }
                tableSchema.Columns().push_back(column);
            }
        }

        query = PrepareQuery(ast, source, inputRowLimit, outputRowLimit, tableSchema);

        auto leftConstraints = ExtractMultipleConstraints(query->Predicate, leftKeyColumns, &rowBuffer);
        auto rigthConstraints = ExtractMultipleConstraints(query->Predicate, rightKeyColumns, &rowBuffer);

        TJoinClause joinClause;
        joinClause.JoinColumns = joinFields;

>>>>>>> 251206e8
        if (rigthConstraints.Offset == 0 && leftConstraints.Offset != 0) {
            initialDataSplit = rightDataSplit;
            planFragment->ForeignDataSplit = leftDataSplit;
            joinClause.ForeignTableSchema = GetTableSchemaFromDataSplit(leftDataSplit);
            joinClause.ForeignKeyColumns = GetKeyColumnsFromDataSplit(leftDataSplit);
        } else {
            initialDataSplit = leftDataSplit;
            planFragment->ForeignDataSplit = rightDataSplit;
            joinClause.ForeignTableSchema = GetTableSchemaFromDataSplit(rightDataSplit);
            joinClause.ForeignKeyColumns = GetKeyColumnsFromDataSplit(rightDataSplit);
        }

        query->JoinClause = std::move(joinClause);
    } else {
        YUNREACHABLE();
    }
    
    if (ast.Limit) {
        query->Limit = ast.Limit;
        planFragment->Ordered = true;
    }

    const auto& queryTableSchema = query->TableSchema;
    auto initialTableSchema = GetTableSchemaFromDataSplit(initialDataSplit);
<<<<<<< HEAD
    auto& columns = initialTableSchema.Columns();

    columns.erase(
        std::remove_if(
            columns.begin(),
            columns.end(),
            [&queryTableSchema](const TColumnSchema& columnSchema) {
                return queryTableSchema.FindColumn(columnSchema.Name) == nullptr;
            }),
        columns.end());

    SetTableSchema(&initialDataSplit, initialTableSchema);
=======
>>>>>>> 251206e8
    query->KeyColumns = GetKeyColumnsFromDataSplit(initialDataSplit);
    int keyColumnCount = query->KeyColumns.size();

    std::function<bool(const TColumnSchema&)> columnFilter;

    if (initialTableSchema.HasComputedColumns()) {
        columnFilter = [&] (const TColumnSchema& columnSchema) {
            int index = initialTableSchema.GetColumnIndexOrThrow(columnSchema.Name);
            return index >= keyColumnCount
                && queryTableSchema.FindColumn(columnSchema.Name) == nullptr;
        };
    } else {
        columnFilter = [&] (const TColumnSchema& columnSchema) {
            return queryTableSchema.FindColumn(columnSchema.Name) == nullptr;
        };
    }

    auto removeUnusedColumns = [&] (std::vector<TColumnSchema>& columns) {
        columns.erase(
            std::remove_if(columns.begin(), columns.end(), columnFilter),
            columns.end());
    };

    removeUnusedColumns(initialTableSchema.Columns());
    SetTableSchema(&initialDataSplit, initialTableSchema);

    if (auto joinClause = query->JoinClause.GetPtr()) {
        joinClause->SelfTableSchema = initialTableSchema;
        removeUnusedColumns(joinClause->ForeignTableSchema.Columns());
        SetTableSchema(&planFragment->ForeignDataSplit, joinClause->ForeignTableSchema);
    }

    if (auto joinClause = query->JoinClause.GetPtr()) {
        joinClause->SelfTableSchema = initialTableSchema;
        auto& columns = joinClause->ForeignTableSchema.Columns();
        columns.erase(
            std::remove_if(
                columns.begin(),
                columns.end(),
                [&queryTableSchema](const TColumnSchema& columnSchema) {
                    return queryTableSchema.FindColumn(columnSchema.Name) == nullptr;
                }),
            columns.end());
        
        SetTableSchema(&planFragment->ForeignDataSplit, joinClause->ForeignTableSchema);
    }

    planFragment->Query = query;
    planFragment->DataSplits.push_back(initialDataSplit);

    return planFragment;
}

TPlanFragmentPtr PrepareJobPlanFragment(
    const Stroka& source,
    const TTableSchema& tableSchema)
{
    NAst::TAstHead astHead{TVariantTypeTag<NAst::TQuery>()};
    NAst::TRowBuffer rowBuffer;
    ParseYqlString(&astHead, &rowBuffer, source, NAst::TParser::token::StrayWillParseJobQuery);

    auto& ast = astHead.As<NAst::TQuery>();

    if (ast.Limit) {
        THROW_ERROR_EXCEPTION("LIMIT is not supported in map-reduce queries");
    }

    if (ast.GroupExprs) {
        THROW_ERROR_EXCEPTION("GROUP BY is not supported in map-reduce queries");
    }

    auto planFragment = New<TPlanFragment>(source);
    auto unlimited = std::numeric_limits<i64>::max();
    auto query = PrepareQuery(ast, source, unlimited, unlimited, tableSchema);

    planFragment->Query = query;

    return planFragment;
}

TConstExpressionPtr PrepareExpression(
    const Stroka& source,
    const TTableSchema& tableSchema)
{
    NAst::TAstHead astHead{TVariantTypeTag<NAst::TNamedExpression>()};
    NAst::TRowBuffer rowBuffer;
    ParseYqlString(&astHead, &rowBuffer, source, NAst::TParser::token::StrayWillParseExpression);

    auto& expr = astHead.As<NAst::TNamedExpression>();

    std::set<Stroka> liveColumns;
    auto tableSchemaProxy = TTableSchemaProxy(tableSchema, &liveColumns);
    auto typedExprs = BuildTypedExpression(tableSchemaProxy, expr.first.Get(), nullptr, source);

    if (typedExprs.size() != 1) {
        THROW_ERROR_EXCEPTION("Expecting scalar expression")
            << TErrorAttribute("source", expr.first->GetSource(source));
    }

    return typedExprs.front();
}

////////////////////////////////////////////////////////////////////////////////

void ToProto(NProto::TExpression* serialized, const TConstExpressionPtr& original)
{
    serialized->set_type(static_cast<int>(original->Type));
    serialized->set_location_begin(original->SourceLocation.first);
    serialized->set_location_end(original->SourceLocation.second);

    if (auto literalExpr = original->As<TLiteralExpression>()) {
        serialized->set_kind(static_cast<int>(EExpressionKind::Literal));
        auto* proto = serialized->MutableExtension(NProto::TLiteralExpression::literal_expression);
        auto value = TValue(literalExpr->Value);
        auto data = value.Data;

        switch (value.Type) {
            case EValueType::Int64: {
                proto->set_int64_value(data.Int64);
                break;
            }

            case EValueType::Uint64: {
                proto->set_uint64_value(data.Uint64);
                break;
            }
                
            case EValueType::Double: {
                proto->set_double_value(data.Double);
                break;
            }

            case EValueType::String: {
                proto->set_string_value(data.String, value.Length);
                break;
            }

            case EValueType::Boolean: {
                proto->set_boolean_value(data.Boolean);
                break;
            }

            default:
                YUNREACHABLE();
        }

    } else if (auto referenceExpr = original->As<TReferenceExpression>()) {
        serialized->set_kind(static_cast<int>(EExpressionKind::Reference));
        auto* proto = serialized->MutableExtension(NProto::TReferenceExpression::reference_expression);
        proto->set_column_name(referenceExpr->ColumnName);
    } else if (auto functionExpr = original->As<TFunctionExpression>()) {
        serialized->set_kind(static_cast<int>(EExpressionKind::Function));
        auto* proto = serialized->MutableExtension(NProto::TFunctionExpression::function_expression);
        proto->set_function_name(functionExpr->FunctionName);
        ToProto(proto->mutable_arguments(), functionExpr->Arguments);
    } else if (auto unaryOpExpr = original->As<TUnaryOpExpression>()) {
        serialized->set_kind(static_cast<int>(EExpressionKind::UnaryOp));
        auto* proto = serialized->MutableExtension(NProto::TUnaryOpExpression::unary_op_expression);
        proto->set_opcode(static_cast<int>(unaryOpExpr->Opcode));
        ToProto(proto->mutable_operand(), unaryOpExpr->Operand);
    } else if (auto binaryOpExpr = original->As<TBinaryOpExpression>()) {
        serialized->set_kind(static_cast<int>(EExpressionKind::BinaryOp));
        auto* proto = serialized->MutableExtension(NProto::TBinaryOpExpression::binary_op_expression);
        proto->set_opcode(static_cast<int>(binaryOpExpr->Opcode));
        ToProto(proto->mutable_lhs(), binaryOpExpr->Lhs);
        ToProto(proto->mutable_rhs(), binaryOpExpr->Rhs);
    } else if (auto inOpExpr = original->As<TInOpExpression>()) {
        serialized->set_kind(static_cast<int>(EExpressionKind::InOp));
        auto* proto = serialized->MutableExtension(NProto::TInOpExpression::in_op_expression);
        ToProto(proto->mutable_arguments(), inOpExpr->Arguments);
        ToProto(proto->mutable_values(), inOpExpr->Values);
    } else {
        YUNREACHABLE();
    }
}

TExpressionPtr FromProto(const NProto::TExpression& serialized)
{
    auto kind = EExpressionKind(serialized.kind());
    auto type = EValueType(serialized.type());
    TSourceLocation sourceLocation(serialized.location_begin(), serialized.location_end());

    switch (kind) {
        case EExpressionKind::Literal: {
            auto typedResult = New<TLiteralExpression>(sourceLocation, type);
            auto data = serialized.GetExtension(NProto::TLiteralExpression::literal_expression);

            switch (type) {
                case EValueType::Int64: {
                    typedResult->Value = MakeUnversionedInt64Value(data.int64_value());
                    break;
                }

                case EValueType::Uint64: {
                    typedResult->Value = MakeUnversionedUint64Value(data.uint64_value());
                    break;
                }

                case EValueType::Double: {
                    typedResult->Value = MakeUnversionedDoubleValue(data.double_value());
                    break;
                }

                case EValueType::String: {
                    typedResult->Value = MakeUnversionedStringValue(data.string_value());
                    break;
                }

                case EValueType::Boolean: {
                    typedResult->Value = MakeUnversionedBooleanValue(data.boolean_value());
                    break;
                }

                default:
                    YUNREACHABLE();
            }

            return typedResult;
        }

        case EExpressionKind::Reference: {
            auto typedResult = New<TReferenceExpression>(sourceLocation, type);
            auto data = serialized.GetExtension(NProto::TReferenceExpression::reference_expression);
            typedResult->ColumnName = data.column_name();
            return typedResult;
        }

        case EExpressionKind::Function: {
            auto typedResult = New<TFunctionExpression>(sourceLocation, type);
            auto data = serialized.GetExtension(NProto::TFunctionExpression::function_expression);
            typedResult->FunctionName = data.function_name();
            typedResult->Arguments.reserve(data.arguments_size());
            for (int i = 0; i < data.arguments_size(); ++i) {
                typedResult->Arguments.push_back(FromProto(data.arguments(i)));
            }
            return typedResult;
        }

        case EExpressionKind::UnaryOp: {
            auto typedResult = New<TUnaryOpExpression>(sourceLocation, type);
            auto data = serialized.GetExtension(NProto::TUnaryOpExpression::unary_op_expression);
            typedResult->Opcode = EUnaryOp(data.opcode());
            typedResult->Operand = FromProto(data.operand());
            return typedResult;
        }

        case EExpressionKind::BinaryOp: {
            auto typedResult = New<TBinaryOpExpression>(sourceLocation, type);
            auto data = serialized.GetExtension(NProto::TBinaryOpExpression::binary_op_expression);
            typedResult->Opcode = EBinaryOp(data.opcode());
            typedResult->Lhs = FromProto(data.lhs());
            typedResult->Rhs = FromProto(data.rhs());
            return typedResult;
        }

        case EExpressionKind::InOp: {
            auto typedResult = New<TInOpExpression>(sourceLocation, type);
            auto data = serialized.GetExtension(NProto::TInOpExpression::in_op_expression);
            typedResult->Arguments.reserve(data.arguments_size());
            for (int i = 0; i < data.arguments_size(); ++i) {
                typedResult->Arguments.push_back(FromProto(data.arguments(i)));
            }

            typedResult->Values = FromProto<TOwningRow>(data.values());

            return typedResult;
        } 
    }

    YUNREACHABLE();
}

////////////////////////////////////////////////////////////////////////////////

void ToProto(NProto::TNamedItem* serialized, const TNamedItem& original)
{
    ToProto(serialized->mutable_expression(), original.Expression);
    ToProto(serialized->mutable_name(), original.Name);
}

void ToProto(NProto::TAggregateItem* serialized, const TAggregateItem& original)
{
    ToProto(serialized->mutable_expression(), original.Expression);
    serialized->set_aggregate_function(static_cast<int>(original.AggregateFunction));
    ToProto(serialized->mutable_name(), original.Name);
}

void ToProto(NProto::TGroupClause* proto, const TGroupClause& original)
{
    ToProto(proto->mutable_group_items(), original.GroupItems);
    ToProto(proto->mutable_aggregate_items(), original.AggregateItems);
}

void ToProto(NProto::TProjectClause* proto, const TProjectClause& original)
{
    ToProto(proto->mutable_projections(), original.Projections);
}

void ToProto(NProto::TJoinClause* proto, const TJoinClause& original)
{
    ToProto(proto->mutable_join_columns(), original.JoinColumns);
    ToProto(proto->mutable_self_table_schema(), original.SelfTableSchema);
    ToProto(proto->mutable_foreign_table_schema(), original.ForeignTableSchema);
    ToProto(proto->mutable_foreign_key_columns(), original.ForeignKeyColumns);
}

void ToProto(NProto::TQuery* proto, const TConstQueryPtr& original)
{
    proto->set_input_row_limit(original->InputRowLimit);
    proto->set_output_row_limit(original->OutputRowLimit);

    ToProto(proto->mutable_id(), original->Id);

    proto->set_limit(original->Limit);
    ToProto(proto->mutable_table_schema(), original->TableSchema);
    ToProto(proto->mutable_key_columns(), original->KeyColumns);

    if (original->JoinClause) {
        ToProto(proto->mutable_join_clause(), original->JoinClause.Get());
    }

    if (original->Predicate) {
        ToProto(proto->mutable_predicate(), original->Predicate);
    }

    if (original->GroupClause) {
        ToProto(proto->mutable_group_clause(), original->GroupClause.Get());
    }
    
    if (original->ProjectClause) {
        ToProto(proto->mutable_project_clause(), original->ProjectClause.Get());
    }
}

TNamedItem FromProto(const NProto::TNamedItem& serialized)
{
    return TNamedItem(
        FromProto(serialized.expression()),
        serialized.name());
}

TAggregateItem FromProto(const NProto::TAggregateItem& serialized)
{
    return TAggregateItem(
        FromProto(serialized.expression()),
        EAggregateFunctions(serialized.aggregate_function()),
        serialized.name());
}

TGroupClause FromProto(const NProto::TGroupClause& serialized)
{
    TGroupClause result;
    result.GroupItems.reserve(serialized.group_items_size());
    for (int i = 0; i < serialized.group_items_size(); ++i) {
        result.GroupItems.push_back(FromProto(serialized.group_items(i)));
    }
    result.AggregateItems.reserve(serialized.aggregate_items_size());
    for (int i = 0; i < serialized.aggregate_items_size(); ++i) {
        result.AggregateItems.push_back(FromProto(serialized.aggregate_items(i)));
    }

    return result;
}

TProjectClause FromProto(const NProto::TProjectClause& serialized)
{
    TProjectClause result;

    result.Projections.reserve(serialized.projections_size());
    for (int i = 0; i < serialized.projections_size(); ++i) {
        result.Projections.push_back(FromProto(serialized.projections(i)));
    }

    return result;
}

TJoinClause FromProto(const NProto::TJoinClause& serialized)
{
    TJoinClause result;

    result.JoinColumns.reserve(serialized.join_columns_size());
    for (int i = 0; i < serialized.join_columns_size(); ++i) {
        result.JoinColumns.push_back(serialized.join_columns(i));
    }

    FromProto(&result.SelfTableSchema, serialized.self_table_schema());
    FromProto(&result.ForeignTableSchema, serialized.foreign_table_schema());
    FromProto(&result.ForeignKeyColumns, serialized.foreign_key_columns());

    return result;
}

TQueryPtr FromProto(const NProto::TQuery& serialized)
{
    auto query = New<TQuery>(
        serialized.input_row_limit(),
        serialized.output_row_limit(),
        NYT::FromProto<TGuid>(serialized.id()));

    query->Limit = serialized.limit();

    FromProto(&query->TableSchema, serialized.table_schema());
    FromProto(&query->KeyColumns, serialized.key_columns());

    if (serialized.has_join_clause()) {
        query->JoinClause = FromProto(serialized.join_clause());
    }

    if (serialized.has_predicate()) {
        query->Predicate = FromProto(serialized.predicate());
    }

    if (serialized.has_group_clause()) {
        query->GroupClause = FromProto(serialized.group_clause());       
    }

    if (serialized.has_project_clause()) {
        query->ProjectClause = FromProto(serialized.project_clause());       
    }

    return query;
}

////////////////////////////////////////////////////////////////////////////////

void ToProto(NProto::TPlanFragment* proto, const TConstPlanFragmentPtr& fragment)
{
    ToProto(proto->mutable_query(), fragment->Query);
    ToProto(proto->mutable_data_split(), fragment->DataSplits);
    ToProto(proto->mutable_foreign_data_split(), fragment->ForeignDataSplit);
    proto->set_ordered(fragment->Ordered);
    
    proto->set_source(fragment->Source);
}

TPlanFragmentPtr FromProto(const NProto::TPlanFragment& serialized)
{
    auto result = New<TPlanFragment>(
        serialized.source());

    result->NodeDirectory = New<TNodeDirectory>();
    result->Query = FromProto(serialized.query());
    result->Ordered = serialized.ordered();

    result->DataSplits.reserve(serialized.data_split_size());
    for (int i = 0; i < serialized.data_split_size(); ++i) {
        TDataSplit dataSplit;
        FromProto(&dataSplit, serialized.data_split(i));
        result->DataSplits.push_back(dataSplit);
    }

    FromProto(&result->ForeignDataSplit, serialized.foreign_data_split());

    return result;
}

////////////////////////////////////////////////////////////////////////////////

} // namespace NQueryClient
} // namespace NYT<|MERGE_RESOLUTION|>--- conflicted
+++ resolved
@@ -409,6 +409,10 @@
             result.Assign(EAggregateFunctions::Min);
         } else if (name == "max") {
             result.Assign(EAggregateFunctions::Max);
+        } else if (name == "avg") {
+            result.Assign(EAggregateFunctions::Average);
+        } else if (name == "count") {
+            result.Assign(EAggregateFunctions::Count);
         }
 
         return result;
@@ -786,7 +790,6 @@
         });
 
         auto splits = WaitFor(Combine<TDataSplit>(splitFutures)).ValueOrThrow();
-<<<<<<< HEAD
 
         auto leftDataSplit = splits[0];
         auto rightDataSplit = splits[1];
@@ -818,39 +821,6 @@
         TJoinClause joinClause;
         joinClause.JoinColumns = joinFields;
 
-=======
-
-        auto leftDataSplit = splits[0];
-        auto rightDataSplit = splits[1];
-
-        auto leftTableSchema = GetTableSchemaFromDataSplit(leftDataSplit);
-        auto rightTableSchema = GetTableSchemaFromDataSplit(rightDataSplit);
-
-        auto leftKeyColumns = GetKeyColumnsFromDataSplit(leftDataSplit);
-        auto rightKeyColumns = GetKeyColumnsFromDataSplit(rightDataSplit);
-
-        TTableSchema tableSchema = leftTableSchema;
-        
-        // Merge columns.
-        const auto& joinFields = joinSource->Fields;
-        for (const auto& column : rightTableSchema.Columns()) {
-            if (std::find(joinFields.begin(), joinFields.end(), column.Name) == joinFields.end()) {
-                if (tableSchema.FindColumn(column.Name)) {
-                    THROW_ERROR_EXCEPTION("Column %Qv collision", column.Name);
-                }
-                tableSchema.Columns().push_back(column);
-            }
-        }
-
-        query = PrepareQuery(ast, source, inputRowLimit, outputRowLimit, tableSchema);
-
-        auto leftConstraints = ExtractMultipleConstraints(query->Predicate, leftKeyColumns, &rowBuffer);
-        auto rigthConstraints = ExtractMultipleConstraints(query->Predicate, rightKeyColumns, &rowBuffer);
-
-        TJoinClause joinClause;
-        joinClause.JoinColumns = joinFields;
-
->>>>>>> 251206e8
         if (rigthConstraints.Offset == 0 && leftConstraints.Offset != 0) {
             initialDataSplit = rightDataSplit;
             planFragment->ForeignDataSplit = leftDataSplit;
@@ -875,21 +845,6 @@
 
     const auto& queryTableSchema = query->TableSchema;
     auto initialTableSchema = GetTableSchemaFromDataSplit(initialDataSplit);
-<<<<<<< HEAD
-    auto& columns = initialTableSchema.Columns();
-
-    columns.erase(
-        std::remove_if(
-            columns.begin(),
-            columns.end(),
-            [&queryTableSchema](const TColumnSchema& columnSchema) {
-                return queryTableSchema.FindColumn(columnSchema.Name) == nullptr;
-            }),
-        columns.end());
-
-    SetTableSchema(&initialDataSplit, initialTableSchema);
-=======
->>>>>>> 251206e8
     query->KeyColumns = GetKeyColumnsFromDataSplit(initialDataSplit);
     int keyColumnCount = query->KeyColumns.size();
 

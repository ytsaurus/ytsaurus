#include "stdafx.h"

#include "plan_fragment.h"

#include <ytlib/tablet_client/wire_protocol.h>

#include <ytlib/table_client/schema.h>
#include <ytlib/table_client/chunk_meta_extensions.h>

#include <ytlib/query_client/plan_fragment.pb.h>

#include <ytlib/chunk_client/chunk_spec.pb.h>

#include <limits>
#include <cmath>

namespace NYT {
namespace NQueryClient {

using namespace NTableClient;

using NYT::ToProto;
using NYT::FromProto;

////////////////////////////////////////////////////////////////////////////////

Stroka InferName(TConstExpressionPtr expr, bool omitValues)
{
    bool newTuple = true;
    auto comma = [&] {
        bool isNewTuple = newTuple;
        newTuple = false;
        return Stroka(isNewTuple ? "" : ", ");
    };
    auto canOmitParenthesis = [] (TConstExpressionPtr expr) {
        return
            expr->As<TLiteralExpression>() ||
            expr->As<TReferenceExpression>() ||
            expr->As<TFunctionExpression>();
    };

    if (!expr) {
        return Stroka();
    } else if (auto literalExpr = expr->As<TLiteralExpression>()) {
        return omitValues
            ? ToString("?")
            : ToString(static_cast<TUnversionedValue>(literalExpr->Value));
    } else if (auto referenceExpr = expr->As<TReferenceExpression>()) {
        return referenceExpr->ColumnName;
    } else if (auto functionExpr = expr->As<TFunctionExpression>()) {
        auto str = functionExpr->FunctionName + "(";
        for (const auto& argument : functionExpr->Arguments) {
            str += comma() + InferName(argument, omitValues);
        }
        return str + ")";
    } else if (auto unaryOp = expr->As<TUnaryOpExpression>()) {
        auto rhsName = InferName(unaryOp->Operand, omitValues);
        if (!canOmitParenthesis(unaryOp->Operand)) {
            rhsName = "(" + rhsName + ")";
        }
        return Stroka() + GetUnaryOpcodeLexeme(unaryOp->Opcode) + " " + rhsName;
    } else if (auto binaryOp = expr->As<TBinaryOpExpression>()) {
        auto lhsName = InferName(binaryOp->Lhs, omitValues);
        if (!canOmitParenthesis(binaryOp->Lhs)) {
            lhsName = "(" + lhsName + ")";
        }
        auto rhsName = InferName(binaryOp->Rhs, omitValues);
        if (!canOmitParenthesis(binaryOp->Rhs)) {
            rhsName = "(" + rhsName + ")";
        }
        return
            lhsName +
            " " + GetBinaryOpcodeLexeme(binaryOp->Opcode) + " " +
            rhsName;
    } else if (auto inOp = expr->As<TInOpExpression>()) {
        Stroka str;
        for (const auto& argument : inOp->Arguments) {
            str += comma() + InferName(argument, omitValues);
        }
        if (inOp->Arguments.size() > 1) {
            str = "(" + str + ")";
        }
        str += " IN (";
        if (omitValues) {
            str += "??";
        } else {
            newTuple = true;
            for (const auto& row : inOp->Values) {
                str += comma() + ToString(row);
            }
        }
        return str + ")";
    } else {
        YUNREACHABLE();
    }
}

Stroka InferName(TConstQueryPtr query, bool omitValues)
{
    auto namedItemFormatter = [&] (const TNamedItem& item) {
        return Format("%v AS %v",
            InferName(item.Expression, omitValues),
            item.Name);
    };

    std::vector<Stroka> clauses;
    Stroka str;

    if (query->ProjectClause) {
        str = JoinToString(query->ProjectClause->Projections, namedItemFormatter);
    } else {
        str = "*";
    }
    clauses.emplace_back("SELECT " + str);

    if (query->WhereClause) {
        str = InferName(query->WhereClause, omitValues);
        clauses.push_back(Stroka("WHERE ") + str);
    }
    if (query->GroupClause) {
        str = JoinToString(query->GroupClause->GroupItems, namedItemFormatter);
        clauses.push_back(Stroka("GROUP BY ") + str);
    }
    if (query->HavingClause) {
        str = InferName(query->HavingClause, omitValues);
        clauses.push_back(Stroka("HAVING ") + str);
    }
    if (query->OrderClause) {
        str = JoinToString(query->OrderClause->OrderColumns);
        clauses.push_back(Stroka("ORDER BY ") + str);
    }
    if (query->Limit < std::numeric_limits<i64>::max()) {
        str = ToString(query->Limit);
        clauses.push_back(Stroka("LIMIT ") + str);
    }

    return JoinToString(clauses, Stroka(" "));
}

<<<<<<< HEAD
Stroka TExpression::GetName() const
{
    return Stroka();
}

EValueType InferUnaryExprType(EUnaryOp opCode, EValueType operandType, const TStringBuf& source)
{
    switch (opCode) {
        case EUnaryOp::Plus:
        case EUnaryOp::Minus:
            if (!IsArithmeticType(operandType)) {
                THROW_ERROR_EXCEPTION(
                    "Expression %Qv requires either integral or floating-point operand",
                    source)
                    << TErrorAttribute("operand_type", operandType);
            }
            return operandType;
        case EUnaryOp::Not:
            if (operandType != EValueType::Boolean) {
                THROW_ERROR_EXCEPTION(
                    "Expression %Qv requires boolean operand",
                    source)
                    << TErrorAttribute("operand_type", operandType);
            }
            return operandType;

        default:
            YUNREACHABLE();
    }
}

EValueType InferBinaryExprType(
    EBinaryOp opCode,
    EValueType lhsType,
    EValueType rhsType,
    const TStringBuf& source,
    const TStringBuf& lhsSource,
    const TStringBuf& rhsSource)
{
    if (lhsType != rhsType) {
        THROW_ERROR_EXCEPTION(
            "Type mismatch in expression %Qv",
            source)
            << TErrorAttribute("lhs_source", lhsSource)
            << TErrorAttribute("rhs_source", rhsSource)
            << TErrorAttribute("lhs_type", lhsType)
            << TErrorAttribute("rhs_type", rhsType);
    }

    EValueType operandType = lhsType;

    switch (opCode) {
        case EBinaryOp::Plus:
        case EBinaryOp::Minus:
        case EBinaryOp::Multiply:
        case EBinaryOp::Divide:
            if (!IsArithmeticType(operandType)) {
                THROW_ERROR_EXCEPTION(
                    "Expression %Qv requires either integral or floating-point operands",
                    source)
                    << TErrorAttribute("lhs_source", lhsSource)
                    << TErrorAttribute("rhs_source", rhsSource)
                    << TErrorAttribute("operand_type", operandType);
            }
            return operandType;

        case EBinaryOp::Modulo:
            if (!IsIntegralType(operandType)) {
                THROW_ERROR_EXCEPTION(
                    "Expression %Qv requires integral operands",
                    source)
                    << TErrorAttribute("lhs_source", lhsSource)
                    << TErrorAttribute("rhs_source", rhsSource)
                    << TErrorAttribute("operand_type", operandType);
            }
            return operandType;

        case EBinaryOp::And:
        case EBinaryOp::Or:
            if (operandType != EValueType::Boolean) {
                THROW_ERROR_EXCEPTION(
                    "Expression %Qv requires boolean operands",
                    source)
                    << TErrorAttribute("lhs_source", lhsSource)
                    << TErrorAttribute("rhs_source", rhsSource)
                    << TErrorAttribute("operand_type", operandType);
            }
            return EValueType::Boolean;

        case EBinaryOp::Equal:
        case EBinaryOp::NotEqual:
        case EBinaryOp::Less:
        case EBinaryOp::Greater:
        case EBinaryOp::LessOrEqual:
        case EBinaryOp::GreaterOrEqual:
            if (!IsComparableType(operandType)) {
                THROW_ERROR_EXCEPTION(
                    "Expression %Qv requires either integral, floating-point or string operands",
                    source)
                    << TErrorAttribute("lhs_source", lhsSource)
                    << TErrorAttribute("rhs_source", rhsSource)
                    << TErrorAttribute("lhs_type", operandType);
            }
            return EValueType::Boolean;

        default:
            YUNREACHABLE();
    }
}

EValueType InferFunctionExprType(
    Stroka functionName,
    const std::vector<EValueType>& argTypes,
    const TStringBuf& source,
    IFunctionRegistry* functionRegistry)
{
    if (auto function = functionRegistry->FindFunction(functionName)) {
        return function->InferResultType(argTypes, source);
    } else {
        THROW_ERROR_EXCEPTION(
            "Unknown function in expression %Qv",
            source)
            << TErrorAttribute("function_name", functionName);
    }
}

void CheckExpressionDepth(TConstExpressionPtr op, int depth = 0)
{
    if (depth > PlanFragmentDepthLimit) {
        THROW_ERROR_EXCEPTION("Plan fragment depth limit exceeded");
    }

    if (op->As<TLiteralExpression>() || op->As<TReferenceExpression>() || op->As<TInOpExpression>()) {
        return;
    } else if (auto functionExpr = op->As<TFunctionExpression>()) {
        for (const auto& argument : functionExpr->Arguments) {
            CheckExpressionDepth(argument, depth + 1);
        }
        return;
    } else if (auto unaryOpExpr = op->As<TUnaryOpExpression>()) {
        CheckExpressionDepth(unaryOpExpr->Operand, depth + 1);
        return;
    } else if (auto binaryOpExpr = op->As<TBinaryOpExpression>()) {
        CheckExpressionDepth(binaryOpExpr->Lhs, depth + 1);
        CheckExpressionDepth(binaryOpExpr->Rhs, depth + 1);
        return;
    }
    YUNREACHABLE();
};

Stroka FormatColumn(const TStringBuf& name, const TStringBuf& tableName = TStringBuf())
{
    return tableName.empty()
        ? Stroka(name)
        : Format("%v.%v", tableName, name);
}

DECLARE_REFCOUNTED_CLASS(TSchemaProxy)

class TSchemaProxy
    : public TIntrinsicRefCounted
{
public:
    explicit TSchemaProxy(TTableSchema* tableSchema)
        : TableSchema_(tableSchema)
    {
        YCHECK(tableSchema);
        const auto& columns = TableSchema_->Columns();
        for (size_t index = 0; index < columns.size(); ++index) {
            Lookup_.insert(MakePair(MakePair(Stroka(columns[index].Name), Stroka()), index));
        }
    }

    // NOTE: result must be used before next call
    const TColumnSchema* GetColumnPtr(const TStringBuf& name, const TStringBuf& tableName)
    {
        auto& resultColumns = TableSchema_->Columns();
        auto it = Lookup_.find(MakePair(Stroka(name), Stroka(tableName)));
        if (it != Lookup_.end()) {
            return &resultColumns[it->second];
        } else if (auto original = AddColumnPtr(name, tableName)) {
            auto index = resultColumns.size();
            Lookup_.insert(MakePair(MakePair(Stroka(name), Stroka(tableName)), index));
            resultColumns.push_back(*original);
            resultColumns.back().Name = FormatColumn(name, tableName);
            return &resultColumns.back();
        }
        return nullptr;
    }

    const yhash_map<TPair<Stroka, Stroka>, size_t>& GetLookup() const
    {
        return Lookup_;
    }

    const TColumnSchema* GetAggregateColumnPtr(
        const Stroka& aggregateFunction,
        const NAst::TExpression* arguments,
        Stroka subexprName,
        Stroka source,
        IFunctionRegistry* functionRegistry)
    {
        auto& resultColumns = TableSchema_->Columns();
        auto it = Lookup_.find(MakePair(Stroka(subexprName), Stroka()));
        if (it != Lookup_.end()) {
            return &resultColumns[it->second];
        }

        auto original = AddAggregateColumnPtr(
            aggregateFunction,
            arguments,
            subexprName,
            source,
            functionRegistry);

        auto index = resultColumns.size();
        Lookup_.insert(MakePair(MakePair(Stroka(subexprName), Stroka()), index));
        resultColumns.push_back(original);
        return &resultColumns.back();
    }

    virtual void Finish()
    { }

    std::vector<TConstExpressionPtr> BuildTypedExpression(
        const NAst::TExpression* expr,
        const Stroka& source,
        IFunctionRegistry* functionRegistry)
    {
        auto expressions = DoBuildTypedExpression(expr, source, functionRegistry);

        for (auto& expr : expressions) {
            expr = PropagateNotExpression(std::move(expr));
        }

        return expressions;
    }

    DEFINE_BYVAL_RO_PROPERTY(TTableSchema*, TableSchema);

protected:
    std::vector<TConstExpressionPtr> DoBuildTypedExpression(
        const NAst::TExpression* expr,
        const Stroka& source,
        IFunctionRegistry* functionRegistry)
    {
        std::vector<TConstExpressionPtr> result;
        if (auto commaExpr = expr->As<NAst::TCommaExpression>()) {
            auto typedLhsExprs = DoBuildTypedExpression(commaExpr->Lhs.Get(), source, functionRegistry);
            auto typedRhsExprs = DoBuildTypedExpression(commaExpr->Rhs.Get(), source, functionRegistry);

            result.insert(result.end(), typedLhsExprs.begin(), typedLhsExprs.end());
            result.insert(result.end(), typedRhsExprs.begin(), typedRhsExprs.end());
        } else if (auto literalExpr = expr->As<NAst::TLiteralExpression>()) {
            const auto& literalValue = literalExpr->Value;

            result.push_back(New<TLiteralExpression>(
                GetType(literalValue),
                GetValue(literalValue)));
        } else if (auto referenceExpr = expr->As<NAst::TReferenceExpression>()) {
            const auto* column = GetColumnPtr(referenceExpr->ColumnName, referenceExpr->TableName);
            if (!column) {
                THROW_ERROR_EXCEPTION("Undefined reference %Qv",
                    FormatColumn(referenceExpr->ColumnName, referenceExpr->TableName));
            }

            result.push_back(New<TReferenceExpression>(
                column->Type,
                column->Name));
        } else if (auto functionExpr = expr->As<NAst::TFunctionExpression>()) {
            auto functionName = functionExpr->FunctionName;
            auto aggregateFunction = GetAggregate(functionName, functionRegistry);

            if (aggregateFunction) {
                auto subexprName = InferName(functionExpr);

                try {
                    const auto* aggregateColumn = GetAggregateColumnPtr(
                        aggregateFunction.Get(),
                        functionExpr->Arguments.Get(),
                        subexprName,
                        source,
                        functionRegistry);

                    result.push_back(New<TReferenceExpression>(
                        aggregateColumn->Type,
                        aggregateColumn->Name));

                } catch (const std::exception& ex) {
                    THROW_ERROR_EXCEPTION("Error creating aggregate")
                        << TErrorAttribute("source", functionExpr->GetSource(source))
                        << ex;
                }

            } else {
                auto typedOperands = DoBuildTypedExpression(functionExpr->Arguments.Get(), source, functionRegistry);

                std::vector<EValueType> types;
                for (const auto& typedOperand : typedOperands) {
                    types.push_back(typedOperand->Type);
                }

                result.push_back(New<TFunctionExpression>(
                    InferFunctionExprType(functionName, types, functionExpr->GetSource(source), functionRegistry),
                    functionName,
                    typedOperands));
            }
        } else if (auto unaryExpr = expr->As<NAst::TUnaryOpExpression>()) {
            auto typedOperandExpr = DoBuildTypedExpression(unaryExpr->Operand.Get(), source, functionRegistry);

            for (const auto& operand : typedOperandExpr) {
                if (auto foldedExpr = FoldConstants(unaryExpr, operand)) {
                    result.push_back(foldedExpr);
                } else {
                    result.push_back(New<TUnaryOpExpression>(
                        InferUnaryExprType(
                            unaryExpr->Opcode,
                            operand->Type,
                            unaryExpr->GetSource(source)),
                        unaryExpr->Opcode,
                        operand));
                }
            }
        } else if (auto binaryExpr = expr->As<NAst::TBinaryOpExpression>()) {
            auto typedLhsExpr = DoBuildTypedExpression(binaryExpr->Lhs.Get(), source, functionRegistry);
            auto typedRhsExpr = DoBuildTypedExpression(binaryExpr->Rhs.Get(), source, functionRegistry);

            auto makeBinaryExpr = [&] (EBinaryOp op, TConstExpressionPtr lhs, TConstExpressionPtr rhs) -> TConstExpressionPtr {
                auto type = InferBinaryExprType(
                    op,
                    lhs->Type,
                    rhs->Type,
                    binaryExpr->GetSource(source),
                    lhs->GetName(),
                    rhs->GetName());
                if (auto foldedExpr = FoldConstants(binaryExpr, lhs, rhs)) {
                    return foldedExpr;
                } else {
                    return New<TBinaryOpExpression>(type, op, lhs, rhs);
                }
            };

            std::function<TConstExpressionPtr(int, int, EBinaryOp)> gen = [&] (int offset, int keySize, EBinaryOp op) -> TConstExpressionPtr {
                if (offset + 1 < keySize) {
                    auto next = gen(offset + 1, keySize, op);
                    auto eq = MakeAndExpression(
                            makeBinaryExpr(EBinaryOp::Equal, typedLhsExpr[offset], typedRhsExpr[offset]),
                            next);
                    if (op == EBinaryOp::Less || op == EBinaryOp::LessOrEqual) {
                        return MakeOrExpression(
                            makeBinaryExpr(EBinaryOp::Less, typedLhsExpr[offset], typedRhsExpr[offset]),
                            eq);
                    } else if (op == EBinaryOp::Greater || op == EBinaryOp::GreaterOrEqual)  {
                        return MakeOrExpression(
                            makeBinaryExpr(EBinaryOp::Greater, typedLhsExpr[offset], typedRhsExpr[offset]),
                            eq);
                    } else {
                        return eq;
                    }                  
                } else {
                    return makeBinaryExpr(op, typedLhsExpr[offset], typedRhsExpr[offset]);
                }
            };

            if (binaryExpr->Opcode == EBinaryOp::Less
                || binaryExpr->Opcode == EBinaryOp::LessOrEqual
                || binaryExpr->Opcode == EBinaryOp::Greater
                || binaryExpr->Opcode == EBinaryOp::GreaterOrEqual
                || binaryExpr->Opcode == EBinaryOp::Equal) {

                if (typedLhsExpr.size() != typedRhsExpr.size()) {
                    THROW_ERROR_EXCEPTION("Tuples of same size are expected but got %v vs %v",
                        typedLhsExpr.size(),
                        typedRhsExpr.size())
                        << TErrorAttribute("source", binaryExpr->GetSource(source));
                }

                int keySize = typedLhsExpr.size();
                result.push_back(gen(0, keySize, binaryExpr->Opcode));
            } else {
                if (typedLhsExpr.size() != 1) {
                    THROW_ERROR_EXCEPTION("Expecting scalar expression")
                        << TErrorAttribute("source", binaryExpr->Lhs->GetSource(source));
                }

                if (typedRhsExpr.size() != 1) {
                    THROW_ERROR_EXCEPTION("Expecting scalar expression")
                        << TErrorAttribute("source", binaryExpr->Rhs->GetSource(source));
                }

                result.push_back(makeBinaryExpr(binaryExpr->Opcode, typedLhsExpr.front(), typedRhsExpr.front()));
            }
        } else if (auto inExpr = expr->As<NAst::TInExpression>()) {
            auto inExprOperands = DoBuildTypedExpression(inExpr->Expr.Get(), source, functionRegistry);

            std::unordered_set<Stroka> references;
            std::vector<EValueType> argTypes;
            for (const auto& arg : inExprOperands) {
                argTypes.push_back(arg->Type);
                if (auto reference = arg->As<TReferenceExpression>()) {
                    if (references.find(reference->ColumnName) != references.end()) {
                        THROW_ERROR_EXCEPTION("IN operator has multiple references to column %Qv", reference->ColumnName)
                            << TErrorAttribute("source", source);
                    } else {
                        references.insert(reference->ColumnName);
                    }
                }
            }

            auto capturedRows = LiteralTupleListToRows(inExpr->Values, argTypes, inExpr->GetSource(source));
            result.push_back(New<TInOpExpression>(
                std::move(inExprOperands),
                std::move(capturedRows)));
        }

        return result;
    }

    TConstExpressionPtr PropagateNotExpression(TConstExpressionPtr expr)
    {
        if (expr->As<TReferenceExpression>() ||
            expr->As<TLiteralExpression>())
        {
            return expr;
        } else if (auto inExpr = expr->As<TInOpExpression>()) {
            std::vector<TConstExpressionPtr> propagatedArgumenst;
            for (auto argument : inExpr->Arguments) {
                propagatedArgumenst.push_back(PropagateNotExpression(argument));
            }
            return New<TInOpExpression>(
                std::move(propagatedArgumenst),
                inExpr->Values);
        } else if (auto functionExpr = expr->As<TFunctionExpression>()) {
            std::vector<TConstExpressionPtr> propagatedArgumenst;
            for (auto argument : functionExpr->Arguments) {
                propagatedArgumenst.push_back(PropagateNotExpression(argument));
            }
            return New<TFunctionExpression>(
                functionExpr->Type,
                functionExpr->FunctionName,
                std::move(propagatedArgumenst));
        } else if (auto binaryOp = expr->As<TBinaryOpExpression>()) {
            return New<TBinaryOpExpression>(
                binaryOp->Type,
                binaryOp->Opcode,
                PropagateNotExpression(binaryOp->Lhs),
                PropagateNotExpression(binaryOp->Rhs));
        } else if (auto unaryOp = expr->As<TUnaryOpExpression>()) {
            auto& operand = unaryOp->Operand;
            if (unaryOp->Opcode == EUnaryOp::Not) {
                if (auto operandUnaryOp = operand->As<TUnaryOpExpression>()) {
                    if (operandUnaryOp->Opcode == EUnaryOp::Not) {
                        return PropagateNotExpression(operandUnaryOp->Operand);
                    }
                } else if (auto operandBinaryOp = operand->As<TBinaryOpExpression>()) {
                    if (operandBinaryOp->Opcode == EBinaryOp::And) {
                        return PropagateNotExpression(MakeOrExpression(
                            New<TUnaryOpExpression>(
                                operandBinaryOp->Lhs->Type,
                                EUnaryOp::Not,
                                operandBinaryOp->Lhs),
                            New<TUnaryOpExpression>(
                                operandBinaryOp->Rhs->Type,
                                EUnaryOp::Not,
                                operandBinaryOp->Rhs)));
                    } else if (operandBinaryOp->Opcode == EBinaryOp::Or) {
                        return PropagateNotExpression(MakeAndExpression(
                            New<TUnaryOpExpression>(
                                operandBinaryOp->Lhs->Type,
                                EUnaryOp::Not,
                                operandBinaryOp->Lhs),
                            New<TUnaryOpExpression>(
                                operandBinaryOp->Rhs->Type,
                                EUnaryOp::Not,
                                operandBinaryOp->Rhs)));
                    } else if (IsRelationalBinaryOp(operandBinaryOp->Opcode)) {
                        return PropagateNotExpression(New<TBinaryOpExpression>(
                            operandBinaryOp->Type,
                            GetInversedBinaryOpcode(operandBinaryOp->Opcode),
                            operandBinaryOp->Lhs,
                            operandBinaryOp->Rhs));
                    }
                } else if (auto literal = operand->As<TLiteralExpression>()) {
                    TUnversionedValue value = literal->Value;
                    value.Data.Boolean = !value.Data.Boolean;
                    return New<TLiteralExpression>(
                        literal->Type,
                        value);
                }
            }
            return New<TUnaryOpExpression>(
                unaryOp->Type,
                unaryOp->Opcode,
                PropagateNotExpression(operand));
        }
        YUNREACHABLE();
    }

private:
    yhash_map<TPair<Stroka, Stroka>, size_t> Lookup_;

protected:
    virtual const TColumnSchema* AddColumnPtr(const TStringBuf& name, const TStringBuf& tableName)
    {
        return nullptr;
    }

    // NOTE: result must be used before next call
    virtual TColumnSchema AddAggregateColumnPtr(
        const Stroka& aggregateFunction,
        const NAst::TExpression* arguments,
        Stroka subexprName,
        Stroka source,
        IFunctionRegistry* functionRegistry)
    {
        THROW_ERROR_EXCEPTION(
            "Misuse of aggregate function %v",
            aggregateFunction);
    }

    static TNullable<Stroka> GetAggregate(
        const TStringBuf& functionName,
        IFunctionRegistryPtr functionRegistry)
    {
        Stroka name(functionName);
        name.to_lower();

        TNullable<Stroka> result;

        if (functionRegistry->FindAggregateFunction(name)) {
            result.Assign(name);
        }

        return result;
    };

    static EValueType GetType(const NAst::TLiteralValue& literalValue)
    {
        switch (literalValue.Tag()) {
            case NAst::TLiteralValue::TagOf<i64>():
                return EValueType::Int64;
            case NAst::TLiteralValue::TagOf<ui64>():
                return EValueType::Uint64;
            case NAst::TLiteralValue::TagOf<double>():
                return EValueType::Double;
            case NAst::TLiteralValue::TagOf<bool>():
                return EValueType::Boolean;
            case NAst::TLiteralValue::TagOf<Stroka>():
                return EValueType::String;
            default:
                YUNREACHABLE();
        }
    }

    static TValue GetValue(const NAst::TLiteralValue& literalValue)
    {
        switch (literalValue.Tag()) {
            case NAst::TLiteralValue::TagOf<i64>():
                return MakeUnversionedInt64Value(literalValue.As<i64>());
            case NAst::TLiteralValue::TagOf<ui64>():
                return MakeUnversionedUint64Value(literalValue.As<ui64>());
            case NAst::TLiteralValue::TagOf<double>():
                return MakeUnversionedDoubleValue(literalValue.As<double>());
            case NAst::TLiteralValue::TagOf<bool>():
                return MakeUnversionedBooleanValue(literalValue.As<bool>());
            case NAst::TLiteralValue::TagOf<Stroka>():
                return MakeUnversionedStringValue(
                    literalValue.As<Stroka>().c_str(),
                    literalValue.As<Stroka>().length());
            default:
                YUNREACHABLE();
        }
    }

    static TSharedRange<TRow> LiteralTupleListToRows(
        const NAst::TLiteralValueTupleList& literalTuples,
        const std::vector<EValueType>& argTypes,
        const TStringBuf& source)
    {
        auto rowBuffer = New<TRowBuffer>();
        TUnversionedRowBuilder rowBuilder;
        std::vector<TRow> rows;
        for (const auto & tuple : literalTuples) {
            if (tuple.size() != argTypes.size()) {
                THROW_ERROR_EXCEPTION("IN operator arguments size mismatch")
                    << TErrorAttribute("source", source);
            }
            for (int i = 0; i < tuple.size(); ++i) {
                auto valueType = GetType(tuple[i]);
                if (valueType != argTypes[i]) {
                    THROW_ERROR_EXCEPTION("IN operator types mismatch")
                        << TErrorAttribute("source", source)
                        << TErrorAttribute("actual_type", valueType)
                        << TErrorAttribute("expected_type", argTypes[i]);
                }
                rowBuilder.AddValue(GetValue(tuple[i]));
            }
            rows.push_back(rowBuffer->Capture(rowBuilder.GetRow()));
            rowBuilder.Reset();
        }

        std::sort(rows.begin(), rows.end());
        return MakeSharedRange(std::move(rows), std::move(rowBuffer));
    }

    TConstExpressionPtr FoldConstants(
        const NAst::TUnaryOpExpression* unaryExpr,
        TConstExpressionPtr operand)
    {
        auto foldConstants = [] (EUnaryOp opcode, TConstExpressionPtr operand) -> TNullable<TUnversionedValue> {
            if (auto literalExpr = operand->As<TLiteralExpression>()) {
                if (opcode == EUnaryOp::Plus) {
                    return static_cast<TUnversionedValue>(literalExpr->Value);
                } else if (opcode == EUnaryOp::Minus) {
                    TUnversionedValue value = literalExpr->Value;
                    switch (value.Type) {
                        case EValueType::Int64:
                            value.Data.Int64 = -value.Data.Int64;
                            break;
                        case EValueType::Uint64:
                            value.Data.Uint64 = -value.Data.Uint64;
                            break;
                        case EValueType::Double:
                            value.Data.Double = -value.Data.Double;
                            break;
                        default:
                            YUNREACHABLE();
                    }
                    return value;
                }
            }
            return TNullable<TUnversionedValue>();
        };

        if (auto value = foldConstants(unaryExpr->Opcode, operand)) {
            return New<TLiteralExpression>(EValueType(value->Type), *value);
        }

        return TConstExpressionPtr();
    }

    TConstExpressionPtr FoldConstants(
        const NAst::TBinaryOpExpression* binaryExpr,
        TConstExpressionPtr lhsExpr,
        TConstExpressionPtr rhsExpr)
    {
        auto foldConstants = [] (
            EBinaryOp opcode,
            TConstExpressionPtr lhsExpr,
            TConstExpressionPtr rhsExpr)
            -> TNullable<TUnversionedValue>
        {
            auto lhsLiteral = lhsExpr->As<TLiteralExpression>();
            auto rhsLiteral = rhsExpr->As<TLiteralExpression>();
            if (lhsLiteral && rhsLiteral) {
                auto lhs = static_cast<TUnversionedValue>(lhsLiteral->Value);
                auto rhs = static_cast<TUnversionedValue>(rhsLiteral->Value);
                YCHECK(lhs.Type == rhs.Type);

                switch (opcode) {
                    case EBinaryOp::Plus:
                        switch (lhs.Type) {
                            case EValueType::Int64:
                                lhs.Data.Int64 += rhs.Data.Int64;
                                return lhs;
                            case EValueType::Uint64:
                                lhs.Data.Uint64 += rhs.Data.Uint64;
                                return lhs;
                            case EValueType::Double:
                                lhs.Data.Double += rhs.Data.Double;
                                return lhs;
                            default:
                                break;
                        }
                        break;
                    case EBinaryOp::Minus:
                        switch (lhs.Type) {
                            case EValueType::Int64:
                                lhs.Data.Int64 -= rhs.Data.Int64;
                                return lhs;
                            case EValueType::Uint64:
                                lhs.Data.Uint64 -= rhs.Data.Uint64;
                                return lhs;
                            case EValueType::Double:
                                lhs.Data.Double -= rhs.Data.Double;
                                return lhs;
                            default:
                                break;
                        }
                        break;
                    case EBinaryOp::Multiply:
                        switch (lhs.Type) {
                            case EValueType::Int64:
                                lhs.Data.Int64 *= rhs.Data.Int64;
                                return lhs;
                            case EValueType::Uint64:
                                lhs.Data.Uint64 *= rhs.Data.Uint64;
                                return lhs;
                            case EValueType::Double:
                                lhs.Data.Double *= rhs.Data.Double;
                                return lhs;
                            default:
                                break;
                        }
                        break;
                    case EBinaryOp::Divide:
                        switch (lhs.Type) {
                            case EValueType::Int64:
                                if (rhs.Data.Int64 == 0) {
                                    THROW_ERROR_EXCEPTION("Division by zero");
                                }
                                lhs.Data.Int64 /= rhs.Data.Int64;
                                return lhs;
                            case EValueType::Uint64:
                                if (rhs.Data.Uint64 == 0) {
                                    THROW_ERROR_EXCEPTION("Division by zero");
                                }
                                lhs.Data.Uint64 /= rhs.Data.Uint64;
                                return lhs;
                            case EValueType::Double:
                                if (std::abs(rhs.Data.Double) <= std::numeric_limits<double>::epsilon()) {
                                    THROW_ERROR_EXCEPTION("Division by zero");
                                }
                                lhs.Data.Double /= rhs.Data.Double;
                                return lhs;
                            default:
                                break;
                        }
                        break;
                    case EBinaryOp::Modulo:
                        switch (lhs.Type) {
                            case EValueType::Int64:
                                if (rhs.Data.Int64 == 0) {
                                    THROW_ERROR_EXCEPTION("Division by zero");
                                }
                                lhs.Data.Int64 %= rhs.Data.Int64;
                                return lhs;
                            case EValueType::Uint64:
                                if (rhs.Data.Uint64 == 0) {
                                    THROW_ERROR_EXCEPTION("Division by zero");
                                }
                                lhs.Data.Uint64 %= rhs.Data.Uint64;
                                return lhs;
                            default:
                                break;
                        }
                        break;
                    case EBinaryOp::And:
                        switch (lhs.Type) {
                            case EValueType::Boolean:
                                lhs.Data.Boolean = lhs.Data.Boolean && rhs.Data.Boolean;
                                return lhs;
                            default:
                                break;
                        }
                        break;
                    case EBinaryOp::Or:
                        switch (lhs.Type) {
                            case EValueType::Boolean:
                                lhs.Data.Boolean = lhs.Data.Boolean || rhs.Data.Boolean;
                                return lhs;
                            default:
                                break;
                        }
                        break;
                    case EBinaryOp::Equal:
                        return MakeUnversionedBooleanValue(CompareRowValues(lhs, rhs) == 0);
                        break;
                    case EBinaryOp::NotEqual:
                        return MakeUnversionedBooleanValue(CompareRowValues(lhs, rhs) != 0);
                        break;
                    case EBinaryOp::Less:
                        return MakeUnversionedBooleanValue(CompareRowValues(lhs, rhs) < 0);
                        break;
                    case EBinaryOp::Greater:
                        return MakeUnversionedBooleanValue(CompareRowValues(lhs, rhs) > 0);
                        break;
                    case EBinaryOp::LessOrEqual:
                        return MakeUnversionedBooleanValue(CompareRowValues(lhs, rhs) <= 0);
                        break;
                    case EBinaryOp::GreaterOrEqual:
                        return MakeUnversionedBooleanValue(CompareRowValues(lhs, rhs) >= 0);
                        break;
                    default:
                        break;
                }
            }
            return TNullable<TUnversionedValue>();
        };

        if (auto value = foldConstants(binaryExpr->Opcode, lhsExpr, rhsExpr)) {
            return New<TLiteralExpression>(EValueType(value->Type), *value);
        }

        if (binaryExpr->Opcode == EBinaryOp::Divide) {
            auto lhsBinaryExpr = lhsExpr->As<TBinaryOpExpression>();
            auto rhsLiteralExpr = rhsExpr->As<TLiteralExpression>();
            if (lhsBinaryExpr && rhsLiteralExpr && lhsBinaryExpr->Opcode == EBinaryOp::Divide) {
                auto lhsLiteralExpr = lhsBinaryExpr->Rhs->As<TLiteralExpression>();
                if (lhsLiteralExpr) {
                    TUnversionedValue lhs = lhsLiteralExpr->Value;
                    TUnversionedValue rhs = rhsLiteralExpr->Value;
                    YCHECK(lhs.Type == rhs.Type);

                    auto overflow = [] (ui64 a, ui64 b, bool isSigned) {
                        auto rsh = [] (ui64 base, int amount) {return base >> amount;};
                        auto lower = [] (ui64 base) {return base & 0xffffffff;};
                        ui64 a1 = lower(a);
                        ui64 a2 = rsh(a, 32);
                        ui64 b1 = lower(b);
                        ui64 b2 = rsh(b, 32);
                        int shift = isSigned ? 31 : 32;
                        return (a2 * b2 != 0 ||
                            rsh(a1 * b2, shift) != 0 ||
                            rsh(a2 * b1, shift) != 0 ||
                            rsh(lower(a1 * b2) + lower(a2 * b1) + rsh(a1 * b1, 32), shift) != 0);
                    };

                    auto makeBinaryExpr = [&] (TUnversionedValue divisor) {
                        return New<TBinaryOpExpression>(
                            divisor.Type,
                            EBinaryOp::Divide,
                            lhsBinaryExpr->Lhs,
                            New<TLiteralExpression>(
                                divisor.Type,
                                divisor));
                    };

                    switch (lhs.Type) {
                        case EValueType::Int64:
                            if (!overflow(lhs.Data.Int64, rhs.Data.Int64, true)) {
                                lhs.Data.Int64 *= rhs.Data.Int64;
                                return makeBinaryExpr(lhs);
                            }
                            break;
                        case EValueType::Uint64:
                            if (!overflow(lhs.Data.Uint64, rhs.Data.Uint64, false)) {
                                lhs.Data.Uint64 *= rhs.Data.Uint64;
                                return makeBinaryExpr(lhs);
                            }
                            break;
                        default:
                            break;
                    }
                }
            }
        }

        return TConstExpressionPtr();
    }
};

DEFINE_REFCOUNTED_TYPE(TSchemaProxy)

class TScanSchemaProxy
    : public TSchemaProxy
{
public:
    TScanSchemaProxy(
        TTableSchema* tableSchema,
        TTableSchema* refinedTableSchema,
        const TTableSchema& sourceTableSchema,
        int keyColumnCount = 0,
        const TStringBuf& tableName = TStringBuf())
        : TSchemaProxy(tableSchema)
        , SourceTableSchema_(sourceTableSchema)
        , RefinedTableSchema_(refinedTableSchema)
        , TableName_(tableName)
    {
        const auto& columns = sourceTableSchema.Columns();
        int count = std::min(keyColumnCount, static_cast<int>(columns.size()));
        for (int i = 0; i < count; ++i) {
            GetColumnPtr(columns[i].Name, TableName_);
        }
    }

    virtual const TColumnSchema* AddColumnPtr(const TStringBuf& name, const TStringBuf& tableName) override
    {
        if (tableName != TableName_) {
            return nullptr;
        }

        auto column = SourceTableSchema_.FindColumn(name);
        if (column) {
            RefinedTableSchema_->Columns().push_back(*column);
        }
        return column;
    }

    virtual void Finish() override
    {
        for (const auto& column : SourceTableSchema_.Columns()) {
            GetColumnPtr(column.Name, TableName_);
        }
    }

private:
    const TTableSchema SourceTableSchema_;
    TTableSchema* RefinedTableSchema_;
    TStringBuf TableName_;

};

class TJoinSchemaProxy
    : public TSchemaProxy
{
public:
    TJoinSchemaProxy(
        TTableSchema* tableSchema,
        TSchemaProxyPtr self,
        TSchemaProxyPtr foreign)
        : TSchemaProxy(tableSchema)
        , Self_(self)
        , Foreign_(foreign)
    { }

    virtual const TColumnSchema* AddColumnPtr(const TStringBuf& name, const TStringBuf& tableName) override
    {
        const TColumnSchema* column = nullptr;

        if ((column = Self_->GetColumnPtr(name, tableName))) {
            if (Foreign_->GetColumnPtr(name, tableName)) {
                THROW_ERROR_EXCEPTION("Column %Qv occurs both in main and joined tables",
                    FormatColumn(name, tableName));
            }
        } else {
            column = Foreign_->GetColumnPtr(name, tableName);
        }

        return column;
    }

    virtual void Finish() override
    {
        Self_->Finish();
        Foreign_->Finish();

        for (const auto& column : Self_->GetLookup()) {
            GetColumnPtr(column.first.first, column.first.second);
        }

        for (const auto& column : Foreign_->GetLookup()) {
            GetColumnPtr(column.first.first, column.first.second);
        }
    }

private:
    TSchemaProxyPtr Self_;
    TSchemaProxyPtr Foreign_;

};

class TGroupSchemaProxy
    : public TSchemaProxy
{
public:
    TGroupSchemaProxy(
        TTableSchema* tableSchema,
        TSchemaProxyPtr base,
        TAggregateItemList* aggregateItems)
        : TSchemaProxy(tableSchema)
        , Base_(base)
        , AggregateItems_(aggregateItems)
    { }

    virtual const TColumnSchema* AddColumnPtr(const TStringBuf& name, const TStringBuf& tableName) override
    {
        return nullptr;
    }

    virtual TColumnSchema AddAggregateColumnPtr(
        const Stroka& aggregateFunction,
        const NAst::TExpression* arguments,
        Stroka subexprName,
        Stroka source,
        IFunctionRegistry* functionRegistry) override
    {
        auto typedOperands = Base_->BuildTypedExpression(
            arguments,
            source,
            functionRegistry);

        if (typedOperands.size() != 1) {
            THROW_ERROR_EXCEPTION(
                "Aggregate function %Qv must have exactly one argument",
                aggregateFunction);
        }

        auto descriptor = functionRegistry
            ->GetAggregateFunction(aggregateFunction);
        auto stateType = descriptor
            ->GetStateType(typedOperands.front()->Type);
        auto resultType = descriptor
            ->InferResultType(typedOperands.front()->Type, source);

        CheckExpressionDepth(typedOperands.front());

        AggregateItems_->emplace_back(
            typedOperands.front(),
            aggregateFunction,
            subexprName,
            stateType,
            resultType);

        return TColumnSchema(subexprName, resultType);
    }

private:
    TSchemaProxyPtr Base_;
    TAggregateItemList* AggregateItems_;

};

TConstExpressionPtr BuildWhereClause(
    NAst::TExpressionPtr& expressionAst,
    const Stroka& source,
    const TSchemaProxyPtr& schemaProxy,
    IFunctionRegistry* functionRegistry)
{
    auto typedPredicate = schemaProxy->BuildTypedExpression(
        expressionAst.Get(),
        source,
        functionRegistry);

    if (typedPredicate.size() != 1) {
        THROW_ERROR_EXCEPTION("Expecting scalar expression")
            << TErrorAttribute("source", expressionAst->GetSource(source));
    }

    auto predicate = typedPredicate.front();

    CheckExpressionDepth(predicate);

    auto actualType = predicate->Type;
    EValueType expectedType(EValueType::Boolean);
    if (actualType != expectedType) {
        THROW_ERROR_EXCEPTION("WHERE-clause is not a boolean expression")
            << TErrorAttribute("source", expressionAst->GetSource(source))
            << TErrorAttribute("actual_type", actualType)
            << TErrorAttribute("expected_type", expectedType);
    }

    return predicate;
}

TConstGroupClausePtr BuildGroupClause(
    NAst::TNullableNamedExpressionList& expressionsAst,
    const Stroka& source,
    TSchemaProxyPtr& schemaProxy,
    IFunctionRegistry* functionRegistry)
{
    auto groupClause = New<TGroupClause>();
    groupClause->IsMerge = false;
    groupClause->IsFinal = true;
    TTableSchema& tableSchema = groupClause->GroupedTableSchema;

    for (const auto& expr : expressionsAst.Get()) {
        auto typedExprs = schemaProxy->BuildTypedExpression(
            expr.first.Get(),
            source,
            functionRegistry);

        if (typedExprs.size() != 1) {
            THROW_ERROR_EXCEPTION("Expecting scalar expression")
                << TErrorAttribute("source", expr.first->GetSource(source));
        }

        CheckExpressionDepth(typedExprs.front());
        groupClause->GroupItems.emplace_back(typedExprs.front(), expr.second);
        tableSchema.Columns().emplace_back(expr.second, typedExprs.front()->Type);
    }

    ValidateTableSchema(tableSchema);
    schemaProxy = New<TGroupSchemaProxy>(&tableSchema, std::move(schemaProxy), &groupClause->AggregateItems);

    return groupClause;
}

TConstExpressionPtr BuildHavingClause(
    NAst::TExpressionPtr& expressionAst,
    const Stroka& source,
    const TSchemaProxyPtr& schemaProxy,
    IFunctionRegistry* functionRegistry)
{
    auto typedPredicate = schemaProxy->BuildTypedExpression(
        expressionAst.Get(),
        source,
        functionRegistry);

    if (typedPredicate.size() != 1) {
        THROW_ERROR_EXCEPTION("Expecting scalar expression")
            << TErrorAttribute("source", expressionAst->GetSource(source));
    }

    auto predicate = typedPredicate.front();

    CheckExpressionDepth(predicate);

    auto actualType = predicate->Type;
    EValueType expectedType(EValueType::Boolean);
    if (actualType != expectedType) {
        THROW_ERROR_EXCEPTION("HAVING-clause is not a boolean expression")
            << TErrorAttribute("actual_type", actualType)
            << TErrorAttribute("expected_type", expectedType);
    }

    return predicate;
}

TConstProjectClausePtr BuildProjectClause(
    NAst::TNullableNamedExpressionList& expressionsAst,
    const Stroka& source,
    TSchemaProxyPtr& schemaProxy,
    IFunctionRegistry* functionRegistry)
{
    auto projectClause = New<TProjectClause>();

    for (const auto& expr : expressionsAst.Get()) {
        auto typedExprs = schemaProxy->BuildTypedExpression(
            expr.first.Get(),
            source,
            functionRegistry);

        if (typedExprs.size() != 1) {
            THROW_ERROR_EXCEPTION("Expecting scalar expression")
                << TErrorAttribute("source", expr.first->GetSource(source));
        }

        CheckExpressionDepth(typedExprs.front());

        projectClause->AddProjection(typedExprs.front(), expr.second);

    }

    ValidateTableSchema(projectClause->ProjectTableSchema);
    schemaProxy = New<TSchemaProxy>(&projectClause->ProjectTableSchema);

    return projectClause;
}

void PrepareQuery(
    const TQueryPtr& query,
    NAst::TQuery& ast,
    const Stroka& source,
    TSchemaProxyPtr& schemaProxy,
    IFunctionRegistry* functionRegistry)
{
    if (ast.WherePredicate) {
        query->WhereClause = BuildWhereClause(ast.WherePredicate, source, schemaProxy, functionRegistry);
    }

    if (ast.GroupExprs) {
        query->GroupClause = BuildGroupClause(ast.GroupExprs, source, schemaProxy, functionRegistry);
    }

    if (ast.HavingPredicate) {
        if (!query->GroupClause) {
            THROW_ERROR_EXCEPTION("Expected GROUP BY before HAVING");
        }
        query->HavingClause = BuildHavingClause(ast.HavingPredicate, source, schemaProxy, functionRegistry);
    }

    if (ast.OrderFields) {
        auto orderClause = New<TOrderClause>();
        orderClause->IsDescending = ast.IsDescendingOrder;
        for (const auto& reference : ast.OrderFields.Get()) {
            const auto* column = schemaProxy->GetColumnPtr(reference->ColumnName, reference->TableName);
            if (!column) {
                THROW_ERROR_EXCEPTION("Undefined reference %Qv",
                    FormatColumn(reference->ColumnName, reference->TableName));
            }

            orderClause->OrderColumns.push_back(column->Name);
        }

        query->OrderClause = std::move(orderClause);
    }

    if (ast.SelectExprs) {
        query->ProjectClause = BuildProjectClause(ast.SelectExprs, source, schemaProxy, functionRegistry);
    }

    schemaProxy->Finish();
}

void ParseYqlString(
    NAst::TAstHead* astHead,
    const Stroka& source,
    NAst::TParser::token::yytokentype strayToken)
{
    NAst::TLexer lexer(source, strayToken);
    NAst::TParser parser(lexer, astHead, source);

    int result = parser.parse();

    if (result != 0) {
        THROW_ERROR_EXCEPTION("Parse failure")
            << TErrorAttribute("source", source);
    }
}

TPlanFragmentPtr PreparePlanFragment(
    IPrepareCallbacks* callbacks,
    const Stroka& source,
    IFunctionRegistryPtr functionRegistry,
    i64 inputRowLimit,
    i64 outputRowLimit,
    TTimestamp timestamp)
{
    NAst::TAstHead astHead{TVariantTypeTag<NAst::TQuery>()};
    ParseYqlString(
        &astHead,
        source,
        NAst::TParser::token::StrayWillParseQuery);

    auto& ast = astHead.As<NAst::TQuery>();
    
    TDataSplit selfDataSplit;

    auto query = New<TQuery>(inputRowLimit, outputRowLimit, TGuid::Create());
    TSchemaProxyPtr schemaProxy;

    auto table = ast.Table;
    LOG_DEBUG("Getting initial data split for %v", table.Path);

    selfDataSplit = WaitFor(callbacks->GetInitialSplit(table.Path, timestamp))
        .ValueOrThrow();
    auto tableSchema = GetTableSchemaFromDataSplit(selfDataSplit);
    auto keyColumns = GetKeyColumnsFromDataSplit(selfDataSplit);

    std::vector<Stroka> refinedColumns;

    query->KeyColumnsCount = keyColumns.size();
    schemaProxy = New<TScanSchemaProxy>(
        &query->RenamedTableSchema,
        &query->TableSchema,
        tableSchema,
        keyColumns.size(),
        table.Alias);

    for (const auto& join : ast.Joins) {
        auto foreignDataSplit = WaitFor(callbacks->GetInitialSplit(join.Table.Path, timestamp))
            .ValueOrThrow();

        auto foreignTableSchema = GetTableSchemaFromDataSplit(foreignDataSplit);
        auto foreignKeyColumns = GetKeyColumnsFromDataSplit(foreignDataSplit);

        auto joinClause = New<TJoinClause>();

        joinClause->ForeignKeyColumnsCount = foreignKeyColumns.size();
        joinClause->ForeignDataId = GetObjectIdFromDataSplit(foreignDataSplit);

        auto foreignSourceProxy = New<TScanSchemaProxy>(
            &joinClause->RenamedTableSchema,
            &joinClause->ForeignTableSchema,
            foreignTableSchema,
            foreignKeyColumns.size(),
            join.Table.Alias);

        // Merge columns.
        for (const auto& reference : join.Fields) {
            const auto* selfColumn = schemaProxy->GetColumnPtr(
                reference->ColumnName,
                reference->TableName);
            const auto* foreignColumn = foreignSourceProxy->GetColumnPtr(
                reference->ColumnName,
                reference->TableName);

            if (!selfColumn || !foreignColumn) {
                THROW_ERROR_EXCEPTION("Column %Qv not found",
                    FormatColumn(reference->ColumnName, reference->TableName));
            }

            if (selfColumn->Type != foreignColumn->Type) {
                THROW_ERROR_EXCEPTION("Column type %Qv mismatch",
                    FormatColumn(reference->ColumnName, reference->TableName))
                    << TErrorAttribute("self_type", selfColumn->Type)
                    << TErrorAttribute("foreign_type", foreignColumn->Type);
            }

            joinClause->Equations.emplace_back(
                New<TReferenceExpression>(selfColumn->Type, selfColumn->Name),
                New<TReferenceExpression>(foreignColumn->Type, foreignColumn->Name));

            joinClause->JoinedTableSchema.Columns().push_back(*selfColumn);
        }

        auto leftEquations = schemaProxy->BuildTypedExpression(join.Left.Get(), source, functionRegistry.Get());
        auto rightEquations = foreignSourceProxy->BuildTypedExpression(join.Right.Get(), source, functionRegistry.Get());

        if (leftEquations.size() != rightEquations.size()) {
            THROW_ERROR_EXCEPTION("Tuples of same size are expected but got %v vs %v",
                leftEquations.size(),
                rightEquations.size())
                << TErrorAttribute("lhs_source", join.Left->GetSource(source))
                << TErrorAttribute("rhs_source", join.Right->GetSource(source));
        }

        for (size_t index = 0; index < leftEquations.size(); ++index) {
            if (leftEquations[index]->Type != rightEquations[index]->Type) {
                THROW_ERROR_EXCEPTION("Types mismatch in join equation \"%v = %v\"",
                    InferName(leftEquations[index]),
                    InferName(rightEquations[index]))
                    << TErrorAttribute("self_type", leftEquations[index]->Type)
                    << TErrorAttribute("foreign_type", rightEquations[index]->Type);
            }

            joinClause->Equations.emplace_back(leftEquations[index], rightEquations[index]);
        }

        schemaProxy = New<TJoinSchemaProxy>(
            &joinClause->JoinedTableSchema, 
            schemaProxy,
            foreignSourceProxy);

        query->JoinClauses.push_back(std::move(joinClause));
    }

    PrepareQuery(query, ast, source, schemaProxy, functionRegistry.Get());

    auto planFragment = New<TPlanFragment>(source);

    if (ast.Limit) {
        query->Limit = ast.Limit;
        if (!query->OrderClause) {
            planFragment->Ordered = true;
        }
    } else if (query->OrderClause) {
        THROW_ERROR_EXCEPTION("ORDER BY used without LIMIT");
    }

    planFragment->Query = query;
    planFragment->Timestamp = timestamp;

    auto range = GetBothBoundsFromDataSplit(selfDataSplit);
    
    TRowRange rowRange(
        planFragment->KeyRangesRowBuffer->Capture(range.first.Get()),
        planFragment->KeyRangesRowBuffer->Capture(range.second.Get()));

    planFragment->DataSources.push_back({
        GetObjectIdFromDataSplit(selfDataSplit),
        rowRange});

    return planFragment;
}

NAst::TQuery PrepareJobQueryAst(const Stroka& source)
{
    NAst::TAstHead astHead{TVariantTypeTag<NAst::TQuery>()};
    ParseYqlString(
        &astHead,
        source,
        NAst::TParser::token::StrayWillParseJobQuery);

    auto& ast = astHead.As<NAst::TQuery>();

    if (ast.Limit) {
        THROW_ERROR_EXCEPTION("LIMIT is not supported in map-reduce queries");
    }

    if (ast.GroupExprs) {
        THROW_ERROR_EXCEPTION("GROUP BY is not supported in map-reduce queries");
    }

    return ast;
}

std::vector<Stroka> GetExternalFunctions(
    const NAst::TQuery& ast,
    IFunctionRegistryPtr builtinRegistry)
{
    std::vector<Stroka> externalFunctions;

    std::function<void(const NAst::TExpressionPtr&)> getExternalFunctions = [&] (const NAst::TExpressionPtr& expr) {
        if (!expr) {
            return;
        } else if (auto commaExpr = expr->As<NAst::TCommaExpression>()) {
            getExternalFunctions(commaExpr->Lhs);
            getExternalFunctions(commaExpr->Rhs);
        } else if (auto functionExpr = expr->As<NAst::TFunctionExpression>()) {
            const auto& name = functionExpr->FunctionName;
            if (!builtinRegistry->FindFunction(name) &&
                !builtinRegistry->FindAggregateFunction(name))
            {
                externalFunctions.push_back(name);
            }
            getExternalFunctions(functionExpr->Arguments);
        } else if (auto unaryExpr = expr->As<NAst::TUnaryOpExpression>()) {
            getExternalFunctions(unaryExpr->Operand);
        } else if (auto binaryExpr = expr->As<NAst::TBinaryOpExpression>()) {
            getExternalFunctions(binaryExpr->Lhs);
            getExternalFunctions(binaryExpr->Rhs);
        } else if (expr->As<NAst::TInExpression>()) {
        } else if (expr->As<NAst::TLiteralExpression>()) {
        } else if (expr->As<NAst::TReferenceExpression>()) {
        } else {
            YUNREACHABLE();
        }
    };

    std::function<void(const NAst::TNullableNamedExpressionList&)> getExternalFunctionsFromList = [&] (const NAst::TNullableNamedExpressionList& exprList) {
        if (exprList) {
            for (const auto& expr: exprList.Get()) {
                getExternalFunctions(expr.first);
            }
        }
    };

    getExternalFunctions(ast.WherePredicate);
    getExternalFunctions(ast.HavingPredicate);
    getExternalFunctionsFromList(ast.SelectExprs);
    getExternalFunctionsFromList(ast.GroupExprs);

    std::sort(externalFunctions.begin(), externalFunctions.end());
    externalFunctions.erase(
        std::unique(externalFunctions.begin(), externalFunctions.end()),
        externalFunctions.end());

    return externalFunctions;
}

TQueryPtr PrepareJobQuery(
    const Stroka& source,
    NAst::TQuery ast,
    const TTableSchema& tableSchema,
    IFunctionRegistryPtr functionRegistry)
{
    auto planFragment = New<TPlanFragment>(source);
    auto unlimited = std::numeric_limits<i64>::max();

    auto query = New<TQuery>(unlimited, unlimited, TGuid::Create());
    TSchemaProxyPtr schemaProxy = New<TScanSchemaProxy>(
        &query->RenamedTableSchema,
        &query->TableSchema,
        tableSchema);

    PrepareQuery(query, ast, source, schemaProxy, functionRegistry.Get());

    return query;
}

TConstExpressionPtr PrepareExpression(
    const Stroka& source,
    TTableSchema tableSchema,
    IFunctionRegistryPtr functionRegistry)
{
    NAst::TAstHead astHead{TVariantTypeTag<NAst::TExpressionPtr>()};
    ParseYqlString(
        &astHead,
        source,
        NAst::TParser::token::StrayWillParseExpression);

    auto& expr = astHead.As<NAst::TExpressionPtr>();

    auto schemaProxy = New<TSchemaProxy>(&tableSchema);

    auto typedExprs = schemaProxy->BuildTypedExpression(expr.Get(), source, functionRegistry.Get());

    if (typedExprs.size() != 1) {
        THROW_ERROR_EXCEPTION("Expecting scalar expression")
            << TErrorAttribute("source", expr->GetSource(source));
    }

    return typedExprs.front();
}

=======
>>>>>>> 81b93d7c
////////////////////////////////////////////////////////////////////////////////

void ToProto(NProto::TExpression* serialized, TConstExpressionPtr original)
{
    serialized->set_type(static_cast<int>(original->Type));

    if (auto literalExpr = original->As<TLiteralExpression>()) {
        serialized->set_kind(static_cast<int>(EExpressionKind::Literal));
        auto* proto = serialized->MutableExtension(NProto::TLiteralExpression::literal_expression);
        auto value = TValue(literalExpr->Value);
        auto data = value.Data;

        switch (value.Type) {
            case EValueType::Int64: {
                proto->set_int64_value(data.Int64);
                break;
            }

            case EValueType::Uint64: {
                proto->set_uint64_value(data.Uint64);
                break;
            }
                
            case EValueType::Double: {
                proto->set_double_value(data.Double);
                break;
            }

            case EValueType::String: {
                proto->set_string_value(data.String, value.Length);
                break;
            }

            case EValueType::Boolean: {
                proto->set_boolean_value(data.Boolean);
                break;
            }

            default:
                YUNREACHABLE();
        }

    } else if (auto referenceExpr = original->As<TReferenceExpression>()) {
        serialized->set_kind(static_cast<int>(EExpressionKind::Reference));
        auto* proto = serialized->MutableExtension(NProto::TReferenceExpression::reference_expression);
        proto->set_column_name(referenceExpr->ColumnName);
    } else if (auto functionExpr = original->As<TFunctionExpression>()) {
        serialized->set_kind(static_cast<int>(EExpressionKind::Function));
        auto* proto = serialized->MutableExtension(NProto::TFunctionExpression::function_expression);
        proto->set_function_name(functionExpr->FunctionName);
        ToProto(proto->mutable_arguments(), functionExpr->Arguments);
    } else if (auto unaryOpExpr = original->As<TUnaryOpExpression>()) {
        serialized->set_kind(static_cast<int>(EExpressionKind::UnaryOp));
        auto* proto = serialized->MutableExtension(NProto::TUnaryOpExpression::unary_op_expression);
        proto->set_opcode(static_cast<int>(unaryOpExpr->Opcode));
        ToProto(proto->mutable_operand(), unaryOpExpr->Operand);
    } else if (auto binaryOpExpr = original->As<TBinaryOpExpression>()) {
        serialized->set_kind(static_cast<int>(EExpressionKind::BinaryOp));
        auto* proto = serialized->MutableExtension(NProto::TBinaryOpExpression::binary_op_expression);
        proto->set_opcode(static_cast<int>(binaryOpExpr->Opcode));
        ToProto(proto->mutable_lhs(), binaryOpExpr->Lhs);
        ToProto(proto->mutable_rhs(), binaryOpExpr->Rhs);
    } else if (auto inOpExpr = original->As<TInOpExpression>()) {
        serialized->set_kind(static_cast<int>(EExpressionKind::InOp));
        auto* proto = serialized->MutableExtension(NProto::TInOpExpression::in_op_expression);
        ToProto(proto->mutable_arguments(), inOpExpr->Arguments);

        NTabletClient::TWireProtocolWriter writer;
        writer.WriteUnversionedRowset(inOpExpr->Values);
        ToProto(proto->mutable_values(), ToString(MergeRefs(writer.Flush())));
    } else {
        YUNREACHABLE();
    }
}

TExpressionPtr FromProto(const NProto::TExpression& serialized)
{
    auto kind = EExpressionKind(serialized.kind());
    auto type = EValueType(serialized.type());

    switch (kind) {
        case EExpressionKind::Literal: {
            auto typedResult = New<TLiteralExpression>(type);
            const auto& data = serialized.GetExtension(NProto::TLiteralExpression::literal_expression);

            switch (type) {
                case EValueType::Int64: {
                    typedResult->Value = MakeUnversionedInt64Value(data.int64_value());
                    break;
                }

                case EValueType::Uint64: {
                    typedResult->Value = MakeUnversionedUint64Value(data.uint64_value());
                    break;
                }

                case EValueType::Double: {
                    typedResult->Value = MakeUnversionedDoubleValue(data.double_value());
                    break;
                }

                case EValueType::String: {
                    typedResult->Value = MakeUnversionedStringValue(data.string_value());
                    break;
                }

                case EValueType::Boolean: {
                    typedResult->Value = MakeUnversionedBooleanValue(data.boolean_value());
                    break;
                }

                default:
                    YUNREACHABLE();
            }

            return typedResult;
        }

        case EExpressionKind::Reference: {
            auto typedResult = New<TReferenceExpression>(type);
            const auto& data = serialized.GetExtension(NProto::TReferenceExpression::reference_expression);
            typedResult->ColumnName = data.column_name();
            return typedResult;
        }

        case EExpressionKind::Function: {
            auto typedResult = New<TFunctionExpression>(type);
            const auto& data = serialized.GetExtension(NProto::TFunctionExpression::function_expression);
            typedResult->FunctionName = data.function_name();
            typedResult->Arguments.reserve(data.arguments_size());
            for (int i = 0; i < data.arguments_size(); ++i) {
                typedResult->Arguments.push_back(FromProto(data.arguments(i)));
            }
            return typedResult;
        }

        case EExpressionKind::UnaryOp: {
            auto typedResult = New<TUnaryOpExpression>(type);
            const auto& data = serialized.GetExtension(NProto::TUnaryOpExpression::unary_op_expression);
            typedResult->Opcode = EUnaryOp(data.opcode());
            typedResult->Operand = FromProto(data.operand());
            return typedResult;
        }

        case EExpressionKind::BinaryOp: {
            auto typedResult = New<TBinaryOpExpression>(type);
            const auto& data = serialized.GetExtension(NProto::TBinaryOpExpression::binary_op_expression);
            typedResult->Opcode = EBinaryOp(data.opcode());
            typedResult->Lhs = FromProto(data.lhs());
            typedResult->Rhs = FromProto(data.rhs());
            return typedResult;
        }

        case EExpressionKind::InOp: {
            auto typedResult = New<TInOpExpression>(type);
            const auto& data = serialized.GetExtension(NProto::TInOpExpression::in_op_expression);
            typedResult->Arguments.reserve(data.arguments_size());
            for (int i = 0; i < data.arguments_size(); ++i) {
                typedResult->Arguments.push_back(FromProto(data.arguments(i)));
            }

            NTabletClient::TWireProtocolReader reader(TSharedRef::FromString(data.values()));
            typedResult->Values = reader.ReadUnversionedRowset();

            return typedResult;
        } 
    }

    YUNREACHABLE();
}

////////////////////////////////////////////////////////////////////////////////

void ToProto(NProto::TNamedItem* serialized, const TNamedItem& original)
{
    ToProto(serialized->mutable_expression(), original.Expression);
    ToProto(serialized->mutable_name(), original.Name);
}

void ToProto(NProto::TAggregateItem* serialized, const TAggregateItem& original)
{
    ToProto(serialized->mutable_expression(), original.Expression);
    serialized->set_aggregate_function_name(original.AggregateFunction);
    serialized->set_state_type(static_cast<int>(original.StateType));
    serialized->set_result_type(static_cast<int>(original.ResultType));
    ToProto(serialized->mutable_name(), original.Name);
}

void ToProto(NProto::TEquation* proto, std::pair<TConstExpressionPtr, TConstExpressionPtr> original)
{
    ToProto(proto->mutable_left(), original.first);
    ToProto(proto->mutable_right(), original.second);
}

void ToProto(NProto::TJoinClause* proto, TConstJoinClausePtr original)
{
    ToProto(proto->mutable_equations(), original->Equations);
    ToProto(proto->mutable_joined_table_schema(), original->JoinedTableSchema);
    ToProto(proto->mutable_foreign_table_schema(), original->ForeignTableSchema);
    ToProto(proto->mutable_renamed_table_schema(), original->RenamedTableSchema);
    proto->set_foreign_key_columns_count(original->ForeignKeyColumnsCount);
    ToProto(proto->mutable_foreign_data_id(), original->ForeignDataId);
}

void ToProto(NProto::TGroupClause* proto, TConstGroupClausePtr original)
{
    ToProto(proto->mutable_group_items(), original->GroupItems);
    ToProto(proto->mutable_aggregate_items(), original->AggregateItems);
    ToProto(proto->mutable_grouped_table_schema(), original->GroupedTableSchema);
    proto->set_is_merge(original->IsMerge);
    proto->set_is_final(original->IsFinal);
}

void ToProto(NProto::TProjectClause* proto, TConstProjectClausePtr original)
{
    ToProto(proto->mutable_projections(), original->Projections);
}

void ToProto(NProto::TOrderClause* proto, TConstOrderClausePtr original)
{
    ToProto(proto->mutable_order_columns(), original->OrderColumns);
    proto->set_is_descending(original->IsDescending);
}

void ToProto(NProto::TQuery* proto, TConstQueryPtr original)
{
    proto->set_input_row_limit(original->InputRowLimit);
    proto->set_output_row_limit(original->OutputRowLimit);

    ToProto(proto->mutable_id(), original->Id);

    proto->set_limit(original->Limit);
    ToProto(proto->mutable_table_schema(), original->TableSchema);
    ToProto(proto->mutable_renamed_table_schema(), original->RenamedTableSchema);
    proto->set_key_columns_count(original->KeyColumnsCount);

    ToProto(proto->mutable_join_clauses(), original->JoinClauses);

    if (original->WhereClause) {
        ToProto(proto->mutable_predicate(), original->WhereClause);
    }

    if (original->GroupClause) {
        ToProto(proto->mutable_group_clause(), original->GroupClause);
    }

    if (original->HavingClause) {
        ToProto(proto->mutable_having_clause(), original->HavingClause);
    }

    if (original->OrderClause) {
        ToProto(proto->mutable_order_clause(), original->OrderClause);
    }
    
    if (original->ProjectClause) {
        ToProto(proto->mutable_project_clause(), original->ProjectClause);
    }
}

TNamedItem FromProto(const NProto::TNamedItem& serialized)
{
    return TNamedItem(
        FromProto(serialized.expression()),
        serialized.name());
}

TAggregateItem FromProto(const NProto::TAggregateItem& serialized)
{
    Stroka aggregateFunction;
    EValueType stateType;
    EValueType resultType;
    if (serialized.has_aggregate_function_name()) {
        aggregateFunction = serialized.aggregate_function_name();
        stateType = EValueType(serialized.state_type());
        resultType = EValueType(serialized.result_type());
    } else {
        switch (EAggregateFunction(serialized.aggregate_function())) {
            case EAggregateFunction::Min:
                aggregateFunction = "min";
                break;
            case EAggregateFunction::Max:
                aggregateFunction = "max";
                break;
            case EAggregateFunction::Sum:
                aggregateFunction = "sum";
                break;
        }
        stateType = EValueType(serialized.expression().type());
        resultType = EValueType(serialized.expression().type());
    }

    return TAggregateItem(
        FromProto(serialized.expression()),
        aggregateFunction,
        serialized.name(),
        stateType,
        resultType);
}

TJoinClausePtr FromProto(const NProto::TJoinClause& serialized)
{
    auto result = New<TJoinClause>();

    result->Equations.reserve(serialized.equations_size());
    for (int i = 0; i < serialized.equations_size(); ++i) {
        result->Equations.emplace_back(
            FromProto(serialized.equations(i).left()),
            FromProto(serialized.equations(i).right()));
    }

    FromProto(&result->JoinedTableSchema, serialized.joined_table_schema());
    FromProto(&result->ForeignTableSchema, serialized.foreign_table_schema());
    FromProto(&result->RenamedTableSchema, serialized.renamed_table_schema());
    FromProto(&result->ForeignKeyColumnsCount, serialized.foreign_key_columns_count());
    FromProto(&result->ForeignDataId, serialized.foreign_data_id());

    return result;
}

TGroupClausePtr FromProto(const NProto::TGroupClause& serialized)
{
    auto result = New<TGroupClause>();
    FromProto(&result->GroupedTableSchema, serialized.grouped_table_schema());
    result->IsMerge = serialized.is_merge();
    result->IsFinal = serialized.is_final();

    result->GroupItems.reserve(serialized.group_items_size());
    for (int i = 0; i < serialized.group_items_size(); ++i) {
        result->GroupItems.push_back(FromProto(serialized.group_items(i)));
    }
    result->AggregateItems.reserve(serialized.aggregate_items_size());
    for (int i = 0; i < serialized.aggregate_items_size(); ++i) {
        result->AggregateItems.push_back(FromProto(serialized.aggregate_items(i)));
    }

    return result;
}

TProjectClausePtr FromProto(const NProto::TProjectClause& serialized)
{
    auto result = New<TProjectClause>();

    result->Projections.reserve(serialized.projections_size());
    for (int i = 0; i < serialized.projections_size(); ++i) {
        result->AddProjection(FromProto(serialized.projections(i)));
    }

    return result;
}

TOrderClausePtr FromProto(const NProto::TOrderClause& serialized)
{
    auto result = New<TOrderClause>();

    result->IsDescending = serialized.is_descending();

    result->OrderColumns.reserve(serialized.order_columns_size());
    for (int i = 0; i < serialized.order_columns_size(); ++i) {
        result->OrderColumns.push_back(serialized.order_columns(i));
    }

    return result;
}

TQueryPtr FromProto(const NProto::TQuery& serialized)
{
    auto query = New<TQuery>(
        serialized.input_row_limit(),
        serialized.output_row_limit(),
        NYT::FromProto<TGuid>(serialized.id()));

    query->Limit = serialized.limit();

    FromProto(&query->TableSchema, serialized.table_schema());
    FromProto(&query->RenamedTableSchema, serialized.renamed_table_schema());
    FromProto(&query->KeyColumnsCount, serialized.key_columns_count());

    query->JoinClauses.reserve(serialized.join_clauses_size());
    for (int i = 0; i < serialized.join_clauses_size(); ++i) {
        query->JoinClauses.push_back(FromProto(serialized.join_clauses(i)));
    }

    if (serialized.has_predicate()) {
        query->WhereClause = FromProto(serialized.predicate());
    }

    if (serialized.has_group_clause()) {
        query->GroupClause = FromProto(serialized.group_clause());       
    }

    if (serialized.has_having_clause()) {
        query->HavingClause = FromProto(serialized.having_clause());
    }

    if (serialized.has_order_clause()) {
        query->OrderClause = FromProto(serialized.order_clause());       
    }

    if (serialized.has_project_clause()) {
        query->ProjectClause = FromProto(serialized.project_clause());       
    }

    return query;
}

////////////////////////////////////////////////////////////////////////////////

void ToProto(NProto::TPlanFragment* proto, TConstPlanFragmentPtr fragment)
{
    ToProto(proto->mutable_query(), fragment->Query);

    NTabletClient::TWireProtocolWriter writer;
    for (const auto& dataSource : fragment->DataSources) {
        ToProto(proto->add_data_id(), dataSource.Id);
        const auto& range = dataSource.Range;
        writer.WriteUnversionedRow(range.first);
        writer.WriteUnversionedRow(range.second);
    }

    ToProto(proto->mutable_data_bounds(), ToString(MergeRefs(writer.Flush())));

    proto->set_ordered(fragment->Ordered);
    proto->set_verbose_logging(fragment->VerboseLogging);
    proto->set_max_subqueries(fragment->MaxSubqueries);
    proto->set_enable_code_cache(fragment->EnableCodeCache);
    
    proto->set_source(fragment->Source);
    proto->set_timestamp(fragment->Timestamp);
}

TPlanFragmentPtr FromProto(const NProto::TPlanFragment& serialized)
{
    auto result = New<TPlanFragment>(serialized.source());

    result->Query = FromProto(serialized.query());
    result->Ordered = serialized.ordered();
    result->VerboseLogging = serialized.verbose_logging();
    result->MaxSubqueries = serialized.max_subqueries();
    result->EnableCodeCache = serialized.enable_code_cache();
    result->Timestamp = serialized.timestamp();

    NTabletClient::TWireProtocolReader reader(TSharedRef::FromString(serialized.data_bounds()));

    const auto& rowBuffer = result->KeyRangesRowBuffer;
    for (int i = 0; i < serialized.data_id_size(); ++i) {
        TDataSource dataSource;
        FromProto(&dataSource.Id, serialized.data_id(i));

        auto lowerBound = rowBuffer->Capture(reader.ReadUnversionedRow());
        auto upperBound = rowBuffer->Capture(reader.ReadUnversionedRow());

        dataSource.Range = TRowRange(lowerBound, upperBound);
        result->DataSources.push_back(dataSource);
    }

    return result;
}

////////////////////////////////////////////////////////////////////////////////

} // namespace NQueryClient
} // namespace NYT<|MERGE_RESOLUTION|>--- conflicted
+++ resolved
@@ -137,1476 +137,6 @@
     return JoinToString(clauses, Stroka(" "));
 }
 
-<<<<<<< HEAD
-Stroka TExpression::GetName() const
-{
-    return Stroka();
-}
-
-EValueType InferUnaryExprType(EUnaryOp opCode, EValueType operandType, const TStringBuf& source)
-{
-    switch (opCode) {
-        case EUnaryOp::Plus:
-        case EUnaryOp::Minus:
-            if (!IsArithmeticType(operandType)) {
-                THROW_ERROR_EXCEPTION(
-                    "Expression %Qv requires either integral or floating-point operand",
-                    source)
-                    << TErrorAttribute("operand_type", operandType);
-            }
-            return operandType;
-        case EUnaryOp::Not:
-            if (operandType != EValueType::Boolean) {
-                THROW_ERROR_EXCEPTION(
-                    "Expression %Qv requires boolean operand",
-                    source)
-                    << TErrorAttribute("operand_type", operandType);
-            }
-            return operandType;
-
-        default:
-            YUNREACHABLE();
-    }
-}
-
-EValueType InferBinaryExprType(
-    EBinaryOp opCode,
-    EValueType lhsType,
-    EValueType rhsType,
-    const TStringBuf& source,
-    const TStringBuf& lhsSource,
-    const TStringBuf& rhsSource)
-{
-    if (lhsType != rhsType) {
-        THROW_ERROR_EXCEPTION(
-            "Type mismatch in expression %Qv",
-            source)
-            << TErrorAttribute("lhs_source", lhsSource)
-            << TErrorAttribute("rhs_source", rhsSource)
-            << TErrorAttribute("lhs_type", lhsType)
-            << TErrorAttribute("rhs_type", rhsType);
-    }
-
-    EValueType operandType = lhsType;
-
-    switch (opCode) {
-        case EBinaryOp::Plus:
-        case EBinaryOp::Minus:
-        case EBinaryOp::Multiply:
-        case EBinaryOp::Divide:
-            if (!IsArithmeticType(operandType)) {
-                THROW_ERROR_EXCEPTION(
-                    "Expression %Qv requires either integral or floating-point operands",
-                    source)
-                    << TErrorAttribute("lhs_source", lhsSource)
-                    << TErrorAttribute("rhs_source", rhsSource)
-                    << TErrorAttribute("operand_type", operandType);
-            }
-            return operandType;
-
-        case EBinaryOp::Modulo:
-            if (!IsIntegralType(operandType)) {
-                THROW_ERROR_EXCEPTION(
-                    "Expression %Qv requires integral operands",
-                    source)
-                    << TErrorAttribute("lhs_source", lhsSource)
-                    << TErrorAttribute("rhs_source", rhsSource)
-                    << TErrorAttribute("operand_type", operandType);
-            }
-            return operandType;
-
-        case EBinaryOp::And:
-        case EBinaryOp::Or:
-            if (operandType != EValueType::Boolean) {
-                THROW_ERROR_EXCEPTION(
-                    "Expression %Qv requires boolean operands",
-                    source)
-                    << TErrorAttribute("lhs_source", lhsSource)
-                    << TErrorAttribute("rhs_source", rhsSource)
-                    << TErrorAttribute("operand_type", operandType);
-            }
-            return EValueType::Boolean;
-
-        case EBinaryOp::Equal:
-        case EBinaryOp::NotEqual:
-        case EBinaryOp::Less:
-        case EBinaryOp::Greater:
-        case EBinaryOp::LessOrEqual:
-        case EBinaryOp::GreaterOrEqual:
-            if (!IsComparableType(operandType)) {
-                THROW_ERROR_EXCEPTION(
-                    "Expression %Qv requires either integral, floating-point or string operands",
-                    source)
-                    << TErrorAttribute("lhs_source", lhsSource)
-                    << TErrorAttribute("rhs_source", rhsSource)
-                    << TErrorAttribute("lhs_type", operandType);
-            }
-            return EValueType::Boolean;
-
-        default:
-            YUNREACHABLE();
-    }
-}
-
-EValueType InferFunctionExprType(
-    Stroka functionName,
-    const std::vector<EValueType>& argTypes,
-    const TStringBuf& source,
-    IFunctionRegistry* functionRegistry)
-{
-    if (auto function = functionRegistry->FindFunction(functionName)) {
-        return function->InferResultType(argTypes, source);
-    } else {
-        THROW_ERROR_EXCEPTION(
-            "Unknown function in expression %Qv",
-            source)
-            << TErrorAttribute("function_name", functionName);
-    }
-}
-
-void CheckExpressionDepth(TConstExpressionPtr op, int depth = 0)
-{
-    if (depth > PlanFragmentDepthLimit) {
-        THROW_ERROR_EXCEPTION("Plan fragment depth limit exceeded");
-    }
-
-    if (op->As<TLiteralExpression>() || op->As<TReferenceExpression>() || op->As<TInOpExpression>()) {
-        return;
-    } else if (auto functionExpr = op->As<TFunctionExpression>()) {
-        for (const auto& argument : functionExpr->Arguments) {
-            CheckExpressionDepth(argument, depth + 1);
-        }
-        return;
-    } else if (auto unaryOpExpr = op->As<TUnaryOpExpression>()) {
-        CheckExpressionDepth(unaryOpExpr->Operand, depth + 1);
-        return;
-    } else if (auto binaryOpExpr = op->As<TBinaryOpExpression>()) {
-        CheckExpressionDepth(binaryOpExpr->Lhs, depth + 1);
-        CheckExpressionDepth(binaryOpExpr->Rhs, depth + 1);
-        return;
-    }
-    YUNREACHABLE();
-};
-
-Stroka FormatColumn(const TStringBuf& name, const TStringBuf& tableName = TStringBuf())
-{
-    return tableName.empty()
-        ? Stroka(name)
-        : Format("%v.%v", tableName, name);
-}
-
-DECLARE_REFCOUNTED_CLASS(TSchemaProxy)
-
-class TSchemaProxy
-    : public TIntrinsicRefCounted
-{
-public:
-    explicit TSchemaProxy(TTableSchema* tableSchema)
-        : TableSchema_(tableSchema)
-    {
-        YCHECK(tableSchema);
-        const auto& columns = TableSchema_->Columns();
-        for (size_t index = 0; index < columns.size(); ++index) {
-            Lookup_.insert(MakePair(MakePair(Stroka(columns[index].Name), Stroka()), index));
-        }
-    }
-
-    // NOTE: result must be used before next call
-    const TColumnSchema* GetColumnPtr(const TStringBuf& name, const TStringBuf& tableName)
-    {
-        auto& resultColumns = TableSchema_->Columns();
-        auto it = Lookup_.find(MakePair(Stroka(name), Stroka(tableName)));
-        if (it != Lookup_.end()) {
-            return &resultColumns[it->second];
-        } else if (auto original = AddColumnPtr(name, tableName)) {
-            auto index = resultColumns.size();
-            Lookup_.insert(MakePair(MakePair(Stroka(name), Stroka(tableName)), index));
-            resultColumns.push_back(*original);
-            resultColumns.back().Name = FormatColumn(name, tableName);
-            return &resultColumns.back();
-        }
-        return nullptr;
-    }
-
-    const yhash_map<TPair<Stroka, Stroka>, size_t>& GetLookup() const
-    {
-        return Lookup_;
-    }
-
-    const TColumnSchema* GetAggregateColumnPtr(
-        const Stroka& aggregateFunction,
-        const NAst::TExpression* arguments,
-        Stroka subexprName,
-        Stroka source,
-        IFunctionRegistry* functionRegistry)
-    {
-        auto& resultColumns = TableSchema_->Columns();
-        auto it = Lookup_.find(MakePair(Stroka(subexprName), Stroka()));
-        if (it != Lookup_.end()) {
-            return &resultColumns[it->second];
-        }
-
-        auto original = AddAggregateColumnPtr(
-            aggregateFunction,
-            arguments,
-            subexprName,
-            source,
-            functionRegistry);
-
-        auto index = resultColumns.size();
-        Lookup_.insert(MakePair(MakePair(Stroka(subexprName), Stroka()), index));
-        resultColumns.push_back(original);
-        return &resultColumns.back();
-    }
-
-    virtual void Finish()
-    { }
-
-    std::vector<TConstExpressionPtr> BuildTypedExpression(
-        const NAst::TExpression* expr,
-        const Stroka& source,
-        IFunctionRegistry* functionRegistry)
-    {
-        auto expressions = DoBuildTypedExpression(expr, source, functionRegistry);
-
-        for (auto& expr : expressions) {
-            expr = PropagateNotExpression(std::move(expr));
-        }
-
-        return expressions;
-    }
-
-    DEFINE_BYVAL_RO_PROPERTY(TTableSchema*, TableSchema);
-
-protected:
-    std::vector<TConstExpressionPtr> DoBuildTypedExpression(
-        const NAst::TExpression* expr,
-        const Stroka& source,
-        IFunctionRegistry* functionRegistry)
-    {
-        std::vector<TConstExpressionPtr> result;
-        if (auto commaExpr = expr->As<NAst::TCommaExpression>()) {
-            auto typedLhsExprs = DoBuildTypedExpression(commaExpr->Lhs.Get(), source, functionRegistry);
-            auto typedRhsExprs = DoBuildTypedExpression(commaExpr->Rhs.Get(), source, functionRegistry);
-
-            result.insert(result.end(), typedLhsExprs.begin(), typedLhsExprs.end());
-            result.insert(result.end(), typedRhsExprs.begin(), typedRhsExprs.end());
-        } else if (auto literalExpr = expr->As<NAst::TLiteralExpression>()) {
-            const auto& literalValue = literalExpr->Value;
-
-            result.push_back(New<TLiteralExpression>(
-                GetType(literalValue),
-                GetValue(literalValue)));
-        } else if (auto referenceExpr = expr->As<NAst::TReferenceExpression>()) {
-            const auto* column = GetColumnPtr(referenceExpr->ColumnName, referenceExpr->TableName);
-            if (!column) {
-                THROW_ERROR_EXCEPTION("Undefined reference %Qv",
-                    FormatColumn(referenceExpr->ColumnName, referenceExpr->TableName));
-            }
-
-            result.push_back(New<TReferenceExpression>(
-                column->Type,
-                column->Name));
-        } else if (auto functionExpr = expr->As<NAst::TFunctionExpression>()) {
-            auto functionName = functionExpr->FunctionName;
-            auto aggregateFunction = GetAggregate(functionName, functionRegistry);
-
-            if (aggregateFunction) {
-                auto subexprName = InferName(functionExpr);
-
-                try {
-                    const auto* aggregateColumn = GetAggregateColumnPtr(
-                        aggregateFunction.Get(),
-                        functionExpr->Arguments.Get(),
-                        subexprName,
-                        source,
-                        functionRegistry);
-
-                    result.push_back(New<TReferenceExpression>(
-                        aggregateColumn->Type,
-                        aggregateColumn->Name));
-
-                } catch (const std::exception& ex) {
-                    THROW_ERROR_EXCEPTION("Error creating aggregate")
-                        << TErrorAttribute("source", functionExpr->GetSource(source))
-                        << ex;
-                }
-
-            } else {
-                auto typedOperands = DoBuildTypedExpression(functionExpr->Arguments.Get(), source, functionRegistry);
-
-                std::vector<EValueType> types;
-                for (const auto& typedOperand : typedOperands) {
-                    types.push_back(typedOperand->Type);
-                }
-
-                result.push_back(New<TFunctionExpression>(
-                    InferFunctionExprType(functionName, types, functionExpr->GetSource(source), functionRegistry),
-                    functionName,
-                    typedOperands));
-            }
-        } else if (auto unaryExpr = expr->As<NAst::TUnaryOpExpression>()) {
-            auto typedOperandExpr = DoBuildTypedExpression(unaryExpr->Operand.Get(), source, functionRegistry);
-
-            for (const auto& operand : typedOperandExpr) {
-                if (auto foldedExpr = FoldConstants(unaryExpr, operand)) {
-                    result.push_back(foldedExpr);
-                } else {
-                    result.push_back(New<TUnaryOpExpression>(
-                        InferUnaryExprType(
-                            unaryExpr->Opcode,
-                            operand->Type,
-                            unaryExpr->GetSource(source)),
-                        unaryExpr->Opcode,
-                        operand));
-                }
-            }
-        } else if (auto binaryExpr = expr->As<NAst::TBinaryOpExpression>()) {
-            auto typedLhsExpr = DoBuildTypedExpression(binaryExpr->Lhs.Get(), source, functionRegistry);
-            auto typedRhsExpr = DoBuildTypedExpression(binaryExpr->Rhs.Get(), source, functionRegistry);
-
-            auto makeBinaryExpr = [&] (EBinaryOp op, TConstExpressionPtr lhs, TConstExpressionPtr rhs) -> TConstExpressionPtr {
-                auto type = InferBinaryExprType(
-                    op,
-                    lhs->Type,
-                    rhs->Type,
-                    binaryExpr->GetSource(source),
-                    lhs->GetName(),
-                    rhs->GetName());
-                if (auto foldedExpr = FoldConstants(binaryExpr, lhs, rhs)) {
-                    return foldedExpr;
-                } else {
-                    return New<TBinaryOpExpression>(type, op, lhs, rhs);
-                }
-            };
-
-            std::function<TConstExpressionPtr(int, int, EBinaryOp)> gen = [&] (int offset, int keySize, EBinaryOp op) -> TConstExpressionPtr {
-                if (offset + 1 < keySize) {
-                    auto next = gen(offset + 1, keySize, op);
-                    auto eq = MakeAndExpression(
-                            makeBinaryExpr(EBinaryOp::Equal, typedLhsExpr[offset], typedRhsExpr[offset]),
-                            next);
-                    if (op == EBinaryOp::Less || op == EBinaryOp::LessOrEqual) {
-                        return MakeOrExpression(
-                            makeBinaryExpr(EBinaryOp::Less, typedLhsExpr[offset], typedRhsExpr[offset]),
-                            eq);
-                    } else if (op == EBinaryOp::Greater || op == EBinaryOp::GreaterOrEqual)  {
-                        return MakeOrExpression(
-                            makeBinaryExpr(EBinaryOp::Greater, typedLhsExpr[offset], typedRhsExpr[offset]),
-                            eq);
-                    } else {
-                        return eq;
-                    }                  
-                } else {
-                    return makeBinaryExpr(op, typedLhsExpr[offset], typedRhsExpr[offset]);
-                }
-            };
-
-            if (binaryExpr->Opcode == EBinaryOp::Less
-                || binaryExpr->Opcode == EBinaryOp::LessOrEqual
-                || binaryExpr->Opcode == EBinaryOp::Greater
-                || binaryExpr->Opcode == EBinaryOp::GreaterOrEqual
-                || binaryExpr->Opcode == EBinaryOp::Equal) {
-
-                if (typedLhsExpr.size() != typedRhsExpr.size()) {
-                    THROW_ERROR_EXCEPTION("Tuples of same size are expected but got %v vs %v",
-                        typedLhsExpr.size(),
-                        typedRhsExpr.size())
-                        << TErrorAttribute("source", binaryExpr->GetSource(source));
-                }
-
-                int keySize = typedLhsExpr.size();
-                result.push_back(gen(0, keySize, binaryExpr->Opcode));
-            } else {
-                if (typedLhsExpr.size() != 1) {
-                    THROW_ERROR_EXCEPTION("Expecting scalar expression")
-                        << TErrorAttribute("source", binaryExpr->Lhs->GetSource(source));
-                }
-
-                if (typedRhsExpr.size() != 1) {
-                    THROW_ERROR_EXCEPTION("Expecting scalar expression")
-                        << TErrorAttribute("source", binaryExpr->Rhs->GetSource(source));
-                }
-
-                result.push_back(makeBinaryExpr(binaryExpr->Opcode, typedLhsExpr.front(), typedRhsExpr.front()));
-            }
-        } else if (auto inExpr = expr->As<NAst::TInExpression>()) {
-            auto inExprOperands = DoBuildTypedExpression(inExpr->Expr.Get(), source, functionRegistry);
-
-            std::unordered_set<Stroka> references;
-            std::vector<EValueType> argTypes;
-            for (const auto& arg : inExprOperands) {
-                argTypes.push_back(arg->Type);
-                if (auto reference = arg->As<TReferenceExpression>()) {
-                    if (references.find(reference->ColumnName) != references.end()) {
-                        THROW_ERROR_EXCEPTION("IN operator has multiple references to column %Qv", reference->ColumnName)
-                            << TErrorAttribute("source", source);
-                    } else {
-                        references.insert(reference->ColumnName);
-                    }
-                }
-            }
-
-            auto capturedRows = LiteralTupleListToRows(inExpr->Values, argTypes, inExpr->GetSource(source));
-            result.push_back(New<TInOpExpression>(
-                std::move(inExprOperands),
-                std::move(capturedRows)));
-        }
-
-        return result;
-    }
-
-    TConstExpressionPtr PropagateNotExpression(TConstExpressionPtr expr)
-    {
-        if (expr->As<TReferenceExpression>() ||
-            expr->As<TLiteralExpression>())
-        {
-            return expr;
-        } else if (auto inExpr = expr->As<TInOpExpression>()) {
-            std::vector<TConstExpressionPtr> propagatedArgumenst;
-            for (auto argument : inExpr->Arguments) {
-                propagatedArgumenst.push_back(PropagateNotExpression(argument));
-            }
-            return New<TInOpExpression>(
-                std::move(propagatedArgumenst),
-                inExpr->Values);
-        } else if (auto functionExpr = expr->As<TFunctionExpression>()) {
-            std::vector<TConstExpressionPtr> propagatedArgumenst;
-            for (auto argument : functionExpr->Arguments) {
-                propagatedArgumenst.push_back(PropagateNotExpression(argument));
-            }
-            return New<TFunctionExpression>(
-                functionExpr->Type,
-                functionExpr->FunctionName,
-                std::move(propagatedArgumenst));
-        } else if (auto binaryOp = expr->As<TBinaryOpExpression>()) {
-            return New<TBinaryOpExpression>(
-                binaryOp->Type,
-                binaryOp->Opcode,
-                PropagateNotExpression(binaryOp->Lhs),
-                PropagateNotExpression(binaryOp->Rhs));
-        } else if (auto unaryOp = expr->As<TUnaryOpExpression>()) {
-            auto& operand = unaryOp->Operand;
-            if (unaryOp->Opcode == EUnaryOp::Not) {
-                if (auto operandUnaryOp = operand->As<TUnaryOpExpression>()) {
-                    if (operandUnaryOp->Opcode == EUnaryOp::Not) {
-                        return PropagateNotExpression(operandUnaryOp->Operand);
-                    }
-                } else if (auto operandBinaryOp = operand->As<TBinaryOpExpression>()) {
-                    if (operandBinaryOp->Opcode == EBinaryOp::And) {
-                        return PropagateNotExpression(MakeOrExpression(
-                            New<TUnaryOpExpression>(
-                                operandBinaryOp->Lhs->Type,
-                                EUnaryOp::Not,
-                                operandBinaryOp->Lhs),
-                            New<TUnaryOpExpression>(
-                                operandBinaryOp->Rhs->Type,
-                                EUnaryOp::Not,
-                                operandBinaryOp->Rhs)));
-                    } else if (operandBinaryOp->Opcode == EBinaryOp::Or) {
-                        return PropagateNotExpression(MakeAndExpression(
-                            New<TUnaryOpExpression>(
-                                operandBinaryOp->Lhs->Type,
-                                EUnaryOp::Not,
-                                operandBinaryOp->Lhs),
-                            New<TUnaryOpExpression>(
-                                operandBinaryOp->Rhs->Type,
-                                EUnaryOp::Not,
-                                operandBinaryOp->Rhs)));
-                    } else if (IsRelationalBinaryOp(operandBinaryOp->Opcode)) {
-                        return PropagateNotExpression(New<TBinaryOpExpression>(
-                            operandBinaryOp->Type,
-                            GetInversedBinaryOpcode(operandBinaryOp->Opcode),
-                            operandBinaryOp->Lhs,
-                            operandBinaryOp->Rhs));
-                    }
-                } else if (auto literal = operand->As<TLiteralExpression>()) {
-                    TUnversionedValue value = literal->Value;
-                    value.Data.Boolean = !value.Data.Boolean;
-                    return New<TLiteralExpression>(
-                        literal->Type,
-                        value);
-                }
-            }
-            return New<TUnaryOpExpression>(
-                unaryOp->Type,
-                unaryOp->Opcode,
-                PropagateNotExpression(operand));
-        }
-        YUNREACHABLE();
-    }
-
-private:
-    yhash_map<TPair<Stroka, Stroka>, size_t> Lookup_;
-
-protected:
-    virtual const TColumnSchema* AddColumnPtr(const TStringBuf& name, const TStringBuf& tableName)
-    {
-        return nullptr;
-    }
-
-    // NOTE: result must be used before next call
-    virtual TColumnSchema AddAggregateColumnPtr(
-        const Stroka& aggregateFunction,
-        const NAst::TExpression* arguments,
-        Stroka subexprName,
-        Stroka source,
-        IFunctionRegistry* functionRegistry)
-    {
-        THROW_ERROR_EXCEPTION(
-            "Misuse of aggregate function %v",
-            aggregateFunction);
-    }
-
-    static TNullable<Stroka> GetAggregate(
-        const TStringBuf& functionName,
-        IFunctionRegistryPtr functionRegistry)
-    {
-        Stroka name(functionName);
-        name.to_lower();
-
-        TNullable<Stroka> result;
-
-        if (functionRegistry->FindAggregateFunction(name)) {
-            result.Assign(name);
-        }
-
-        return result;
-    };
-
-    static EValueType GetType(const NAst::TLiteralValue& literalValue)
-    {
-        switch (literalValue.Tag()) {
-            case NAst::TLiteralValue::TagOf<i64>():
-                return EValueType::Int64;
-            case NAst::TLiteralValue::TagOf<ui64>():
-                return EValueType::Uint64;
-            case NAst::TLiteralValue::TagOf<double>():
-                return EValueType::Double;
-            case NAst::TLiteralValue::TagOf<bool>():
-                return EValueType::Boolean;
-            case NAst::TLiteralValue::TagOf<Stroka>():
-                return EValueType::String;
-            default:
-                YUNREACHABLE();
-        }
-    }
-
-    static TValue GetValue(const NAst::TLiteralValue& literalValue)
-    {
-        switch (literalValue.Tag()) {
-            case NAst::TLiteralValue::TagOf<i64>():
-                return MakeUnversionedInt64Value(literalValue.As<i64>());
-            case NAst::TLiteralValue::TagOf<ui64>():
-                return MakeUnversionedUint64Value(literalValue.As<ui64>());
-            case NAst::TLiteralValue::TagOf<double>():
-                return MakeUnversionedDoubleValue(literalValue.As<double>());
-            case NAst::TLiteralValue::TagOf<bool>():
-                return MakeUnversionedBooleanValue(literalValue.As<bool>());
-            case NAst::TLiteralValue::TagOf<Stroka>():
-                return MakeUnversionedStringValue(
-                    literalValue.As<Stroka>().c_str(),
-                    literalValue.As<Stroka>().length());
-            default:
-                YUNREACHABLE();
-        }
-    }
-
-    static TSharedRange<TRow> LiteralTupleListToRows(
-        const NAst::TLiteralValueTupleList& literalTuples,
-        const std::vector<EValueType>& argTypes,
-        const TStringBuf& source)
-    {
-        auto rowBuffer = New<TRowBuffer>();
-        TUnversionedRowBuilder rowBuilder;
-        std::vector<TRow> rows;
-        for (const auto & tuple : literalTuples) {
-            if (tuple.size() != argTypes.size()) {
-                THROW_ERROR_EXCEPTION("IN operator arguments size mismatch")
-                    << TErrorAttribute("source", source);
-            }
-            for (int i = 0; i < tuple.size(); ++i) {
-                auto valueType = GetType(tuple[i]);
-                if (valueType != argTypes[i]) {
-                    THROW_ERROR_EXCEPTION("IN operator types mismatch")
-                        << TErrorAttribute("source", source)
-                        << TErrorAttribute("actual_type", valueType)
-                        << TErrorAttribute("expected_type", argTypes[i]);
-                }
-                rowBuilder.AddValue(GetValue(tuple[i]));
-            }
-            rows.push_back(rowBuffer->Capture(rowBuilder.GetRow()));
-            rowBuilder.Reset();
-        }
-
-        std::sort(rows.begin(), rows.end());
-        return MakeSharedRange(std::move(rows), std::move(rowBuffer));
-    }
-
-    TConstExpressionPtr FoldConstants(
-        const NAst::TUnaryOpExpression* unaryExpr,
-        TConstExpressionPtr operand)
-    {
-        auto foldConstants = [] (EUnaryOp opcode, TConstExpressionPtr operand) -> TNullable<TUnversionedValue> {
-            if (auto literalExpr = operand->As<TLiteralExpression>()) {
-                if (opcode == EUnaryOp::Plus) {
-                    return static_cast<TUnversionedValue>(literalExpr->Value);
-                } else if (opcode == EUnaryOp::Minus) {
-                    TUnversionedValue value = literalExpr->Value;
-                    switch (value.Type) {
-                        case EValueType::Int64:
-                            value.Data.Int64 = -value.Data.Int64;
-                            break;
-                        case EValueType::Uint64:
-                            value.Data.Uint64 = -value.Data.Uint64;
-                            break;
-                        case EValueType::Double:
-                            value.Data.Double = -value.Data.Double;
-                            break;
-                        default:
-                            YUNREACHABLE();
-                    }
-                    return value;
-                }
-            }
-            return TNullable<TUnversionedValue>();
-        };
-
-        if (auto value = foldConstants(unaryExpr->Opcode, operand)) {
-            return New<TLiteralExpression>(EValueType(value->Type), *value);
-        }
-
-        return TConstExpressionPtr();
-    }
-
-    TConstExpressionPtr FoldConstants(
-        const NAst::TBinaryOpExpression* binaryExpr,
-        TConstExpressionPtr lhsExpr,
-        TConstExpressionPtr rhsExpr)
-    {
-        auto foldConstants = [] (
-            EBinaryOp opcode,
-            TConstExpressionPtr lhsExpr,
-            TConstExpressionPtr rhsExpr)
-            -> TNullable<TUnversionedValue>
-        {
-            auto lhsLiteral = lhsExpr->As<TLiteralExpression>();
-            auto rhsLiteral = rhsExpr->As<TLiteralExpression>();
-            if (lhsLiteral && rhsLiteral) {
-                auto lhs = static_cast<TUnversionedValue>(lhsLiteral->Value);
-                auto rhs = static_cast<TUnversionedValue>(rhsLiteral->Value);
-                YCHECK(lhs.Type == rhs.Type);
-
-                switch (opcode) {
-                    case EBinaryOp::Plus:
-                        switch (lhs.Type) {
-                            case EValueType::Int64:
-                                lhs.Data.Int64 += rhs.Data.Int64;
-                                return lhs;
-                            case EValueType::Uint64:
-                                lhs.Data.Uint64 += rhs.Data.Uint64;
-                                return lhs;
-                            case EValueType::Double:
-                                lhs.Data.Double += rhs.Data.Double;
-                                return lhs;
-                            default:
-                                break;
-                        }
-                        break;
-                    case EBinaryOp::Minus:
-                        switch (lhs.Type) {
-                            case EValueType::Int64:
-                                lhs.Data.Int64 -= rhs.Data.Int64;
-                                return lhs;
-                            case EValueType::Uint64:
-                                lhs.Data.Uint64 -= rhs.Data.Uint64;
-                                return lhs;
-                            case EValueType::Double:
-                                lhs.Data.Double -= rhs.Data.Double;
-                                return lhs;
-                            default:
-                                break;
-                        }
-                        break;
-                    case EBinaryOp::Multiply:
-                        switch (lhs.Type) {
-                            case EValueType::Int64:
-                                lhs.Data.Int64 *= rhs.Data.Int64;
-                                return lhs;
-                            case EValueType::Uint64:
-                                lhs.Data.Uint64 *= rhs.Data.Uint64;
-                                return lhs;
-                            case EValueType::Double:
-                                lhs.Data.Double *= rhs.Data.Double;
-                                return lhs;
-                            default:
-                                break;
-                        }
-                        break;
-                    case EBinaryOp::Divide:
-                        switch (lhs.Type) {
-                            case EValueType::Int64:
-                                if (rhs.Data.Int64 == 0) {
-                                    THROW_ERROR_EXCEPTION("Division by zero");
-                                }
-                                lhs.Data.Int64 /= rhs.Data.Int64;
-                                return lhs;
-                            case EValueType::Uint64:
-                                if (rhs.Data.Uint64 == 0) {
-                                    THROW_ERROR_EXCEPTION("Division by zero");
-                                }
-                                lhs.Data.Uint64 /= rhs.Data.Uint64;
-                                return lhs;
-                            case EValueType::Double:
-                                if (std::abs(rhs.Data.Double) <= std::numeric_limits<double>::epsilon()) {
-                                    THROW_ERROR_EXCEPTION("Division by zero");
-                                }
-                                lhs.Data.Double /= rhs.Data.Double;
-                                return lhs;
-                            default:
-                                break;
-                        }
-                        break;
-                    case EBinaryOp::Modulo:
-                        switch (lhs.Type) {
-                            case EValueType::Int64:
-                                if (rhs.Data.Int64 == 0) {
-                                    THROW_ERROR_EXCEPTION("Division by zero");
-                                }
-                                lhs.Data.Int64 %= rhs.Data.Int64;
-                                return lhs;
-                            case EValueType::Uint64:
-                                if (rhs.Data.Uint64 == 0) {
-                                    THROW_ERROR_EXCEPTION("Division by zero");
-                                }
-                                lhs.Data.Uint64 %= rhs.Data.Uint64;
-                                return lhs;
-                            default:
-                                break;
-                        }
-                        break;
-                    case EBinaryOp::And:
-                        switch (lhs.Type) {
-                            case EValueType::Boolean:
-                                lhs.Data.Boolean = lhs.Data.Boolean && rhs.Data.Boolean;
-                                return lhs;
-                            default:
-                                break;
-                        }
-                        break;
-                    case EBinaryOp::Or:
-                        switch (lhs.Type) {
-                            case EValueType::Boolean:
-                                lhs.Data.Boolean = lhs.Data.Boolean || rhs.Data.Boolean;
-                                return lhs;
-                            default:
-                                break;
-                        }
-                        break;
-                    case EBinaryOp::Equal:
-                        return MakeUnversionedBooleanValue(CompareRowValues(lhs, rhs) == 0);
-                        break;
-                    case EBinaryOp::NotEqual:
-                        return MakeUnversionedBooleanValue(CompareRowValues(lhs, rhs) != 0);
-                        break;
-                    case EBinaryOp::Less:
-                        return MakeUnversionedBooleanValue(CompareRowValues(lhs, rhs) < 0);
-                        break;
-                    case EBinaryOp::Greater:
-                        return MakeUnversionedBooleanValue(CompareRowValues(lhs, rhs) > 0);
-                        break;
-                    case EBinaryOp::LessOrEqual:
-                        return MakeUnversionedBooleanValue(CompareRowValues(lhs, rhs) <= 0);
-                        break;
-                    case EBinaryOp::GreaterOrEqual:
-                        return MakeUnversionedBooleanValue(CompareRowValues(lhs, rhs) >= 0);
-                        break;
-                    default:
-                        break;
-                }
-            }
-            return TNullable<TUnversionedValue>();
-        };
-
-        if (auto value = foldConstants(binaryExpr->Opcode, lhsExpr, rhsExpr)) {
-            return New<TLiteralExpression>(EValueType(value->Type), *value);
-        }
-
-        if (binaryExpr->Opcode == EBinaryOp::Divide) {
-            auto lhsBinaryExpr = lhsExpr->As<TBinaryOpExpression>();
-            auto rhsLiteralExpr = rhsExpr->As<TLiteralExpression>();
-            if (lhsBinaryExpr && rhsLiteralExpr && lhsBinaryExpr->Opcode == EBinaryOp::Divide) {
-                auto lhsLiteralExpr = lhsBinaryExpr->Rhs->As<TLiteralExpression>();
-                if (lhsLiteralExpr) {
-                    TUnversionedValue lhs = lhsLiteralExpr->Value;
-                    TUnversionedValue rhs = rhsLiteralExpr->Value;
-                    YCHECK(lhs.Type == rhs.Type);
-
-                    auto overflow = [] (ui64 a, ui64 b, bool isSigned) {
-                        auto rsh = [] (ui64 base, int amount) {return base >> amount;};
-                        auto lower = [] (ui64 base) {return base & 0xffffffff;};
-                        ui64 a1 = lower(a);
-                        ui64 a2 = rsh(a, 32);
-                        ui64 b1 = lower(b);
-                        ui64 b2 = rsh(b, 32);
-                        int shift = isSigned ? 31 : 32;
-                        return (a2 * b2 != 0 ||
-                            rsh(a1 * b2, shift) != 0 ||
-                            rsh(a2 * b1, shift) != 0 ||
-                            rsh(lower(a1 * b2) + lower(a2 * b1) + rsh(a1 * b1, 32), shift) != 0);
-                    };
-
-                    auto makeBinaryExpr = [&] (TUnversionedValue divisor) {
-                        return New<TBinaryOpExpression>(
-                            divisor.Type,
-                            EBinaryOp::Divide,
-                            lhsBinaryExpr->Lhs,
-                            New<TLiteralExpression>(
-                                divisor.Type,
-                                divisor));
-                    };
-
-                    switch (lhs.Type) {
-                        case EValueType::Int64:
-                            if (!overflow(lhs.Data.Int64, rhs.Data.Int64, true)) {
-                                lhs.Data.Int64 *= rhs.Data.Int64;
-                                return makeBinaryExpr(lhs);
-                            }
-                            break;
-                        case EValueType::Uint64:
-                            if (!overflow(lhs.Data.Uint64, rhs.Data.Uint64, false)) {
-                                lhs.Data.Uint64 *= rhs.Data.Uint64;
-                                return makeBinaryExpr(lhs);
-                            }
-                            break;
-                        default:
-                            break;
-                    }
-                }
-            }
-        }
-
-        return TConstExpressionPtr();
-    }
-};
-
-DEFINE_REFCOUNTED_TYPE(TSchemaProxy)
-
-class TScanSchemaProxy
-    : public TSchemaProxy
-{
-public:
-    TScanSchemaProxy(
-        TTableSchema* tableSchema,
-        TTableSchema* refinedTableSchema,
-        const TTableSchema& sourceTableSchema,
-        int keyColumnCount = 0,
-        const TStringBuf& tableName = TStringBuf())
-        : TSchemaProxy(tableSchema)
-        , SourceTableSchema_(sourceTableSchema)
-        , RefinedTableSchema_(refinedTableSchema)
-        , TableName_(tableName)
-    {
-        const auto& columns = sourceTableSchema.Columns();
-        int count = std::min(keyColumnCount, static_cast<int>(columns.size()));
-        for (int i = 0; i < count; ++i) {
-            GetColumnPtr(columns[i].Name, TableName_);
-        }
-    }
-
-    virtual const TColumnSchema* AddColumnPtr(const TStringBuf& name, const TStringBuf& tableName) override
-    {
-        if (tableName != TableName_) {
-            return nullptr;
-        }
-
-        auto column = SourceTableSchema_.FindColumn(name);
-        if (column) {
-            RefinedTableSchema_->Columns().push_back(*column);
-        }
-        return column;
-    }
-
-    virtual void Finish() override
-    {
-        for (const auto& column : SourceTableSchema_.Columns()) {
-            GetColumnPtr(column.Name, TableName_);
-        }
-    }
-
-private:
-    const TTableSchema SourceTableSchema_;
-    TTableSchema* RefinedTableSchema_;
-    TStringBuf TableName_;
-
-};
-
-class TJoinSchemaProxy
-    : public TSchemaProxy
-{
-public:
-    TJoinSchemaProxy(
-        TTableSchema* tableSchema,
-        TSchemaProxyPtr self,
-        TSchemaProxyPtr foreign)
-        : TSchemaProxy(tableSchema)
-        , Self_(self)
-        , Foreign_(foreign)
-    { }
-
-    virtual const TColumnSchema* AddColumnPtr(const TStringBuf& name, const TStringBuf& tableName) override
-    {
-        const TColumnSchema* column = nullptr;
-
-        if ((column = Self_->GetColumnPtr(name, tableName))) {
-            if (Foreign_->GetColumnPtr(name, tableName)) {
-                THROW_ERROR_EXCEPTION("Column %Qv occurs both in main and joined tables",
-                    FormatColumn(name, tableName));
-            }
-        } else {
-            column = Foreign_->GetColumnPtr(name, tableName);
-        }
-
-        return column;
-    }
-
-    virtual void Finish() override
-    {
-        Self_->Finish();
-        Foreign_->Finish();
-
-        for (const auto& column : Self_->GetLookup()) {
-            GetColumnPtr(column.first.first, column.first.second);
-        }
-
-        for (const auto& column : Foreign_->GetLookup()) {
-            GetColumnPtr(column.first.first, column.first.second);
-        }
-    }
-
-private:
-    TSchemaProxyPtr Self_;
-    TSchemaProxyPtr Foreign_;
-
-};
-
-class TGroupSchemaProxy
-    : public TSchemaProxy
-{
-public:
-    TGroupSchemaProxy(
-        TTableSchema* tableSchema,
-        TSchemaProxyPtr base,
-        TAggregateItemList* aggregateItems)
-        : TSchemaProxy(tableSchema)
-        , Base_(base)
-        , AggregateItems_(aggregateItems)
-    { }
-
-    virtual const TColumnSchema* AddColumnPtr(const TStringBuf& name, const TStringBuf& tableName) override
-    {
-        return nullptr;
-    }
-
-    virtual TColumnSchema AddAggregateColumnPtr(
-        const Stroka& aggregateFunction,
-        const NAst::TExpression* arguments,
-        Stroka subexprName,
-        Stroka source,
-        IFunctionRegistry* functionRegistry) override
-    {
-        auto typedOperands = Base_->BuildTypedExpression(
-            arguments,
-            source,
-            functionRegistry);
-
-        if (typedOperands.size() != 1) {
-            THROW_ERROR_EXCEPTION(
-                "Aggregate function %Qv must have exactly one argument",
-                aggregateFunction);
-        }
-
-        auto descriptor = functionRegistry
-            ->GetAggregateFunction(aggregateFunction);
-        auto stateType = descriptor
-            ->GetStateType(typedOperands.front()->Type);
-        auto resultType = descriptor
-            ->InferResultType(typedOperands.front()->Type, source);
-
-        CheckExpressionDepth(typedOperands.front());
-
-        AggregateItems_->emplace_back(
-            typedOperands.front(),
-            aggregateFunction,
-            subexprName,
-            stateType,
-            resultType);
-
-        return TColumnSchema(subexprName, resultType);
-    }
-
-private:
-    TSchemaProxyPtr Base_;
-    TAggregateItemList* AggregateItems_;
-
-};
-
-TConstExpressionPtr BuildWhereClause(
-    NAst::TExpressionPtr& expressionAst,
-    const Stroka& source,
-    const TSchemaProxyPtr& schemaProxy,
-    IFunctionRegistry* functionRegistry)
-{
-    auto typedPredicate = schemaProxy->BuildTypedExpression(
-        expressionAst.Get(),
-        source,
-        functionRegistry);
-
-    if (typedPredicate.size() != 1) {
-        THROW_ERROR_EXCEPTION("Expecting scalar expression")
-            << TErrorAttribute("source", expressionAst->GetSource(source));
-    }
-
-    auto predicate = typedPredicate.front();
-
-    CheckExpressionDepth(predicate);
-
-    auto actualType = predicate->Type;
-    EValueType expectedType(EValueType::Boolean);
-    if (actualType != expectedType) {
-        THROW_ERROR_EXCEPTION("WHERE-clause is not a boolean expression")
-            << TErrorAttribute("source", expressionAst->GetSource(source))
-            << TErrorAttribute("actual_type", actualType)
-            << TErrorAttribute("expected_type", expectedType);
-    }
-
-    return predicate;
-}
-
-TConstGroupClausePtr BuildGroupClause(
-    NAst::TNullableNamedExpressionList& expressionsAst,
-    const Stroka& source,
-    TSchemaProxyPtr& schemaProxy,
-    IFunctionRegistry* functionRegistry)
-{
-    auto groupClause = New<TGroupClause>();
-    groupClause->IsMerge = false;
-    groupClause->IsFinal = true;
-    TTableSchema& tableSchema = groupClause->GroupedTableSchema;
-
-    for (const auto& expr : expressionsAst.Get()) {
-        auto typedExprs = schemaProxy->BuildTypedExpression(
-            expr.first.Get(),
-            source,
-            functionRegistry);
-
-        if (typedExprs.size() != 1) {
-            THROW_ERROR_EXCEPTION("Expecting scalar expression")
-                << TErrorAttribute("source", expr.first->GetSource(source));
-        }
-
-        CheckExpressionDepth(typedExprs.front());
-        groupClause->GroupItems.emplace_back(typedExprs.front(), expr.second);
-        tableSchema.Columns().emplace_back(expr.second, typedExprs.front()->Type);
-    }
-
-    ValidateTableSchema(tableSchema);
-    schemaProxy = New<TGroupSchemaProxy>(&tableSchema, std::move(schemaProxy), &groupClause->AggregateItems);
-
-    return groupClause;
-}
-
-TConstExpressionPtr BuildHavingClause(
-    NAst::TExpressionPtr& expressionAst,
-    const Stroka& source,
-    const TSchemaProxyPtr& schemaProxy,
-    IFunctionRegistry* functionRegistry)
-{
-    auto typedPredicate = schemaProxy->BuildTypedExpression(
-        expressionAst.Get(),
-        source,
-        functionRegistry);
-
-    if (typedPredicate.size() != 1) {
-        THROW_ERROR_EXCEPTION("Expecting scalar expression")
-            << TErrorAttribute("source", expressionAst->GetSource(source));
-    }
-
-    auto predicate = typedPredicate.front();
-
-    CheckExpressionDepth(predicate);
-
-    auto actualType = predicate->Type;
-    EValueType expectedType(EValueType::Boolean);
-    if (actualType != expectedType) {
-        THROW_ERROR_EXCEPTION("HAVING-clause is not a boolean expression")
-            << TErrorAttribute("actual_type", actualType)
-            << TErrorAttribute("expected_type", expectedType);
-    }
-
-    return predicate;
-}
-
-TConstProjectClausePtr BuildProjectClause(
-    NAst::TNullableNamedExpressionList& expressionsAst,
-    const Stroka& source,
-    TSchemaProxyPtr& schemaProxy,
-    IFunctionRegistry* functionRegistry)
-{
-    auto projectClause = New<TProjectClause>();
-
-    for (const auto& expr : expressionsAst.Get()) {
-        auto typedExprs = schemaProxy->BuildTypedExpression(
-            expr.first.Get(),
-            source,
-            functionRegistry);
-
-        if (typedExprs.size() != 1) {
-            THROW_ERROR_EXCEPTION("Expecting scalar expression")
-                << TErrorAttribute("source", expr.first->GetSource(source));
-        }
-
-        CheckExpressionDepth(typedExprs.front());
-
-        projectClause->AddProjection(typedExprs.front(), expr.second);
-
-    }
-
-    ValidateTableSchema(projectClause->ProjectTableSchema);
-    schemaProxy = New<TSchemaProxy>(&projectClause->ProjectTableSchema);
-
-    return projectClause;
-}
-
-void PrepareQuery(
-    const TQueryPtr& query,
-    NAst::TQuery& ast,
-    const Stroka& source,
-    TSchemaProxyPtr& schemaProxy,
-    IFunctionRegistry* functionRegistry)
-{
-    if (ast.WherePredicate) {
-        query->WhereClause = BuildWhereClause(ast.WherePredicate, source, schemaProxy, functionRegistry);
-    }
-
-    if (ast.GroupExprs) {
-        query->GroupClause = BuildGroupClause(ast.GroupExprs, source, schemaProxy, functionRegistry);
-    }
-
-    if (ast.HavingPredicate) {
-        if (!query->GroupClause) {
-            THROW_ERROR_EXCEPTION("Expected GROUP BY before HAVING");
-        }
-        query->HavingClause = BuildHavingClause(ast.HavingPredicate, source, schemaProxy, functionRegistry);
-    }
-
-    if (ast.OrderFields) {
-        auto orderClause = New<TOrderClause>();
-        orderClause->IsDescending = ast.IsDescendingOrder;
-        for (const auto& reference : ast.OrderFields.Get()) {
-            const auto* column = schemaProxy->GetColumnPtr(reference->ColumnName, reference->TableName);
-            if (!column) {
-                THROW_ERROR_EXCEPTION("Undefined reference %Qv",
-                    FormatColumn(reference->ColumnName, reference->TableName));
-            }
-
-            orderClause->OrderColumns.push_back(column->Name);
-        }
-
-        query->OrderClause = std::move(orderClause);
-    }
-
-    if (ast.SelectExprs) {
-        query->ProjectClause = BuildProjectClause(ast.SelectExprs, source, schemaProxy, functionRegistry);
-    }
-
-    schemaProxy->Finish();
-}
-
-void ParseYqlString(
-    NAst::TAstHead* astHead,
-    const Stroka& source,
-    NAst::TParser::token::yytokentype strayToken)
-{
-    NAst::TLexer lexer(source, strayToken);
-    NAst::TParser parser(lexer, astHead, source);
-
-    int result = parser.parse();
-
-    if (result != 0) {
-        THROW_ERROR_EXCEPTION("Parse failure")
-            << TErrorAttribute("source", source);
-    }
-}
-
-TPlanFragmentPtr PreparePlanFragment(
-    IPrepareCallbacks* callbacks,
-    const Stroka& source,
-    IFunctionRegistryPtr functionRegistry,
-    i64 inputRowLimit,
-    i64 outputRowLimit,
-    TTimestamp timestamp)
-{
-    NAst::TAstHead astHead{TVariantTypeTag<NAst::TQuery>()};
-    ParseYqlString(
-        &astHead,
-        source,
-        NAst::TParser::token::StrayWillParseQuery);
-
-    auto& ast = astHead.As<NAst::TQuery>();
-    
-    TDataSplit selfDataSplit;
-
-    auto query = New<TQuery>(inputRowLimit, outputRowLimit, TGuid::Create());
-    TSchemaProxyPtr schemaProxy;
-
-    auto table = ast.Table;
-    LOG_DEBUG("Getting initial data split for %v", table.Path);
-
-    selfDataSplit = WaitFor(callbacks->GetInitialSplit(table.Path, timestamp))
-        .ValueOrThrow();
-    auto tableSchema = GetTableSchemaFromDataSplit(selfDataSplit);
-    auto keyColumns = GetKeyColumnsFromDataSplit(selfDataSplit);
-
-    std::vector<Stroka> refinedColumns;
-
-    query->KeyColumnsCount = keyColumns.size();
-    schemaProxy = New<TScanSchemaProxy>(
-        &query->RenamedTableSchema,
-        &query->TableSchema,
-        tableSchema,
-        keyColumns.size(),
-        table.Alias);
-
-    for (const auto& join : ast.Joins) {
-        auto foreignDataSplit = WaitFor(callbacks->GetInitialSplit(join.Table.Path, timestamp))
-            .ValueOrThrow();
-
-        auto foreignTableSchema = GetTableSchemaFromDataSplit(foreignDataSplit);
-        auto foreignKeyColumns = GetKeyColumnsFromDataSplit(foreignDataSplit);
-
-        auto joinClause = New<TJoinClause>();
-
-        joinClause->ForeignKeyColumnsCount = foreignKeyColumns.size();
-        joinClause->ForeignDataId = GetObjectIdFromDataSplit(foreignDataSplit);
-
-        auto foreignSourceProxy = New<TScanSchemaProxy>(
-            &joinClause->RenamedTableSchema,
-            &joinClause->ForeignTableSchema,
-            foreignTableSchema,
-            foreignKeyColumns.size(),
-            join.Table.Alias);
-
-        // Merge columns.
-        for (const auto& reference : join.Fields) {
-            const auto* selfColumn = schemaProxy->GetColumnPtr(
-                reference->ColumnName,
-                reference->TableName);
-            const auto* foreignColumn = foreignSourceProxy->GetColumnPtr(
-                reference->ColumnName,
-                reference->TableName);
-
-            if (!selfColumn || !foreignColumn) {
-                THROW_ERROR_EXCEPTION("Column %Qv not found",
-                    FormatColumn(reference->ColumnName, reference->TableName));
-            }
-
-            if (selfColumn->Type != foreignColumn->Type) {
-                THROW_ERROR_EXCEPTION("Column type %Qv mismatch",
-                    FormatColumn(reference->ColumnName, reference->TableName))
-                    << TErrorAttribute("self_type", selfColumn->Type)
-                    << TErrorAttribute("foreign_type", foreignColumn->Type);
-            }
-
-            joinClause->Equations.emplace_back(
-                New<TReferenceExpression>(selfColumn->Type, selfColumn->Name),
-                New<TReferenceExpression>(foreignColumn->Type, foreignColumn->Name));
-
-            joinClause->JoinedTableSchema.Columns().push_back(*selfColumn);
-        }
-
-        auto leftEquations = schemaProxy->BuildTypedExpression(join.Left.Get(), source, functionRegistry.Get());
-        auto rightEquations = foreignSourceProxy->BuildTypedExpression(join.Right.Get(), source, functionRegistry.Get());
-
-        if (leftEquations.size() != rightEquations.size()) {
-            THROW_ERROR_EXCEPTION("Tuples of same size are expected but got %v vs %v",
-                leftEquations.size(),
-                rightEquations.size())
-                << TErrorAttribute("lhs_source", join.Left->GetSource(source))
-                << TErrorAttribute("rhs_source", join.Right->GetSource(source));
-        }
-
-        for (size_t index = 0; index < leftEquations.size(); ++index) {
-            if (leftEquations[index]->Type != rightEquations[index]->Type) {
-                THROW_ERROR_EXCEPTION("Types mismatch in join equation \"%v = %v\"",
-                    InferName(leftEquations[index]),
-                    InferName(rightEquations[index]))
-                    << TErrorAttribute("self_type", leftEquations[index]->Type)
-                    << TErrorAttribute("foreign_type", rightEquations[index]->Type);
-            }
-
-            joinClause->Equations.emplace_back(leftEquations[index], rightEquations[index]);
-        }
-
-        schemaProxy = New<TJoinSchemaProxy>(
-            &joinClause->JoinedTableSchema, 
-            schemaProxy,
-            foreignSourceProxy);
-
-        query->JoinClauses.push_back(std::move(joinClause));
-    }
-
-    PrepareQuery(query, ast, source, schemaProxy, functionRegistry.Get());
-
-    auto planFragment = New<TPlanFragment>(source);
-
-    if (ast.Limit) {
-        query->Limit = ast.Limit;
-        if (!query->OrderClause) {
-            planFragment->Ordered = true;
-        }
-    } else if (query->OrderClause) {
-        THROW_ERROR_EXCEPTION("ORDER BY used without LIMIT");
-    }
-
-    planFragment->Query = query;
-    planFragment->Timestamp = timestamp;
-
-    auto range = GetBothBoundsFromDataSplit(selfDataSplit);
-    
-    TRowRange rowRange(
-        planFragment->KeyRangesRowBuffer->Capture(range.first.Get()),
-        planFragment->KeyRangesRowBuffer->Capture(range.second.Get()));
-
-    planFragment->DataSources.push_back({
-        GetObjectIdFromDataSplit(selfDataSplit),
-        rowRange});
-
-    return planFragment;
-}
-
-NAst::TQuery PrepareJobQueryAst(const Stroka& source)
-{
-    NAst::TAstHead astHead{TVariantTypeTag<NAst::TQuery>()};
-    ParseYqlString(
-        &astHead,
-        source,
-        NAst::TParser::token::StrayWillParseJobQuery);
-
-    auto& ast = astHead.As<NAst::TQuery>();
-
-    if (ast.Limit) {
-        THROW_ERROR_EXCEPTION("LIMIT is not supported in map-reduce queries");
-    }
-
-    if (ast.GroupExprs) {
-        THROW_ERROR_EXCEPTION("GROUP BY is not supported in map-reduce queries");
-    }
-
-    return ast;
-}
-
-std::vector<Stroka> GetExternalFunctions(
-    const NAst::TQuery& ast,
-    IFunctionRegistryPtr builtinRegistry)
-{
-    std::vector<Stroka> externalFunctions;
-
-    std::function<void(const NAst::TExpressionPtr&)> getExternalFunctions = [&] (const NAst::TExpressionPtr& expr) {
-        if (!expr) {
-            return;
-        } else if (auto commaExpr = expr->As<NAst::TCommaExpression>()) {
-            getExternalFunctions(commaExpr->Lhs);
-            getExternalFunctions(commaExpr->Rhs);
-        } else if (auto functionExpr = expr->As<NAst::TFunctionExpression>()) {
-            const auto& name = functionExpr->FunctionName;
-            if (!builtinRegistry->FindFunction(name) &&
-                !builtinRegistry->FindAggregateFunction(name))
-            {
-                externalFunctions.push_back(name);
-            }
-            getExternalFunctions(functionExpr->Arguments);
-        } else if (auto unaryExpr = expr->As<NAst::TUnaryOpExpression>()) {
-            getExternalFunctions(unaryExpr->Operand);
-        } else if (auto binaryExpr = expr->As<NAst::TBinaryOpExpression>()) {
-            getExternalFunctions(binaryExpr->Lhs);
-            getExternalFunctions(binaryExpr->Rhs);
-        } else if (expr->As<NAst::TInExpression>()) {
-        } else if (expr->As<NAst::TLiteralExpression>()) {
-        } else if (expr->As<NAst::TReferenceExpression>()) {
-        } else {
-            YUNREACHABLE();
-        }
-    };
-
-    std::function<void(const NAst::TNullableNamedExpressionList&)> getExternalFunctionsFromList = [&] (const NAst::TNullableNamedExpressionList& exprList) {
-        if (exprList) {
-            for (const auto& expr: exprList.Get()) {
-                getExternalFunctions(expr.first);
-            }
-        }
-    };
-
-    getExternalFunctions(ast.WherePredicate);
-    getExternalFunctions(ast.HavingPredicate);
-    getExternalFunctionsFromList(ast.SelectExprs);
-    getExternalFunctionsFromList(ast.GroupExprs);
-
-    std::sort(externalFunctions.begin(), externalFunctions.end());
-    externalFunctions.erase(
-        std::unique(externalFunctions.begin(), externalFunctions.end()),
-        externalFunctions.end());
-
-    return externalFunctions;
-}
-
-TQueryPtr PrepareJobQuery(
-    const Stroka& source,
-    NAst::TQuery ast,
-    const TTableSchema& tableSchema,
-    IFunctionRegistryPtr functionRegistry)
-{
-    auto planFragment = New<TPlanFragment>(source);
-    auto unlimited = std::numeric_limits<i64>::max();
-
-    auto query = New<TQuery>(unlimited, unlimited, TGuid::Create());
-    TSchemaProxyPtr schemaProxy = New<TScanSchemaProxy>(
-        &query->RenamedTableSchema,
-        &query->TableSchema,
-        tableSchema);
-
-    PrepareQuery(query, ast, source, schemaProxy, functionRegistry.Get());
-
-    return query;
-}
-
-TConstExpressionPtr PrepareExpression(
-    const Stroka& source,
-    TTableSchema tableSchema,
-    IFunctionRegistryPtr functionRegistry)
-{
-    NAst::TAstHead astHead{TVariantTypeTag<NAst::TExpressionPtr>()};
-    ParseYqlString(
-        &astHead,
-        source,
-        NAst::TParser::token::StrayWillParseExpression);
-
-    auto& expr = astHead.As<NAst::TExpressionPtr>();
-
-    auto schemaProxy = New<TSchemaProxy>(&tableSchema);
-
-    auto typedExprs = schemaProxy->BuildTypedExpression(expr.Get(), source, functionRegistry.Get());
-
-    if (typedExprs.size() != 1) {
-        THROW_ERROR_EXCEPTION("Expecting scalar expression")
-            << TErrorAttribute("source", expr->GetSource(source));
-    }
-
-    return typedExprs.front();
-}
-
-=======
->>>>>>> 81b93d7c
 ////////////////////////////////////////////////////////////////////////////////
 
 void ToProto(NProto::TExpression* serialized, TConstExpressionPtr original)

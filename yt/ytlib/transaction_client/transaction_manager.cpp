--- conflicted
+++ resolved
@@ -115,14 +115,7 @@
 
         auto this_ = MakeStrong(this);
         return Proxy_.Execute(req).Apply(
-<<<<<<< HEAD
             BIND([this, this_] (TMasterYPathProxy::TRspCreateObjectPtr rsp) -> TError {
-=======
-            BIND([this, this_] (TMasterYPathProxy::TRspCreateObjectsPtr rsp) -> TError {
-                // XXX(babenko): required by VS2010
-                typedef TTransactionManager::TTransaction::EState EState;
-
->>>>>>> d54997d6
                 if (!rsp->IsOK()) {
                     State_ = EState::Aborted;
                     return *rsp;

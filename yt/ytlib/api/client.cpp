--- conflicted
+++ resolved
@@ -164,13 +164,8 @@
     const TTableMountInfoPtr& tableInfo,
     const TNameTablePtr& nameTable)
 {
-<<<<<<< HEAD
-    auto keyColumns = tableInfo->Schema.GetKeyColumns();
-    for (const auto& name : keyColumns) {
-=======
     for (const auto& name : tableInfo->Schema.GetKeyColumns()) {
         // We shouldn't consider computed columns below because client doesn't send them.
->>>>>>> bd64646d
         if (!nameTable->FindId(name) && !tableInfo->Schema.GetColumnOrThrow(name).Expression) {
             THROW_ERROR_EXCEPTION("No such key column %Qv",
                 name);
@@ -470,16 +465,9 @@
         auto info = WaitFor(tableMountCache->GetTableInfo(path.GetPath()))
             .ValueOrThrow();
 
-        auto tableSchema = path.GetSchema().Get(info->Schema);
-
         TDataSplit result;
         SetObjectId(&result, info->TableId);
-<<<<<<< HEAD
-        SetTableSchema(&result, tableSchema);
-        SetKeyColumns(&result, tableSchema.GetKeyColumns());
-=======
-        SetTableSchema(&result, tableSchema.Get(info->Schema));
->>>>>>> bd64646d
+        SetTableSchema(&result, path.GetSchema().Get(info->Schema));
         SetTimestamp(&result, timestamp);
 
         return result;
@@ -1517,20 +1505,12 @@
             TClientPtr client,
             const TCellId& cellId,
             const TLookupRowsOptions& options,
-<<<<<<< HEAD
             TTableMountInfoPtr tableInfo)
-=======
-            const TTableSchema& schema)
->>>>>>> bd64646d
             : Client_(std::move(client))
             , Config_(Client_->Connection_->GetConfig())
             , CellId_(cellId)
             , Options_(options)
-<<<<<<< HEAD
             , TableInfo_(std::move(tableInfo))
-=======
-            , Schema_(schema)
->>>>>>> bd64646d
         { }
 
         void AddKey(int index, TTabletInfoPtr tabletInfo, NTableClient::TKey key)
@@ -1587,11 +1567,7 @@
                     TReqLookupRows writtenReq;
                     reader.ReadMessage(&writtenReq);
 
-<<<<<<< HEAD
                     auto schemaData = TWireProtocolReader::GetSchemaData(TableInfo_->Schema);
-=======
-                    auto schemaData = TWireProtocolReader::GetSchemaData(Schema_);
->>>>>>> bd64646d
                     auto rowset = reader.ReadSchemafulRowset(schemaData);
 
                     YCHECK(rowset.Size() == batch->Keys.size());
@@ -1636,11 +1612,7 @@
         const TConnectionConfigPtr Config_;
         const TCellId CellId_;
         const TLookupRowsOptions Options_;
-<<<<<<< HEAD
         const TTableMountInfoPtr TableInfo_;
-=======
-        const TTableSchema& Schema_;
->>>>>>> bd64646d
 
         struct TBatch
         {
@@ -1715,10 +1687,6 @@
         auto tableInfo = SyncGetTableInfo(path);
 
         int schemaColumnCount = static_cast<int>(tableInfo->Schema.Columns().size());
-<<<<<<< HEAD
-        int keyColumnCount = tableInfo->Schema.GetKeyColumnCount();
-=======
->>>>>>> bd64646d
 
         ValidateColumnFilter(options.ColumnFilter, schemaColumnCount);
 
@@ -1763,11 +1731,7 @@
                         this,
                         cellId,
                         options,
-<<<<<<< HEAD
                         tableInfo)))
-=======
-                        tableInfo->Schema)))
->>>>>>> bd64646d
                     .first;
             }
             const auto& session = it->second;
@@ -3005,25 +2969,17 @@
         }
 
         void WriteRequestSorted(
-            const std::vector<TUnversionedRow>& rows,
+            const TSharedRange<TUnversionedRow>& rows,
             EWireProtocolCommand command,
             TRowValidator validateRow,
             const TWriteRowsOptions& writeOptions)
         {
             const auto& idMapping = Transaction_->GetColumnIdMapping(TableInfo_, NameTable_);
-<<<<<<< HEAD
-=======
-            int keyColumnCount = TableInfo_->Schema.GetKeyColumnCount();
->>>>>>> bd64646d
             const auto& schema = TableInfo_->Schema;
             const auto& rowBuffer = Transaction_->GetRowBuffer();
             auto evaluatorCache = Transaction_->GetConnection()->GetColumnEvaluatorCache();
             auto evaluator = TableInfo_->NeedKeyEvaluation
-<<<<<<< HEAD
-                ? evaluatorCache->Find(schema, schema.GetKeyColumnCount())
-=======
                 ? evaluatorCache->Find(TableInfo_->Schema)
->>>>>>> bd64646d
                 : nullptr;
 
             for (auto row : rows) {
@@ -3048,7 +3004,7 @@
         }
 
         void WriteRequestOrdered(
-            const std::vector<TUnversionedRow>& rows,
+            const TSharedRange<TUnversionedRow>& rows,
             EWireProtocolCommand command,
             TRowValidator validateRow,
             const TWriteRowsOptions& /*writeOptions*/)
@@ -3123,10 +3079,6 @@
             WriteRequests(
                 Keys_,
                 EWireProtocolCommand::DeleteRow,
-<<<<<<< HEAD
-=======
-                TableInfo_->Schema.GetKeyColumnCount(),
->>>>>>> bd64646d
                 ValidateClientKey);
         }
     };
@@ -3148,10 +3100,7 @@
             , TabletId_(TabletInfo_->TabletId)
             , Config_(owner->Client_->Connection_->GetConfig())
             , Durability_(owner->Transaction_->GetDurability())
-<<<<<<< HEAD
-=======
             , ColumnCount_(TableInfo_->Schema.Columns().size())
->>>>>>> bd64646d
             , KeyColumnCount_(TableInfo_->Schema.GetKeyColumnCount())
             , ColumnEvaluator_(std::move(columnEvauator))
             , RowBuffer_(New<TRowBuffer>())
@@ -3192,56 +3141,6 @@
                 return MakeFuture(TError(ex));
             }
 
-<<<<<<< HEAD
-=======
-            std::vector<TSubmittedRow> mergedRows;
-            mergedRows.reserve(SubmittedRows_.size());
-            auto merger = New<TUnversionedRowMerger>(
-                RowBuffer_,
-                ColumnCount_,
-                KeyColumnCount_,
-                ColumnEvaluator_);
-
-            auto addPartialRow = [&] (const TSubmittedRow& submittedRow) {
-                switch (submittedRow.Command) {
-                    case EWireProtocolCommand::DeleteRow:
-                        merger->DeletePartialRow(submittedRow.Row);
-                        break;
-
-                    case EWireProtocolCommand::WriteRow:
-                        merger->AddPartialRow(submittedRow.Row);
-                        break;
-
-                    default:
-                        YUNREACHABLE();
-                }
-            };
-
-            int index = 0;
-            while (index < SubmittedRows_.size()) {
-                if (index < SubmittedRows_.size() - 1 &&
-                    CompareRows(SubmittedRows_[index].Row, SubmittedRows_[index + 1].Row, KeyColumnCount_) == 0)
-                {
-                    addPartialRow(SubmittedRows_[index]);
-                    while (index < SubmittedRows_.size() - 1 &&
-                        CompareRows(SubmittedRows_[index].Row, SubmittedRows_[index + 1].Row, KeyColumnCount_) == 0)
-                    {
-                        ++index;
-                        addPartialRow(SubmittedRows_[index]);
-                    }
-                    SubmittedRows_[index].Row = merger->BuildMergedRow();
-                }
-                mergedRows.push_back(SubmittedRows_[index]);
-                ++index;
-            }
-
-            SubmittedRows_ = std::move(mergedRows);
-
-            for (const auto& submittedRow : SubmittedRows_) {
-                WriteRow(submittedRow);
-            }
-
->>>>>>> bd64646d
             // Do all the heavy lifting here.
             YCHECK(!Batches_.empty());
             for (auto& batch : Batches_) {
@@ -3306,8 +3205,10 @@
 
             std::vector<TSubmittedRow> mergedRows;
             mergedRows.reserve(SubmittedRows_.size());
+
             auto merger = New<TUnversionedRowMerger>(
                 RowBuffer_,
+                ColumnCount_,
                 KeyColumnCount_,
                 ColumnEvaluator_);
 
@@ -3459,11 +3360,7 @@
         if (it == TabletToSession_.end()) {
             AsyncTransactionStartResults_.push_back(Transaction_->AddTabletParticipant(tabletInfo->CellId));
             auto evaluatorCache = GetConnection()->GetColumnEvaluatorCache();
-<<<<<<< HEAD
-            auto evaluator = evaluatorCache->Find(tableInfo->Schema, tableInfo->Schema.GetKeyColumnCount());
-=======
             auto evaluator = evaluatorCache->Find(tableInfo->Schema);
->>>>>>> bd64646d
             it = TabletToSession_.insert(std::make_pair(
                 tabletInfo,
                 New<TTabletCommitSession>(

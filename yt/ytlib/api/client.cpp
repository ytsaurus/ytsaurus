--- conflicted
+++ resolved
@@ -217,7 +217,7 @@
     const TCellDescriptor& cellDescriptor,
     const TCellPeerDescriptor& primaryPeerDescriptor)
 {
-    YASSERT(cellDescriptor.Peers.size() > 1);
+    Y_ASSERT(cellDescriptor.Peers.size() > 1);
     const auto& peers = cellDescriptor.Peers;
     int primaryIndex = &primaryPeerDescriptor - cellDescriptor.Peers.data();
     int randomIndex = RandomNumber(peers.size() - 1);
@@ -446,17 +446,9 @@
         auto info = WaitFor(tableMountCache->GetTableInfo(path.GetPath()))
             .ValueOrThrow();
 
-<<<<<<< HEAD
         auto tableSchema = path.GetSchema();
-=======
-        const auto& schema = info->Schema;
-        for (const auto& keyColumn : info->KeyColumns) {
-            if (!schema.FindColumn(keyColumn)) {
-                THROW_ERROR_EXCEPTION("Key column %Qv is not present in table schema", keyColumn)
-                    << TErrorAttribute("table_path", path); 
-            }
-        }
->>>>>>> c3ecfd6c
+
+        // XXX(sandello): Merge mark (to make non-empty commit).
 
         TDataSplit result;
         SetObjectId(&result, info->TableId);

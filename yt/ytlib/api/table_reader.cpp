--- conflicted
+++ resolved
@@ -88,10 +88,6 @@
     const TTableReaderConfigPtr Config_;
     const TRemoteReaderOptionsPtr Options_;
     const IClientPtr Client_;
-<<<<<<< HEAD
-=======
-    const IChannelPtr MasterChannel_;
->>>>>>> 5373dc8b
     const TTransactionPtr Transaction_;
     const IBlockCachePtr BlockCache_;
     const TRichYPath RichPath_;
@@ -119,10 +115,6 @@
     : Config_(config)
     , Options_(options)
     , Client_(client)
-<<<<<<< HEAD
-=======
-    , MasterChannel_(client->GetMasterChannel(NApi::EMasterChannelKind::LeaderOrFollower))
->>>>>>> 5373dc8b
     , Transaction_(transaction)
     , BlockCache_(client->GetConnection()->GetBlockCache())
     , RichPath_(richPath)
@@ -182,15 +174,7 @@
     auto objectIdPath = FromObjectId(objectId);
 
     {
-<<<<<<< HEAD
         auto type = TypeFromId(objectId);
-=======
-        auto rspOrError = batchRsp->GetResponse<TYPathProxy::TRspGet>("get_type");
-        THROW_ERROR_EXCEPTION_IF_FAILED(rspOrError, "Error getting object type");
-        auto rsp = rspOrError.Value();
-
-        auto type = ConvertTo<EObjectType>(TYsonString(rsp->value()));
->>>>>>> 5373dc8b
         if (type != EObjectType::Table) {
             THROW_ERROR_EXCEPTION("Invalid type of %v: expected %Qlv, actual %Qlv",
                 path,
@@ -203,7 +187,6 @@
     std::vector<TChunkSpec> chunkSpecs;
 
     {
-<<<<<<< HEAD
         LOG_INFO("Fetching table chunks");
 
         auto channel = Client_->GetMasterChannel(EMasterChannelKind::LeaderOrFollower, tableCellTag);
@@ -236,64 +219,24 @@
                 THROW_ERROR_EXCEPTION("Chunk %v is unavailable",
                     NYT::FromProto<TChunkId>(chunkSpec.chunk_id()));
             }
-=======
-        auto rspOrError = batchRsp->GetResponse<TTableYPathProxy::TRspFetch>("fetch");
-        THROW_ERROR_EXCEPTION_IF_FAILED(rspOrError, "Error fetching table chunks");
-        auto rsp = rspOrError.Value();
-
-        auto nodeDirectory = New<TNodeDirectory>();
-        nodeDirectory->MergeFrom(rsp->node_directory());
-
-        std::vector<TChunkSpec> chunkSpecs;
-        for (const auto& chunkSpec : rsp->chunks()) {
-            if (!IsUnavailable(chunkSpec)) {
-                chunkSpecs.push_back(chunkSpec);
-                continue;
-            }
-
-            if (Config_->IgnoreUnavailableChunks) {
-                continue;
-            }
-
-            THROW_ERROR_EXCEPTION(
-                NChunkClient::EErrorCode::ChunkUnavailable,
-                "Chunk %v is unavailable",
-                NYT::FromProto<TChunkId>(chunkSpec.chunk_id()));
->>>>>>> 5373dc8b
         }
     }
 
-<<<<<<< HEAD
     {
         auto factory = Unordered_
-=======
-        auto readerFactory = Unordered_
->>>>>>> 5373dc8b
             ? CreateSchemalessParallelMultiChunkReader
             : CreateSchemalessSequentialMultiChunkReader;
-
-        UnderlyingReader_ = readerFactory(
+        UnderlyingReader_ = factory(
             Config_,
             New<TMultiChunkReaderOptions>(),
             Client_,
-<<<<<<< HEAD
             Client_->GetConnection()->GetBlockCache(),
             nodeDirectory,
             std::move(chunkSpecs),
-            NameTable_,
-            TColumnFilter(),
-            TKeyColumns(),
-            Throttler_);
-=======
-            BlockCache_,
-            nodeDirectory,
-            chunkSpecs,
             New<TNameTable>(),
             TColumnFilter(),
             TKeyColumns(),
             NConcurrency::GetUnlimitedThrottler());
-
->>>>>>> 5373dc8b
         WaitFor(UnderlyingReader_->Open())
             .ThrowOnError();
     }
@@ -406,13 +349,8 @@
     }
 
     return New<TSchemalessTableReader>(
-<<<<<<< HEAD
         options.Config ? options.Config : New<TTableReaderConfig>(),
-        options.RemoteReaderOptions ? options.RemoteReaderOptions : New<TRemoteReaderOptions>(),
-=======
-        options.Config,
         New<TRemoteReaderOptions>(),
->>>>>>> 5373dc8b
         client,
         transaction,
         path,

#include "config.h"

#include <yt/ytlib/hive/config.h>

#include <yt/ytlib/node_tracker_client/public.h>

#include <yt/ytlib/scheduler/config.h>

#include <yt/ytlib/table_client/config.h>

#include <yt/ytlib/tablet_client/config.h>

#include <yt/ytlib/transaction_client/config.h>

#include <yt/ytlib/object_client/helpers.h>

namespace NYT {
namespace NApi {

using namespace NObjectClient;

////////////////////////////////////////////////////////////////////////////////

TMasterConnectionConfig::TMasterConnectionConfig()
{
    RegisterParameter("rpc_timeout", RpcTimeout)
        .Default(TDuration::Seconds(15));
}

////////////////////////////////////////////////////////////////////////////////

TConnectionConfig::TConnectionConfig()
{
    RegisterParameter("network_name", NetworkName)
        .Default(NNodeTrackerClient::InterconnectNetworkName);
    RegisterParameter("primary_master", PrimaryMaster);
    RegisterParameter("secondary_masters", SecondaryMasters)
        .Default();
    RegisterParameter("master_cache", MasterCache)
        .Default();
    RegisterParameter("enable_read_from_followers", EnableReadFromFollowers)
        .Default(true);
    RegisterParameter("timestamp_provider", TimestampProvider)
        .Default();
    RegisterParameter("cell_directory", CellDirectory)
        .DefaultNew();
    RegisterParameter("scheduler", Scheduler)
        .DefaultNew();
    RegisterParameter("transaction_manager", TransactionManager)
        .DefaultNew();
    RegisterParameter("block_cache", BlockCache)
        .DefaultNew();
    RegisterParameter("table_mount_cache", TableMountCache)
        .DefaultNew();

    RegisterParameter("query_evaluator", QueryEvaluator)
        .DefaultNew();
    RegisterParameter("query_timeout", QueryTimeout)
        .Default(TDuration::Seconds(60));
    RegisterParameter("query_response_codec", QueryResponseCodec)
        .Default(NCompression::ECodec::Lz4);
    RegisterParameter("default_input_row_limit", DefaultInputRowLimit)
        .GreaterThan(0)
        .Default(1000000);
    RegisterParameter("default_output_row_limit", DefaultOutputRowLimit)
        .GreaterThan(0)
        .Default(1000000);

    RegisterParameter("column_evaluator_cache", ColumnEvaluatorCache)
        .DefaultNew();

    RegisterParameter("write_timeout", WriteTimeout)
        .Default(TDuration::Seconds(60));
    RegisterParameter("write_request_codec", WriteRequestCodec)
        .Default(NCompression::ECodec::Lz4);
    RegisterParameter("max_rows_per_write_request", MaxRowsPerWriteRequest)
        .GreaterThan(0)
        .Default(1000);
    RegisterParameter("max_rows_per_transaction", MaxRowsPerTransaction)
        .GreaterThan(0)
        .Default(100000);

    RegisterParameter("lookup_timeout", LookupTimeout)
        .Default(TDuration::Seconds(60));
    RegisterParameter("lookup_request_codec", LookupRequestCodec)
        .Default(NCompression::ECodec::Lz4);
    RegisterParameter("lookup_response_codec", LookupResponseCodec)
        .Default(NCompression::ECodec::Lz4);
    RegisterParameter("max_rows_per_read_request", MaxRowsPerReadRequest)
        .GreaterThan(0)
        .Default(1000);

    RegisterParameter("enable_udf", EnableUdf)
        .Default(false);
    RegisterParameter("udf_registry_path", UdfRegistryPath)
        .Default("//tmp/udfs");
    RegisterParameter("function_registry_cache", FunctionRegistryCache)
        .DefaultNew();
    RegisterParameter("function_impl_cache", FunctionImplCache)
        .DefaultNew();

    RegisterParameter("table_mount_info_update_retry_count", TableMountInfoUpdateRetryCount)
        .GreaterThanOrEqual(0)
        .Default(5);
    RegisterParameter("table_mount_info_update_retry_time", TableMountInfoUpdateRetryPeriod)
        .GreaterThan(TDuration::MicroSeconds(0))
        .Default(TDuration::Seconds(1));

    RegisterParameter("light_pool_size", LightPoolSize)
        .Describe("Number of threads handling light requests")
        .Default(1);
    RegisterParameter("heavy_pool_size", HeavyPoolSize)
        .Describe("Number of threads handling heavy requests")
        .Default(4);

<<<<<<< HEAD
    RegisterInitializer([&] () {
        FunctionImplCache->Capacity = 100;
    });

    RegisterValidator([&] () {
        const auto& cellId = PrimaryMaster->CellId;
        auto primaryCellTag = CellTagFromId(PrimaryMaster->CellId);
        yhash_set<TCellTag> cellTags = {primaryCellTag};
        for (const auto& cellConfig : SecondaryMasters) {
            if (ReplaceCellTagInId(cellConfig->CellId, primaryCellTag) != cellId) {
                THROW_ERROR_EXCEPTION("Invalid cell id %v specified for secondary master in connection configuration",
                    cellConfig->CellId);
            }
            auto cellTag = CellTagFromId(cellConfig->CellId);
            if (!cellTags.insert(cellTag).second) {
                THROW_ERROR_EXCEPTION("Duplicate cell tag %v in connection configuration",
                    cellTag);
            }
        }
    });
=======
    RegisterParameter("max_concurrent_requests", MaxConcurrentRequests)
        .Describe("Maximum concurrent requests in client")
        .GreaterThan(0)
        .Default(1000);
>>>>>>> 7885fe16
}

////////////////////////////////////////////////////////////////////////////////

} // namespace NApi
} // namespace NYT
<|MERGE_RESOLUTION|>--- conflicted
+++ resolved
@@ -113,7 +113,11 @@
         .Describe("Number of threads handling heavy requests")
         .Default(4);
 
-<<<<<<< HEAD
+    RegisterParameter("max_concurrent_requests", MaxConcurrentRequests)
+        .Describe("Maximum concurrent requests in client")
+        .GreaterThan(0)
+        .Default(1000);
+
     RegisterInitializer([&] () {
         FunctionImplCache->Capacity = 100;
     });
@@ -134,12 +138,6 @@
             }
         }
     });
-=======
-    RegisterParameter("max_concurrent_requests", MaxConcurrentRequests)
-        .Describe("Maximum concurrent requests in client")
-        .GreaterThan(0)
-        .Default(1000);
->>>>>>> 7885fe16
 }
 
 ////////////////////////////////////////////////////////////////////////////////

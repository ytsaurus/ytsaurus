--- conflicted
+++ resolved
@@ -4834,11 +4834,7 @@
 
         auto batchRequestFuture = batchReq->Invoke();
 
-<<<<<<< HEAD
-        return batchRequestFuture.Apply(BIND([options] (
-=======
-        return batchRequestFuture.Apply(BIND([this, operationId, options] (
->>>>>>> 17800c41
+        return batchRequestFuture.Apply(BIND([/*this,*/ operationId, options] (
             const TErrorOr<TObjectServiceProxy::TRspExecuteBatchPtr>& batchRspOrError)
         {
             const auto& batchRsp = batchRspOrError.ValueOrThrow();
@@ -5197,21 +5193,14 @@
             schedulerJobsFuture = DoListJobsFromScheduler(operationId, deadline, options);
         }
 
-<<<<<<< HEAD
-        if (options.IncludeArchive && isArchiveExists) {
+        if (includeArchive && isArchiveExists) {
             auto archiveJobsOrError = WaitFor(archiveJobsFuture);
             if (!archiveJobsOrError.IsOK()) {
                 THROW_ERROR_EXCEPTION(EErrorCode::JobArchiveUnavailable, "Job archive is unavailable")
                     << archiveJobsOrError;
             }
 
-            auto archiveJobs = archiveJobsOrError.Value();
-            result.ArchiveJobCount = archiveJobs.second;
-            updateResultJobs(archiveJobs.first);
-=======
-        if (includeArchive && isArchiveExists) {
-            auto archiveJobs = WaitFor(archiveJobsFuture)
-                .ValueOrThrow();
+            const auto& archiveJobs = archiveJobsOrError.Value();
             statistics = archiveJobs.second;
             UpdateJobsList(archiveJobs.first, &result.Jobs);
 
@@ -5219,7 +5208,6 @@
             for (const auto& count : archiveJobs.second.TypeCounts) {
                 *result.ArchiveJobCount += count;
             }
->>>>>>> 17800c41
         }
 
         if (includeCypress) {

--- conflicted
+++ resolved
@@ -119,13 +119,9 @@
     
     TPeerId sourceId = snapshotInfo.SourceId;
     try {
-<<<<<<< HEAD
-        snapshotWriter->OpenRaw(snapshotInfo.PrevRecordCount);
-=======
         snapshotWriter->OpenRaw(
             snapshotInfo.PrevRecordCount,
             snapshotInfo.Checksum);
->>>>>>> 08a4b7a2
     } catch (const yexception& ex) {
         LOG_ERROR("Could not open snapshot writer\n%s", ex.what());
         return EResult::IOError;

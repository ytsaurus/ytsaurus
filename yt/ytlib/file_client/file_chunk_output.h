--- conflicted
+++ resolved
@@ -50,6 +50,8 @@
     //! Closes the writer.
     virtual void DoFinish() override;
 
+    NLogging::TLogger Logger;
+
 private:
     void FlushBlock();
 
@@ -62,13 +64,6 @@
     NChunkClient::IChunkWriterPtr ConfirmingChunkWriter_;
     IFileChunkWriterPtr FileChunkWriter_;
 
-<<<<<<< HEAD
-=======
-    const i64 SizeLimit_;
-
-protected:
->>>>>>> e7908b0a
-    NLogging::TLogger Logger;
 };
 
 ////////////////////////////////////////////////////////////////////////////////

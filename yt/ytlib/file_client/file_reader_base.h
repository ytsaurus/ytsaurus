--- conflicted
+++ resolved
@@ -2,11 +2,10 @@
 
 #include "public.h"
 
-<<<<<<< HEAD
-#include <ytlib/chunk_client/public.h>
-#include <ytlib/chunk_client/chunk_replica.h>
-=======
 #include <ytlib/misc/thread_affinity.h>
+#include <ytlib/misc/thread_affinity.h>
+#include <ytlib/misc/nullable.h>
+#include <ytlib/misc/ref.h>
 
 #include <ytlib/compression/codec.h>
 
@@ -15,7 +14,6 @@
 
 #include <ytlib/object_client/object_service_proxy.h>
 
->>>>>>> 06fc6666
 #include <ytlib/chunk_client/sequential_reader.h>
 #include <ytlib/chunk_client/block_cache.h>
 
@@ -23,9 +21,6 @@
 
 #include <ytlib/logging/tagged_logger.h>
 
-#include <ytlib/misc/thread_affinity.h>
-#include <ytlib/misc/nullable.h>
-#include <ytlib/misc/ref.h>
 
 namespace NYT {
 namespace NFileClient {
@@ -69,18 +64,16 @@
     i32 BlockIndex;
 
     NChunkClient::TSequentialReaderPtr SequentialReader;
+
     i64 Size;
-<<<<<<< HEAD
-
     i64 StartOffset;
     i64 EndOffset;
 
-    NLog::TTaggedLogger Logger;
-=======
     NCompression::ICodec* Codec;
     Stroka FileName;
     bool Executable;
->>>>>>> 06fc6666
+
+    NLog::TTaggedLogger Logger;
 
     DECLARE_THREAD_AFFINITY_SLOT(Client);
 

#pragma once

#include "common.h"

namespace NYT {
namespace NChunkServer {

////////////////////////////////////////////////////////////////////////////////

class TChunkList
{
    DECLARE_BYVAL_RO_PROPERTY(Id, TChunkListId);
    DECLARE_BYREF_RW_PROPERTY(ChunkIds, yvector<TChunkId>);
    DECLARE_BYVAL_RW_PROPERTY(ReplicaCount, i32);

public:
    TChunkList(const TChunkListId& id)
        : Id_(id)
        , ReplicaCount_(3)
        , RefCounter(0)
    { }

    TAutoPtr<TChunkList> Clone() const
    {
        return new TChunkList(*this);
    }

    void Save(TOutputStream* output) const
    {
<<<<<<< HEAD
        //::Save(output, Id_);
        ::Save(output, Chunks_);
=======
        ::Save(output, Id_);
        ::Save(output, ChunkIds_);
>>>>>>> 68ed6e84
        ::Save(output, ReplicaCount_);
        ::Save(output, RefCounter);
    }

    static TAutoPtr<TChunkList> Load(const TChunkListId& id, TInputStream* input)
    {
        TAutoPtr<TChunkList> chunkList = new TChunkList(id);
        ::Load(input, chunkList->ChunkIds_);
        ::Load(input, chunkList->ReplicaCount_);
        ::Load(input, chunkList->RefCounter);
        return chunkList;
    }


    i32 Ref()
    {
        return ++RefCounter;
    }

    i32 Unref()
    {
        return --RefCounter;
    }

private:
    i32 RefCounter;

    TChunkList(const TChunkList& other)
        : Id_(other.Id_)
        , ChunkIds_(other.ChunkIds_)
        , ReplicaCount_(other.ReplicaCount_)
        , RefCounter(other.RefCounter)
    { }

};

////////////////////////////////////////////////////////////////////////////////

} // namespace NChunkServer
} // namespace NYT<|MERGE_RESOLUTION|>--- conflicted
+++ resolved
@@ -27,13 +27,8 @@
 
     void Save(TOutputStream* output) const
     {
-<<<<<<< HEAD
         //::Save(output, Id_);
-        ::Save(output, Chunks_);
-=======
-        ::Save(output, Id_);
         ::Save(output, ChunkIds_);
->>>>>>> 68ed6e84
         ::Save(output, ReplicaCount_);
         ::Save(output, RefCounter);
     }

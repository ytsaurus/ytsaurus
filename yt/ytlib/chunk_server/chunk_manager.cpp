#include "stdafx.h"
#include "chunk_manager.h"
#include "config.h"
#include "holder.h"
#include "chunk.h"
#include "chunk_list.h"
#include "job.h"
#include "job_list.h"
#include <ytlib/chunk_server/chunk_manager.pb.h>
#include "chunk_placement.h"
#include "job_scheduler.h"
#include "holder_lease_tracker.h"
#include "holder_statistics.h"
#include "chunk_service_proxy.h"
#include "holder_authority.h"
#include "holder_statistics.h"
#include <ytlib/chunk_server/chunk_manager.pb.h>
#include <ytlib/chunk_server/chunk_ypath.pb.h>
#include <ytlib/chunk_server/chunk_list_ypath.pb.h>
#include <ytlib/file_client/file_chunk_meta.pb.h>
#include <ytlib/table_client/table_chunk_meta.pb.h>

#include <ytlib/cell_master/load_context.h>
#include <ytlib/misc/foreach.h>
#include <ytlib/misc/serialize.h>
#include <ytlib/misc/guid.h>
#include <ytlib/misc/id_generator.h>
#include <ytlib/misc/string.h>
#include <ytlib/cell_master/bootstrap.h>
#include <ytlib/transaction_server/transaction_manager.h>
#include <ytlib/transaction_server/transaction.h>
#include <ytlib/meta_state/meta_state_manager.h>
#include <ytlib/meta_state/composite_meta_state.h>
#include <ytlib/meta_state/map.h>
#include <ytlib/object_server/type_handler_detail.h>
#include <ytlib/ytree/fluent.h>
#include <ytlib/logging/log.h>
#include <ytlib/profiling/profiler.h>

namespace NYT {
namespace NChunkServer {

using namespace NProto;
using namespace NMetaState;
using namespace NTransactionServer;
using namespace NObjectServer;
using namespace NYTree;
using namespace NCellMaster;

////////////////////////////////////////////////////////////////////////////////

static NLog::TLogger Logger("ChunkServer");
static NProfiling::TProfiler Profiler("chunk_server");

////////////////////////////////////////////////////////////////////////////////

class TChunkManager::TChunkTypeHandler
    : public TObjectTypeHandlerBase<TChunk>
{
public:
    TChunkTypeHandler(TImpl* owner);

    virtual EObjectType GetType()
    {
        return EObjectType::Chunk;
    }

    virtual TObjectId CreateFromManifest(
        const TTransactionId& transactionId,
        IMapNode* manifest);

    virtual IObjectProxy::TPtr GetProxy(const TVersionedObjectId& id);

private:
    TImpl* Owner;

    virtual void OnObjectDestroyed(TChunk& chunk);

};

////////////////////////////////////////////////////////////////////////////////

class TChunkManager::TChunkListTypeHandler
    : public TObjectTypeHandlerBase<TChunkList>
{
public:
    TChunkListTypeHandler(TImpl* owner);

    virtual EObjectType GetType()
    {
        return EObjectType::ChunkList;
    }

    virtual TObjectId CreateFromManifest(
        const TTransactionId& transactionId,
        IMapNode* manifest);

    virtual IObjectProxy::TPtr GetProxy(const TVersionedObjectId& id);

private:
    TImpl* Owner;

    virtual void OnObjectDestroyed(TChunkList& chunkList);
};

////////////////////////////////////////////////////////////////////////////////

class TChunkManager::TImpl
    : public NMetaState::TMetaStatePart
{
public:
    typedef TIntrusivePtr<TImpl> TPtr;

    TImpl(
        TChunkManagerConfigPtr config,
        TBootstrap* bootstrap)
        : TMetaStatePart(
            ~bootstrap->GetMetaStateManager(),
            ~bootstrap->GetMetaState())
        , Config(config)
        , Bootstrap(bootstrap)
        , ChunkReplicaCount(0)
        , AddChunkCounter("add_chunk_rate")
        , RemoveChunkCounter("remove_chunk_rate")
        , AddChunkReplicaCounter("add_chunk_replica_rate")
        , RemoveChunkReplicaCounter("remove_chunk_replica_rate")
        , StartJobCounter("start_job_rate")
        , StopJobCounter("stop_job_rate")
    {
        YASSERT(config);
        YASSERT(bootstrap);

        RegisterMethod(this, &TImpl::FullHeartbeat);
        RegisterMethod(this, &TImpl::IncrementalHeartbeat);
        RegisterMethod(this, &TImpl::UpdateJobs);
        RegisterMethod(this, &TImpl::RegisterHolder);
        RegisterMethod(this, &TImpl::UnregisterHolder);
        RegisterMethod(this, &TImpl::CreateChunks);

        TLoadContext context(bootstrap);

        auto metaState = bootstrap->GetMetaState();
        metaState->RegisterLoader(
            "ChunkManager.Keys.1",
            FromMethod(&TChunkManager::TImpl::LoadKeys, MakeStrong(this)));
        metaState->RegisterLoader(
            "ChunkManager.Values.1",
            FromMethod(&TChunkManager::TImpl::LoadValues, MakeStrong(this), context));
        metaState->RegisterSaver(
            "ChunkManager.Keys.1",
            FromMethod(&TChunkManager::TImpl::SaveKeys, MakeStrong(this)),
            ESavePhase::Keys);
        metaState->RegisterSaver(
            "ChunkManager.Values.1",
            FromMethod(&TChunkManager::TImpl::SaveValues, MakeStrong(this)),
            ESavePhase::Values);

        metaState->RegisterPart(this);

        auto objectManager = bootstrap->GetObjectManager();
        objectManager->RegisterHandler(~New<TChunkTypeHandler>(this));
        objectManager->RegisterHandler(~New<TChunkListTypeHandler>(this));
    }

    TMetaChange<THolderId>::TPtr InitiateRegisterHolder(
        const TMsgRegisterHolder& message)
    {
        return CreateMetaChange(
            ~MetaStateManager,
            message,
            &TThis::RegisterHolder,
            this);
    }

    TMetaChange<TVoid>::TPtr  InitiateUnregisterHolder(
        const TMsgUnregisterHolder& message)
    {
        return CreateMetaChange(
            ~MetaStateManager,
            message,
            &TThis::UnregisterHolder,
            this);
    }

    TMetaChange<TVoid>::TPtr InitiateFullHeartbeat(
        const TMsgFullHeartbeat& message)
    {
        return CreateMetaChange(
            ~MetaStateManager,
            message,
            &TThis::FullHeartbeat,
            this);
    }

    TMetaChange<TVoid>::TPtr InitiateIncrementalHeartbeat(
        const TMsgIncrementalHeartbeat& message)
    {
        return CreateMetaChange(
            ~MetaStateManager,
            message,
            &TThis::IncrementalHeartbeat,
            this);
    }

    TMetaChange<TVoid>::TPtr InitiateUpdateJobs(
        const TMsgUpdateJobs& message)
    {
        return CreateMetaChange(
            ~MetaStateManager,
            message,
            &TThis::UpdateJobs,
            this);
    }

    TMetaChange< yvector<TChunkId> >::TPtr InitiateCreateChunks(
        const TMsgCreateChunks& message)
    {
        return CreateMetaChange(
            ~MetaStateManager,
            message,
            &TThis::CreateChunks,
            this);
    }


    DECLARE_METAMAP_ACCESSORS(Chunk, TChunk, TChunkId);
    DECLARE_METAMAP_ACCESSORS(ChunkList, TChunkList, TChunkListId);
    DECLARE_METAMAP_ACCESSORS(Holder, THolder, THolderId);
    DECLARE_METAMAP_ACCESSORS(JobList, TJobList, TChunkId);
    DECLARE_METAMAP_ACCESSORS(Job, TJob, TJobId);

    DEFINE_SIGNAL(void(const THolder&), HolderRegistered);
    DEFINE_SIGNAL(void(const THolder&), HolderUnregistered);


    const THolder* FindHolder(const Stroka& address) const
    {
        auto it = HolderAddressMap.find(address);
        return it == HolderAddressMap.end() ? NULL : FindHolder(it->second);
    }

    THolder* FindHolder(const Stroka& address)
    {
        auto it = HolderAddressMap.find(address);
        return it == HolderAddressMap.end() ? NULL : FindHolder(it->second);
    }

    const TReplicationSink* FindReplicationSink(const Stroka& address)
    {
        auto it = ReplicationSinkMap.find(address);
        return it == ReplicationSinkMap.end() ? NULL : &it->second;
    }

    yvector<THolderId> AllocateUploadTargets(int replicaCount)
    {
        auto holderIds = ChunkPlacement->GetUploadTargets(replicaCount);
        FOREACH (auto holderId, holderIds) {
            const auto& holder = GetHolder(holderId);
            ChunkPlacement->OnSessionHinted(holder);
        }
        return holderIds;
    }


    TChunk& CreateChunk()
    {
        auto id = Bootstrap->GetObjectManager()->GenerateId(EObjectType::Chunk);
        auto* chunk = new TChunk(id);
        ChunkMap.Insert(id, chunk);
        return *chunk;
    }

    TChunkList& CreateChunkList()
    {
        auto id = Bootstrap->GetObjectManager()->GenerateId(EObjectType::ChunkList);
        auto* chunkList = new TChunkList(id);
        ChunkListMap.Insert(id, chunkList);
        return *chunkList;
    }


    void AttachToChunkList(TChunkList& chunkList, const yvector<TChunkTreeId>& childrenIds)
    {
        auto objectManager = Bootstrap->GetObjectManager();
        FOREACH (const auto& childId, childrenIds) {
            chunkList.ChildrenIds().push_back(childId);
            SetChunkTreeParent(chunkList, childId);
            objectManager->RefObject(childId);
        }
    }

    void DetachFromChunkList(TChunkList& chunkList, const yvector<TChunkTreeId>& childrenIds)
    {
        auto objectManager = Bootstrap->GetObjectManager();
        yhash_set<TChunkTreeId> childrenIdsSet(childrenIds.begin(), childrenIds.end());
        auto it = chunkList.ChildrenIds().begin();
        while (it != chunkList.ChildrenIds().end()) {
            auto jt = it;
            ++jt;
            const auto& childId = *it;
            if (childrenIdsSet.find(childId) != childrenIdsSet.end()) {
                chunkList.ChildrenIds().erase(it);
                ResetChunkTreeParent(chunkList, childId, true);
                objectManager->UnrefObject(childId);
            }
            it = jt;
        }
    }


    void ScheduleJobs(
        const THolder& holder,
        const yvector<TJobInfo>& runningJobs,
        yvector<TJobStartInfo>* jobsToStart,
        yvector<TJobStopInfo>* jobsToStop)
    {
        JobScheduler->ScheduleJobs(
            holder,
            runningJobs,
            jobsToStart,
            jobsToStop);
    }

    const yhash_set<TChunkId>& LostChunkIds() const;
    const yhash_set<TChunkId>& OverreplicatedChunkIds() const;
    const yhash_set<TChunkId>& UnderreplicatedChunkIds() const;

    void FillHolderAddresses(
        ::google::protobuf::RepeatedPtrField<TProtoStringType>* addresses,
        const TChunk& chunk)
    {
        FOREACH (auto holderId, chunk.StoredLocations()) {
            const THolder& holder = GetHolder(holderId);
            addresses->Add()->assign(holder.GetAddress());
        }

        if (~chunk.CachedLocations()) {
            FOREACH (auto holderId, *chunk.CachedLocations()) {
                const THolder& holder = GetHolder(holderId);
                addresses->Add()->assign(holder.GetAddress());
            }
        }
    }

    TTotalHolderStatistics GetTotalHolderStatistics()
    {
        TTotalHolderStatistics result;
        auto keys = HolderMap.GetKeys();
        FOREACH (const auto& key, keys) {
            const auto& holder = HolderMap.Get(key);
            const auto& statistics = holder.Statistics();
            result.AvailbaleSpace += statistics.available_space();
            result.UsedSpace += statistics.used_space();
            result.ChunkCount += statistics.chunk_count();
            result.SessionCount += statistics.session_count();
            result.OnlineHolderCount++;
        }
        return result;
    }

    bool IsHolderConfirmed(const THolder& holder)
    {
        return HolderLeaseTracker->IsHolderConfirmed(holder);
    }

    i32 GetChunkReplicaCount()
    {
        return ChunkReplicaCount;
    }

    bool IsJobSchedulerEnabled()
    {
        return JobScheduler->IsEnabled();
    }

private:
    typedef TImpl TThis;
    friend class TChunkTypeHandler;
    friend class TChunkProxy;
    friend class TChunkListTypeHandler;
    friend class TChunkListProxy;

    TChunkManagerConfigPtr Config;
    TBootstrap* Bootstrap;
    
    i32 ChunkReplicaCount;
    NProfiling::TRateCounter AddChunkCounter;
    NProfiling::TRateCounter RemoveChunkCounter;
    NProfiling::TRateCounter AddChunkReplicaCounter;
    NProfiling::TRateCounter RemoveChunkReplicaCounter;
    NProfiling::TRateCounter StartJobCounter;
    NProfiling::TRateCounter StopJobCounter;

    TChunkPlacementPtr ChunkPlacement;
    TJobSchedulerPtr JobScheduler;
    THolderLeaseTrackerPtr HolderLeaseTracker;
    
    TIdGenerator<THolderId> HolderIdGenerator;

    TMetaStateMap<TChunkId, TChunk> ChunkMap;
    TMetaStateMap<TChunkListId, TChunkList> ChunkListMap;

    TMetaStateMap<THolderId, THolder> HolderMap;
    yhash_map<Stroka, THolderId> HolderAddressMap;

    TMetaStateMap<TChunkId, TJobList> JobListMap;
    TMetaStateMap<TJobId, TJob> JobMap;

    yhash_map<Stroka, TReplicationSink> ReplicationSinkMap;


    yvector<TChunkId> CreateChunks(const TMsgCreateChunks& message)
    {
        auto objectManager = Bootstrap->GetObjectManager();
        auto transactionManager = Bootstrap->GetTransactionManager();
        auto transactionId = TTransactionId::FromProto(message.transaction_id());
        int chunkCount = message.chunk_count();

        yvector<TChunkId> chunkIds;
        chunkIds.reserve(chunkCount);
        for (int index = 0; index < chunkCount; ++index) {
            auto chunkId = objectManager->GenerateId(EObjectType::Chunk);
            auto* chunk = new TChunk(chunkId);
            ChunkMap.Insert(chunkId, chunk);

            // The newly created chunk is referenced from the transaction.
            auto& transaction = transactionManager->GetTransaction(transactionId);
            YVERIFY(transaction.CreatedObjectIds().insert(chunkId).second);
            objectManager->RefObject(chunkId);

            chunkIds.push_back(chunkId);
        }

        Profiler.Increment(AddChunkCounter, chunkCount);

        LOG_INFO_IF(!IsRecovery(), "Chunks created (ChunkIds: [%s], TransactionId: %s)",
            ~JoinToString(chunkIds),
            ~transactionId.ToString());

        return chunkIds;
    }


    TChunkTreeStatistics GetChunkTreeStatistics(const TChunk& chunk)
    {
        TChunkTreeStatistics result;

        YASSERT(chunk.GetSize() != TChunk::UnknownSize);
        result.CompressedSize = chunk.GetSize();
        result.ChunkCount = 1;

        auto attributes = chunk.DeserializeAttributes();
        switch (attributes.type()) {
            case EChunkType::File: {
                const auto& fileAttributes = attributes.GetExtension(NFileClient::NProto::TFileChunkAttributes::file_attributes);
                result.UncompressedSize = fileAttributes.uncompressed_size();
                break;
            }

            case EChunkType::Table: {
                const auto& tableAttributes = attributes.GetExtension(NTableClient::NProto::TTableChunkAttributes::table_attributes);
                result.RowCount = tableAttributes.row_count();
                result.UncompressedSize = tableAttributes.uncompressed_size();
                break;
            }

            default:
                YUNREACHABLE();
        }

        return result;
    }

    void UpdateStatistics(TChunkList& chunkList, const TChunkTreeId& childId, bool negate)
    {
        // Compute delta.
        TChunkTreeStatistics delta;
        switch (TypeFromId(childId)) {
            case EObjectType::Chunk:
                delta = GetChunkTreeStatistics(GetChunk(childId));
                break;
            case EObjectType::ChunkList:
                delta = GetChunkList(childId).Statistics();
                break;
            default:
                YUNREACHABLE();
        }

        // Negate delta if necessary.
        if (negate) {
            delta.Negate();
        }

        // Apply delta to the parent chunk list.
        chunkList.Statistics().Accumulate(delta);

        // Run a DFS-like traversal upwards and apply delta.
        // TODO(babenko): this only works correctly if upward paths are unique.
        std::vector<TChunkListId> dfsStack(chunkList.ParentIds().begin(), chunkList.ParentIds().end());
        while (!dfsStack.empty()) {
            auto currentChunkListId = dfsStack.back();
            dfsStack.pop_back();
            auto& currentChunkList = GetChunkList(currentChunkListId);
            currentChunkList.Statistics().Accumulate(delta);
            dfsStack.insert(dfsStack.end(), currentChunkList.ParentIds().begin(), currentChunkList.ParentIds().end());
        }
    }


    void SetChunkTreeParent(TChunkList& parent, const TChunkTreeId& childId)
    {
        if (TypeFromId(childId) == EObjectType::ChunkList) {
            auto& childChunkList = GetChunkList(childId);
            YVERIFY(childChunkList.ParentIds().insert(parent.GetId()).second);
        }
        UpdateStatistics(parent, childId, false);
    }

    void ResetChunkTreeParent(TChunkList& parent, const TChunkTreeId& childId, bool updateStatistics)
    {
        if (TypeFromId(childId) == EObjectType::ChunkList) {
            auto& childChunkList = GetChunkList(childId);
            YVERIFY(childChunkList.ParentIds().erase(parent.GetId()) == 1);
        }
        if (updateStatistics) {
            UpdateStatistics(parent, childId, true);
        }
    }


    void OnChunkDestroyed(TChunk& chunk)
    {
        auto chunkId = chunk.GetId();

        // Unregister chunk replicas from all known locations.
        FOREACH (auto holderId, chunk.StoredLocations()) {
            ScheduleChunkReplicaRemoval(holderId, chunk, false);
        }
        if (~chunk.CachedLocations()) {
            FOREACH (auto holderId, *chunk.CachedLocations()) {
                ScheduleChunkReplicaRemoval(holderId, chunk, true);
            }
        }

        // Remove all associated jobs.
        auto* jobList = FindJobList(chunk.GetId());
        if (jobList) {
            FOREACH (const auto& jobId, jobList->JobIds()) {
                auto& job = GetJob(jobId);
                auto* holder = FindHolder(job.GetRunnerAddress());
                if (holder) {
                    RemoveJob(*holder, job, false);
                }
            }
        }

        Profiler.Increment(RemoveChunkCounter);
    }

    void OnChunkListDestroyed(TChunkList& chunkList)
    {
        auto objectManager = Bootstrap->GetObjectManager();
        // Drop references to children.
        FOREACH (const auto& childId, chunkList.ChildrenIds()) {
            ResetChunkTreeParent(chunkList, childId, false);
            objectManager->UnrefObject(childId);
        }
    }


    THolderId RegisterHolder(const TMsgRegisterHolder& message)
    {
        Stroka address = message.address();
        auto incarnationId = TIncarnationId::FromProto(message.incarnation_id());
        const auto& statistics = message.statistics();
    
        THolderId holderId = HolderIdGenerator.Next();
    
        auto* existingHolder = FindHolder(address);
        if (existingHolder) {
            LOG_INFO_IF(!IsRecovery(), "Holder kicked out due to address conflict (Address: %s, HolderId: %d)",
                ~address,
                existingHolder->GetId());
            DoUnregisterHolder(*existingHolder);
        }

        LOG_INFO_IF(!IsRecovery(), "Holder registered (Address: %s, HolderId: %d, IncarnationId: %s, %s)",
            ~address,
            holderId,
            ~incarnationId.ToString(),
            ~ToString(statistics));

        auto* newHolder = new THolder(
            holderId,
            address,
            incarnationId,
            EHolderState::Registered,
            statistics);

        HolderMap.Insert(holderId, newHolder);
        HolderAddressMap.insert(MakePair(address, holderId)).second;

        if (IsLeader()) {
            StartHolderTracking(*newHolder, false);
        }

        return holderId;
    }

    TVoid UnregisterHolder(const TMsgUnregisterHolder& message)
    { 
        auto holderId = message.holder_id();

        auto& holder = GetHolder(holderId);
        DoUnregisterHolder(holder);

        return TVoid();
    }


    TVoid FullHeartbeat(const TMsgFullHeartbeat& message2)
    {
        PROFILE_TIMING ("full_heartbeat_time") {
            TReqFullHeartbeat message;
            auto requestBody = TRef(const_cast<char*>(message2.request_body().data()), message2.request_body().length());
            YVERIFY(DeserializeFromProtobuf(&message, requestBody));

            Profiler.Enqueue("full_heartbeat_chunks", message.chunks_size());

            auto holderId = message.holder_id();
            const auto& statistics = message.statistics();

            auto& holder = GetHolder(holderId);

            LOG_DEBUG_IF(!IsRecovery(), "Full heartbeat received (Address: %s, HolderId: %d, State: %s, %s, Chunks: %d)",
                ~holder.GetAddress(),
                holderId,
                ~holder.GetState().ToString(),
                ~ToString(statistics),
                static_cast<int>(message.chunks_size()));

            YASSERT(holder.GetState() == EHolderState::Registered);
            holder.SetState(EHolderState::Online);
            holder.Statistics() = statistics;

            if (IsLeader()) {
                HolderLeaseTracker->OnHolderOnline(holder, false);
                ChunkPlacement->OnHolderUpdated(holder);
            }

            LOG_INFO("Holder online (Address: %s, HolderId: %d)",
                ~holder.GetAddress(),
                holderId);

            YASSERT(holder.StoredChunkIds().empty());
            YASSERT(holder.CachedChunkIds().empty());

            FOREACH (const auto& chunkInfo, message.chunks()) {
                ProcessAddedChunk(holder, chunkInfo, false);
            }
        }
        return TVoid();
    }

    TVoid IncrementalHeartbeat(const TMsgIncrementalHeartbeat& message)
    {
        Profiler.Enqueue("incremental_heartbeat_added_chunks", message.added_chunks_size());
        Profiler.Enqueue("incremental_heartbeat_removed_chunks", message.removed_chunks_size());
        PROFILE_TIMING ("incremental_heartbeat_time") {
            auto holderId = message.holder_id();
            const auto& statistics = message.statistics();

            auto& holder = GetHolder(holderId);

            LOG_DEBUG_IF(!IsRecovery(), "Incremental heartbeat received (Address: %s, HolderId: %d, State: %s, %s, ChunksAdded: %d, ChunksRemoved: %d)",
                ~holder.GetAddress(),
                holderId,
                ~holder.GetState().ToString(),
                ~ToString(statistics),
                static_cast<int>(message.added_chunks_size()),
                static_cast<int>(message.removed_chunks_size()));

            YASSERT(holder.GetState() == EHolderState::Online);
            holder.Statistics() = statistics;

            if (IsLeader()) {
                HolderLeaseTracker->OnHolderHeartbeat(holder);
                ChunkPlacement->OnHolderUpdated(holder);
            }

            FOREACH (const auto& chunkInfo, message.added_chunks()) {
                ProcessAddedChunk(holder, chunkInfo, true);
            }

            FOREACH (const auto& chunkInfo, message.removed_chunks()) {
                ProcessRemovedChunk(holder, chunkInfo);
            }

            std::vector<TChunkId> unapprovedChunkIds(holder.UnapprovedChunkIds().begin(), holder.UnapprovedChunkIds().end());
            FOREACH (const auto& chunkId, unapprovedChunkIds) {
                RemoveChunkReplica(holder, GetChunk(chunkId), false, ERemoveReplicaReason::Unapproved);
            }
            holder.UnapprovedChunkIds().clear();
        }
        return TVoid();
    }

    TVoid UpdateJobs(const TMsgUpdateJobs& message)
    {
        PROFILE_TIMING ("update_jobs_time") {
            auto holderId = message.holder_id();
            auto& holder = GetHolder(holderId);

            FOREACH (const auto& startInfo, message.started_jobs()) {
                AddJob(holder, startInfo);
            }

            FOREACH (const auto& stopInfo, message.stopped_jobs()) {
                auto jobId = TJobId::FromProto(stopInfo.job_id());
                const auto* job = FindJob(jobId);
                if (job) {
                    RemoveJob(holder, *job, false);
                }
            }

            LOG_DEBUG_IF(!IsRecovery(), "Holder jobs updated (Address: %s, HolderId: %d, JobsStarted: %d, JobsStopped: %d)",
                ~holder.GetAddress(),
                holderId,
                static_cast<int>(message.started_jobs_size()),
                static_cast<int>(message.stopped_jobs_size()));
        }
        return TVoid();
    }


    void SaveKeys(TOutputStream* output)
    {
        ChunkMap.SaveKeys(output);
        ChunkListMap.SaveKeys(output);
        HolderMap.SaveKeys(output);
        JobMap.SaveKeys(output);
        JobListMap.SaveKeys(output);
    }

    void SaveValues(TOutputStream* output)
    {
        ::Save(output, HolderIdGenerator);

        ChunkMap.SaveValues(output);
        ChunkListMap.SaveValues(output);
        HolderMap.SaveValues(output);
        JobMap.SaveValues(output);
        JobListMap.SaveValues(output);
    }

    void LoadKeys(TInputStream* input)
    {
        ChunkMap.LoadKeys(input);
        ChunkListMap.LoadKeys(input);
        HolderMap.LoadKeys(input);
        JobMap.LoadKeys(input);
        JobListMap.LoadKeys(input);
    }

    void LoadValues(TInputStream* input, TLoadContext context)
    {
        ::Load(input, HolderIdGenerator);

        ChunkMap.LoadValues(input, context);
        ChunkListMap.LoadValues(input, context);
        HolderMap.LoadValues(input, context);
        JobMap.LoadValues(input, context);
        JobListMap.LoadValues(input, context);

        // Compute chunk replica count.
        ChunkReplicaCount = 0;
        FOREACH (const auto& pair, HolderMap) {
            const auto& holder = *pair.second;
            ChunkReplicaCount += holder.StoredChunkIds().size();
            ChunkReplicaCount += holder.CachedChunkIds().size();
        }

        // Reconstruct HolderAddressMap.
        HolderAddressMap.clear();
        FOREACH (const auto& pair, HolderMap) {
            const auto* holder = pair.second;
            YVERIFY(HolderAddressMap.insert(MakePair(holder->GetAddress(), holder->GetId())).second);
        }

        // Reconstruct ReplicationSinkMap.
        ReplicationSinkMap.clear();
        FOREACH (const auto& pair, JobMap) {
            RegisterReplicationSinks(*pair.second);
        }
    }

    virtual void Clear()
    {
        HolderIdGenerator.Reset();
        ChunkMap.Clear();
        ChunkReplicaCount = 0;
        ChunkListMap.Clear();
        HolderMap.Clear();
        JobMap.Clear();
        JobListMap.Clear();

        HolderAddressMap.clear();
        ReplicationSinkMap.clear();
    }


    virtual void OnLeaderRecoveryComplete()
    {
        ChunkPlacement = New<TChunkPlacement>(Config, Bootstrap);

        HolderLeaseTracker = New<THolderLeaseTracker>(Config, Bootstrap);

        JobScheduler = New<TJobScheduler>(Config, Bootstrap, ChunkPlacement, HolderLeaseTracker);

        // Assign initial leases to holders.
        // NB: Holders will remain unconfirmed until the first heartbeat.
        FOREACH (const auto& pair, HolderMap) { 
            StartHolderTracking(*pair.second, true);
        }

        PROFILE_TIMING ("full_chunk_refresh_time") {
            LOG_INFO("Starting full chunk refresh");
            JobScheduler->RefreshAllChunks();
            LOG_INFO("Full chunk refresh completed");
        }
    }

    virtual void OnStopLeading()
    {
        ChunkPlacement.Reset();
        JobScheduler.Reset();
        HolderLeaseTracker.Reset();
    }


    void StartHolderTracking(const THolder& holder, bool recovery)
    {
        HolderLeaseTracker->OnHolderRegistered(holder, recovery);
        if (holder.GetState() == EHolderState::Online) {
            HolderLeaseTracker->OnHolderOnline(holder, recovery);
        }

        ChunkPlacement->OnHolderRegistered(holder);
        
        JobScheduler->OnHolderRegistered(holder);

        HolderRegistered_.Fire(holder);
    }

    void StopHolderTracking(const THolder& holder)
    {
        HolderLeaseTracker->OnHolderUnregistered(holder);
        ChunkPlacement->OnHolderUnregistered(holder);
        JobScheduler->OnHolderUnregistered(holder);

        HolderUnregistered_.Fire(holder);
    }


    void DoUnregisterHolder(THolder& holder)
    { 
        PROFILE_TIMING("holder_unregistration_time") {
            auto holderId = holder.GetId();

            LOG_INFO_IF(!IsRecovery(), "Holder unregistered (Address: %s, HolderId: %d)",
                ~holder.GetAddress(),
                holderId);

            if (IsLeader()) {
                StopHolderTracking(holder);
            }

            FOREACH (const auto& chunkId, holder.StoredChunkIds()) {
                auto& chunk = GetChunk(chunkId);
                RemoveChunkReplica(holder, chunk, false, ERemoveReplicaReason::Reset);
            }

            FOREACH (const auto& chunkId, holder.CachedChunkIds()) {
                auto& chunk = GetChunk(chunkId);
                RemoveChunkReplica(holder, chunk, true, ERemoveReplicaReason::Reset);
            }

            FOREACH (const auto& jobId, holder.JobIds()) {
                auto& job = GetJob(jobId);
                // Pass true to suppress removal of job ids from holder.
                RemoveJob(holder, job, true);
            }

            YVERIFY(HolderAddressMap.erase(holder.GetAddress()) == 1);
            HolderMap.Remove(holderId);
        }
    }


    DECLARE_ENUM(EAddReplicaReason,
        (IncrementalHeartbeat)
        (FullHeartbeat)
        (Confirmation)
    );

    void AddChunkReplica(THolder& holder, TChunk& chunk, bool cached, EAddReplicaReason reason)
    {
        auto chunkId = chunk.GetId();
        auto holderId = holder.GetId();

        if (holder.HasChunk(chunkId, cached)) {
            LOG_DEBUG_IF(!IsRecovery(), "Chunk replica is already added (ChunkId: %s, Cached: %s, Reason: %s, Address: %s, HolderId: %d)",
                ~chunkId.ToString(),
                ~FormatBool(cached),
                ~reason.ToString(),
                ~holder.GetAddress(),
                holderId);
            return;
        }

        holder.AddChunk(chunkId, cached);
        chunk.AddLocation(holderId, cached);

        if (!IsRecovery()) {
            LOG_EVENT(
                Logger,
                reason == EAddReplicaReason::FullHeartbeat ? NLog::ELogLevel::Trace : NLog::ELogLevel::Debug,
                "Chunk replica added (ChunkId: %s, Cached: %s, Address: %s, HolderId: %d)",
                ~chunkId.ToString(),
                ~FormatBool(cached),
                ~holder.GetAddress(),
                holderId);
        }

        if (!cached && IsLeader()) {
            JobScheduler->ScheduleChunkRefresh(chunk.GetId());
        }

        if (reason == EAddReplicaReason::IncrementalHeartbeat || reason == EAddReplicaReason::Confirmation) {
            Profiler.Increment(AddChunkReplicaCounter);
        }
    }

    void ScheduleChunkReplicaRemoval(THolderId holderId, TChunk& chunk, bool cached)
    {
        auto chunkId = chunk.GetId();
        auto& holder = GetHolder(holderId);
        holder.RemoveChunk(chunkId, cached);

        if (!cached && IsLeader()) {
            JobScheduler->ScheduleChunkRemoval(holder, chunkId);
        }
    }

    DECLARE_ENUM(ERemoveReplicaReason,
        (IncrementalHeartbeat)
        (Unapproved)
        (Reset)
    );

    void RemoveChunkReplica(THolder& holder, TChunk& chunk, bool cached, ERemoveReplicaReason reason)
    {
        auto chunkId = chunk.GetId();
        auto holderId = holder.GetId();

        if (reason == ERemoveReplicaReason::IncrementalHeartbeat && !holder.HasChunk(chunkId, cached)) {
            LOG_DEBUG_IF(!IsRecovery(), "Chunk replica is already removed (ChunkId: %s, Cached: %s, Reason: %s, Address: %s, HolderId: %d)",
                ~chunkId.ToString(),
                ~FormatBool(cached),
                ~reason.ToString(),
                ~holder.GetAddress(),
                holderId);
            return;
        }

        switch (reason) {
            case ERemoveReplicaReason::IncrementalHeartbeat:
            case ERemoveReplicaReason::Unapproved:
                holder.RemoveChunk(chunk.GetId(), cached);
                break;
            case ERemoveReplicaReason::Reset:
                // Do nothing.
                break;
            default:
                YUNREACHABLE();
        }
        chunk.RemoveLocation(holder.GetId(), cached);

        if (!IsRecovery()) {
            LOG_EVENT(
                Logger,
                reason == ERemoveReplicaReason::Reset ? NLog::ELogLevel::Trace : NLog::ELogLevel::Debug,
                "Chunk replica removed (ChunkId: %s, Cached: %s, Reason: %s, Address: %s, HolderId: %d)",
                ~chunkId.ToString(),
                ~FormatBool(cached),
                ~reason.ToString(),
                ~holder.GetAddress(),
                holderId);
        }

        if (!cached && IsLeader()) {
            JobScheduler->ScheduleChunkRefresh(chunk.GetId());
        }

        Profiler.Increment(RemoveChunkReplicaCounter);
    }


    void AddJob(THolder& holder, const TJobStartInfo& jobInfo)
    {
        auto chunkId = TChunkId::FromProto(jobInfo.chunk_id());
        auto jobId = TJobId::FromProto(jobInfo.job_id());
        auto targetAddresses = FromProto<Stroka>(jobInfo.target_addresses());
        auto jobType = EJobType(jobInfo.type());
        auto startTime = TInstant(jobInfo.start_time());

        auto* job = new TJob(
            jobType,
            jobId,
            chunkId,
            holder.GetAddress(),
            targetAddresses,
            startTime);
        JobMap.Insert(jobId, job);

        auto& list = GetOrCreateJobList(chunkId);
        list.AddJob(jobId);

        holder.AddJob(jobId);

        RegisterReplicationSinks(*job);

        LOG_INFO_IF(!IsRecovery(), "Job added (JobId: %s, Address: %s, HolderId: %d, JobType: %s, ChunkId: %s)",
            ~jobId.ToString(),
            ~holder.GetAddress(),
            holder.GetId(),
            ~jobType.ToString(),
            ~chunkId.ToString());
    }

    void RemoveJob(THolder& holder, const TJob& job, bool holderDied)
    {
        auto jobId = job.GetJobId();

        auto& list = GetJobList(job.GetChunkId());
        list.RemoveJob(jobId);
        DropJobListIfEmpty(list);

        if (!holderDied) {
            holder.RemoveJob(jobId);
        }

        if (IsLeader()) {
            JobScheduler->ScheduleChunkRefresh(job.GetChunkId());
        }

        UnregisterReplicationSinks(job);

        JobMap.Remove(job.GetJobId());

        LOG_INFO_IF(!IsRecovery(), "Job removed (JobId: %s, Address: %s, HolderId: %d)",
            ~jobId.ToString(),
            ~holder.GetAddress(),
            holder.GetId());
    }


    void ProcessAddedChunk(
        THolder& holder,
        const TChunkAddInfo& chunkInfo,
        bool incremental)
    {
        auto holderId = holder.GetId();
        auto chunkId = TChunkId::FromProto(chunkInfo.chunk_id());
        i64 size = chunkInfo.size();
        bool cached = chunkInfo.cached();

        if (!cached && holder.HasUnapprovedChunk(chunkId)) {
            LOG_DEBUG_IF(!IsRecovery(), "Chunk approved (Address: %s, HolderId: %d, ChunkId: %s)",
                ~holder.GetAddress(),
                holderId,
                ~chunkId.ToString());

            holder.ApproveChunk(chunkId);
            return;
        }

        auto* chunk = FindChunk(chunkId);
        if (!chunk) {
            // Holders may still contain cached replicas of chunks that no longer exist.
            // Here we just silently ignore this case.
            if (cached) {
                return;
            }

            LOG_DEBUG_IF(!IsRecovery(), "Unknown chunk added at holder, removal scheduled (Address: %s, HolderId: %d, ChunkId: %s, Cached: %s, Size: %" PRId64 ")",
                ~holder.GetAddress(),
                holderId,
                ~chunkId.ToString(),
                ~FormatBool(cached),
                size);

            if (IsLeader()) {
                JobScheduler->ScheduleChunkRemoval(holder, chunkId);
            }

            return;
        }

        // Use the size reported by the holder, but check it for consistency first.
        if (chunk->GetSize() != TChunk::UnknownSize && chunk->GetSize() != size) {
            LOG_FATAL("Mismatched chunk size reported by holder (ChunkId: %s, Cached: %s, KnownSize: %" PRId64 ", NewSize: %" PRId64 ", Address: %s, HolderId: %d)",
                ~chunkId.ToString(),
                ~ToString(cached),
                chunk->GetSize(),
                size,
                ~holder.GetAddress(),
                holder.GetId());
        }
        chunk->SetSize(size);

        AddChunkReplica(
            holder,
            *chunk,
            cached,
            incremental ? EAddReplicaReason::IncrementalHeartbeat : EAddReplicaReason::FullHeartbeat);
    }

    void ProcessRemovedChunk(
        THolder& holder,
        const TChunkRemoveInfo& chunkInfo)
    {
        auto holderId = holder.GetId();
        auto chunkId = TChunkId::FromProto(chunkInfo.chunk_id());
        bool cached = chunkInfo.cached();

        auto* chunk = FindChunk(chunkId);
        if (!chunk) {
            LOG_DEBUG_IF(!IsRecovery(), "Unknown chunk replica removed (ChunkId: %s, Cached: %s, Address: %s, HolderId: %d)",
                 ~chunkId.ToString(),
                 ~FormatBool(cached),
                 ~holder.GetAddress(),
                 holderId);
            return;
        }

        RemoveChunkReplica(
            holder,
            *chunk,
            cached,
            ERemoveReplicaReason::IncrementalHeartbeat);
    }


    TJobList& GetOrCreateJobList(const TChunkId& id)
    {
        auto* list = FindJobList(id);
        if (list)
            return *list;

        JobListMap.Insert(id, new TJobList(id));
        return GetJobList(id);
    }

    void DropJobListIfEmpty(const TJobList& list)
    {
        if (list.JobIds().empty()) {
            JobListMap.Remove(list.GetChunkId());
        }
    }


    void RegisterReplicationSinks(const TJob& job)
    {
        switch (job.GetType()) {
            case EJobType::Replicate: {
                FOREACH (const auto& address, job.TargetAddresses()) {
                    auto& sink = GetOrCreateReplicationSink(address);
                    YVERIFY(sink.JobIds().insert(job.GetJobId()).second);
                }
                break;
            }

            case EJobType::Remove:
                break;

            default:
                YUNREACHABLE();
        }
    }

    void UnregisterReplicationSinks(const TJob& job)
    {
        switch (job.GetType()) {
            case EJobType::Replicate: {
                FOREACH (const auto& address, job.TargetAddresses()) {
                    auto& sink = GetOrCreateReplicationSink(address);
                    YVERIFY(sink.JobIds().erase(job.GetJobId()) == 1);
                    DropReplicationSinkIfEmpty(sink);
                }
                break;
            }

            case EJobType::Remove:
                break;

            default:
                YUNREACHABLE();
        }
    }

    TReplicationSink& GetOrCreateReplicationSink(const Stroka& address)
    {
        auto it = ReplicationSinkMap.find(address);
        if (it != ReplicationSinkMap.end())
            return it->second;

        auto pair = ReplicationSinkMap.insert(MakePair(address, TReplicationSink(address)));
        YASSERT(pair.second);
        return pair.first->second;
    }

    void DropReplicationSinkIfEmpty(const TReplicationSink& sink)
    {
        if (sink.JobIds().empty()) {
            // NB: Do not try to inline this variable! erase() will destroy the object
            // and will access the key afterwards.
            auto address = sink.GetAddress();
            YVERIFY(ReplicationSinkMap.erase(address) == 1);
        }
    }

};

DEFINE_METAMAP_ACCESSORS(TChunkManager::TImpl, Chunk, TChunk, TChunkId, ChunkMap)
DEFINE_METAMAP_ACCESSORS(TChunkManager::TImpl, ChunkList, TChunkList, TChunkListId, ChunkListMap)
DEFINE_METAMAP_ACCESSORS(TChunkManager::TImpl, Holder, THolder, THolderId, HolderMap)
DEFINE_METAMAP_ACCESSORS(TChunkManager::TImpl, JobList, TJobList, TChunkId, JobListMap)
DEFINE_METAMAP_ACCESSORS(TChunkManager::TImpl, Job, TJob, TJobId, JobMap)

DELEGATE_BYREF_RO_PROPERTY(TChunkManager::TImpl, yhash_set<TChunkId>, LostChunkIds, *JobScheduler);
DELEGATE_BYREF_RO_PROPERTY(TChunkManager::TImpl, yhash_set<TChunkId>, OverreplicatedChunkIds, *JobScheduler);
DELEGATE_BYREF_RO_PROPERTY(TChunkManager::TImpl, yhash_set<TChunkId>, UnderreplicatedChunkIds, *JobScheduler);

///////////////////////////////////////////////////////////////////////////////

class TChunkManager::TChunkProxy
    : public NObjectServer::TUnversionedObjectProxyBase<TChunk>
{
public:
    TChunkProxy(TImpl* owner, const TChunkId& id)
        : TBase(owner->Bootstrap, id, &owner->ChunkMap)
        , TYPathServiceBase(ChunkServerLogger.GetCategory())
        , Owner(owner)
    { }

    virtual bool IsWriteRequest(NRpc::IServiceContext* context) const
    {
        DECLARE_YPATH_SERVICE_WRITE_METHOD(Confirm);
        return TBase::IsWriteRequest(context);
    }

private:
    typedef TUnversionedObjectProxyBase<TChunk> TBase;

    TIntrusivePtr<TImpl> Owner;

    virtual void GetSystemAttributes(std::vector<TAttributeInfo>* attributes)
    {
        const auto& chunk = GetTypedImpl();
        attributes->push_back("confirmed");
        attributes->push_back("cached_locations");
        attributes->push_back("stored_locations");
        attributes->push_back(TAttributeInfo("size", chunk.IsConfirmed()));
        attributes->push_back(TAttributeInfo("chunk_type", chunk.IsConfirmed()));
        TBase::GetSystemAttributes(attributes);
    }

    virtual bool GetSystemAttribute(const Stroka& name, NYTree::IYsonConsumer* consumer)
    {
        const auto& chunk = GetTypedImpl();

        if (name == "confirmed") {
            BuildYsonFluently(consumer)
                .Scalar(FormatBool(chunk.IsConfirmed()));
            return true;
        }

        if (name == "cached_locations") {
            if (~chunk.CachedLocations()) {
                BuildYsonFluently(consumer)
                    .DoListFor(*chunk.CachedLocations(), [=] (TFluentList fluent, THolderId holderId)
                        {
                            const auto& holder = Owner->GetHolder(holderId);
                            fluent.Item().Scalar(holder.GetAddress());
                        });
            } else {
                BuildYsonFluently(consumer)
                    .BeginList()
                    .EndList();
            }
            return true;
        }

        if (name == "stored_locations") {
            BuildYsonFluently(consumer)
                .DoListFor(chunk.StoredLocations(), [=] (TFluentList fluent, THolderId holderId)
                    {
                        const auto& holder = Owner->GetHolder(holderId);
                        fluent.Item().Scalar(holder.GetAddress());
                    });
            return true;
        }

        if (chunk.IsConfirmed()) {
            if (name == "size") {
                BuildYsonFluently(consumer)
                    .Scalar(chunk.GetSize());
                return true;
            }

            if (name == "chunk_type") {
                auto attributes = chunk.DeserializeAttributes();
                auto type = EChunkType(attributes.type());
                BuildYsonFluently(consumer)
                    .Scalar(CamelCaseToUnderscoreCase(type.ToString()));
                return true;
            }
        }

        return TBase::GetSystemAttribute(name, consumer);
    }

    virtual void DoInvoke(NRpc::IServiceContext* context)
    {
        DISPATCH_YPATH_SERVICE_METHOD(Fetch);
        DISPATCH_YPATH_SERVICE_METHOD(Confirm);
        TBase::DoInvoke(context);
    }

    DECLARE_RPC_SERVICE_METHOD(NProto, Fetch)
    {
        UNUSED(request);

        const auto& chunk = GetTypedImpl();
        Owner->FillHolderAddresses(response->mutable_holder_addresses(), chunk);

        context->SetResponseInfo("HolderAddresses: [%s]",
            ~JoinToString(response->holder_addresses()));

        context->Reply();
    }

    DECLARE_RPC_SERVICE_METHOD(NProto, Confirm)
    {
        UNUSED(response);

        i64 size = request->size();
        auto& holderAddresses = request->holder_addresses();
        YASSERT(holderAddresses.size() != 0);

        context->SetRequestInfo("Size: %" PRId64 ", HolderAddresses: [%s]",
            size,
            ~JoinToString(holderAddresses));

        auto& chunk = GetTypedImpl();

        // Skip chunks that are already confirmed.
        if (chunk.IsConfirmed()) {
            context->SetResponseInfo("Chunk is already confirmed");
            context->Reply();
            return;
        }

        // Use the size reported by the client, but check it for consistency first.
        if (chunk.GetSize() != TChunk::UnknownSize && chunk.GetSize() != size) {
            LOG_FATAL("Mismatched chunk size reported by client (ChunkId: %s, KnownSize: %" PRId64 ", NewSize: %" PRId64 ")",
                ~Id.ToString(),
                chunk.GetSize(),
                size);
        }
        chunk.SetSize(size);
        
        FOREACH (const auto& address, holderAddresses) {
            auto* holder = Owner->FindHolder(address);
            if (!holder) {
                LOG_WARNING_IF(!Owner->IsRecovery(), "Tried to confirm a chunk at unknown holder (ChunkId: %s, HolderAddress: %s)",
                    ~Id.ToString(),
                    ~address);
                continue;
            }

            if (!holder->HasChunk(chunk.GetId(), false)) {
                Owner->AddChunkReplica(
                    *holder,
                    chunk,
                    false,
                    TImpl::EAddReplicaReason::Confirmation);
                holder->MarkChunkUnapproved(chunk.GetId());
            }
        }

<<<<<<< HEAD
        chunk.SetAttributes(TSharedRef::FromString(request->attributes()));
=======
        TBlob blob;
        if (!SerializeToProtobuf(&request->attributes(), &blob)) {
            LOG_FATAL("Error serializing chunk attributes (ChunkId: %s)", ~Id.ToString());
        }

        chunk.SetAttributes(TSharedRef(MoveRV(blob)));
>>>>>>> 8139233e

        LOG_INFO_IF(!Owner->IsRecovery(), "Chunk confirmed (ChunkId: %s)", ~Id.ToString());

        context->Reply();
    }
};

////////////////////////////////////////////////////////////////////////////////

TChunkManager::TChunkTypeHandler::TChunkTypeHandler(TImpl* owner)
    : TObjectTypeHandlerBase(owner->Bootstrap, &owner->ChunkMap)
    , Owner(owner)
{ }

IObjectProxy::TPtr TChunkManager::TChunkTypeHandler::GetProxy(const TVersionedObjectId& id)
{
    return New<TChunkProxy>(Owner, id.ObjectId);
}

TObjectId TChunkManager::TChunkTypeHandler::CreateFromManifest(
    const TTransactionId& transactionId,
    IMapNode* manifest)
{
    UNUSED(transactionId);
    UNUSED(manifest);

    auto id = Owner->CreateChunk().GetId();
    auto proxy = Bootstrap->GetObjectManager()->GetProxy(id);
    proxy->Attributes().MergeFrom(manifest);
    return id;
}

void TChunkManager::TChunkTypeHandler::OnObjectDestroyed(TChunk& chunk)
{
    Owner->OnChunkDestroyed(chunk);
}

///////////////////////////////////////////////////////////////////////////////

class TChunkManager::TChunkListProxy
    : public NObjectServer::TUnversionedObjectProxyBase<TChunkList>
{
public:
    TChunkListProxy(TImpl* owner, const TChunkListId& id)
        : TBase(owner->Bootstrap, id, &owner->ChunkListMap)
        , TYPathServiceBase(ChunkServerLogger.GetCategory())
        , Owner(owner)
    { }

    virtual bool IsWriteRequest(NRpc::IServiceContext* context) const
    {
        DECLARE_YPATH_SERVICE_WRITE_METHOD(Attach);
        DECLARE_YPATH_SERVICE_WRITE_METHOD(Detach);
        return TBase::IsWriteRequest(context);
    }

private:
    typedef TUnversionedObjectProxyBase<TChunkList> TBase;

    TIntrusivePtr<TImpl> Owner;

    virtual void GetSystemAttributes(std::vector<TAttributeInfo>* attributes)
    {
        attributes->push_back("children_ids");
        attributes->push_back("parent_ids");
        TBase::GetSystemAttributes(attributes);
    }

    virtual bool GetSystemAttribute(const Stroka& name, NYTree::IYsonConsumer* consumer)
    {
        const auto& chunkList = GetTypedImpl();

        if (name == "children_ids") {
            BuildYsonFluently(consumer)
                .DoListFor(chunkList.ChildrenIds(), [=] (TFluentList fluent, TChunkTreeId id)
                    {
                        fluent.Item().Scalar(id.ToString());
                    });
            return true;
        }

        if (name == "parent_ids") {
            BuildYsonFluently(consumer)
                .DoListFor(chunkList.ParentIds(), [=] (TFluentList fluent, TChunkTreeId id)
                    {
                        fluent.Item().Scalar(id.ToString());
                    });
            return true;
        }

        return TBase::GetSystemAttribute(name, consumer);
    }

    virtual void DoInvoke(NRpc::IServiceContext* context)
    {
        DISPATCH_YPATH_SERVICE_METHOD(Attach);
        DISPATCH_YPATH_SERVICE_METHOD(Detach);
        TBase::DoInvoke(context);
    }

    DECLARE_RPC_SERVICE_METHOD(NProto, Attach)
    {
        UNUSED(response);

        auto childrenIds = FromProto<TChunkTreeId>(request->children_ids());

        context->SetRequestInfo("ChildrenIds: [%s]", ~JoinToString(childrenIds));

        auto objectManager = Bootstrap->GetObjectManager();
        FOREACH (const auto& childId, childrenIds) {
            auto type = TypeFromId(childId);
            if (type != EObjectType::Chunk && type != EObjectType::ChunkList) {
                ythrow yexception() << Sprintf("Invalid child type (ObjectId: %s)", ~childId.ToString());
            }
            if (!objectManager->ObjectExists(childId)) {
                ythrow yexception() << Sprintf("Child does not exist (ObjectId: %s)", ~childId.ToString());
            }
        }

        auto& chunkList = GetTypedImpl();
        Owner->AttachToChunkList(chunkList, childrenIds);

        context->Reply();
    }

    DECLARE_RPC_SERVICE_METHOD(NProto, Detach)
    {
        UNUSED(response);

        auto childrenIds = FromProto<TChunkTreeId>(request->children_ids());
        yhash_set<TChunkTreeId> childrenIdsSet(childrenIds.begin(), childrenIds.end());

        context->SetRequestInfo("ChildrenIds: [%s]", ~JoinToString(childrenIds));

        auto& chunkList = GetTypedImpl();
        Owner->DetachFromChunkList(chunkList, childrenIds);

        context->Reply();
    }
};

////////////////////////////////////////////////////////////////////////////////

TChunkManager::TChunkListTypeHandler::TChunkListTypeHandler(TImpl* owner)
    : TObjectTypeHandlerBase(owner->Bootstrap, &owner->ChunkListMap)
    , Owner(owner)
{ }

IObjectProxy::TPtr TChunkManager::TChunkListTypeHandler::GetProxy(const TVersionedObjectId& id)
{
    return New<TChunkListProxy>(Owner, id.ObjectId);
}

TObjectId TChunkManager::TChunkListTypeHandler::CreateFromManifest(
    const TTransactionId& transactionId,
    IMapNode* manifest)
{
    UNUSED(transactionId);
    UNUSED(manifest);

    auto id = Owner->CreateChunkList().GetId();
    auto proxy = Bootstrap->GetObjectManager()->GetProxy(id);
    proxy->Attributes().MergeFrom(manifest);
    return id;
}

void TChunkManager::TChunkListTypeHandler::OnObjectDestroyed(TChunkList& chunkList)
{
    Owner->OnChunkListDestroyed(chunkList);
}

////////////////////////////////////////////////////////////////////////////////

TChunkManager::TChunkManager(
    TChunkManagerConfigPtr config,
    TBootstrap* bootstrap)
    : Impl(New<TImpl>(config, bootstrap))
{ }

const THolder* TChunkManager::FindHolder(const Stroka& address) const
{
    return Impl->FindHolder(address);
}

THolder* TChunkManager::FindHolder(const Stroka& address)
{
    return Impl->FindHolder(address);
}

const TReplicationSink* TChunkManager::FindReplicationSink(const Stroka& address)
{
    return Impl->FindReplicationSink(address);
}

yvector<THolderId> TChunkManager::AllocateUploadTargets(int replicaCount)
{
    return Impl->AllocateUploadTargets(replicaCount);
}

TMetaChange<THolderId>::TPtr TChunkManager::InitiateRegisterHolder(
    const TMsgRegisterHolder& message)
{
    return Impl->InitiateRegisterHolder(message);
}

TMetaChange<TVoid>::TPtr TChunkManager::InitiateUnregisterHolder(
    const TMsgUnregisterHolder& message)
{
    return Impl->InitiateUnregisterHolder(message);
}

TMetaChange<TVoid>::TPtr TChunkManager::InitiateFullHeartbeat(
    const TMsgFullHeartbeat& message)
{
    return Impl->InitiateFullHeartbeat(message);
}

TMetaChange<TVoid>::TPtr TChunkManager::InitiateIncrementalHeartbeat(
    const TMsgIncrementalHeartbeat& message)
{
    return Impl->InitiateIncrementalHeartbeat(message);
}

TMetaChange<TVoid>::TPtr TChunkManager::InitiateUpdateJobs(
    const TMsgUpdateJobs& message)
{
    return Impl->InitiateUpdateJobs(message);
}

TMetaChange< yvector<TChunkId> >::TPtr TChunkManager::InitiateCreateChunks(
    const TMsgCreateChunks& message)
{
    return Impl->InitiateCreateChunks(message);
}

TChunk& TChunkManager::CreateChunk()
{
    return Impl->CreateChunk();
}

TChunkList& TChunkManager::CreateChunkList()
{
    return Impl->CreateChunkList();
}

void TChunkManager::AttachToChunkList(TChunkList& chunkList, const yvector<TChunkTreeId>& childrenIds)
{
    Impl->AttachToChunkList(chunkList, childrenIds);
}

void TChunkManager::DetachFromChunkList(TChunkList& chunkList, const yvector<TChunkTreeId>& childrenIds)
{
    Impl->DetachFromChunkList(chunkList, childrenIds);
}

void TChunkManager::ScheduleJobs(
    const THolder& holder,
    const yvector<TJobInfo>& runningJobs,
    yvector<TJobStartInfo>* jobsToStart,
    yvector<TJobStopInfo>* jobsToStop)
{
    Impl->ScheduleJobs(
        holder,
        runningJobs,
        jobsToStart,
        jobsToStop);
}

bool TChunkManager::IsJobSchedulerEnabled()
{
    return Impl->IsJobSchedulerEnabled();
}

void TChunkManager::FillHolderAddresses(
    ::google::protobuf::RepeatedPtrField< TProtoStringType>* addresses,
    const TChunk& chunk)
{
    Impl->FillHolderAddresses(addresses, chunk);
}

TTotalHolderStatistics TChunkManager::GetTotalHolderStatistics()
{
    return Impl->GetTotalHolderStatistics();
}

bool TChunkManager::IsHolderConfirmed(const THolder& holder)
{
    return Impl->IsHolderConfirmed(holder);
}

i32 TChunkManager::GetChunkReplicaCount()
{
    return Impl->GetChunkReplicaCount();
}

DELEGATE_METAMAP_ACCESSORS(TChunkManager, Chunk, TChunk, TChunkId, *Impl)
DELEGATE_METAMAP_ACCESSORS(TChunkManager, ChunkList, TChunkList, TChunkListId, *Impl)
DELEGATE_METAMAP_ACCESSORS(TChunkManager, Holder, THolder, THolderId, *Impl)
DELEGATE_METAMAP_ACCESSORS(TChunkManager, JobList, TJobList, TChunkId, *Impl)
DELEGATE_METAMAP_ACCESSORS(TChunkManager, Job, TJob, TJobId, *Impl)

DELEGATE_SIGNAL(TChunkManager, void(const THolder&), HolderRegistered, *Impl);
DELEGATE_SIGNAL(TChunkManager, void(const THolder&), HolderUnregistered, *Impl);

DELEGATE_BYREF_RO_PROPERTY(TChunkManager, yhash_set<TChunkId>, LostChunkIds, *Impl);
DELEGATE_BYREF_RO_PROPERTY(TChunkManager, yhash_set<TChunkId>, OverreplicatedChunkIds, *Impl);
DELEGATE_BYREF_RO_PROPERTY(TChunkManager, yhash_set<TChunkId>, UnderreplicatedChunkIds, *Impl);

///////////////////////////////////////////////////////////////////////////////

} // namespace NChunkServer
} // namespace NYT<|MERGE_RESOLUTION|>--- conflicted
+++ resolved
@@ -1400,16 +1400,7 @@
             }
         }
 
-<<<<<<< HEAD
         chunk.SetAttributes(TSharedRef::FromString(request->attributes()));
-=======
-        TBlob blob;
-        if (!SerializeToProtobuf(&request->attributes(), &blob)) {
-            LOG_FATAL("Error serializing chunk attributes (ChunkId: %s)", ~Id.ToString());
-        }
-
-        chunk.SetAttributes(TSharedRef(MoveRV(blob)));
->>>>>>> 8139233e
 
         LOG_INFO_IF(!Owner->IsRecovery(), "Chunk confirmed (ChunkId: %s)", ~Id.ToString());
 

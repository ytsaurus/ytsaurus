#pragma once

#include "public.h"

#include <ytlib/misc/property.h>
#include <ytlib/misc/small_vector.h>
#include <ytlib/cell_master/public.h>
#include <ytlib/object_server/object_detail.h>
#include <ytlib/chunk_holder/chunk.pb.h>

namespace NYT {
namespace NChunkServer {

////////////////////////////////////////////////////////////////////////////////

class TChunk
    : public NObjectServer::TObjectWithIdBase
{
    DEFINE_BYREF_RW_PROPERTY(NChunkHolder::NProto::TChunkMeta, ChunkMeta);
    DEFINE_BYREF_RW_PROPERTY(NChunkHolder::NProto::TChunkInfo, ChunkInfo);

    // This is usually small, e.g. has the length of 3.
    typedef TSmallVector<THolderId, 3> TStoredLocations;
    DEFINE_BYREF_RO_PROPERTY(TStoredLocations, StoredLocations);

    // This list is usually empty.
    // Keeping a holder is very space efficient (takes just 8 bytes).
    DEFINE_BYREF_RO_PROPERTY(::THolder< yhash_set<THolderId> >, CachedLocations);

public:
<<<<<<< HEAD
    static const i64 UnknownSize;

    TChunk(const TChunkId& id);

    ~TChunk();
=======
    static const i64 UnknownSize = -1;
    
    explicit TChunk(const TChunkId& id);
>>>>>>> 6dafccb4

    void Save(TOutputStream* output) const;
    void Load(const NCellMaster::TLoadContext& context, TInputStream* input);

    void AddLocation(THolderId holderId, bool cached);
    void RemoveLocation(THolderId holderId, bool cached);
    yvector<THolderId> GetLocations() const;

    bool ValidateChunkInfo(const NChunkHolder::NProto::TChunkInfo& chunkInfo) const;
    bool IsConfirmed() const;
};

////////////////////////////////////////////////////////////////////////////////

} // namespace NChunkServer
} // namespace NYT<|MERGE_RESOLUTION|>--- conflicted
+++ resolved
@@ -28,17 +28,11 @@
     DEFINE_BYREF_RO_PROPERTY(::THolder< yhash_set<THolderId> >, CachedLocations);
 
 public:
-<<<<<<< HEAD
     static const i64 UnknownSize;
 
-    TChunk(const TChunkId& id);
+    explicit TChunk(const TChunkId& id);
 
     ~TChunk();
-=======
-    static const i64 UnknownSize = -1;
-    
-    explicit TChunk(const TChunkId& id);
->>>>>>> 6dafccb4
 
     void Save(TOutputStream* output) const;
     void Load(const NCellMaster::TLoadContext& context, TInputStream* input);

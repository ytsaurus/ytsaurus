#pragma once

#include <core/misc/public.h>
#include <core/misc/enum.h>
#include <core/misc/guid.h>

namespace NYT {
namespace NJobTrackerClient {

///////////////////////////////////////////////////////////////////////////////

namespace NProto {

<<<<<<< HEAD
class TJobSpec;
class TReqHeartbeat;
class TRspHeartbeat;
=======
class TJobResult;
>>>>>>> 22ea4b52

} // namespace NProto

///////////////////////////////////////////////////////////////////////////////

typedef TGuid TJobId;
extern const TJobId NullJobId;

///////////////////////////////////////////////////////////////////////////////

DEFINE_ENUM(EJobType,
    // Scheduler jobs
    ((SchedulerFirst)    (  0)) // sentinel
    ((Map)               (  1))
    ((PartitionMap)      (  2))
    ((SortedMerge)       (  3))
    ((OrderedMerge)      (  4))
    ((UnorderedMerge)    (  5))
    ((Partition)         (  6))
    ((SimpleSort)        (  7))
    ((FinalSort)         (  8))
    ((SortedReduce)      (  9))
    ((PartitionReduce)   ( 10))
    ((ReduceCombiner)    ( 11))
    ((RemoteCopy)        ( 12))
    ((IntermediateSort)  ( 13))
    ((OrderedMap)        ( 14))
    ((SchedulerLast)     ( 99)) // sentinel

    // Master jobs
    ((ReplicateChunk)    (100))
    ((RemoveChunk)       (101))
    ((RepairChunk)       (102))
    ((SealChunk)         (103))
);

DEFINE_ENUM(EJobState,
    ((Waiting)  (0))
    ((Running)  (1))
    ((Aborting) (2))
    ((Completed)(3))
    ((Failed)   (4))
    ((Aborted)  (5))
);

DEFINE_ENUM(EJobPhase,
    ((Created)         (  0))
    ((PreparingConfig) (  1))
    ((PreparingProxy)  (  2))
    ((PreparingSandbox)( 10))
    ((PreparingFiles)  ( 20))
    ((Running)         ( 50))
    ((Cleanup)         ( 80))
    ((Finished)        (100))
);

///////////////////////////////////////////////////////////////////////////////

} // namespace NJobTrackerClient
} // namespace NYT<|MERGE_RESOLUTION|>--- conflicted
+++ resolved
@@ -11,13 +11,10 @@
 
 namespace NProto {
 
-<<<<<<< HEAD
 class TJobSpec;
 class TReqHeartbeat;
 class TRspHeartbeat;
-=======
 class TJobResult;
->>>>>>> 22ea4b52
 
 } // namespace NProto
 

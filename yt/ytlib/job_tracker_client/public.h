#pragma once

#include <core/misc/public.h>
#include <core/misc/enum.h>
#include <core/misc/guid.h>

namespace NYT {
namespace NJobTrackerClient {

///////////////////////////////////////////////////////////////////////////////

namespace NProto {

<<<<<<< HEAD
class TJobSpec;
class TReqHeartbeat;
class TRspHeartbeat;
=======
class TJobResult;
>>>>>>> cd0a9ce7

} // namespace NProto

///////////////////////////////////////////////////////////////////////////////

typedef TGuid TJobId;
extern const TJobId NullJobId;

///////////////////////////////////////////////////////////////////////////////

DEFINE_ENUM(EJobType,
    // Scheduler jobs
    ((SchedulerFirst)    (  0)) // sentinel
    ((Map)               (  1))
    ((PartitionMap)      (  2))
    ((SortedMerge)       (  3))
    ((OrderedMerge)      (  4))
    ((UnorderedMerge)    (  5))
    ((Partition)         (  6))
    ((SimpleSort)        (  7))
    ((FinalSort)         (  8))
    ((SortedReduce)      (  9))
    ((PartitionReduce)   ( 10))
    ((ReduceCombiner)    ( 11))
    ((RemoteCopy)        ( 12))
    ((IntermediateSort)  ( 13))
    ((OrderedMap)        ( 14))
    ((SchedulerLast)     ( 99)) // sentinel

    // Master jobs
    ((ReplicateChunk)    (100))
    ((RemoveChunk)       (101))
    ((RepairChunk)       (102))
    ((SealChunk)         (103))
);

DEFINE_ENUM(EJobState,
    ((Waiting)  (0))
    ((Running)  (1))
    ((Aborting) (2))
    ((Completed)(3))
    ((Failed)   (4))
    ((Aborted)  (5))
);

DEFINE_ENUM(EJobPhase,
    ((Created)         (  0))
    ((PreparingConfig) (  1))
    ((PreparingProxy)  (  2))
    ((PreparingSandbox)( 10))
    ((PreparingFiles)  ( 20))
    ((Running)         ( 50))
    ((Cleanup)         ( 80))
    ((Finished)        (100))
);

///////////////////////////////////////////////////////////////////////////////

} // namespace NJobTrackerClient
} // namespace NYT<|MERGE_RESOLUTION|>--- conflicted
+++ resolved
@@ -11,13 +11,10 @@
 
 namespace NProto {
 
-<<<<<<< HEAD
 class TJobSpec;
 class TReqHeartbeat;
 class TRspHeartbeat;
-=======
 class TJobResult;
->>>>>>> cd0a9ce7
 
 } // namespace NProto
 

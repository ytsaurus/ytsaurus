#include "stdafx.h"
#include "cypress_manager.h"
#include "node_detail.h"
#include "node_proxy_detail.h"

#include "../ytree/yson_reader.h"
#include "../ytree/yson_writer.h"
#include "../ytree/ephemeral.h"
#include "../ytree/forwarding_yson_events.h"

namespace NYT {
namespace NCypress {

using namespace NYTree;
using namespace NTransaction;
using namespace NMetaState;
using namespace NProto;

////////////////////////////////////////////////////////////////////////////////

NLog::TLogger& Logger = CypressLogger;

////////////////////////////////////////////////////////////////////////////////

TCypressManager::TCypressManager(
    TMetaStateManager* metaStateManager,
    TCompositeMetaState* metaState,
    TTransactionManager* transactionManager)
    : TMetaStatePart(metaStateManager, metaState)
    , TransactionManager(transactionManager)
    // Some random number.
    , NodeIdGenerator(0x5f1b61936a3e1741)
    , NodeMap(TNodeMapTraits(this))
    // Another random number.
    , LockIdGenerator(0x465901ab71fe2671)
    , RuntimeTypeToHandler(static_cast<int>(ERuntimeNodeType::Last))
{
    YASSERT(transactionManager != NULL);
    VERIFY_INVOKER_AFFINITY(metaStateManager->GetStateInvoker(), StateThread);

    transactionManager->OnTransactionCommitted().Subscribe(FromMethod(
        &TThis::OnTransactionCommitted,
        TPtr(this)));
    transactionManager->OnTransactionAborted().Subscribe(FromMethod(
        &TThis::OnTransactionAborted,
        TPtr(this)));

    RegisterNodeType(~New<TStringNodeTypeHandler>(this));
    RegisterNodeType(~New<TInt64NodeTypeHandler>(this));
    RegisterNodeType(~New<TDoubleNodeTypeHandler>(this));
    RegisterNodeType(~New<TMapNodeTypeHandler>(this));
    RegisterNodeType(~New<TListNodeTypeHandler>(this));

    RegisterMethod(this, &TThis::SetYPath);
    RegisterMethod(this, &TThis::RemoveYPath);
    RegisterMethod(this, &TThis::LockYPath);
    RegisterMethod(this, &TThis::CreateWorld);

    metaState->RegisterPart(this);
}

void TCypressManager::RegisterNodeType(INodeTypeHandler* handler)
{
    RuntimeTypeToHandler.at(static_cast<int>(handler->GetRuntimeType())) = handler;
    YVERIFY(TypeNameToHandler.insert(MakePair(handler->GetTypeName(), handler)).Second());
}

bool TCypressManager::IsWorldInitialized()
{
    VERIFY_THREAD_AFFINITY(StateThread);

    return NodeMap.GetSize() > 1;
}

INodeTypeHandler::TPtr TCypressManager::GetTypeHandler(const ICypressNode& node)
{
    return GetTypeHandler(node.GetRuntimeType());
}

INodeTypeHandler::TPtr TCypressManager::GetTypeHandler(ERuntimeNodeType type)
{
    auto handler = RuntimeTypeToHandler[static_cast<int>(type)];
    YASSERT(~handler != NULL);
    return handler;
}

const ICypressNode* TCypressManager::FindTransactionNode(
    const TNodeId& nodeId,
    const TTransactionId& transactionId)
{
    VERIFY_THREAD_AFFINITY(StateThread);

    // Handle sys transaction first.
    if (transactionId == SysTransactionId) {
        return FindNodeForUpdate(TBranchedNodeId(nodeId, NullTransactionId));
    }

    // First try to fetch a branched copy.
    auto* impl = FindNode(TBranchedNodeId(nodeId, transactionId));
    if (impl == NULL) {
        // Then try a committed or an uncommitted one.
        impl = FindNode(TBranchedNodeId(nodeId, NullTransactionId));
    }
    return impl;
}

const ICypressNode& TCypressManager::GetTransactionNode(
    const TNodeId& nodeId,
    const TTransactionId& transactionId)
{
    auto* impl = FindTransactionNode(nodeId, transactionId);
    YASSERT(impl != NULL);
    return *impl;
}

ICypressNode* TCypressManager::FindTransactionNodeForUpdate(
    const TNodeId& nodeId,
    const TTransactionId& transactionId)
{
    VERIFY_THREAD_AFFINITY(StateThread);

    // Handle sys transaction first.
    if (transactionId == SysTransactionId) {
        return FindNodeForUpdate(TBranchedNodeId(nodeId, NullTransactionId));
    }

    // First fetch an unbranched copy and check if it is uncommitted.
    auto* nonbranchedImpl = FindNodeForUpdate(TBranchedNodeId(nodeId, NullTransactionId));
    if (nonbranchedImpl != NULL && nonbranchedImpl->GetState() == ENodeState::Uncommitted) {
        return nonbranchedImpl;
    }

    // Then try to fetch a branched copy.
    auto* branchedImpl = FindNodeForUpdate(TBranchedNodeId(nodeId, transactionId));
    if (branchedImpl != NULL) {
        return branchedImpl;
    }

    // Now check if we have any copy at all.
    if (nonbranchedImpl == NULL) {
        return NULL;;
    }

    // The non-branched copy must be committed.
    YASSERT(nonbranchedImpl->GetState() == ENodeState::Committed);

    // Branch it!
    return &BranchNode(*nonbranchedImpl, transactionId);
}

ICypressNode& TCypressManager::GetTransactionNodeForUpdate(
    const TNodeId& nodeId,
    const TTransactionId& transactionId)
{
    VERIFY_THREAD_AFFINITY(StateThread);

    auto* impl = FindTransactionNodeForUpdate(nodeId, transactionId);
    YASSERT(impl != NULL);
    return *impl;
}

ICypressNodeProxy::TPtr TCypressManager::GetNodeProxy(
    const TNodeId& nodeId,
    const TTransactionId& transactionId)
{
    VERIFY_THREAD_AFFINITY(StateThread);

    YASSERT(nodeId != NullNodeId);
    const auto& impl = GetTransactionNode(nodeId, transactionId);
    return GetTypeHandler(impl)->GetProxy(impl, transactionId);
}

bool TCypressManager::IsTransactionNodeLocked(
    const TNodeId& nodeId,
    const TTransactionId& transactionId)
{
    VERIFY_THREAD_AFFINITY(StateThread);

    // No locking is need for sys transaction.
    if (transactionId == SysTransactionId) {
        return true;
    }

    // Check if the node is created by the current transaction and is still uncommitted.
    const auto* impl = FindNode(TBranchedNodeId(nodeId, NullTransactionId));
    if (impl != NULL && impl->GetState() == ENodeState::Uncommitted) {
        return true;
    }

    // Walk up to the root.
    auto currentNodeId = nodeId;
    while (currentNodeId != NullNodeId) {
        const auto& currentImpl = GetNode(TBranchedNodeId(currentNodeId, NullTransactionId));
        // Check the locks assigned to the current node.
        FOREACH (const auto& lockId, currentImpl.Locks()) {
            const auto& lock = GetLock(lockId);
            if (lock.GetTransactionId() == transactionId) {
                return true;
            }
        }
        currentNodeId = currentImpl.GetParentId();
    }

    return false;
}

TLockId TCypressManager::LockTransactionNode(
    const TNodeId& nodeId,
    const TTransactionId& transactionId)
{
    VERIFY_THREAD_AFFINITY(StateThread);
    YASSERT(transactionId != SysTransactionId);

    if (transactionId == NullTransactionId) {
        throw TYTreeException() << "Cannot lock a node outside of a transaction";
    }

    auto& impl = GetNodeForUpdate(TBranchedNodeId(nodeId, NullTransactionId));

    // Make sure that the node is committed.
    if (impl.GetState() != ENodeState::Committed) {
        throw TYTreeException() << "Cannot lock an uncommitted node";
    }

    // Make sure that the node is not locked by another transaction.
    FOREACH (const auto& lockId, impl.Locks()) {
        const auto& lock = GetLock(lockId);
        if (lock.GetTransactionId() != transactionId) {
            throw TYTreeException() << Sprintf("Node is already locked by another transaction (TransactionId: %s)",
                ~lock.GetTransactionId().ToString());
        }
    }

    // Create a lock and register it within the transaction.
    auto& lock = CreateLock(nodeId, transactionId);

    // Walk up to the root and apply locks.
    auto currentNodeId = nodeId;
    while (currentNodeId != NullNodeId) {
        auto& impl = GetNodeForUpdate(TBranchedNodeId(currentNodeId, NullTransactionId));
        impl.Locks().insert(lock.GetId());
        currentNodeId = impl.GetParentId();
    }

    return lock.GetId();
}

template <class TImpl, class TProxy>
TIntrusivePtr<TProxy> TCypressManager::CreateNode(
    const TTransactionId& transactionId,
    ERuntimeNodeType type)
{
    VERIFY_THREAD_AFFINITY(StateThread);

    if (transactionId == NullTransactionId) {
        throw TYTreeException() << "Cannot create a node outside of a transaction";
    }

    // Create a new node.
    auto nodeId = NodeIdGenerator.Next();
    TBranchedNodeId branchedNodeId(nodeId, NullTransactionId);
    auto* nodeImpl = new TImpl(branchedNodeId);
    NodeMap.Insert(branchedNodeId, nodeImpl);

    // Register the node with the transaction (unless this is a sys transaction).
    if (transactionId != SysTransactionId) {
        auto& transaction = TransactionManager->GetTransactionForUpdate(transactionId);
        transaction.CreatedNodes().push_back(nodeId);
    }

    // Create a proxy.
    auto proxy = New<TProxy>(
        ~RuntimeTypeToHandler[static_cast<int>(type)],
        this,
        transactionId,
        nodeId);

    LOG_INFO_IF(!IsRecovery(), "Node created (NodeId: %s, NodeType: %s, TransactionId: %s)",
        ~nodeId.ToString(),
        ~proxy->GetTypeHandler()->GetTypeName(),
        ~transactionId.ToString());

    return proxy;
}

IStringNode::TPtr TCypressManager::CreateStringNodeProxy(const TTransactionId& transactionId)
{
    return ~CreateNode<TStringNode, TStringNodeProxy>(transactionId, ERuntimeNodeType::String);
}

IInt64Node::TPtr TCypressManager::CreateInt64NodeProxy(const TTransactionId& transactionId)
{
    return ~CreateNode<TInt64Node, TInt64NodeProxy>(transactionId, ERuntimeNodeType::Int64);
}

IDoubleNode::TPtr TCypressManager::CreateDoubleNodeProxy(const TTransactionId& transactionId)
{
    return ~CreateNode<TDoubleNode, TDoubleNodeProxy>(transactionId, ERuntimeNodeType::Double);
}

IMapNode::TPtr TCypressManager::CreateMapNodeProxy(const TTransactionId& transactionId)
{
    return ~CreateNode<TMapNode, TMapNodeProxy>(transactionId, ERuntimeNodeType::Map);
}

IListNode::TPtr TCypressManager::CreateListNodeProxy(const TTransactionId& transactionId)
{
    return ~CreateNode<TListNode, TListNodeProxy>(transactionId, ERuntimeNodeType::List);
}

class TCypressManager::TDeserializationBuilder
    : public TForwardingYsonConsumer
    , public virtual ITreeBuilder
{
public:
    TDeserializationBuilder(
        TCypressManager* cypressManager,
        const TTransactionId& transactionId)
        : CypressManager(cypressManager)
        , TransactionId(transactionId)
        , Factory(cypressManager, transactionId)
        , StaticBuilder(CreateBuilderFromFactory(&Factory))
        , DynamicBuilder(CreateBuilderFromFactory(GetEphemeralNodeFactory()))
    { }

    virtual void BeginTree()
    {
        StaticBuilder->BeginTree();
    }

    virtual INode::TPtr EndTree()
    {
        return StaticBuilder->EndTree();
    }

private:
    typedef TDeserializationBuilder TThis;

    TCypressManager::TPtr CypressManager;
    TTransactionId TransactionId;
    TNodeFactory Factory;
    TAutoPtr<ITreeBuilder> StaticBuilder;
    TAutoPtr<ITreeBuilder> DynamicBuilder;

    virtual void OnNode(INode* node)
    {
        UNUSED(node);
        YUNREACHABLE();
    }


    virtual void OnMyStringScalar(const Stroka& value, bool hasAttributes)
    {
        StaticBuilder->OnStringScalar(value, hasAttributes);
    }

    virtual void OnMyInt64Scalar(i64 value, bool hasAttributes)
    {
        StaticBuilder->OnInt64Scalar(value, hasAttributes);
    }

    virtual void OnMyDoubleScalar(double value, bool hasAttributes)
    {
        StaticBuilder->OnDoubleScalar(value, hasAttributes);
    }


    virtual void OnMyBeginList()
    {
        StaticBuilder->OnBeginList();
    }

    virtual void OnMyListItem()
    {
        StaticBuilder->OnListItem();
    }

    virtual void OnMyEndList(bool hasAttributes)
    {
        StaticBuilder->OnEndList(hasAttributes);
    }


    virtual void OnMyBeginMap()
    {
        StaticBuilder->OnBeginMap();
    }

    virtual void OnMyMapItem(const Stroka& name)
    {
        StaticBuilder->OnMapItem(name);
    }

    virtual void OnMyEndMap(bool hasAttributes)
    {
        StaticBuilder->OnEndMap(hasAttributes);
    }

    virtual void OnMyBeginAttributes()
    {
        StaticBuilder->OnBeginAttributes();
    }

    virtual void OnMyAttributesItem(const Stroka& name)
    {
        StaticBuilder->OnAttributesItem(name);
    }

    virtual void OnMyEndAttributes()
    {
        StaticBuilder->OnEndAttributes();
    }


    virtual void OnMyEntity(bool hasAttributes)
    {
        if (!hasAttributes) {
            throw TYTreeException() << "Must specify a manifest in attributes";
        }

        DynamicBuilder->BeginTree();
        DynamicBuilder->OnEntity(true);
        ForwardAttributes(~DynamicBuilder, FromMethod(&TThis::OnForwardingFinished, this));
    }

    void OnForwardingFinished()
    {
        auto manifest = DynamicBuilder->EndTree()->GetAttributes();
        YASSERT(~manifest != NULL);
        auto node = CypressManager->CreateDynamicNode(TransactionId, ~manifest);
        StaticBuilder->OnNode(~node);
    }
};

TAutoPtr<ITreeBuilder> TCypressManager::GetDeserializationBuilder(const TTransactionId& transactionId)
{
    VERIFY_THREAD_AFFINITY(StateThread);
    return new TDeserializationBuilder(this, transactionId);
}

INode::TPtr TCypressManager::CreateDynamicNode(
    const TTransactionId& transactionId,
    IMapNode* manifest)
{
    VERIFY_THREAD_AFFINITY(StateThread);

    if (transactionId == NullTransactionId) {
        throw TYTreeException() << "Cannot create a node outside of a transaction";
    }

    // TODO: refactor using upcoming YSON configuration API
    auto typeNode = manifest->FindChild("type");
    if (~typeNode == NULL) {
        throw TYTreeException() << "Must specify a valid \"type\" attribute to create a dynamic node";
    }

    Stroka typeName = typeNode->GetValue<Stroka>();
    auto it = TypeNameToHandler.find(typeName);
    if (it == TypeNameToHandler.end()) {
        throw TYTreeException() << Sprintf("Unknown dynamic node type %s", ~typeName.Quote());
    }

    auto handler = it->Second();

    auto nodeId = NodeIdGenerator.Next();
    TBranchedNodeId branchedNodeId(nodeId, NullTransactionId);
    TAutoPtr<ICypressNode> nodeImpl(handler->CreateFromManifest(
        nodeId,
        transactionId,
        manifest));
    auto* nodePtr = nodeImpl.Get();
    NodeMap.Insert(branchedNodeId, nodeImpl.Release());

    if (transactionId != SysTransactionId) {
        auto& transaction = TransactionManager->GetTransactionForUpdate(transactionId);
        transaction.CreatedNodes().push_back(nodeId);
    }

    auto proxy = GetTypeHandler(*nodePtr)->GetProxy(*nodePtr, transactionId);

    LOG_INFO_IF(!IsRecovery(), "Dynamic node created (NodeId: %s, TypeName: %s, TransactionId: %s)",
        ~nodeId.ToString(),
        ~typeName,
        ~transactionId.ToString());

    return ~proxy;
}

TLock& TCypressManager::CreateLock(const TNodeId& nodeId, const TTransactionId& transactionId)
{
    VERIFY_THREAD_AFFINITY(StateThread);

    auto id = LockIdGenerator.Next();
    auto* lock = new TLock(id, nodeId, transactionId, ELockMode::ExclusiveWrite);
    LockMap.Insert(id, lock);
    auto& transaction = TransactionManager->GetTransactionForUpdate(transactionId);
    transaction.Locks().push_back(lock->GetId());

    LOG_INFO_IF(!IsRecovery(), "Lock created (LockId: %s, NodeId: %s, TransactionId: %s)",
        ~id.ToString(),
        ~nodeId.ToString(),
        ~transactionId.ToString());

    return *lock;
}

ICypressNode& TCypressManager::BranchNode(ICypressNode& node, const TTransactionId& transactionId)
{
    VERIFY_THREAD_AFFINITY(StateThread);

    YASSERT(!node.GetId().IsBranched());
    auto nodeId = node.GetId().NodeId;

    // Create a branched node and initialize its state.
    auto branchedNode = GetTypeHandler(node)->Branch(node, transactionId);
    branchedNode->SetState(ENodeState::Branched);
    auto* branchedNodePtr = branchedNode.Release();
    NodeMap.Insert(TBranchedNodeId(nodeId, transactionId), branchedNodePtr);

    // Register the branched node with a transaction.
    auto& transaction = TransactionManager->GetTransactionForUpdate(transactionId);
    transaction.BranchedNodes().push_back(nodeId);

    // The branched node holds an implicit reference to its originator.
    RefNode(node);
    
    LOG_INFO_IF(!IsRecovery(), "Node branched (NodeId: %s, TransactionId: %s)",
        ~nodeId.ToString(),
        ~transactionId.ToString());

    return *branchedNodePtr;
}

void TCypressManager::GetYPath(
    const TTransactionId& transactionId,
    TYPath path,
    IYsonConsumer* consumer)
{
    VERIFY_THREAD_AFFINITY(StateThread);

    auto root = GetNodeProxy(RootNodeId, transactionId);
    NYTree::GetYPath(IYPathService::FromNode(~root), path, consumer);
}

INode::TPtr TCypressManager::NavigateYPath(
    const TTransactionId& transactionId,
    TYPath path)
{
    VERIFY_THREAD_AFFINITY(StateThread);

    auto root = GetNodeProxy(RootNodeId, transactionId);
    return NYTree::NavigateYPath(IYPathService::FromNode(~root), path);
}

TMetaChange<TNodeId>::TPtr TCypressManager::InitiateSetYPath(
    const TTransactionId& transactionId,
    TYPath path,
    const Stroka& value)
{
    TMsgSet message;
    message.SetTransactionId(transactionId.ToProto());
    message.SetPath(~path);
    message.SetValue(value);

    return CreateMetaChange(
        MetaStateManager,
        message,
        &TThis::SetYPath,
        TPtr(this),
        ECommitMode::MayFail);
}

TNodeId TCypressManager::SetYPath(const NProto::TMsgSet& message)
{
    VERIFY_THREAD_AFFINITY(StateThread);

    auto transactionId = TTransactionId::FromProto(message.GetTransactionId());
    auto path = message.GetPath();
    TStringInput inputStream(message.GetValue());
    auto producer = TYsonReader::GetProducer(&inputStream);
    auto root = GetNodeProxy(RootNodeId, transactionId);
    auto node = NYTree::SetYPath(IYPathService::FromNode(~root), path, producer);
    auto* typedNode = dynamic_cast<ICypressNodeProxy*>(~node);
    return typedNode == NULL ? NullNodeId : typedNode->GetNodeId();
}

TMetaChange<TVoid>::TPtr TCypressManager::InitiateRemoveYPath(
    const TTransactionId& transactionId,
    TYPath path)
{
    TMsgRemove message;
    message.SetTransactionId(transactionId.ToProto());
    message.SetPath(~path);

    return CreateMetaChange(
        MetaStateManager,
        message,
        &TThis::RemoveYPath,
        TPtr(this),
        ECommitMode::MayFail);
}

TVoid TCypressManager::RemoveYPath(const NProto::TMsgRemove& message)
{
    VERIFY_THREAD_AFFINITY(StateThread);

    auto transactionId = TTransactionId::FromProto(message.GetTransactionId());
    auto path = message.GetPath();
    auto root = GetNodeProxy(RootNodeId, transactionId);
    NYTree::RemoveYPath(IYPathService::FromNode(~root), path);
    return TVoid();
}

TMetaChange<TVoid>::TPtr TCypressManager::InitiateLockYPath(
    const TTransactionId& transactionId,
    TYPath path)
{
    TMsgLock message;
    message.SetTransactionId(transactionId.ToProto());
    message.SetPath(~path);

    return CreateMetaChange(
        MetaStateManager,
        message,
        &TThis::LockYPath,
        TPtr(this),
        ECommitMode::MayFail);
}

NYT::TVoid TCypressManager::LockYPath(const NProto::TMsgLock& message)
{
    VERIFY_THREAD_AFFINITY(StateThread);

    auto transactionId = TTransactionId::FromProto(message.GetTransactionId());
    auto path = message.GetPath();
    auto root = GetNodeProxy(RootNodeId, transactionId);
    NYTree::LockYPath(IYPathService::FromNode(~root), path);
    return TVoid();
}

TMetaChange<TVoid>::TPtr TCypressManager::InitiateCreateWorld()
{
    return CreateMetaChange(
        MetaStateManager,
        TMsgCreateWorld(),
        &TThis::CreateWorld,
        TPtr(this),
        ECommitMode::MayFail);
}

TVoid TCypressManager::CreateWorld(const TMsgCreateWorld& message)
{
    VERIFY_THREAD_AFFINITY(StateThread);
    UNUSED(message);

    // Create the root.
    auto* rootImpl = new TMapNode(TBranchedNodeId(RootNodeId, NullTransactionId));
    rootImpl->SetState(ENodeState::Committed);
    RefNode(*rootImpl);
    NodeMap.Insert(rootImpl->GetId(), rootImpl);

    // Create the other stuff around it.
    auto root = GetNodeProxy(RootNodeId, SysTransactionId);
    NYTree::SetYPath(
        IYPathService::FromNode(~root),
        "/",
        FromFunctor([] (IYsonConsumer* consumer)
        {
            BuildYsonFluently(consumer)
                .BeginMap()
                    .Item("sys").BeginMap()
                        // TODO: use named constants instead of literals
                        .Item("chunks").WithAttributes().Entity().BeginAttributes()
                            .Item("type").Scalar("chunk_map")
                        .EndAttributes()
                        .Item("monitoring").WithAttributes().Entity().BeginAttributes()
                            .Item("type").Scalar("monitoring")
                        .EndAttributes()
                    .EndMap()
                    .Item("home").BeginMap()
                    .EndMap()
                .EndMap();
        }));
    
    LOG_INFO_IF(!IsRecovery(), "World created");

    return TVoid();
}

Stroka TCypressManager::GetPartName() const
{
    return "Cypress";
}

TFuture<TVoid>::TPtr TCypressManager::Save(TOutputStream* output, IInvoker::TPtr invoker)
{
    VERIFY_THREAD_AFFINITY(StateThread);

    auto nodeIdGenerator = NodeIdGenerator;
    auto lockIdGenerator = LockIdGenerator;
    invoker->Invoke(FromFunctor([=] ()
        {
            ::Save(output, nodeIdGenerator);
            ::Save(output, lockIdGenerator);
        }));
        
    NodeMap.Save(invoker, output);
    return LockMap.Save(invoker, output);
}

TFuture<TVoid>::TPtr TCypressManager::Load(TInputStream* input, IInvoker::TPtr invoker)
{
    VERIFY_THREAD_AFFINITY(StateThread);

    TPtr thisPtr = this;
    invoker->Invoke(FromFunctor([=] ()
        {
            ::Load(input, thisPtr->NodeIdGenerator);
            ::Load(input, thisPtr->LockIdGenerator);
        }));

    NodeMap.Load(invoker, input);
    return LockMap.Load(invoker, input);
}

void TCypressManager::Clear()
{
    VERIFY_THREAD_AFFINITY(StateThread);

    NodeIdGenerator.Reset();
    NodeMap.Clear();

    LockIdGenerator.Reset();
    LockMap.Clear();
}

void TCypressManager::RefNode(ICypressNode& node)
{
    VERIFY_THREAD_AFFINITY(StateThread);

    auto nodeId = node.GetId();

    int refCounter;
    if (nodeId.IsBranched()) {
        auto& nonbranchedNode = NodeMap.GetForUpdate(TBranchedNodeId(nodeId.NodeId, NullTransactionId));
        refCounter = nonbranchedNode.Ref();
    } else {
        refCounter = node.Ref();
    }

    LOG_DEBUG_IF(!IsRecovery(), "Node referenced (NodeId: %s, RefCounter: %d)",
        ~nodeId.NodeId.ToString(),
        refCounter);
}

void TCypressManager::RefNode(const TNodeId& nodeId)
{
    auto& node = GetNodeForUpdate(TBranchedNodeId(nodeId, NullTransactionId));
    RefNode(node);
}

void TCypressManager::UnrefNode(ICypressNode& node)
{
    VERIFY_THREAD_AFFINITY(StateThread);

    auto nodeId = node.GetId();

    int refCounter;
    if (nodeId.IsBranched()) {
        auto& nonbranchedNode = GetNodeForUpdate(TBranchedNodeId(nodeId.NodeId, NullTransactionId));
        refCounter = nonbranchedNode.Unref();
        YVERIFY(refCounter > 0);
    } else {
        refCounter = node.Unref();
    }

    LOG_DEBUG_IF(!IsRecovery(), "Node unreferenced (NodeId: %s, RefCounter: %d)",
        ~nodeId.NodeId.ToString(),
        refCounter);

    if (refCounter == 0) {
        LOG_INFO_IF(!IsRecovery(), "Node removed (NodeId: %s)", ~nodeId.NodeId.ToString());

        GetTypeHandler(node)->Destroy(node);
        NodeMap.Remove(nodeId);
    }
}

void TCypressManager::UnrefNode(const TNodeId& nodeId)
{
    auto& node = GetNodeForUpdate(TBranchedNodeId(nodeId, NullTransactionId));
    UnrefNode(node);
}

void TCypressManager::OnTransactionCommitted(const TTransaction& transaction)
{
    VERIFY_THREAD_AFFINITY(StateThread);

    ReleaseLocks(transaction);
    MergeBranchedNodes(transaction);
    CommitCreatedNodes(transaction);
    UnrefOriginatingNodes(transaction);
}

void TCypressManager::OnTransactionAborted(const TTransaction& transaction)
{
    VERIFY_THREAD_AFFINITY(StateThread);

    ReleaseLocks(transaction);
    RemoveBranchedNodes(transaction);
    UnrefOriginatingNodes(transaction);

    // TODO: check that all created nodes died
}

void TCypressManager::ReleaseLocks(const TTransaction& transaction)
{
    // Iterate over all locks created by the transaction.
    FOREACH (const auto& lockId, transaction.Locks()) {
        const auto& lock = LockMap.Get(lockId);

        // Walk up to the root and remove the locks.
        auto currentNodeId = lock.GetNodeId();
        while (currentNodeId != NullNodeId) {
            auto& node = NodeMap.GetForUpdate(TBranchedNodeId(currentNodeId, NullTransactionId));
            YVERIFY(node.Locks().erase(lockId) == 1);
            currentNodeId = node.GetParentId();
        }

        LockMap.Remove(lockId);

        LOG_INFO_IF(!IsRecovery(), "Lock removed (LockId: %s", ~lockId.ToString());
    }
}

void TCypressManager::MergeBranchedNodes(const TTransaction& transaction)
{
    auto transactionId = transaction.GetId();

    // Merge all branched nodes and remove them.
    FOREACH (const auto& nodeId, transaction.BranchedNodes()) {
        auto& node = NodeMap.GetForUpdate(TBranchedNodeId(nodeId, NullTransactionId));
        YASSERT(node.GetState() == ENodeState::Committed);

        auto& branchedNode = NodeMap.GetForUpdate(TBranchedNodeId(nodeId, transactionId));
        YASSERT(branchedNode.GetState() == ENodeState::Branched);

        GetTypeHandler(node)->Merge(node, branchedNode);

        NodeMap.Remove(TBranchedNodeId(nodeId, transactionId));

        LOG_INFO_IF(!IsRecovery(), "Node merged (NodeId: %s, TransactionId: %s)",
            ~nodeId.ToString(),
            ~transactionId.ToString());
    }
}

void TCypressManager::UnrefOriginatingNodes(const TTransaction& transaction)
{
    // Drop the implicit references from branched nodes to their originators.
    FOREACH (const auto& nodeId, transaction.BranchedNodes()) {
        UnrefNode(nodeId);
    }
}

void TCypressManager::RemoveBranchedNodes(const TTransaction& transaction)
{
    auto transactionId = transaction.GetId();
    FOREACH (const auto& nodeId, transaction.BranchedNodes()) {
        auto& node = GetNodeForUpdate(TBranchedNodeId(nodeId, transactionId));
        GetTypeHandler(node)->Destroy(node);
        NodeMap.Remove(TBranchedNodeId(nodeId, transactionId));

        LOG_INFO_IF(!IsRecovery(), "Branched node removed (NodeId: %s, TransactionId: %s)",
            ~nodeId.ToString(),
            ~transactionId.ToString());
    }
}

void TCypressManager::CommitCreatedNodes(const TTransaction& transaction)
{
    auto transactionId = transaction.GetId();
    FOREACH (const auto& nodeId, transaction.CreatedNodes()) {
        auto& node = NodeMap.GetForUpdate(TBranchedNodeId(nodeId, NullTransactionId));
        node.SetState(ENodeState::Committed);

        LOG_INFO_IF(!IsRecovery(), "Node committed (NodeId: %s, TransactionId: %s)",
            ~nodeId.ToString(),
            ~transactionId.ToString());
    }
}

METAMAP_ACCESSORS_IMPL(TCypressManager, Lock, TLock, TLockId, LockMap);
METAMAP_ACCESSORS_IMPL(TCypressManager, Node, ICypressNode, TBranchedNodeId, NodeMap);

////////////////////////////////////////////////////////////////////////////////

TCypressManager::TNodeMapTraits::TNodeMapTraits(TCypressManager* cypressManager)
    : CypressManager(cypressManager)
{ }

TAutoPtr<ICypressNode> TCypressManager::TNodeMapTraits::Clone(ICypressNode* value) const
{
    return value->Clone();
}

void TCypressManager::TNodeMapTraits::Save(ICypressNode* value, TOutputStream* output) const
{
<<<<<<< HEAD
    // TODO: enum serialization
    ::Save(output, static_cast<i32>(value->GetRuntimeType()));
    //::Save(output, value->GetId());
=======
    ::Save(output, value->GetRuntimeType());
    ::Save(output, value->GetId());
>>>>>>> 68ed6e84
    value->Save(output);
}

TAutoPtr<ICypressNode> TCypressManager::TNodeMapTraits::Load(const TBranchedNodeId& id, TInputStream* input) const
{
<<<<<<< HEAD
    // TODO: enum serialization
    i32 type;
    ::Load(input, type);
    
    auto value = CypressManager->RuntimeTypeToHandler[type]->Create(id);
=======
    ERuntimeNodeType type;
    TBranchedNodeId id;
    ::Load(input, type);
    ::Load(input, id);

    auto value = CypressManager->GetTypeHandler(type)->Create(id);
>>>>>>> 68ed6e84
    value->Load(input);

    return value;
}

////////////////////////////////////////////////////////////////////////////////

} // namespace NCypress
} // namespace NYT<|MERGE_RESOLUTION|>--- conflicted
+++ resolved
@@ -906,33 +906,17 @@
 
 void TCypressManager::TNodeMapTraits::Save(ICypressNode* value, TOutputStream* output) const
 {
-<<<<<<< HEAD
-    // TODO: enum serialization
-    ::Save(output, static_cast<i32>(value->GetRuntimeType()));
+    ::Save(output, value->GetRuntimeType());
     //::Save(output, value->GetId());
-=======
-    ::Save(output, value->GetRuntimeType());
-    ::Save(output, value->GetId());
->>>>>>> 68ed6e84
     value->Save(output);
 }
 
 TAutoPtr<ICypressNode> TCypressManager::TNodeMapTraits::Load(const TBranchedNodeId& id, TInputStream* input) const
 {
-<<<<<<< HEAD
-    // TODO: enum serialization
-    i32 type;
+    ERuntimeNodeType type;
     ::Load(input, type);
     
-    auto value = CypressManager->RuntimeTypeToHandler[type]->Create(id);
-=======
-    ERuntimeNodeType type;
-    TBranchedNodeId id;
-    ::Load(input, type);
-    ::Load(input, id);
-
     auto value = CypressManager->GetTypeHandler(type)->Create(id);
->>>>>>> 68ed6e84
     value->Load(input);
 
     return value;

--- conflicted
+++ resolved
@@ -55,16 +55,8 @@
 
     virtual TResolveResult Resolve(const TYPath& path, const Stroka& verb)
     {
-<<<<<<< HEAD
-        if (IsLocalYPath(path)) {
-            return TBase::Resolve(path, verb);
-        }
-        auto redirectedPath = ChopYPathRedirectMarker(path);
-        return TResolveResult::There(Service, redirectedPath);
-=======
         // TODO(babenko): handle ugly face
         return TResolveResult::There(~Service, path);
->>>>>>> 27716cd1
     }
 
 private:

#pragma once

#include "common.h"

#include "../misc/property.h"
#include "../transaction_manager/common.h"

namespace NYT {
namespace NCypress {

////////////////////////////////////////////////////////////////////////////////

class TLock
{
    DECLARE_BYVAL_RO_PROPERTY(Id, TLockId);
    DECLARE_BYVAL_RO_PROPERTY(NodeId, TNodeId);
    DECLARE_BYVAL_RO_PROPERTY(TransactionId, NTransaction::TTransactionId);
    DECLARE_BYVAL_RO_PROPERTY(Mode, ELockMode);

public:
    TLock(
        const TLockId& id,
        const TNodeId& nodeId,
        const NTransaction::TTransactionId& transactionId,
        ELockMode mode)
        : Id_(id)
        , NodeId_(nodeId)
        , TransactionId_(transactionId)
        , Mode_(mode)
    { }

    TAutoPtr<TLock> Clone() const
    {
        return new TLock(*this);
    }

    void Save(TOutputStream* output) const
    {
        //::Save(output, Id_);
        ::Save(output, NodeId_);
        ::Save(output, TransactionId_);
        ::Save(output, Mode_);
    }

    static TAutoPtr<TLock> Load(const TLockId& id, TInputStream* input)
    {
        TNodeId nodeId;
<<<<<<< HEAD
        TTransactionId transactionId;
        // TODO: enum serialization
        i32 mode;
=======
        NTransaction::TTransactionId transactionId;
        ELockMode mode;
        ::Load(input, id);
>>>>>>> 68ed6e84
        ::Load(input, nodeId);
        ::Load(input, transactionId);
        ::Load(input, mode);
        return new TLock(
            id,
            nodeId,
            transactionId,
            mode);
    }

private:
    TLock(const TLock& other)
        : Id_(other.Id_)
        , NodeId_(other.NodeId_)
        , TransactionId_(other.TransactionId_)
        , Mode_(other.Mode_)
    { }

};

////////////////////////////////////////////////////////////////////////////////

} // namespace NCypress
} // namespace NYT
<|MERGE_RESOLUTION|>--- conflicted
+++ resolved
@@ -45,15 +45,8 @@
     static TAutoPtr<TLock> Load(const TLockId& id, TInputStream* input)
     {
         TNodeId nodeId;
-<<<<<<< HEAD
-        TTransactionId transactionId;
-        // TODO: enum serialization
-        i32 mode;
-=======
         NTransaction::TTransactionId transactionId;
         ELockMode mode;
-        ::Load(input, id);
->>>>>>> 68ed6e84
         ::Load(input, nodeId);
         ::Load(input, transactionId);
         ::Load(input, mode);

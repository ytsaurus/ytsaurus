--- conflicted
+++ resolved
@@ -172,25 +172,14 @@
 
     auto monitoringManager = New<TMonitoringManager>();
     monitoringManager->Register(
-<<<<<<< HEAD
-        "ref_counted",
+        "/ref_counted",
         BIND(&TRefCountedTracker::GetMonitoringInfo, TRefCountedTracker::Get()));
     monitoringManager->Register(
-        "meta_state",
+        "/meta_state",
         BIND(&IMetaStateManager::GetMonitoringInfo, MetaStateManager));
     monitoringManager->Register(
-        "bus_server",
+        "/bus_server",
         BIND(&IBusServer::GetMonitoringInfo, busServer));
-=======
-        "/ref_counted",
-        FromMethod(&TRefCountedTracker::GetMonitoringInfo, TRefCountedTracker::Get()));
-    monitoringManager->Register(
-        "/meta_state",
-        FromMethod(&IMetaStateManager::GetMonitoringInfo, MetaStateManager));
-    monitoringManager->Register(
-        "/bus_server",
-        FromMethod(&IBusServer::GetMonitoringInfo, busServer));
->>>>>>> 27716cd1
 
     auto orchidFactory = GetEphemeralNodeFactory();
     auto orchidRoot = orchidFactory->CreateMap();
@@ -206,13 +195,8 @@
             ->Via(TProfilingManager::Get()->GetInvoker())));
     SyncYPathSetNode(
         ~orchidRoot,
-<<<<<<< HEAD
-        "config",
+        "/config",
         ~CreateVirtualNode(CreateYsonFileProducer(ConfigFileName)));
-=======
-        "/config",
-        ~CreateVirtualNode(~CreateYsonFileProducer(ConfigFileName)));
->>>>>>> 27716cd1
 
     auto orchidRpcService = New<NOrchid::TOrchidService>(
         ~orchidRoot,

--- conflicted
+++ resolved
@@ -118,11 +118,7 @@
 
 ////////////////////////////////////////////////////////////////////////////////
 
-<<<<<<< HEAD
-void TAttributeDictionarySerializer::Save(TStreamSaveContext& context, const IAttributeDictionary& obj)
-=======
 void TAttributeDictionaryValueSerializer::Save(TStreamSaveContext& context, const IAttributeDictionary& obj)
->>>>>>> d405189a
 {
     using NYT::Save;
     auto keys = obj.List();
@@ -133,11 +129,7 @@
     }
 }
 
-<<<<<<< HEAD
-void TAttributeDictionarySerializer::Load(TStreamLoadContext& context, IAttributeDictionary& obj)
-=======
 void TAttributeDictionaryValueSerializer::Load(TStreamLoadContext& context, IAttributeDictionary& obj)
->>>>>>> d405189a
 {
     using NYT::Load;
     obj.Clear();
@@ -146,8 +138,6 @@
         auto key = Load<Stroka>(context);
         auto value = Load<TYsonString>(context);
         obj.SetYson(key, value);
-<<<<<<< HEAD
-=======
     }
 }
 
@@ -172,7 +162,6 @@
         Load(context, *obj);
     } else {
         obj.reset();
->>>>>>> d405189a
     }
 }
 

#include "stdafx.h"
#include "node_detail.h"
#include "ypath_detail.h"
#include "ypath_service.h"
#include "tree_visitor.h"
#include "tree_builder.h"
#include "yson_writer.h"
#include "ypath_client.h"

namespace NYT {
namespace NYTree {

using namespace NRpc;

////////////////////////////////////////////////////////////////////////////////

IYPathService::TResolveResult TNodeBase::ResolveAttributes(TYPath path, const Stroka& verb)
{
<<<<<<< HEAD
    Stroka attributePath = ChopYPathAttributeMarker(path);
    if (IsFinalYPath(attributePath) &&
        verb != "Get" &&
        verb != "List" &&
        verb != "Remove")
    {
        ythrow TTypedServiceException<EYPathErrorCode>(EYPathErrorCode::NoSuchVerb) <<
            "Verb is not supported for attributes";
=======
    if (IsFinalYPath(path)) {
        return ResolveSelf(path, verb);
    } else if (HasYPathAttributeMarker(path)) {
        auto attributePath = ChopYPathAttributeMarker(path);
        if (IsFinalYPath(attributePath) &&
            verb != "Get" &&
            verb != "List" &&
            verb != "Remove")
        {
            ythrow TServiceException(EYPathErrorCode::NoSuchVerb) <<
                "Verb is not supported for attribute lists";
        }
        return TResolveResult::Here(path);
    } else {
        return ResolveRecursive(path, verb);
>>>>>>> 3f77a97d
    }
    return TResolveResult::Here(path);
}

<<<<<<< HEAD
=======
IYPathService::TResolveResult TNodeBase::ResolveRecursive(TYPath path, const Stroka& verb)
{
    UNUSED(path);
    UNUSED(verb);
    ythrow yexception() << "Node does not support YPath resolution";
}

void TNodeBase::Invoke(IServiceContext* context)
{
    try {
        DoInvoke(context);
    } catch (...) {
        ythrow TServiceException(EYPathErrorCode::GenericError) <<
            CurrentExceptionMessage();
    }
}

>>>>>>> 3f77a97d
void TNodeBase::DoInvoke(IServiceContext* context)
{
    Stroka verb = context->GetVerb();
    // TODO: use method table
    if (verb == "Get") {
        GetThunk(context);
    } else if (verb == "Set") {
        SetThunk(context);
    } else if (verb == "Remove") {
        RemoveThunk(context);
    } else {
<<<<<<< HEAD
        TYPathServiceBase::DoInvoke(context);
=======
        ythrow TServiceException(EYPathErrorCode::NoSuchVerb) <<
            "Verb is not supported";
>>>>>>> 3f77a97d
    }
}

////////////////////////////////////////////////////////////////////////////////

RPC_SERVICE_METHOD_IMPL(TNodeBase, Get)
{
    TYPath path = context->GetPath();
    if (IsFinalYPath(path)) {
        GetSelf(request, response, context);
    } else if (IsAttributeYPath(path)) {
        auto attributePath = ChopYPathAttributeMarker(path);
        if (IsFinalYPath(attributePath)) {
            TStringStream stream;
            TYsonWriter writer(&stream, TYsonWriter::EFormat::Binary);

            writer.OnBeginMap();

            FOREACH (const auto& attributeName, GetVirtualAttributeNames()) {
                auto attributeService = GetVirtualAttributeService(attributeName);
                auto attributeValue = SyncExecuteYPathGet(~attributeService, "/");
                writer.OnMapItem(attributeName);
                writer.OnRaw(attributeValue);
            }

            auto attributes = GetAttributes();
            if (~attributes != NULL) {
                FOREACH (const auto& pair, attributes->GetChildren()) {
                    writer.OnMapItem(pair.first);
                    TTreeVisitor visitor(&writer);
                    visitor.Visit(pair.second);
                }
            }

            writer.OnEndMap();

            response->SetValue(stream.Str());
            context->Reply();
        } else {
            Stroka prefix;
            TYPath suffixPath;
            ChopYPathToken(attributePath, &prefix, &suffixPath);

            auto service = GetVirtualAttributeService(prefix);
            if (~service != NULL) {
                response->SetValue(SyncExecuteYPathGet(~service, "/" + suffixPath));
                context->Reply();
                return;
            }

            auto attributes = GetAttributes();
            if (~attributes == NULL) {
                ythrow yexception() << "Node has no attributes";
            }

            response->SetValue(SyncExecuteYPathGet(~IYPathService::FromNode(~attributes), "/" + attributePath));
            context->Reply();
        }
    } else {
        GetRecursive(path, request, response, context);
    }
}

void TNodeBase::GetSelf(TReqGet* request, TRspGet* response, TCtxGet::TPtr context)
{
    UNUSED(request);

    TStringStream stream;
    TYsonWriter writer(&stream, TYsonWriter::EFormat::Binary);
    TTreeVisitor visitor(&writer, false);
    visitor.Visit(this);

    response->SetValue(stream.Str());
    context->Reply();
}

void TNodeBase::GetRecursive(TYPath path, TReqGet* request, TRspGet* response, TCtxGet::TPtr context)
{
    UNUSED(path);
    UNUSED(request);
    UNUSED(response);
    UNUSED(context);

    ythrow yexception() << "Path must be final";
}

RPC_SERVICE_METHOD_IMPL(TNodeBase, Set)
{
    TYPath path = context->GetPath();
    if (IsFinalYPath(path)) {
        SetSelf(request, response, context);
    } else if (IsAttributeYPath(path)) {
        auto attributePath = ChopYPathAttributeMarker(path);
        if (IsFinalYPath(attributePath)) {
            ythrow yexception() << "Resolution error: cannot set the whole attribute list";    
        }

        auto value = request->GetValue();

        Stroka prefix;
        TYPath suffixPath;
        ChopYPathToken(attributePath, &prefix, &suffixPath);

        auto service = GetVirtualAttributeService(prefix);
        if (~service != NULL) {
            SyncExecuteYPathSet(~service, "/" + suffixPath, value);
            context->Reply();
            return;
        }

        auto attributes = GetAttributes();
        if (~attributes == NULL) {
            attributes = GetFactory()->CreateMap();
            SetAttributes(attributes);
        }

        SyncExecuteYPathSet(
            ~IYPathService::FromNode(~attributes),
            "/" + attributePath,
            value);
        context->Reply();
    } else {
        SetRecursive(path, request, response, context);
    }
}

void TNodeBase::SetSelf(TReqSet* request, TRspSet* response, TCtxSet::TPtr context)
{
    UNUSED(request);
    UNUSED(response);
    UNUSED(context);

    ythrow TServiceException(EYPathErrorCode::NoSuchVerb) <<
        "Verb is not supported";
}

void TNodeBase::SetRecursive(TYPath path, TReqSet* request, TRspSet* response, TCtxSet::TPtr context)
{
    UNUSED(path);
    UNUSED(request);
    UNUSED(response);
    UNUSED(context);

    ythrow yexception() << "Path must be final";
}

RPC_SERVICE_METHOD_IMPL(TNodeBase, Remove)
{
    Stroka path = context->GetPath();
    if (IsFinalYPath(path)) {
        RemoveSelf(request, response, context);
    } else if (IsAttributeYPath(path)) {
        auto attributePath = ChopYPathAttributeMarker(path);
        if (IsFinalYPath(attributePath)) {
            SetAttributes(NULL);
        } else {
            Stroka prefix;
            TYPath suffixPath;
            ChopYPathToken(attributePath, &prefix, &suffixPath);

            auto attributes = GetAttributes();
            if (~attributes == NULL) {
                ythrow yexception() << "Node has no attributes";
            }

            SyncExecuteYPathRemove(~IYPathService::FromNode(~attributes), "/" + attributePath);

            if (attributes->GetChildCount() == 0) {
                SetAttributes(NULL);
            }
        }
        context->Reply();
    } else {    
        RemoveRecursive(path, request, response, context);
    }
}

void TNodeBase::RemoveSelf(TReqRemove* request, TRspRemove* response, TCtxRemove::TPtr context)
{
    UNUSED(request);
    UNUSED(response);

    auto parent = GetParent();

    if (~parent == NULL) {
        ythrow yexception() << "Cannot remove the root";
    }

    parent->AsComposite()->RemoveChild(this);
    context->Reply();
}

void TNodeBase::RemoveRecursive(TYPath path, TReqRemove* request, TRspRemove* response, TCtxRemove::TPtr context)
{
    UNUSED(path);
    UNUSED(request);
    UNUSED(response);
    UNUSED(context);

    ythrow yexception() << "Path must be final";
}

yvector<Stroka> TNodeBase::GetVirtualAttributeNames()
{
    return yvector<Stroka>();
}

IYPathService::TPtr TNodeBase::GetVirtualAttributeService(const Stroka& name)
{
    UNUSED(name);
    return NULL;
}

////////////////////////////////////////////////////////////////////////////////

bool TMapNodeMixin::DoInvoke(IServiceContext* context)
{
    Stroka verb = context->GetVerb();
    if (verb == "List") {
        ListThunk(context);
        return true;
    }
    return false;
}

RPC_SERVICE_METHOD_IMPL(TMapNodeMixin, List)
{
    UNUSED(request);

    FOREACH (const auto& pair, GetChildren()) {
        response->AddKeys(pair.first);
    }

    context->Reply();
}

IYPathService::TResolveResult TMapNodeMixin::ResolveRecursive(TYPath path, const Stroka& verb)
{
    Stroka prefix;
    TYPath suffixPath;
    ChopYPathToken(path, &prefix, &suffixPath);

    auto child = FindChild(prefix);
    if (~child != NULL) {
        return IYPathService::TResolveResult::There(~IYPathService::FromNode(~child), suffixPath);
    }

    if (verb == "Set" || verb == "Create") {
        return IYPathService::TResolveResult::Here(path);
    }

    ythrow yexception() << Sprintf("Key %s is not found", ~prefix.Quote());
}

void TMapNodeMixin::SetRecursive(TYPath path, NProto::TReqSet* request)
{
    auto builder = CreateBuilderFromFactory(GetFactory());
    builder->BeginTree();
    TStringInput input(request->GetValue());
    TYsonReader reader(~builder);
    reader.Read(&input);
    auto value = builder->EndTree();

    TMapNodeMixin::SetRecursive(path, ~value);
}

void TMapNodeMixin::SetRecursive(TYPath path, INode* value)
{
    IMapNode::TPtr currentNode = this;
    TYPath currentPath = path;

    while (true) {
        Stroka prefix;
        TYPath suffixPath;
        ChopYPathToken(currentPath, &prefix, &suffixPath);

        if (suffixPath.empty()) {
            if (!currentNode->AddChild(value, prefix)) {
                ythrow yexception() << Sprintf("Key %s already exists", ~prefix.Quote());
            }
            break;
        }

        auto intermediateNode = GetFactory()->CreateMap();
        if (!currentNode->AddChild(intermediateNode, prefix)) {
            ythrow yexception() << Sprintf("Key %s already exists", ~prefix.Quote());
        }

        currentNode = intermediateNode;
        currentPath = suffixPath;
    }
}

////////////////////////////////////////////////////////////////////////////////

IYPathService::TResolveResult TListNodeMixin::ResolveRecursive(TYPath path, const Stroka& verb)
{
    Stroka prefix;
    TYPath suffixPath;
    ChopYPathToken(path, &prefix, &suffixPath);

    if (prefix.empty()) {
        ythrow yexception() << "Child index is empty";
    }

    char lastPrefixCh = prefix[prefix.length() - 1];
    if ((verb == "Set" || verb == "Create") &&
        (lastPrefixCh != '+' || lastPrefixCh != '-'))
    {
        return IYPathService::TResolveResult::Here(path);
    } else {
        int index = ParseChildIndex(prefix);
        auto child = FindChild(index);
        YASSERT(~child != NULL);
        return IYPathService::TResolveResult::There(~IYPathService::FromNode(~child), suffixPath);
    }
}

void TListNodeMixin::SetRecursive(TYPath path, NProto::TReqSet* request)
{
    auto builder = CreateBuilderFromFactory(GetFactory());
    builder->BeginTree();
    TStringInput input(request->GetValue());
    TYsonReader reader(~builder);
    reader.Read(&input);
    auto value = builder->EndTree();

    SetRecursive(path, ~value);
}

void TListNodeMixin::SetRecursive(TYPath path, INode* value)
{
    INode::TPtr currentNode = this;
    TYPath currentPath = path;

    Stroka prefix;
    TYPath suffixPath;
    ChopYPathToken(currentPath, &prefix, &suffixPath);

    if (prefix.empty()) {
        ythrow yexception() << "Resolution error: child index is empty";
    }

    if (prefix == "+") {
        return CreateChild(GetChildCount(), suffixPath, value);
    } else if (prefix == "-") {
        return CreateChild(0, suffixPath, value);
    }

    char lastPrefixCh = prefix[prefix.length() - 1];
    if (lastPrefixCh != '+' && lastPrefixCh != '-') {
        ythrow yexception() << "Resolution error: insertion point expected";
    }

    int index = ParseChildIndex(TStringBuf(prefix.begin(), prefix.end() - 1));
    switch (lastPrefixCh) {
        case '+':
            CreateChild(index + 1, suffixPath, value);
            break;
        case '-':
            CreateChild(index, suffixPath, value);
            break;

        default:
            YUNREACHABLE();
    }
}

void TListNodeMixin::CreateChild(int beforeIndex, TYPath path, INode* value)
{
    if (IsFinalYPath(path)) {
        AddChild(value, beforeIndex);
    } else {
        auto currentNode = GetFactory()->CreateMap();
        auto currentPath = path;
        AddChild(currentNode, beforeIndex);

        while (true) {
            Stroka prefix;
            TYPath suffixPath;
            ChopYPathToken(currentPath, &prefix, &suffixPath);

            if (IsFinalYPath(suffixPath)) {
                currentNode->AddChild(value, prefix);
                break;
            }

            auto intermediateNode = GetFactory()->CreateMap();
            currentNode->AddChild(intermediateNode, prefix);

            currentNode = intermediateNode;
            currentPath = suffixPath;
        }
    }
}

int TListNodeMixin::ParseChildIndex(TStringBuf str)
{
    int index;
    try {
        index = FromString<int>(str);
    } catch (...) {
        ythrow yexception() << Sprintf("Failed to parse index %s\n%s",
            ~Stroka(str).Quote(),
            ~CurrentExceptionMessage());
    }

    int count = GetChildCount();
    if (count == 0) {
        ythrow yexception() << Sprintf("Invalid index %d: list is empty",
            index);
    }

    if (index < 0 || index >= count) {
        ythrow yexception() << Sprintf("Invalid index %d: expected value in range %d..%d",
            index,
            0,
            count - 1);
    }

    return index;
}

////////////////////////////////////////////////////////////////////////////////

} // namespace NYTree
} // namespace NYT
<|MERGE_RESOLUTION|>--- conflicted
+++ resolved
@@ -16,7 +16,6 @@
 
 IYPathService::TResolveResult TNodeBase::ResolveAttributes(TYPath path, const Stroka& verb)
 {
-<<<<<<< HEAD
     Stroka attributePath = ChopYPathAttributeMarker(path);
     if (IsFinalYPath(attributePath) &&
         verb != "Get" &&
@@ -25,47 +24,10 @@
     {
         ythrow TTypedServiceException<EYPathErrorCode>(EYPathErrorCode::NoSuchVerb) <<
             "Verb is not supported for attributes";
-=======
-    if (IsFinalYPath(path)) {
-        return ResolveSelf(path, verb);
-    } else if (HasYPathAttributeMarker(path)) {
-        auto attributePath = ChopYPathAttributeMarker(path);
-        if (IsFinalYPath(attributePath) &&
-            verb != "Get" &&
-            verb != "List" &&
-            verb != "Remove")
-        {
-            ythrow TServiceException(EYPathErrorCode::NoSuchVerb) <<
-                "Verb is not supported for attribute lists";
-        }
-        return TResolveResult::Here(path);
-    } else {
-        return ResolveRecursive(path, verb);
->>>>>>> 3f77a97d
     }
     return TResolveResult::Here(path);
 }
 
-<<<<<<< HEAD
-=======
-IYPathService::TResolveResult TNodeBase::ResolveRecursive(TYPath path, const Stroka& verb)
-{
-    UNUSED(path);
-    UNUSED(verb);
-    ythrow yexception() << "Node does not support YPath resolution";
-}
-
-void TNodeBase::Invoke(IServiceContext* context)
-{
-    try {
-        DoInvoke(context);
-    } catch (...) {
-        ythrow TServiceException(EYPathErrorCode::GenericError) <<
-            CurrentExceptionMessage();
-    }
-}
-
->>>>>>> 3f77a97d
 void TNodeBase::DoInvoke(IServiceContext* context)
 {
     Stroka verb = context->GetVerb();
@@ -77,12 +39,7 @@
     } else if (verb == "Remove") {
         RemoveThunk(context);
     } else {
-<<<<<<< HEAD
         TYPathServiceBase::DoInvoke(context);
-=======
-        ythrow TServiceException(EYPathErrorCode::NoSuchVerb) <<
-            "Verb is not supported";
->>>>>>> 3f77a97d
     }
 }
 

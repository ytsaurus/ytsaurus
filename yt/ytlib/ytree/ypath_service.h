#pragma once

#include "public.h"
#include "yson_consumer.h"

#include <ytlib/misc/property.h>
#include <ytlib/misc/enum.h>

// TODO(babenko): move to rpc/public.h

namespace NYT {
namespace NRpc {
    class IServiceContext;
}
}

namespace NYT {
namespace NYTree {

////////////////////////////////////////////////////////////////////////////////

DECLARE_ENUM(EYPathErrorCode,
    ((ResolveError)(1))
);

////////////////////////////////////////////////////////////////////////////////

//! Represents an abstract way of handling YPath requests.
/*!
 *  To handle a given YPath request one must first resolve the target.
 *  
 *  We start with some root service and call #Resolve. The latter either replies "here", in which case
 *  the resolution is finished, or "there", in which case a new candidate target is provided.
 *  At each resolution step the current path may be altered by specifying a new one
 *  as a part of the result.
 *  
 *  Once the request is resolved, #Invoke is called for the target service.
 */
struct IYPathService
    : public virtual TRefCounted
{
    class TResolveResult
    {
        DEFINE_BYVAL_RO_PROPERTY(IYPathServicePtr, Service);
        DEFINE_BYVAL_RO_PROPERTY(TYPath, Path);

    public:
        //! Creates a result indicating that resolution is finished.
        static TResolveResult Here(const TYPath& path)
        {
            TResolveResult result;
            result.Path_ = path;
            return result;
        }

        //! Creates a result indicating that resolution must proceed.
        static TResolveResult There(IYPathService* service, const TYPath& path)
        {
            YASSERT(service);

            TResolveResult result;
            result.Service_ = service;
            result.Path_ = path;
            return result;
        }

        //! Returns true iff the resolution is finished.
        bool IsHere() const
        {
            return !Service_;
        }
    };

    //! Resolves the given path by either returning "here" or "there" result.
    virtual TResolveResult Resolve(const TYPath& path, const Stroka& verb) = 0;

    //! Executes a given request.
    virtual void Invoke(NRpc::IServiceContext* context) = 0;

    //! Called for the target service and
    //! returns the logging category that will be used by RPC infrastructure
    //! to log various details about verb invocation (e.g. request and response infos).
    virtual Stroka GetLoggingCategory() const = 0;

    //! Called for the target service and
    //! returns true if the request may mutate target's state.
    /*!
     *  There are at least two scenarios when this call makes sense:
     *  - Checking if we need to log the request to be able to replay it during recovery.
     *  - Checking if the request modifies a mapped YSON file, so we need
     *    to write it back one the processing is finished.
     */
    virtual bool IsWriteRequest(NRpc::IServiceContext* context) const = 0;

    //! Creates a YPath service from a YSON producer.
    /*!
     *  Constructs an ephemeral tree from #producer and returns its root.
     */
    static IYPathServicePtr FromProducer(TYsonProducer producer);
<<<<<<< HEAD

	//! Creates a wrapper than handles all requests via the given invoker.
	IYPathServicePtr Via(IInvoker* invoker);

	//! Creates a wrapper than invokes a given service producer in a lazy fashion
	//! and then redirects all requests to the returned service.
	static IYPathServicePtr FromProducer(TYPathServiceProducer producer);
};
=======
>>>>>>> fe1cfacf

	//! Creates a wrapper than handles all requests via the given invoker.
	IYPathServicePtr Via(IInvoker* invoker);

	//! Creates a wrapper than invokes a given service producer in a lazy fashion
	//! and then redirects all requests to the returned service.
	static IYPathServicePtr FromProducer(TYPathServiceProducer producer);
};

////////////////////////////////////////////////////////////////////////////////

} // namespace NYTree
} // namespace NYT<|MERGE_RESOLUTION|>--- conflicted
+++ resolved
@@ -97,17 +97,6 @@
      *  Constructs an ephemeral tree from #producer and returns its root.
      */
     static IYPathServicePtr FromProducer(TYsonProducer producer);
-<<<<<<< HEAD
-
-	//! Creates a wrapper than handles all requests via the given invoker.
-	IYPathServicePtr Via(IInvoker* invoker);
-
-	//! Creates a wrapper than invokes a given service producer in a lazy fashion
-	//! and then redirects all requests to the returned service.
-	static IYPathServicePtr FromProducer(TYPathServiceProducer producer);
-};
-=======
->>>>>>> fe1cfacf
 
 	//! Creates a wrapper than handles all requests via the given invoker.
 	IYPathServicePtr Via(IInvoker* invoker);

#include "json_writer.h"
#include "config.h"
#include "helpers.h"
#include "utf8_decoder.h"

#include <yt/core/yson/forwarding_consumer.h>
#include <yt/core/yson/null_consumer.h>

<<<<<<< HEAD
#include <library/json/json_writer.h>
=======
#include <yajl/yajl_gen.h>
>>>>>>> 4c21d8c5

namespace NYT {
namespace NFormats {

using namespace NYTree;
using namespace NYson;

<<<<<<< HEAD
////////////////////////////////////////////////////////////////////////////////
=======
class TJsonWriter {
public:
    TJsonWriter(TOutputStream *out, bool formatOutput);
    ~TJsonWriter();

    void Flush();
    void Reset();

    void BeginMap();
    void EndMap();

    void BeginList();
    void EndList();

    void WriteNull();

    void Write(const TStringBuf& value);
    void Write(const char *value) {
        Write(TStringBuf(value));
    }

    void Write(double value);
    void Write(bool value);
    void Write(i64 value);
    void Write(ui64 value);

private:
    yajl_gen Handle;
    TOutputStream *Output;
};
>>>>>>> 4c21d8c5

class TJsonConsumerImpl
    : public NYson::TYsonConsumerBase
{
public:
    TJsonConsumerImpl(
        TOutputStream* output,
        NYson::EYsonType type,
        TJsonFormatConfigPtr config);

    void Flush();

    virtual void OnStringScalar(const TStringBuf& value) override;
    virtual void OnInt64Scalar(i64 value) override;
    virtual void OnUint64Scalar(ui64 value) override;
    virtual void OnDoubleScalar(double value) override;
    virtual void OnBooleanScalar(bool value) override;

    virtual void OnEntity() override;

    virtual void OnBeginList() override;
    virtual void OnListItem() override;
    virtual void OnEndList() override;

    virtual void OnBeginMap() override;
    virtual void OnKeyedItem(const TStringBuf& key) override;
    virtual void OnEndMap() override;

    virtual void OnBeginAttributes() override;
    virtual void OnEndAttributes() override;

private:
    TJsonConsumerImpl(TJsonWriter* jsonWriter, TJsonFormatConfigPtr config);

    std::unique_ptr<TJsonWriter> UnderlyingJsonWriter;
    TJsonWriter* JsonWriter;
    TOutputStream* Output;
    TJsonFormatConfigPtr Config;
    NYson::EYsonType Type;

    void WriteStringScalar(const TStringBuf& value);

    void EnterNode();
    void LeaveNode();
    bool IsWriteAllowed();

    std::vector<bool> HasUnfoldedStructureStack;
    int InAttributesBalance;
    bool HasAttributes;
    int Depth;
    bool CheckLimit;

    TUtf8Transcoder Utf8Transcoder_;
};

class TJsonConsumer
    : public TForwardingYsonConsumer
{
public:
    TJsonConsumer(
        TOutputStream* output,
        NYson::EYsonType type,
        TJsonFormatConfigPtr config)
            : Impl_(
                output,
                type,
                config)
    {
        Forward(&Impl_, BIND(&TJsonConsumerImpl::Flush, &Impl_), type);
    }

private:
    TJsonConsumerImpl Impl_;
};

////////////////////////////////////////////////////////////////////////////////

static void CheckYajlCode(int yajlCode)
{
    if (yajlCode == yajl_gen_status_ok) {
        return;
    }

    Stroka errorMessage;
    switch (yajlCode)
    {
        case yajl_gen_keys_must_be_strings:
            errorMessage = "JSON key must be a string";
            break;
        case yajl_max_depth_exceeded:
            errorMessage = Sprintf("JSON maximal depth exceeded %d", YAJL_MAX_DEPTH);
            break;
        case yajl_gen_in_error_state:
            errorMessage = "JSON: a generator function (yajl_gen_XXX) was called while in an error state";
            break;
        case yajl_gen_invalid_number:
            errorMessage = "Invalid floating point value in json";
            break;
        case yajl_gen_invalid_string:
            errorMessage = "Invalid UTF-8 string in json";
            break;
        default:
            errorMessage = Sprintf("Yajl writer failed with code %d", yajlCode);
    }
    THROW_ERROR_EXCEPTION(errorMessage);
}

TJsonWriter::TJsonWriter(TOutputStream *output, bool formatOutput)
    : Output(output)
{
    Handle = yajl_gen_alloc(nullptr);
    yajl_gen_config(Handle, yajl_gen_beautify, formatOutput ? 1 : 0);
    yajl_gen_config(Handle, yajl_gen_validate_utf8, 1);
}

TJsonWriter::~TJsonWriter()
{
    yajl_gen_free(Handle);
}

void TJsonWriter::Flush()
{
    size_t len = 0;
    const unsigned char *buf = nullptr;
    CheckYajlCode(yajl_gen_get_buf(Handle, &buf, &len));
    Output->Write(buf, len);
    yajl_gen_clear(Handle);
}

void TJsonWriter::Reset()
{
    Flush();
    yajl_gen_reset(Handle, nullptr);
}

void TJsonWriter::BeginMap()
{
    CheckYajlCode(yajl_gen_map_open(Handle));
}

void TJsonWriter::EndMap()
{
    CheckYajlCode(yajl_gen_map_close(Handle));
}

void TJsonWriter::BeginList()
{
    CheckYajlCode(yajl_gen_array_open(Handle));
}

void TJsonWriter::EndList()
{
    CheckYajlCode(yajl_gen_array_close(Handle));
}

void TJsonWriter::Write(const TStringBuf &value)
{
    CheckYajlCode(yajl_gen_string(Handle, (const unsigned char *)value.c_str(), value.size()));
}

void TJsonWriter::WriteNull()
{
    CheckYajlCode(yajl_gen_null(Handle));
}

void TJsonWriter::Write(double value)
{
    CheckYajlCode(yajl_gen_double(Handle, value));
}

void TJsonWriter::Write(i64 value)
{
    CheckYajlCode(yajl_gen_integer(Handle, value));
}

void TJsonWriter::Write(ui64 value)
{
    CheckYajlCode(yajl_gen_uinteger(Handle, value));
}

void TJsonWriter::Write(bool value)
{
    CheckYajlCode(yajl_gen_bool(Handle, value ? 1 : 0));
}

////////////////////////////////////////////////////////////////////////////////

TJsonConsumerImpl::TJsonConsumerImpl(TOutputStream* output,
    NYson::EYsonType type,
    TJsonFormatConfigPtr config)
    : Output(output)
    , Config(config)
    , Type(type)
    , Depth(0)
    , CheckLimit(true)
    , Utf8Transcoder_(Config->EncodeUtf8)
{
    if (Type == EYsonType::MapFragment) {
        THROW_ERROR_EXCEPTION("Map fragments are not supported by Json");
    }

    UnderlyingJsonWriter.reset(new TJsonWriter(
        output,
        Config->Format == EJsonFormat::Pretty));
    JsonWriter = UnderlyingJsonWriter.get();
    HasAttributes = false;
    InAttributesBalance = 0;
}

void TJsonConsumerImpl::EnterNode()
{
    if (Config->AttributesMode == EJsonAttributesMode::Never) {
        HasAttributes = false;
    } else if (Config->AttributesMode == EJsonAttributesMode::OnDemand) {
        // Do nothing
    } else if (Config->AttributesMode == EJsonAttributesMode::Always) {
        if (!HasAttributes) {
            JsonWriter->BeginMap();
            JsonWriter->Write("$attributes");
            JsonWriter->BeginMap();
            JsonWriter->EndMap();
            HasAttributes = true;
        }
    }
    HasUnfoldedStructureStack.push_back(HasAttributes);

    if (HasAttributes) {
        JsonWriter->Write("$value");
        HasAttributes = false;
    }

    Depth += 1;
}

void TJsonConsumerImpl::LeaveNode()
{
    YCHECK(!HasUnfoldedStructureStack.empty());
    if (HasUnfoldedStructureStack.back()) {
        // Close map of the {$attributes, $value}
        JsonWriter->EndMap();
    }
    HasUnfoldedStructureStack.pop_back();

    Depth -= 1;

    if (Depth == 0 && Type == NYson::EYsonType::ListFragment && InAttributesBalance == 0) {
        JsonWriter->Reset();
        Output->Write("\n");
    }
}

bool TJsonConsumerImpl::IsWriteAllowed()
{
    if (Config->AttributesMode == EJsonAttributesMode::Never) {
        return InAttributesBalance == 0;
    }
    return true;
}

void TJsonConsumerImpl::OnStringScalar(const TStringBuf& value)
{
    if (IsWriteAllowed()) {
        TStringBuf writeValue = value;

        if (Config->AttributesMode != EJsonAttributesMode::Never) {
            if (CheckLimit && Config->StringLengthLimit && value.Size() > *Config->StringLengthLimit ) {
                if (!HasAttributes) {
                    JsonWriter->BeginMap();
                    HasAttributes = true;
                }

                JsonWriter->Write("$incomplete");
                JsonWriter->Write(true);
                writeValue = value.substr(0, *Config->StringLengthLimit);
            }

            if (Config->AnnotateWithTypes) {
                if (!HasAttributes) {
                    JsonWriter->BeginMap();
                    HasAttributes = true;
                }

                JsonWriter->Write("$type");
                JsonWriter->Write("string");
            }
        }

        EnterNode();
        WriteStringScalar(writeValue);
        LeaveNode();
    }
}

void TJsonConsumerImpl::OnInt64Scalar(i64 value)
{
    if (IsWriteAllowed()) {
        if (Config->AnnotateWithTypes && Config->AttributesMode != EJsonAttributesMode::Never) {
            if (!HasAttributes) {
                JsonWriter->BeginMap();
                HasAttributes = true;
            }
            JsonWriter->Write("$type");
            JsonWriter->Write("int64");
        }
        EnterNode();
        if (Config->Stringify) {
            WriteStringScalar(::ToString(value));
        } else {
            JsonWriter->Write(value);
        }
        LeaveNode();
    }
}

void TJsonConsumerImpl::OnUint64Scalar(ui64 value)
{
    if (IsWriteAllowed()) {
        if (Config->AnnotateWithTypes && Config->AttributesMode != EJsonAttributesMode::Never) {
            if (!HasAttributes) {
                JsonWriter->BeginMap();
                HasAttributes = true;
            }
            JsonWriter->Write("$type");
            JsonWriter->Write("uint64");
        }
        EnterNode();
        if (Config->Stringify) {
            WriteStringScalar(::ToString(value));
        } else {
            JsonWriter->Write(value);
        }
        LeaveNode();

    }
}

void TJsonConsumerImpl::OnDoubleScalar(double value)
{
    if (IsWriteAllowed()) {
        if (Config->AnnotateWithTypes && Config->AttributesMode != EJsonAttributesMode::Never) {
            if (!HasAttributes) {
                JsonWriter->BeginMap();
                HasAttributes = true;
            }
            JsonWriter->Write("$type");
            JsonWriter->Write("double");
        }
        EnterNode();
        if (Config->Stringify) {
            WriteStringScalar(::ToString(value));
        } else {
            JsonWriter->Write(value);
        }
        LeaveNode();
    }
}

void TJsonConsumerImpl::OnBooleanScalar(bool value)
{
    if (IsWriteAllowed()) {
        if (Config->AnnotateWithTypes && Config->AttributesMode != EJsonAttributesMode::Never) {
            if (!HasAttributes) {
                JsonWriter->BeginMap();
                HasAttributes = true;
            }
            JsonWriter->Write("$type");
            JsonWriter->Write("boolean");
        }
        EnterNode();
        if (Config->Stringify || Config->BooleanAsString) {
            WriteStringScalar(FormatBool(value));
        } else {
            JsonWriter->Write(value);
        }
        LeaveNode();
    }
}

void TJsonConsumerImpl::OnEntity()
{
    if (IsWriteAllowed()) {
        EnterNode();
        JsonWriter->WriteNull();
        LeaveNode();
    }
}

void TJsonConsumerImpl::OnBeginList()
{
    if (IsWriteAllowed()) {
        EnterNode();
        JsonWriter->BeginList();
    }
}

void TJsonConsumerImpl::OnListItem()
{ }

void TJsonConsumerImpl::OnEndList()
{
    if (IsWriteAllowed()) {
        JsonWriter->EndList();
        LeaveNode();
    }
}

void TJsonConsumerImpl::OnBeginMap()
{
    if (IsWriteAllowed()) {
        EnterNode();
        JsonWriter->BeginMap();
    }
}

void TJsonConsumerImpl::OnKeyedItem(const TStringBuf& name)
{
    if (IsWriteAllowed()) {
        if (IsSpecialJsonKey(name)) {
            WriteStringScalar(Stroka("$") + name);
        } else {
            WriteStringScalar(name);
        }
    }
}

void TJsonConsumerImpl::OnEndMap()
{
    if (IsWriteAllowed()) {
        JsonWriter->EndMap();
        LeaveNode();
    }
}

void TJsonConsumerImpl::OnBeginAttributes()
{
    InAttributesBalance += 1;
    if (Config->AttributesMode != EJsonAttributesMode::Never) {
        JsonWriter->BeginMap();
        JsonWriter->Write("$attributes");
        JsonWriter->BeginMap();
    }
}

void TJsonConsumerImpl::OnEndAttributes()
{
    InAttributesBalance -= 1;
    if (Config->AttributesMode != EJsonAttributesMode::Never) {
        JsonWriter->EndMap();
        HasAttributes = true;
    }
}

TJsonConsumerImpl::TJsonConsumerImpl(TJsonWriter* jsonWriter, TJsonFormatConfigPtr config)
    : JsonWriter(jsonWriter)
    , Config(config)
    , Utf8Transcoder_(Config->EncodeUtf8)
{ }

void TJsonConsumerImpl::WriteStringScalar(const TStringBuf &value)
{
    JsonWriter->Write(Utf8Transcoder_.Encode(value));
}

void TJsonConsumerImpl::Flush()
{
    JsonWriter->Flush();
}

std::unique_ptr<TYsonConsumerBase> CreateJsonConsumer(
    TOutputStream* output,
    NYson::EYsonType type,
    TJsonFormatConfigPtr config)
{
    return std::make_unique<TJsonConsumer>(output, type, config);
}

////////////////////////////////////////////////////////////////////////////////

} // namespace NFormats
} // namespace NYT<|MERGE_RESOLUTION|>--- conflicted
+++ resolved
@@ -6,11 +6,7 @@
 #include <yt/core/yson/forwarding_consumer.h>
 #include <yt/core/yson/null_consumer.h>
 
-<<<<<<< HEAD
-#include <library/json/json_writer.h>
-=======
 #include <yajl/yajl_gen.h>
->>>>>>> 4c21d8c5
 
 namespace NYT {
 namespace NFormats {
@@ -18,9 +14,6 @@
 using namespace NYTree;
 using namespace NYson;
 
-<<<<<<< HEAD
-////////////////////////////////////////////////////////////////////////////////
-=======
 class TJsonWriter {
 public:
     TJsonWriter(TOutputStream *out, bool formatOutput);
@@ -51,7 +44,6 @@
     yajl_gen Handle;
     TOutputStream *Output;
 };
->>>>>>> 4c21d8c5
 
 class TJsonConsumerImpl
     : public NYson::TYsonConsumerBase

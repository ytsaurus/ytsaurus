--- conflicted
+++ resolved
@@ -220,13 +220,8 @@
         RegisterParameter("yamr_keys_separator", YamrKeysSeparator)
             .Default(' ');
 
-<<<<<<< HEAD
-        RegisterValidator([&] () {
+        RegisterPostprocessor([&] () {
             THashSet<TString> names;
-=======
-        RegisterPostprocessor([&] () {
-            yhash_set<TString> names;
->>>>>>> 52ae1d2b
 
             for (const auto& name : KeyColumnNames) {
                 if (!names.insert(name).second) {

--- conflicted
+++ resolved
@@ -65,13 +65,8 @@
     void TryFlushBuffer(bool force);
     virtual void FlushWriter();
 
-<<<<<<< HEAD
     virtual void DoWrite(const TRange<NTableClient::TUnversionedRow>& rows) = 0;
     
-=======
-    virtual void DoWrite(const std::vector<NTableClient::TUnversionedRow>& rows) = 0;
-
->>>>>>> 777fd3af
     bool CheckKeySwitch(NTableClient::TUnversionedRow row, bool isLastRow);
 
     bool IsSystemColumnId(int id) const;

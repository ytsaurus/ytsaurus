#include "stdafx.h"
#include "schemaful_writer.h"
#include "config.h"

#include <core/concurrency/async_stream.h>

namespace NYT {
namespace NFormats {

using namespace NConcurrency;
using namespace NYson;
using namespace NTableClient;

////////////////////////////////////////////////////////////////////////////////

<<<<<<< HEAD
TFuture<void> TSchemafulWriter::Open(
    const TTableSchema& schema,
    const TKeyColumns& /*keyColumns*/)
{
    Schema_ = schema;
    return VoidFuture;
}

=======
>>>>>>> eb8cdcd0
TFuture<void> TSchemafulWriter::Close()
{
    return VoidFuture;
}

bool TSchemafulWriter::Write(const std::vector<TUnversionedRow>& rows)
{
    Buffer_.Clear();

    int columnCount = static_cast<int>(Schema_.Columns().size());
    for (auto row : rows) {
        YASSERT(row.GetCount() >= columnCount);
        Writer_->OnBeginMap();
        for (int index = 0; index < columnCount; ++index) {
            const auto& value = row[index];
            if (value.Type == EValueType::Null)
                continue;

            const auto& column = Schema_.Columns()[index];
            Writer_->OnKeyedItem(column.Name);

            switch (value.Type) {
                case EValueType::Int64:
                    Writer_->OnInt64Scalar(value.Data.Int64);
                    break;
                case EValueType::Uint64:
                    Writer_->OnUint64Scalar(value.Data.Uint64);
                    break;
                case EValueType::Double:
                    Writer_->OnDoubleScalar(value.Data.Double);
                    break;
                case EValueType::Boolean:
                    Writer_->OnBooleanScalar(value.Data.Boolean);
                    break;
                case EValueType::String:
                    Writer_->OnStringScalar(TStringBuf(value.Data.String, value.Length));
                    break;
                case EValueType::Any:
                    Writer_->OnRaw(TStringBuf(value.Data.String, value.Length), EYsonType::Node);
                    break;
                default:
                    YUNREACHABLE();
            }
        }
        Writer_->OnEndMap();
    }

    auto buffer = Buffer_.Flush();
    Result_ = Stream_->Write(buffer);
    return Result_.IsSet() && Result_.Get().IsOK();
}

TFuture<void> TSchemafulWriter::GetReadyEvent()
{
    return Result_;
}

////////////////////////////////////////////////////////////////////////////////


} // namespace NFormats
} // namespace NYT<|MERGE_RESOLUTION|>--- conflicted
+++ resolved
@@ -13,17 +13,6 @@
 
 ////////////////////////////////////////////////////////////////////////////////
 
-<<<<<<< HEAD
-TFuture<void> TSchemafulWriter::Open(
-    const TTableSchema& schema,
-    const TKeyColumns& /*keyColumns*/)
-{
-    Schema_ = schema;
-    return VoidFuture;
-}
-
-=======
->>>>>>> eb8cdcd0
 TFuture<void> TSchemafulWriter::Close()
 {
     return VoidFuture;

#include "stdafx.h"
#include "table_node_proxy.h"

#include <ytlib/misc/string.h>
#include <ytlib/misc/serialize.h>
#include <ytlib/ytree/tree_builder.h>
#include <ytlib/ytree/ephemeral.h>
#include <ytlib/ytree/yson_parser.h>
#include <ytlib/ytree/tokenizer.h>
#include <ytlib/chunk_server/chunk.h>
#include <ytlib/chunk_server/chunk_list.h>
#include <ytlib/cell_master/bootstrap.h>
//#include <ytlib/table_client/schema.h>
#include <ytlib/table_client/key.h>
#include <ytlib/table_client/chunk_meta_extensions.h>

namespace NYT {
namespace NTableServer {

using namespace NChunkServer;
using namespace NCypress;
using namespace NYTree;
using namespace NRpc;
using namespace NObjectServer;
using namespace NTableClient;
using namespace NCellMaster;
using namespace NTransactionServer;

using NTableClient::NProto::TReadLimit;
using NTableClient::NProto::TKey;

////////////////////////////////////////////////////////////////////////////////

namespace {

TKey GetMinKey(const TChunkTreeRef& ref)
{
    switch (ref.GetType()) {
    case EObjectType::Chunk: {
        auto attributes = ref.AsChunk()->DeserializeAttributes();
        const auto& tableAttributes = attributes.GetExtension(
            NTableClient::NProto::TTableChunkAttributes::table_attributes);
        return tableAttributes.key_samples(0).key();
                                }
    case EObjectType::ChunkList:
        YASSERT(!ref.AsChunkList()->Children().empty());
        return GetMinKey(ref.AsChunkList()->Children()[0]);
    default:
        YUNREACHABLE();
    }
}

TKey GetMaxKey(const TChunkTreeRef& ref)
{
    switch (ref.GetType()) {
    case EObjectType::Chunk: {
        auto attributes = ref.AsChunk()->DeserializeAttributes();
        const auto& tableAttributes = attributes.GetExtension(
            NTableClient::NProto::TTableChunkAttributes::table_attributes);
        return tableAttributes.key_samples(tableAttributes.key_samples_size() - 1).key();
                                }
    case EObjectType::ChunkList:
        YASSERT(!ref.AsChunkList()->Children().empty());
        return GetMaxKey(ref.AsChunkList()->Children().back());
    default:
        YUNREACHABLE();
    }
}

bool LessComparer(const TChunkTreeRef& ref, const TKey& key)
{
    return GetMinKey(ref) < key;
}

bool IsEmpty(TChunkTreeRef ref)
{
    switch (ref.GetType()) {
    case EObjectType::Chunk:
        return false;
    case EObjectType::ChunkList:
        return ref.AsChunkList()->Children().empty();
    default:
        YUNREACHABLE();
    }
}

// Adopted from http://www.cplusplus.com/reference/algorithm/lower_bound/
template <class ForwardIterator>
ForwardIterator LowerBound(ForwardIterator first, ForwardIterator last, const TKey& value)
{
    ForwardIterator it;
    typename std::iterator_traits<ForwardIterator>::difference_type count, step;
    count = std::distance(first, last);
    while (count > 0) {
        it = first;
        step = count / 2;
        std::advance(it, step);
        while (it != last && IsEmpty(*it)) {
            ++it;
        }
        if (it != last && LessComparer(*it, value)) {
            count -= std::distance(first, it) + 1;
            first = ++it;
        } else {
            count = step;
        }
    }
    return first;
}

void ParseChannel(TTokenizer& tokenizer, TChannel* channel)
{
    if (tokenizer.GetCurrentType() == ETokenType::LeftBrace) {
        tokenizer.ParseNext();
        *channel = TChannel::CreateEmpty();
        while (tokenizer.GetCurrentType() != ETokenType::RightBrace) {
            TColumn begin;
            bool isRange = false;
            switch (tokenizer.GetCurrentType()) {
            case ETokenType::String:
                begin.assign(tokenizer.Current().GetStringValue());
                tokenizer.ParseNext();
                if (tokenizer.GetCurrentType() == ETokenType::Colon) {
                    isRange = true;
                    tokenizer.ParseNext();
                }
                break;
            case ETokenType::Colon:
                isRange = true;
                tokenizer.ParseNext();
                break;
            default:
                ThrowUnexpectedToken(tokenizer.Current());
                YUNREACHABLE();
            }
            if (isRange) {
                switch (tokenizer.GetCurrentType()) {
                case ETokenType::String: {
                    TColumn end(tokenizer.Current().GetStringValue());
                    channel->AddRange(begin, end);
                    tokenizer.ParseNext();
                    break;
                                            }
                case ETokenType::Comma:
                    channel->AddRange(TRange(begin));
                    break;
                default:
                    ThrowUnexpectedToken(tokenizer.Current());
                    YUNREACHABLE();
                }
            } else {
                channel->AddColumn(begin);
            }
            switch (tokenizer.GetCurrentType()) {
            case ETokenType::Comma:
                tokenizer.ParseNext();
                break;
            case ETokenType::RightBrace:
                break;
            default:
                ThrowUnexpectedToken(tokenizer.Current());
                YUNREACHABLE();
            }
        }
        tokenizer.ParseNext();
    } else {
        *channel = TChannel::CreateUniversal();
    }
}

void ParseRowLimit(
    TTokenizer& tokenizer,
    ETokenType separator,
    TReadLimit* limit)
{
    switch (tokenizer.GetCurrentType()) {
    case ETokenType::String:
        limit->mutable_key()->add_values(Stroka(tokenizer.Current().GetStringValue()));
        tokenizer.ParseNext();
        break;
    case ETokenType::Hash:
        tokenizer.ParseNext();
        limit->set_row_index(tokenizer.Current().GetIntegerValue());
        tokenizer.ParseNext();
        break;
    case ETokenType::LeftParenthesis:
        tokenizer.ParseNext();
        limit->mutable_key();
        while (tokenizer.GetCurrentType() != ETokenType::RightParenthesis) {
            limit->mutable_key()->add_values(Stroka(tokenizer.Current().GetStringValue()));
            tokenizer.ParseNext();
            switch (tokenizer.GetCurrentType()) {
            case ETokenType::Comma:
                tokenizer.ParseNext();
                break;
            case ETokenType::RightParenthesis:
                break;
            default:
                ThrowUnexpectedToken(tokenizer.Current());
                YUNREACHABLE();
            }
        }
        tokenizer.ParseNext();
        break;
    default:
        if (tokenizer.GetCurrentType() != separator) {
            ThrowUnexpectedToken(tokenizer.Current());
        }
        break;
    }

    tokenizer.Current().CheckType(separator);
    tokenizer.ParseNext();
}

void ParseRowLimits(
    TTokenizer& tokenizer,
    TReadLimit* lowerLimit,
    TReadLimit* upperLimit)
{
    *lowerLimit = TReadLimit();
    *upperLimit = TReadLimit();
    if (tokenizer.GetCurrentType() == ETokenType::LeftBracket) {
        tokenizer.ParseNext();
        ParseRowLimit(tokenizer, ETokenType::Colon, lowerLimit);
        ParseRowLimit(tokenizer, ETokenType::RightBracket, upperLimit);
    }
}

} // namespace

////////////////////////////////////////////////////////////////////////////////

TTableNodeProxy::TTableNodeProxy(
    INodeTypeHandler* typeHandler,
    TBootstrap* bootstrap,
    TTransaction* transaction,
    const TNodeId& nodeId)
    : TCypressNodeProxyBase<IEntityNode, TTableNode>(
        typeHandler,
        bootstrap,
        transaction,
        nodeId)
{ }

void TTableNodeProxy::DoInvoke(IServiceContext* context)
{
    DISPATCH_YPATH_SERVICE_METHOD(GetChunkListForUpdate);
    DISPATCH_YPATH_SERVICE_METHOD(Fetch);
    DISPATCH_YPATH_SERVICE_METHOD(SetSorted);
    TBase::DoInvoke(context);
}

IYPathService::TResolveResult TTableNodeProxy::Resolve(const TYPath& path, const Stroka& verb)
{
    // |Fetch| and |GetId| can actually handle path suffix while others can't.
    // NB: |GetId| "handles" suffixes by ignoring them
    // (provided |allow_nonempty_path_suffix| is True).
    if (verb == "GetId" || verb == "Fetch") {
        return TResolveResult::Here(path);
    }
    return TCypressNodeProxyBase::Resolve(path, verb);
}

bool TTableNodeProxy::IsWriteRequest(IServiceContext* context) const
{
    DECLARE_YPATH_SERVICE_WRITE_METHOD(GetChunkListForUpdate);
    DECLARE_YPATH_SERVICE_WRITE_METHOD(SetSorted);
    return TBase::IsWriteRequest(context);
}

void TTableNodeProxy::TraverseChunkTree(
    yvector<NChunkServer::TChunkId>* chunkIds,
    const NChunkServer::TChunkList* chunkList)
{
    FOREACH (const auto& child, chunkList->Children()) {
        switch (child.GetType()) {
            case EObjectType::Chunk: {
                chunkIds->push_back(child.GetId());
                break;
            }
            case EObjectType::ChunkList: {
                TraverseChunkTree(chunkIds, child.AsChunkList());
                break;
            }
            default:
                YUNREACHABLE();
        }
    }
}

void TTableNodeProxy::TraverseChunkTree(
    const TChunkList* chunkList,
    i64 lowerBound,
    TNullable<i64> upperBound,
    NProto::TRspFetch* response)
{
    if (lowerBound >= chunkList->Statistics().RowCount ||
        upperBound && (*upperBound <= 0 || *upperBound <= lowerBound))
    {
        return;
    }

    int index;
    if (lowerBound == 0) {
        index = 0;
    } else {
        auto it = std::upper_bound(
            chunkList->RowCountSums().begin(),
            chunkList->RowCountSums().end(),
            lowerBound);
        index = it - chunkList->RowCountSums().begin();
    }

    YASSERT(index < chunkList->Children().size());
    i64 firstRowIndex = index == 0 ? 0 : chunkList->RowCountSums()[index - 1];

    while (index < chunkList->Children().size()) {
        if (upperBound && firstRowIndex >= *upperBound) {
            break;
        }
        const auto& child = chunkList->Children()[index];
        switch (child.GetType()) {
            case EObjectType::Chunk: {
                i64 rowCount = child.AsChunk()->GetStatistics().RowCount;

                auto* inputChunk = response->add_chunks();
                auto* slice = inputChunk->mutable_slice();
                *slice->mutable_chunk_id() = child.GetId().ToProto();

                slice->mutable_start_limit();
                if (lowerBound > firstRowIndex) {
                    YASSERT(lowerBound - firstRowIndex < rowCount);
                    slice->mutable_start_limit()->set_row_index(lowerBound - firstRowIndex);
                }

                slice->mutable_end_limit();
                if (upperBound && *upperBound < firstRowIndex + rowCount) {
                    slice->mutable_end_limit()->set_row_index(*upperBound - firstRowIndex);
                }

                firstRowIndex += rowCount;
                break;
            }
            case EObjectType::ChunkList:
                TraverseChunkTree(
                    child.AsChunkList(),
                    lowerBound - firstRowIndex,
                    upperBound ? MakeNullable(*upperBound - firstRowIndex) : Null,
                    response);
                firstRowIndex += child.AsChunkList()->Statistics().RowCount;
                break;
            default:
                YUNREACHABLE();
        }
        ++index;
    }
}

<<<<<<< HEAD
namespace {

NTableClient::NProto::TKey GetMinKey(const TChunkTreeRef& ref)
{
    switch (ref.GetType()) {
        case EObjectType::Chunk: {
            auto boundaryKeys = GetProtoExtension<NTableClient::NProto::TBoundaryKeys>(
                ref.AsChunk()->ChunkMeta().extensions());
            return boundaryKeys->first();
        }
        case EObjectType::ChunkList:
            YASSERT(!ref.AsChunkList()->Children().empty());
            return GetMinKey(ref.AsChunkList()->Children()[0]);
        default:
            YUNREACHABLE();
    }
}

NTableClient::NProto::TKey GetMaxKey(const TChunkTreeRef& ref)
{
    switch (ref.GetType()) {
        case EObjectType::Chunk: {
            auto boundaryKeys = GetProtoExtension<NTableClient::NProto::TBoundaryKeys>(
                ref.AsChunk()->ChunkMeta().extensions());
            return boundaryKeys->last();
        }
        case EObjectType::ChunkList:
            YASSERT(!ref.AsChunkList()->Children().empty());
            return GetMaxKey(ref.AsChunkList()->Children().back());
        default:
            YUNREACHABLE();
    }
}

bool LessComparer(const TChunkTreeRef& ref, const NTableClient::NProto::TKey& key)
{
    return CompareProtoKeys(GetMinKey(ref), key) < 0;
}

bool IsEmpty(TChunkTreeRef ref)
{
    switch (ref.GetType()) {
        case EObjectType::Chunk:
            return false;
        case EObjectType::ChunkList:
            return ref.AsChunkList()->Children().empty();
        default:
            YUNREACHABLE();
    }
}

// Adopted from http://www.cplusplus.com/reference/algorithm/lower_bound/
template <class ForwardIterator>
ForwardIterator LowerBound(ForwardIterator first, ForwardIterator last, const TKey& value)
{
    ForwardIterator it;
    typename std::iterator_traits<ForwardIterator>::difference_type count, step;
    count = std::distance(first, last);
    while (count > 0) {
        it = first;
        step = count / 2;
        std::advance(it, step);
        while (it != last && IsEmpty(*it)) {
            ++it;
        }
        if (it != last && LessComparer(*it, value)) {
            count -= std::distance(first, it) + 1;
            first = ++it;
        } else {
            count = step;
        }
    }
    return first;
}

} // namespace

=======
>>>>>>> 551720e1
void TTableNodeProxy::TraverseChunkTree(
    const TChunkList* chunkList,
    const NTableClient::NProto::TKey& lowerBound,
    const NTableClient::NProto::TKey* upperBound,
    NProto::TRspFetch* response)
{
    if (chunkList->Children().empty()) {
        return;
    }

    if (upperBound && *upperBound <= lowerBound) {
        return;
    }

    auto it = LowerBound(
        chunkList->Children().begin(),
        chunkList->Children().end(),
        lowerBound);
    if (it != chunkList->Children().begin()) {
        --it;
    }

    for (; it != chunkList->Children().end(); ++it) {
        const auto& child = *it;
        if (IsEmpty(child)) {
            continue;
        }
        auto minKey = GetMinKey(child);
        auto maxKey = GetMaxKey(child);
        if (lowerBound > maxKey) {
            continue; // possible for the first chunk tree considered
        }
        if (upperBound && minKey >= *upperBound) {
            break;
        }

        switch (child.GetType()) {
            case EObjectType::Chunk: {
                auto* inputChunk = response->add_chunks();
                auto* slice = inputChunk->mutable_slice();
                *slice->mutable_chunk_id() = child.GetId().ToProto();

                slice->mutable_start_limit();
                if (lowerBound > minKey) {
                    *slice->mutable_start_limit()->mutable_key() = lowerBound;
                }

                slice->mutable_end_limit();
                if (upperBound && *upperBound <= maxKey) {
                    *slice->mutable_end_limit()->mutable_key() = *upperBound;
                }

                break;
            }
            case EObjectType::ChunkList:
                TraverseChunkTree(
                    child.AsChunkList(),
                    lowerBound,
                    upperBound,
                    response);
                break;
            default:
                YUNREACHABLE();
        }
    }
}

void TTableNodeProxy::GetSystemAttributes(std::vector<TAttributeInfo>* attributes)
{
    const auto& tableNode = GetTypedImpl();
    const auto& chunkList = *tableNode.GetChunkList();

    attributes->push_back("chunk_list_id");
    attributes->push_back(TAttributeInfo("chunk_ids", true, true));
    attributes->push_back("chunk_count");
    attributes->push_back("uncompressed_size");
    attributes->push_back("compressed_size");
    attributes->push_back("compression_ratio");
    attributes->push_back("row_count");
    attributes->push_back("sorted");
    attributes->push_back(TAttributeInfo("key_columns", chunkList.GetSorted()));
    TBase::GetSystemAttributes(attributes);
}

bool TTableNodeProxy::GetSystemAttribute(const Stroka& name, IYsonConsumer* consumer)
{
    const auto& tableNode = GetTypedImpl();
    const auto& chunkList = *tableNode.GetChunkList();
    const auto& statistics = chunkList.Statistics();

    if (name == "chunk_list_id") {
        BuildYsonFluently(consumer)
            .Scalar(chunkList.GetId().ToString());
        return true;
    }

    if (name == "chunk_ids") {
        yvector<TChunkId> chunkIds;

        TraverseChunkTree(&chunkIds, tableNode.GetChunkList());
        BuildYsonFluently(consumer)
            .DoListFor(chunkIds, [=] (TFluentList fluent, TChunkId chunkId) {
                fluent.Item().Scalar(chunkId.ToString());
            });
        return true;
    }

    if (name == "chunk_count") {
        BuildYsonFluently(consumer)
            .Scalar(statistics.ChunkCount);
        return true;
    }

    if (name == "uncompressed_size") {
        BuildYsonFluently(consumer)
            .Scalar(statistics.UncompressedSize);
        return true;
    }

    if (name == "compressed_size") {
        BuildYsonFluently(consumer)
            .Scalar(statistics.CompressedSize);
        return true;
    }

    if (name == "compression_ratio") {
        double ratio = statistics.UncompressedSize > 0 ?
            static_cast<double>(statistics.CompressedSize) / statistics.UncompressedSize :
            NAN;
        BuildYsonFluently(consumer)
            .Scalar(ratio);
        return true;
    }

    if (name == "row_count") {
        BuildYsonFluently(consumer)
            .Scalar(chunkList.Statistics().RowCount);
        return true;
    }

    if (name == "sorted") {
        BuildYsonFluently(consumer)
            .Scalar(chunkList.GetSorted());
        return true;
    }

<<<<<<< HEAD
    return TBase::GetSystemAttribute(name, consumer);
}

namespace {

void ParseChannel(TTokenizer& tokenizer, TChannel* channel)
{
    if (tokenizer.GetCurrentType() == ETokenType::LeftBrace) {
        tokenizer.ParseNext();
        *channel = TChannel::CreateEmpty();
        while (tokenizer.GetCurrentType() != ETokenType::RightBrace) {
            Stroka begin;
            bool isRange = false;
            switch (tokenizer.GetCurrentType()) {
                case ETokenType::String:
                    begin.assign(tokenizer.Current().GetStringValue());
                    tokenizer.ParseNext();
                    if (tokenizer.GetCurrentType() == ETokenType::Colon) {
                        isRange = true;
                        tokenizer.ParseNext();
                    }
                    break;
                case ETokenType::Colon:
                    isRange = true;
                    tokenizer.ParseNext();
                    break;
                default:
                    ThrowUnexpectedToken(tokenizer.Current());
                    YUNREACHABLE();
            }
            if (isRange) {
                switch (tokenizer.GetCurrentType()) {
                    case ETokenType::String: {
                        Stroka end(tokenizer.Current().GetStringValue());
                        channel->AddRange(begin, end);
                        tokenizer.ParseNext();
                        break;
                    }
                    case ETokenType::Comma:
                        channel->AddRange(TRange(begin));
                        break;
                    default:
                        ThrowUnexpectedToken(tokenizer.Current());
                        YUNREACHABLE();
                }
            } else {
                channel->AddColumn(begin);
            }
            switch (tokenizer.GetCurrentType()) {
                case ETokenType::Comma:
                    tokenizer.ParseNext();
                    break;
                case ETokenType::RightBrace:
                    break;
                default:
                    ThrowUnexpectedToken(tokenizer.Current());
                    YUNREACHABLE();
            }
=======
    if (chunkList.GetSorted()) {
        if (name == "key_columns") {
            BuildYsonFluently(consumer)
                .List(tableNode.KeyColumns());
            return true;
>>>>>>> 551720e1
        }
    }

<<<<<<< HEAD
void ParseRowLimit(
    TTokenizer& tokenizer,
    ETokenType separator,
    TReadLimit* limit)
{
    if (tokenizer.GetCurrentType() == separator) {
        tokenizer.ParseNext();
        return;
    }

    switch (tokenizer.GetCurrentType()) {
        //ToDo(psushin): make other yson types possible.
        case ETokenType::String: {
            auto *keyPart = limit->mutable_key()->add_parts();
            auto value = tokenizer.Current().GetStringValue();
            keyPart->set_str_value(value.begin(), value.size());
            keyPart->set_type(EKeyType::String);
            break;
        }
        case ETokenType::Hash:
            tokenizer.ParseNext();
            limit->set_row_index(tokenizer.Current().GetIntegerValue());
            break;
        case ETokenType::LeftParenthesis:
            tokenizer.ParseNext();
            limit->mutable_key();
            while (tokenizer.GetCurrentType() != ETokenType::RightParenthesis) {
                auto *keyPart = limit->mutable_key()->add_parts();
                auto value = tokenizer.Current().GetStringValue();
                keyPart->set_str_value(value.begin(), value.size());
                keyPart->set_type(EKeyType::String);

                tokenizer.ParseNext();
                switch (tokenizer.GetCurrentType()) {
                    case ETokenType::Comma:
                        tokenizer.ParseNext();
                        break;
                    case ETokenType::RightParenthesis:
                        break;
                    default:
                        ThrowUnexpectedToken(tokenizer.Current());
                        YUNREACHABLE();
                }
            }
            break;
        default:
            ThrowUnexpectedToken(tokenizer.Current());
            break;
    }

    tokenizer.ParseNext();
    tokenizer.Current().CheckType(separator);
    tokenizer.ParseNext();
}

void ParseRowLimits(
    TTokenizer& tokenizer,
    TReadLimit* lowerLimit,
    TReadLimit* upperLimit)
{
    *lowerLimit = TReadLimit();
    *upperLimit = TReadLimit();
    if (tokenizer.GetCurrentType() == ETokenType::LeftBracket) {
        tokenizer.ParseNext();
        ParseRowLimit(tokenizer, ETokenType::Colon, lowerLimit);
        ParseRowLimit(tokenizer, ETokenType::RightBracket, upperLimit);
    }
=======
    return TBase::GetSystemAttribute(name, consumer);
>>>>>>> 551720e1
}

void TTableNodeProxy::ParseYPath(
    const TYPath& path,
    TChannel* channel,
    TReadLimit* lowerBound,
    TReadLimit* upperBound)
{
    TTokenizer tokenizer(path);
    tokenizer.ParseNext();
    ParseChannel(tokenizer, channel);
    ParseRowLimits(tokenizer, lowerBound, upperBound);
    tokenizer.Current().CheckType(ETokenType::EndOfStream);
}

DEFINE_RPC_SERVICE_METHOD(TTableNodeProxy, GetChunkListForUpdate)
{
    UNUSED(request);

    auto& impl = GetTypedImplForUpdate(ELockMode::Shared);

    const auto& chunkListId = impl.GetChunkList()->GetId();
    *response->mutable_chunk_list_id() = chunkListId.ToProto();

    context->SetResponseInfo("ChunkListId: %s", ~chunkListId.ToString());

    context->Reply();
}

DEFINE_RPC_SERVICE_METHOD(TTableNodeProxy, Fetch)
{
    const auto& impl = GetTypedImpl();

    auto channel = TChannel::CreateEmpty();
    TReadLimit lowerLimit, upperLimit;
    ParseYPath(context->GetPath(), &channel, &lowerLimit, &upperLimit);
    auto* chunkList = impl.GetChunkList();

    if (lowerLimit.has_key() || upperLimit.has_key()) {
        if (lowerLimit.has_row_index() || upperLimit.has_row_index()) {
            ythrow yexception() << Sprintf("Row limits must have the same type");
        }
        if (!chunkList->GetSorted()) {
            ythrow yexception() << Sprintf("Table is not sorted");
        }
        const auto& lowerBound = lowerLimit.key();
        const auto* upperBound = upperLimit.has_key() ? &upperLimit.key() : NULL;
        if (!upperBound || *upperBound > lowerBound) {
            if (request->negate()) {
                TraverseChunkTree(chunkList, TKey(), &lowerBound, response);
                if (upperBound) {
                    TraverseChunkTree(chunkList, *upperBound, NULL, response);
                }
            } else {
                TraverseChunkTree(chunkList, lowerBound, upperBound, response);
            }
        }
    } else {
        i64 lowerBound = lowerLimit.has_row_index() ? lowerLimit.row_index() : 0;
        auto upperBound = upperLimit.has_row_index() ? MakeNullable(upperLimit.row_index()) : Null;
        if (!upperBound || *upperBound > lowerBound) {
            if (request->negate()) {
                TraverseChunkTree(chunkList, 0, lowerBound, response);
                if (upperBound) {
                    TraverseChunkTree(chunkList, *upperBound, Null, response);
                }
            } else {
                TraverseChunkTree(chunkList, lowerBound, upperBound, response);
            }
        }
    }

    auto chunkManager = Bootstrap->GetChunkManager();
    for (int i = 0; i < response->chunks_size(); ++i) {
        auto* inputChunk = response->mutable_chunks(i);

        *inputChunk->mutable_channel() = channel.ToProto();
        // Create extensions anyway, cause they're required.
        inputChunk->mutable_extensions();

        auto chunkId = TChunkId::FromProto(inputChunk->slice().chunk_id());
        const auto& chunk = chunkManager->GetChunk(chunkId);
        if (!chunk.IsConfirmed()) {
            ythrow yexception() << Sprintf("Attempt to fetch a table containing an unconfirmed chunk %s",
                ~chunkId.ToString());
        }

        if (request->fetch_holder_addresses()) {
            chunkManager->FillHolderAddresses(inputChunk->mutable_holder_addresses(), chunk);
        }

        if (request->fetch_all_meta_extensions()) {
            *inputChunk->mutable_extensions() = chunk.ChunkMeta().extensions();
        } else {
            //ToDo(psushin): analyse extension tags.
        }
    }

    context->SetResponseInfo("ChunkCount: %d", response->chunks_size());

    context->Reply();
}

DEFINE_RPC_SERVICE_METHOD(TTableNodeProxy, SetSorted)
{
    context->SetRequestInfo("KeyColumnsCount: %d", request->key_columns_size());

    auto& impl = GetTypedImplForUpdate();
    impl.KeyColumns() = FromProto<Stroka>(request->key_columns());

    auto* rootChunkList = impl.GetChunkList();
    YASSERT(rootChunkList->Parents().empty());
    rootChunkList->SetSorted(true);

    context->Reply();
}

////////////////////////////////////////////////////////////////////////////////

} // namespace NTableServer
} // namespace NYT
<|MERGE_RESOLUTION|>--- conflicted
+++ resolved
@@ -10,9 +10,8 @@
 #include <ytlib/chunk_server/chunk.h>
 #include <ytlib/chunk_server/chunk_list.h>
 #include <ytlib/cell_master/bootstrap.h>
-//#include <ytlib/table_client/schema.h>
+#include <ytlib/table_client/schema.h>
 #include <ytlib/table_client/key.h>
-#include <ytlib/table_client/chunk_meta_extensions.h>
 
 namespace NYT {
 namespace NTableServer {
@@ -33,15 +32,14 @@
 
 namespace {
 
-TKey GetMinKey(const TChunkTreeRef& ref)
+NTableClient::NProto::TKey GetMinKey(const TChunkTreeRef& ref)
 {
     switch (ref.GetType()) {
     case EObjectType::Chunk: {
-        auto attributes = ref.AsChunk()->DeserializeAttributes();
-        const auto& tableAttributes = attributes.GetExtension(
-            NTableClient::NProto::TTableChunkAttributes::table_attributes);
-        return tableAttributes.key_samples(0).key();
-                                }
+        auto boundaryKeys = GetProtoExtension<NTableClient::NProto::TBoundaryKeys>(
+            ref.AsChunk()->ChunkMeta().extensions());
+        return boundaryKeys->first();
+                             }
     case EObjectType::ChunkList:
         YASSERT(!ref.AsChunkList()->Children().empty());
         return GetMinKey(ref.AsChunkList()->Children()[0]);
@@ -50,24 +48,24 @@
     }
 }
 
-TKey GetMaxKey(const TChunkTreeRef& ref)
+NTableClient::NProto::TKey GetMaxKey(const TChunkTreeRef& ref)
 {
     switch (ref.GetType()) {
     case EObjectType::Chunk: {
-        auto attributes = ref.AsChunk()->DeserializeAttributes();
-        const auto& tableAttributes = attributes.GetExtension(
-            NTableClient::NProto::TTableChunkAttributes::table_attributes);
-        return tableAttributes.key_samples(tableAttributes.key_samples_size() - 1).key();
-                                }
+        auto boundaryKeys = GetProtoExtension<NTableClient::NProto::TBoundaryKeys>(
+            ref.AsChunk()->ChunkMeta().extensions());
+        return boundaryKeys->last();
+                             }
     case EObjectType::ChunkList:
         YASSERT(!ref.AsChunkList()->Children().empty());
         return GetMaxKey(ref.AsChunkList()->Children().back());
     default:
         YUNREACHABLE();
     }
-}
-
-bool LessComparer(const TChunkTreeRef& ref, const TKey& key)
+
+}
+
+bool LessComparer(const TChunkTreeRef& ref, const NTableClient::NProto::TKey& key)
 {
     return GetMinKey(ref) < key;
 }
@@ -86,7 +84,7 @@
 
 // Adopted from http://www.cplusplus.com/reference/algorithm/lower_bound/
 template <class ForwardIterator>
-ForwardIterator LowerBound(ForwardIterator first, ForwardIterator last, const TKey& value)
+ForwardIterator LowerBound(ForwardIterator first, ForwardIterator last, const NTableClient::NProto::TKey& value)
 {
     ForwardIterator it;
     typename std::iterator_traits<ForwardIterator>::difference_type count, step;
@@ -114,7 +112,7 @@
         tokenizer.ParseNext();
         *channel = TChannel::CreateEmpty();
         while (tokenizer.GetCurrentType() != ETokenType::RightBrace) {
-            TColumn begin;
+            Stroka begin;
             bool isRange = false;
             switch (tokenizer.GetCurrentType()) {
             case ETokenType::String:
@@ -136,11 +134,11 @@
             if (isRange) {
                 switch (tokenizer.GetCurrentType()) {
                 case ETokenType::String: {
-                    TColumn end(tokenizer.Current().GetStringValue());
+                    Stroka end(tokenizer.Current().GetStringValue());
                     channel->AddRange(begin, end);
                     tokenizer.ParseNext();
                     break;
-                                            }
+                                         }
                 case ETokenType::Comma:
                     channel->AddRange(TRange(begin));
                     break;
@@ -173,21 +171,33 @@
     ETokenType separator,
     TReadLimit* limit)
 {
+    if (tokenizer.GetCurrentType() == separator) {
+        tokenizer.ParseNext();
+        return;
+    }
+
     switch (tokenizer.GetCurrentType()) {
-    case ETokenType::String:
-        limit->mutable_key()->add_values(Stroka(tokenizer.Current().GetStringValue()));
-        tokenizer.ParseNext();
+        //ToDo(psushin): make other yson types possible.
+    case ETokenType::String: {
+        auto *keyPart = limit->mutable_key()->add_parts();
+        auto value = tokenizer.Current().GetStringValue();
+        keyPart->set_str_value(value.begin(), value.size());
+        keyPart->set_type(EKeyType::String);
         break;
+                             }
     case ETokenType::Hash:
         tokenizer.ParseNext();
         limit->set_row_index(tokenizer.Current().GetIntegerValue());
-        tokenizer.ParseNext();
         break;
     case ETokenType::LeftParenthesis:
         tokenizer.ParseNext();
         limit->mutable_key();
         while (tokenizer.GetCurrentType() != ETokenType::RightParenthesis) {
-            limit->mutable_key()->add_values(Stroka(tokenizer.Current().GetStringValue()));
+            auto *keyPart = limit->mutable_key()->add_parts();
+            auto value = tokenizer.Current().GetStringValue();
+            keyPart->set_str_value(value.begin(), value.size());
+            keyPart->set_type(EKeyType::String);
+
             tokenizer.ParseNext();
             switch (tokenizer.GetCurrentType()) {
             case ETokenType::Comma:
@@ -200,15 +210,13 @@
                 YUNREACHABLE();
             }
         }
-        tokenizer.ParseNext();
         break;
     default:
-        if (tokenizer.GetCurrentType() != separator) {
-            ThrowUnexpectedToken(tokenizer.Current());
-        }
+        ThrowUnexpectedToken(tokenizer.Current());
         break;
     }
 
+    tokenizer.ParseNext();
     tokenizer.Current().CheckType(separator);
     tokenizer.ParseNext();
 }
@@ -357,90 +365,10 @@
     }
 }
 
-<<<<<<< HEAD
-namespace {
-
-NTableClient::NProto::TKey GetMinKey(const TChunkTreeRef& ref)
-{
-    switch (ref.GetType()) {
-        case EObjectType::Chunk: {
-            auto boundaryKeys = GetProtoExtension<NTableClient::NProto::TBoundaryKeys>(
-                ref.AsChunk()->ChunkMeta().extensions());
-            return boundaryKeys->first();
-        }
-        case EObjectType::ChunkList:
-            YASSERT(!ref.AsChunkList()->Children().empty());
-            return GetMinKey(ref.AsChunkList()->Children()[0]);
-        default:
-            YUNREACHABLE();
-    }
-}
-
-NTableClient::NProto::TKey GetMaxKey(const TChunkTreeRef& ref)
-{
-    switch (ref.GetType()) {
-        case EObjectType::Chunk: {
-            auto boundaryKeys = GetProtoExtension<NTableClient::NProto::TBoundaryKeys>(
-                ref.AsChunk()->ChunkMeta().extensions());
-            return boundaryKeys->last();
-        }
-        case EObjectType::ChunkList:
-            YASSERT(!ref.AsChunkList()->Children().empty());
-            return GetMaxKey(ref.AsChunkList()->Children().back());
-        default:
-            YUNREACHABLE();
-    }
-}
-
-bool LessComparer(const TChunkTreeRef& ref, const NTableClient::NProto::TKey& key)
-{
-    return CompareProtoKeys(GetMinKey(ref), key) < 0;
-}
-
-bool IsEmpty(TChunkTreeRef ref)
-{
-    switch (ref.GetType()) {
-        case EObjectType::Chunk:
-            return false;
-        case EObjectType::ChunkList:
-            return ref.AsChunkList()->Children().empty();
-        default:
-            YUNREACHABLE();
-    }
-}
-
-// Adopted from http://www.cplusplus.com/reference/algorithm/lower_bound/
-template <class ForwardIterator>
-ForwardIterator LowerBound(ForwardIterator first, ForwardIterator last, const TKey& value)
-{
-    ForwardIterator it;
-    typename std::iterator_traits<ForwardIterator>::difference_type count, step;
-    count = std::distance(first, last);
-    while (count > 0) {
-        it = first;
-        step = count / 2;
-        std::advance(it, step);
-        while (it != last && IsEmpty(*it)) {
-            ++it;
-        }
-        if (it != last && LessComparer(*it, value)) {
-            count -= std::distance(first, it) + 1;
-            first = ++it;
-        } else {
-            count = step;
-        }
-    }
-    return first;
-}
-
-} // namespace
-
-=======
->>>>>>> 551720e1
 void TTableNodeProxy::TraverseChunkTree(
     const TChunkList* chunkList,
-    const NTableClient::NProto::TKey& lowerBound,
-    const NTableClient::NProto::TKey* upperBound,
+    const TKey& lowerBound,
+    const TKey* upperBound,
     NProto::TRspFetch* response)
 {
     if (chunkList->Children().empty()) {
@@ -466,7 +394,7 @@
         }
         auto minKey = GetMinKey(child);
         auto maxKey = GetMaxKey(child);
-        if (lowerBound > maxKey) {
+        if (lowerBound > maxKey) {          
             continue; // possible for the first chunk tree considered
         }
         if (upperBound && minKey >= *upperBound) {
@@ -564,8 +492,7 @@
 
     if (name == "compression_ratio") {
         double ratio = statistics.UncompressedSize > 0 ?
-            static_cast<double>(statistics.CompressedSize) / statistics.UncompressedSize :
-            NAN;
+            static_cast<double>(statistics.CompressedSize) / statistics.UncompressedSize : 0;
         BuildYsonFluently(consumer)
             .Scalar(ratio);
         return true;
@@ -583,146 +510,15 @@
         return true;
     }
 
-<<<<<<< HEAD
-    return TBase::GetSystemAttribute(name, consumer);
-}
-
-namespace {
-
-void ParseChannel(TTokenizer& tokenizer, TChannel* channel)
-{
-    if (tokenizer.GetCurrentType() == ETokenType::LeftBrace) {
-        tokenizer.ParseNext();
-        *channel = TChannel::CreateEmpty();
-        while (tokenizer.GetCurrentType() != ETokenType::RightBrace) {
-            Stroka begin;
-            bool isRange = false;
-            switch (tokenizer.GetCurrentType()) {
-                case ETokenType::String:
-                    begin.assign(tokenizer.Current().GetStringValue());
-                    tokenizer.ParseNext();
-                    if (tokenizer.GetCurrentType() == ETokenType::Colon) {
-                        isRange = true;
-                        tokenizer.ParseNext();
-                    }
-                    break;
-                case ETokenType::Colon:
-                    isRange = true;
-                    tokenizer.ParseNext();
-                    break;
-                default:
-                    ThrowUnexpectedToken(tokenizer.Current());
-                    YUNREACHABLE();
-            }
-            if (isRange) {
-                switch (tokenizer.GetCurrentType()) {
-                    case ETokenType::String: {
-                        Stroka end(tokenizer.Current().GetStringValue());
-                        channel->AddRange(begin, end);
-                        tokenizer.ParseNext();
-                        break;
-                    }
-                    case ETokenType::Comma:
-                        channel->AddRange(TRange(begin));
-                        break;
-                    default:
-                        ThrowUnexpectedToken(tokenizer.Current());
-                        YUNREACHABLE();
-                }
-            } else {
-                channel->AddColumn(begin);
-            }
-            switch (tokenizer.GetCurrentType()) {
-                case ETokenType::Comma:
-                    tokenizer.ParseNext();
-                    break;
-                case ETokenType::RightBrace:
-                    break;
-                default:
-                    ThrowUnexpectedToken(tokenizer.Current());
-                    YUNREACHABLE();
-            }
-=======
     if (chunkList.GetSorted()) {
         if (name == "key_columns") {
             BuildYsonFluently(consumer)
                 .List(tableNode.KeyColumns());
             return true;
->>>>>>> 551720e1
-        }
-    }
-
-<<<<<<< HEAD
-void ParseRowLimit(
-    TTokenizer& tokenizer,
-    ETokenType separator,
-    TReadLimit* limit)
-{
-    if (tokenizer.GetCurrentType() == separator) {
-        tokenizer.ParseNext();
-        return;
-    }
-
-    switch (tokenizer.GetCurrentType()) {
-        //ToDo(psushin): make other yson types possible.
-        case ETokenType::String: {
-            auto *keyPart = limit->mutable_key()->add_parts();
-            auto value = tokenizer.Current().GetStringValue();
-            keyPart->set_str_value(value.begin(), value.size());
-            keyPart->set_type(EKeyType::String);
-            break;
-        }
-        case ETokenType::Hash:
-            tokenizer.ParseNext();
-            limit->set_row_index(tokenizer.Current().GetIntegerValue());
-            break;
-        case ETokenType::LeftParenthesis:
-            tokenizer.ParseNext();
-            limit->mutable_key();
-            while (tokenizer.GetCurrentType() != ETokenType::RightParenthesis) {
-                auto *keyPart = limit->mutable_key()->add_parts();
-                auto value = tokenizer.Current().GetStringValue();
-                keyPart->set_str_value(value.begin(), value.size());
-                keyPart->set_type(EKeyType::String);
-
-                tokenizer.ParseNext();
-                switch (tokenizer.GetCurrentType()) {
-                    case ETokenType::Comma:
-                        tokenizer.ParseNext();
-                        break;
-                    case ETokenType::RightParenthesis:
-                        break;
-                    default:
-                        ThrowUnexpectedToken(tokenizer.Current());
-                        YUNREACHABLE();
-                }
-            }
-            break;
-        default:
-            ThrowUnexpectedToken(tokenizer.Current());
-            break;
-    }
-
-    tokenizer.ParseNext();
-    tokenizer.Current().CheckType(separator);
-    tokenizer.ParseNext();
-}
-
-void ParseRowLimits(
-    TTokenizer& tokenizer,
-    TReadLimit* lowerLimit,
-    TReadLimit* upperLimit)
-{
-    *lowerLimit = TReadLimit();
-    *upperLimit = TReadLimit();
-    if (tokenizer.GetCurrentType() == ETokenType::LeftBracket) {
-        tokenizer.ParseNext();
-        ParseRowLimit(tokenizer, ETokenType::Colon, lowerLimit);
-        ParseRowLimit(tokenizer, ETokenType::RightBracket, upperLimit);
-    }
-=======
+        }
+    }
+
     return TBase::GetSystemAttribute(name, consumer);
->>>>>>> 551720e1
 }
 
 void TTableNodeProxy::ParseYPath(
@@ -800,8 +596,6 @@
         auto* inputChunk = response->mutable_chunks(i);
 
         *inputChunk->mutable_channel() = channel.ToProto();
-        // Create extensions anyway, cause they're required.
-        inputChunk->mutable_extensions();
 
         auto chunkId = TChunkId::FromProto(inputChunk->slice().chunk_id());
         const auto& chunk = chunkManager->GetChunk(chunkId);
@@ -816,8 +610,6 @@
 
         if (request->fetch_all_meta_extensions()) {
             *inputChunk->mutable_extensions() = chunk.ChunkMeta().extensions();
-        } else {
-            //ToDo(psushin): analyse extension tags.
         }
     }
 

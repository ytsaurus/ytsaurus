--- conflicted
+++ resolved
@@ -91,16 +91,12 @@
 
     TCurrentInvokerGuard guard(CurrentInvoker);
 
-<<<<<<< HEAD
-    action->Callback.Run();
-=======
     try {
-        CurrentItem.Action.Run();
+	    action->Callback.Run();
     } catch (const TFiberTerminatedException&) {
         // Still consider this a success.
         // This caller is responsible for terminating the current fiber.
     }
->>>>>>> aede4ef5
 
     return EBeginExecuteResult::Success;
 }
@@ -178,11 +174,10 @@
 
 void TExecutorThread::ThreadMain()
 {
-<<<<<<< HEAD
     try {
         LOG_DEBUG_IF(EnableLogging, "Thread started (Name: %s)", ~ThreadName);
         OnThreadStart();
-        CurrentInvokerThread = this;
+    	CurrentExecutorThread = this;
 
         NThread::SetCurrentThreadName(~ThreadName);
         ThreadId = NThread::GetCurrentThreadId();
@@ -205,39 +200,14 @@
             if (state == EFiberState::Suspended) {
                 EndExecute();
             }
-=======
-    LOG_DEBUG_IF(EnableLogging, "Thread started (Name: %s)", ~ThreadName);
-    OnThreadStart();
-    CurrentExecutorThread = this;
-
-    NThread::SetCurrentThreadName(~ThreadName);
-    ThreadId = NThread::GetCurrentThreadId();
-
-    while (Running) {
-        // Spawn a new fiber to run the loop.
-        auto fiber = New<TFiber>(BIND(&TExecutorThread::FiberMain, MakeStrong(this)));
-        fiber->Run();
-
-        if (fiber->GetState() == EFiberState::Suspended) {
-            // The callback has taken the ownership of the current fiber.
-            // Finish sync part of the execution and respawn the fiber.
-            // The current fiber will be owned by the callback.
-            EndExecute();
->>>>>>> aede4ef5
         }
 
-<<<<<<< HEAD
-        CurrentInvokerThread = nullptr;
+	    CurrentExecutorThread = nullptr;
         OnThreadShutdown();
         LOG_DEBUG_IF(EnableLogging, "Thread stopped (Name: %s)", ~ThreadName);
     } catch (const std::exception& ex) {
         LOG_FATAL(ex, "Unhandled exception in executor thread (Name: %s)", ~ThreadName);
     }
-=======
-    CurrentExecutorThread = nullptr;
-    OnThreadShutdown();
-    LOG_DEBUG_IF(EnableLogging, "Thread stopped (Name: %s)", ~ThreadName);
->>>>>>> aede4ef5
 }
 
 void TExecutorThread::FiberMain()
@@ -253,7 +223,6 @@
         FibersCreated,
         FibersAlive);
 
-<<<<<<< HEAD
     bool stop = false;
     while (!stop) {
         auto cookie = EventCount->PrepareWait();
@@ -261,27 +230,15 @@
         switch (result) {
             case EBeginExecuteResult::Success:
                 // CancelWait was called inside Execute.
-=======
-    while (Running) {
-        {
-            auto result = CheckedExecute();
-            if (result == EBeginExecuteResult::Terminated)
->>>>>>> aede4ef5
                 break;
 
-            case EBeginExecuteResult::LoopTerminated:
+            case EBeginExecuteResult::Terminated:
                 // CancelWait was called inside Execute.
                 stop = true;
                 break;
 
-<<<<<<< HEAD
             case EBeginExecuteResult::QueueEmpty:
                 EventCount->Wait(cookie);
-=======
-        {
-            auto result = CheckedExecute();
-            if (result == EBeginExecuteResult::Terminated)
->>>>>>> aede4ef5
                 break;
 
             default:
@@ -302,13 +259,10 @@
 {
     if (!Running) {
         EventCount->CancelWait();
-        return EBeginExecuteResult::LoopTerminated;
+        return EBeginExecuteResult::Terminated;
     }
 
     auto result = BeginExecute();
-<<<<<<< HEAD
-    if (result != EBeginExecuteResult::Success) {
-=======
 
     auto* fiber = TFiber::GetCurrent();
     if (!fiber->Yielded()) {
@@ -319,13 +273,6 @@
     }
 
     if (result == EBeginExecuteResult::Terminated || result == EBeginExecuteResult::QueueEmpty) {
-        // NB: Running must be examined after calling BeginExecute since the latter
-        // provides a so-much-needed barrier. Otherwise one may (and will) experience thread hangs
-        // during shutdown.
-        if (!Running) {
-            return EBeginExecuteResult::Terminated;
-        }
->>>>>>> aede4ef5
         return result;
     }
 

--- conflicted
+++ resolved
@@ -252,18 +252,6 @@
 
 EBeginExecuteResult TExecutorThread::Execute()
 {
-<<<<<<< HEAD
-    auto result = BeginExecute();
-    if (result == EBeginExecuteResult::LoopTerminated ||
-        result == EBeginExecuteResult::QueueEmpty)
-    {
-        // NB: Running must be examined after calling BeginExecute since the latter
-        // provides a so-much-needed barrier. Otherwise one may (and will) experience thread hangs
-        // during shutdown.
-        if (!Running) {
-            return EBeginExecuteResult::LoopTerminated;
-        }
-=======
     if (!Running) {
         EventCount->CancelWait();
         return EBeginExecuteResult::LoopTerminated;
@@ -271,7 +259,6 @@
 
     auto result = BeginExecute();
     if (result != EBeginExecuteResult::Success) {
->>>>>>> 6d208f3c
         return result;
     }
 

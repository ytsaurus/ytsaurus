#pragma once

#include "public.h"
#include "private.h"
#include "driver.h"

#include <yt/ytlib/api/native_client.h>

#include <yt/ytlib/cypress_client/rpc_helpers.h>

#include <yt/ytlib/security_client/public.h>

#include <yt/core/misc/error.h>
#include <yt/core/misc/mpl.h>

#include <yt/core/ytree/convert.h>
#include <yt/core/ytree/yson_serializable.h>

namespace NYT {
namespace NDriver {

////////////////////////////////////////////////////////////////////////////////

struct ICommandContext
    : public virtual TRefCounted
{
    virtual TDriverConfigPtr GetConfig() = 0;
    virtual NApi::INativeClientPtr GetClient() = 0;
    virtual IDriverPtr GetDriver() = 0;

    virtual const TDriverRequest& Request() = 0;

    virtual const NFormats::TFormat& GetInputFormat() = 0;
    virtual const NFormats::TFormat& GetOutputFormat() = 0;

    virtual void ProduceOutputValue(const NYson::TYsonString& yson) = 0;
    virtual NYson::TYsonString ConsumeInputValue() = 0;
};

DEFINE_REFCOUNTED_TYPE(ICommandContext)

////////////////////////////////////////////////////////////////////////////////

class TCommandBase
    : public NYTree::TYsonSerializableLite
{
protected:
    TCommandBase()
    {
        SetKeepOptions(true);
    }
};

template <class TOptions>
class TTypedCommandBase
    : public TCommandBase
{
protected:
    TOptions Options;

};

template <class TOptions, class = void>
class TTransactionalCommandBase
{ };

template <class TOptions>
class TTransactionalCommandBase<
    TOptions,
    typename NMpl::TEnableIf<NMpl::TIsConvertible<TOptions&, NApi::TTransactionalOptions&>>::TType
>
    : public virtual TTypedCommandBase<TOptions>
{
protected:
    TTransactionalCommandBase()
    {
        this->RegisterParameter("transaction_id", this->Options.TransactionId)
            .Optional();
        this->RegisterParameter("ping_ancestor_transactions", this->Options.PingAncestors)
            .Optional();
        this->RegisterParameter("sticky", this->Options.Sticky)
            .Optional();
    }

    NApi::ITransactionPtr AttachTransaction(
        ICommandContextPtr context,
        bool required)
    {
        const auto& transactionId = this->Options.TransactionId;
        if (!transactionId) {
            if (required) {
                THROW_ERROR_EXCEPTION("Transaction is required");
            }
            return nullptr;
        }

        NApi::TTransactionAttachOptions options;
        options.Ping = !required;
        options.PingAncestors = this->Options.PingAncestors;
        options.Sticky = this->Options.Sticky;
        return context->GetClient()->AttachTransaction(transactionId, options);
    }
};

////////////////////////////////////////////////////////////////////////////////

template <class TOptions, class = void>
class TMutatingCommandBase
{ };

template <class TOptions>
class TMutatingCommandBase<
    TOptions,
    typename NMpl::TEnableIf<NMpl::TIsConvertible<TOptions&, NApi::TMutatingOptions&>>::TType
>
    : public virtual TTypedCommandBase<TOptions>
{
protected:
    TMutatingCommandBase()
    {
        this->RegisterParameter("mutation_id", this->Options.MutationId)
            .Optional();
        this->RegisterParameter("retry", this->Options.Retry)
            .Optional();
    }

};

////////////////////////////////////////////////////////////////////////////////

template <class TOptions, class = void>
class TReadOnlyMasterCommandBase
{ };

template <class TOptions>
class TReadOnlyMasterCommandBase<
    TOptions,
    typename NMpl::TEnableIf<NMpl::TIsConvertible<TOptions&, NApi::TMasterReadOptions&>>::TType
>
    : public virtual TTypedCommandBase<TOptions>
{
protected:
    TReadOnlyMasterCommandBase()
    {
        this->RegisterParameter("read_from", this->Options.ReadFrom)
            .Optional();
    }
};

////////////////////////////////////////////////////////////////////////////////

template <class TOptions, class = void>
class TReadOnlyTabletCommandBase
{ };

template <class TOptions>
class TReadOnlyTabletCommandBase<
    TOptions,
    typename NMpl::TEnableIf<NMpl::TIsConvertible<TOptions&, NApi::TTabletReadOptions&>>::TType
>
    : public virtual TTypedCommandBase<TOptions>
{
protected:
    TReadOnlyTabletCommandBase()
    {
        this->RegisterParameter("read_from", this->Options.ReadFrom)
            .Optional();
        this->RegisterParameter("backup_request_delay", this->Options.BackupRequestDelay)
            .Optional();
    }
};

////////////////////////////////////////////////////////////////////////////////

template <class TOptions, class = void>
class TSuppressableAccessTrackingCommmandBase
{ };

template <class TOptions>
class TSuppressableAccessTrackingCommmandBase<
    TOptions,
    typename NMpl::TEnableIf<NMpl::TIsConvertible<TOptions&, NApi::TSuppressableAccessTrackingOptions&>>::TType
>
    : public virtual TTypedCommandBase<TOptions>
{
protected:
    TSuppressableAccessTrackingCommmandBase()
    {
        this->RegisterParameter("suppress_access_tracking", this->Options.SuppressAccessTracking)
            .Optional();
        this->RegisterParameter("suppress_modification_tracking", this->Options.SuppressModificationTracking)
            .Optional();
    }
};

////////////////////////////////////////////////////////////////////////////////

template <class TOptions, class = void>
class TPrerequisiteCommandBase
{ };

template <class TOptions>
class TPrerequisiteCommandBase<
    TOptions,
    typename NMpl::TEnableIf<NMpl::TIsConvertible<TOptions&, NApi::TPrerequisiteOptions&>>::TType
>
    : public virtual TTypedCommandBase<TOptions>
{
protected:
    TPrerequisiteCommandBase()
    {
        this->RegisterParameter("prerequisite_transaction_ids", this->Options.PrerequisiteTransactionIds)
            .Optional();
    }
};

////////////////////////////////////////////////////////////////////////////////

template <class TOptions, class = void>
class TTimeoutCommandBase
{ };

template <class TOptions>
class TTimeoutCommandBase<
    TOptions,
    typename NMpl::TEnableIf<NMpl::TIsConvertible<TOptions&, NApi::TTimeoutOptions&>>::TType
>
    : public virtual TTypedCommandBase<TOptions>
{
protected:
    TTimeoutCommandBase()
    {
        this->RegisterParameter("timeout", this->Options.Timeout)
            .Optional();
    }
};

////////////////////////////////////////////////////////////////////////////////

<<<<<<< HEAD
struct TTabletReadOptions
{
    NTransactionClient::TTransactionId TransactionId;
};

template <class TOptions, class = void>
class TTabletReadCommandBase
{ };

template <class TOptions>
class TTabletReadCommandBase<
    TOptions,
    typename NMpl::TEnableIf<NMpl::TIsConvertible<TOptions&, TTabletReadOptions&>>::TType
=======

template <class TOptions, class = void>
class TCacheCommandBase
{ };

template <class TOptions>
class TCacheCommandBase<
    TOptions,
    typename NMpl::TEnableIf<NMpl::TIsConvertible<TOptions&, NApi::TCacheOptions&>>::TType
>>>>>>> 67506b52
>
    : public virtual TTypedCommandBase<TOptions>
{
protected:
<<<<<<< HEAD
    TTabletReadCommandBase()
    {
        this->RegisterParameter("transaction_id", this->Options.TransactionId)
            .Optional();
    }

    NApi::IClientBasePtr GetClientBase(ICommandContextPtr context)
    {
        const auto& transactionId = this->Options.TransactionId;
        if (transactionId) {
            NApi::TTransactionAttachOptions options;
            options.Sticky = true;
            return context->GetClient()->AttachTransaction(transactionId, options);
        } else {
            return context->GetClient();
        }
    }
};

////////////////////////////////////////////////////////////////////////////////

struct TTabletWriteOptions
    : public TTabletReadOptions
{
    NTransactionClient::EAtomicity Atomicity;
    NTransactionClient::EDurability Durability;
};

template <class TOptions, class = void>
class TTabletWriteCommandBase
{ };

template <class TOptions>
class TTabletWriteCommandBase<
    TOptions,
    typename NMpl::TEnableIf<NMpl::TIsConvertible<TOptions&, TTabletWriteOptions&>>::TType
>
    : public virtual TTypedCommandBase<TOptions>
{
protected:
    TTabletWriteCommandBase()
    {
        this->RegisterParameter("atomicity", this->Options.Atomicity)
            .Default(NTransactionClient::EAtomicity::Full);
        this->RegisterParameter("durability", this->Options.Durability)
            .Default(NTransactionClient::EDurability::Sync);
    }

    NApi::ITransactionPtr GetTransaction(ICommandContextPtr context)
    {
        const auto& transactionId = this->Options.TransactionId;
        if (transactionId) {
            NApi::TTransactionAttachOptions options;
            options.Sticky = true;
            return context->GetClient()->AttachTransaction(transactionId, options);
        } else {
            NApi::TTransactionStartOptions options;
            options.Atomicity = this->Options.Atomicity;
            options.Durability = this->Options.Durability;
            auto asyncResult = context->GetClient()->StartTransaction(NTransactionClient::ETransactionType::Tablet, options);
            return NConcurrency::WaitFor(asyncResult)
                .ValueOrThrow();
        }
    }

    bool ShouldCommitTransaction()
    {
        return !this->Options.TransactionId;
    }
};

////////////////////////////////////////////////////////////////////////////////
=======
    TCacheCommandBase()
    {
        this->RegisterParameter("expire_after_successful_update_time", this->Options.ExpireAfterSuccessfulUpdateTime)
            .Alias("success_expiration_time")
            .Optional();
        this->RegisterParameter("expire_after_failed_update_time", this->Options.ExpireAfterFailedUpdateTime)
            .Alias("failure_expiration_time")
            .Optional();
    }
};

////////////////////////////////////////////////////////////////////////////////

>>>>>>> 67506b52

template <class TOptions>
class TTypedCommand
    : public virtual TTypedCommandBase<TOptions>
    , public TTransactionalCommandBase<TOptions>
    , public TTabletReadCommandBase<TOptions>
    , public TTabletWriteCommandBase<TOptions>
    , public TMutatingCommandBase<TOptions>
    , public TReadOnlyMasterCommandBase<TOptions>
    , public TReadOnlyTabletCommandBase<TOptions>
    , public TSuppressableAccessTrackingCommmandBase<TOptions>
    , public TPrerequisiteCommandBase<TOptions>
    , public TTimeoutCommandBase<TOptions>
    , public TCacheCommandBase<TOptions>
{ };

////////////////////////////////////////////////////////////////////////////////

} // namespace NDriver
} // namespace NYT
<|MERGE_RESOLUTION|>--- conflicted
+++ resolved
@@ -237,7 +237,6 @@
 
 ////////////////////////////////////////////////////////////////////////////////
 
-<<<<<<< HEAD
 struct TTabletReadOptions
 {
     NTransactionClient::TTransactionId TransactionId;
@@ -251,22 +250,10 @@
 class TTabletReadCommandBase<
     TOptions,
     typename NMpl::TEnableIf<NMpl::TIsConvertible<TOptions&, TTabletReadOptions&>>::TType
-=======
-
-template <class TOptions, class = void>
-class TCacheCommandBase
-{ };
-
-template <class TOptions>
-class TCacheCommandBase<
-    TOptions,
-    typename NMpl::TEnableIf<NMpl::TIsConvertible<TOptions&, NApi::TCacheOptions&>>::TType
->>>>>>> 67506b52
->
-    : public virtual TTypedCommandBase<TOptions>
-{
-protected:
-<<<<<<< HEAD
+>
+    : public virtual TTypedCommandBase<TOptions>
+{
+protected:
     TTabletReadCommandBase()
     {
         this->RegisterParameter("transaction_id", this->Options.TransactionId)
@@ -339,21 +326,29 @@
 };
 
 ////////////////////////////////////////////////////////////////////////////////
-=======
+
+template <class TOptions, class = void>
+class TCacheCommandBase
+{ };
+
+template <class TOptions>
+class TCacheCommandBase<
+    TOptions,
+    typename NMpl::TEnableIf<NMpl::TIsConvertible<TOptions&, NApi::TCacheOptions&>>::TType
+>
+    : public virtual TTypedCommandBase<TOptions>
+{
+protected:
     TCacheCommandBase()
     {
         this->RegisterParameter("expire_after_successful_update_time", this->Options.ExpireAfterSuccessfulUpdateTime)
-            .Alias("success_expiration_time")
             .Optional();
         this->RegisterParameter("expire_after_failed_update_time", this->Options.ExpireAfterFailedUpdateTime)
-            .Alias("failure_expiration_time")
-            .Optional();
-    }
-};
-
-////////////////////////////////////////////////////////////////////////////////
-
->>>>>>> 67506b52
+            .Optional();
+    }
+};
+
+////////////////////////////////////////////////////////////////////////////////
 
 template <class TOptions>
 class TTypedCommand

--- conflicted
+++ resolved
@@ -85,15 +85,10 @@
         ICommandContextPtr context,
         std::function<void(NYson::IYsonConsumer*)> producer);
 
-<<<<<<< HEAD
+    bool RewriteOperationPath;
+
 public:
     virtual void Execute(ICommandContextPtr context) override;
-=======
-        bool RewriteOperationPath;
-
-    public:
-        virtual void Execute(ICommandContextPtr context) override;
->>>>>>> 56d7a45d
 };
 
 template <class TOptions>

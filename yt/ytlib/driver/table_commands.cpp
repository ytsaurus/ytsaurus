#include "stdafx.h"
#include "table_commands.h"

#include <ytlib/ytree/yson_parser.h>
#include <ytlib/ytree/tree_visitor.h>

#include <ytlib/table_client/table_reader.h>
#include <ytlib/table_client/table_writer.h>
#include <ytlib/table_client/yson_table_input.h>
#include <ytlib/table_client/yson_row_consumer.h>

namespace NYT {
namespace NDriver {

using namespace NYTree;
using namespace NTableClient;

////////////////////////////////////////////////////////////////////////////////

void TReadCommand::DoExecute(TReadRequestPtr request)
{
    auto stream = Host->CreateOutputStream();

    auto reader = New<TTableReader>(
<<<<<<< HEAD
        ~DriverImpl->GetConfig()->TableReader,
        ~DriverImpl->GetMasterChannel(),
        ~DriverImpl->GetTransaction(request),
        ~DriverImpl->GetBlockCache(),
        request->Path);
=======
        ~Host->GetConfig()->TableReader,
        Host->GetMasterChannel(),
        ~Host->GetTransaction(request),
        Host->GetBlockCache(),
        Host->PreprocessYPath(request->Path));
>>>>>>> f2e036e5

    TYsonTableInput input(
        ~reader, 
        Host->GetConfig()->OutputFormat, 
        stream.Get());

    while (input.ReadRow())
    { }
}

////////////////////////////////////////////////////////////////////////////////

void TWriteCommand::DoExecute(TWriteRequestPtr request)
{
    auto writer = New<TTableWriter>(
<<<<<<< HEAD
        ~DriverImpl->GetConfig()->TableWriter,
        ~DriverImpl->GetMasterChannel(),
        ~DriverImpl->GetTransaction(request),
        ~DriverImpl->GetTransactionManager(),
        request->Path);
=======
        ~Host->GetConfig()->TableWriter,
        Host->GetMasterChannel(),
        ~Host->GetTransaction(request),
        Host->GetTransactionManager(),
        Host->PreprocessYPath(request->Path));
>>>>>>> f2e036e5

    writer->Open();
    TRowConsumer consumer(~writer);

    if (request->Value) {
        auto value = request->Value;
        switch (value->GetType()) {
            case ENodeType::List: {
                FOREACH (const auto& child, value->AsList()->GetChildren()) {
                    VisitTree(~child, &consumer);
                }
                break;
            }

            case ENodeType::Map: {
                VisitTree(~value, &consumer);
                break;
            }

            default:
                YUNREACHABLE();
        }
    } else {
        auto stream = Host->CreateInputStream();
        ParseYson(stream.Get(), &consumer, TYsonParser::EMode::ListFragment);
    }

    writer->Close();
    Host->ReplySuccess();
}

////////////////////////////////////////////////////////////////////////////////

} // namespace NDriver
} // namespace NYT<|MERGE_RESOLUTION|>--- conflicted
+++ resolved
@@ -22,19 +22,11 @@
     auto stream = Host->CreateOutputStream();
 
     auto reader = New<TTableReader>(
-<<<<<<< HEAD
-        ~DriverImpl->GetConfig()->TableReader,
-        ~DriverImpl->GetMasterChannel(),
-        ~DriverImpl->GetTransaction(request),
-        ~DriverImpl->GetBlockCache(),
-        request->Path);
-=======
         ~Host->GetConfig()->TableReader,
-        Host->GetMasterChannel(),
+        ~Host->GetMasterChannel(),
         ~Host->GetTransaction(request),
-        Host->GetBlockCache(),
+        ~Host->GetBlockCache(),
         Host->PreprocessYPath(request->Path));
->>>>>>> f2e036e5
 
     TYsonTableInput input(
         ~reader, 
@@ -50,19 +42,11 @@
 void TWriteCommand::DoExecute(TWriteRequestPtr request)
 {
     auto writer = New<TTableWriter>(
-<<<<<<< HEAD
-        ~DriverImpl->GetConfig()->TableWriter,
-        ~DriverImpl->GetMasterChannel(),
-        ~DriverImpl->GetTransaction(request),
-        ~DriverImpl->GetTransactionManager(),
-        request->Path);
-=======
         ~Host->GetConfig()->TableWriter,
-        Host->GetMasterChannel(),
+        ~Host->GetMasterChannel(),
         ~Host->GetTransaction(request),
-        Host->GetTransactionManager(),
+        ~Host->GetTransactionManager(),
         Host->PreprocessYPath(request->Path));
->>>>>>> f2e036e5
 
     writer->Open();
     TRowConsumer consumer(~writer);

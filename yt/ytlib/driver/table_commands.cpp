--- conflicted
+++ resolved
@@ -38,7 +38,6 @@
 
 ////////////////////////////////////////////////////////////////////////////////
 
-<<<<<<< HEAD
 static const auto& Logger = DriverLogger;
 
 ////////////////////////////////////////////////////////////////////////////////
@@ -53,13 +52,6 @@
     RegisterParameter("unordered", Unordered)
         .Default(false);
 }
-=======
-void TReadTableCommand::Execute(ICommandContextPtr context)
-{
-    LOG_DEBUG("Executing \"read_table\" command (Path: %v)", Path);
-
-    Options.Ping = true;
->>>>>>> 777fd3af
 
 void TReadTableCommand::OnLoaded()
 {
@@ -70,6 +62,9 @@
 
 void TReadTableCommand::DoExecute(ICommandContextPtr context)
 {
+    LOG_DEBUG("Executing \"read_table\" command (Path: %v)",
+        Path);
+
     Options.Ping = true;
     Options.Config = UpdateYsonSerializable(
         context->GetConfig()->TableReader,
@@ -97,10 +92,10 @@
         ControlAttributes,
         0);
 
-    auto finally = Finally([=] () {
+    auto finally = Finally([&] () {
         auto dataStatistics = reader->GetDataStatistics();
-
-        LOG_DEBUG("Command \"read_table\" statistics (RowCount: %v, WrittenSize: %v, ReadUncompressedDataSize: %v, ReadCompressedDataSize: %v)",
+        LOG_DEBUG("Command \"read_table\" statistics (RowCount: %v, WrittenSize: %v, "
+            "ReadUncompressedDataSize: %v, ReadCompressedDataSize: %v)",
             dataStatistics.row_count(),
             writer->GetWrittenSize(),
             dataStatistics.uncompressed_data_size(),

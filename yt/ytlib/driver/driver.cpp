--- conflicted
+++ resolved
@@ -70,13 +70,8 @@
 {
 public:
     TCachedClient(
-<<<<<<< HEAD
-        const Stroka& user,
+        const TString& user,
         IClientPtr client)
-=======
-        const TString& user,
-        INativeClientPtr client)
->>>>>>> 4a72649d
         : TSyncCacheValueBase(user)
         , Client_(std::move(client))
     { }

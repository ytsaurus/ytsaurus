#include "stdafx.h"
#include "dispatcher.h"
#include "driver.h"
#include "config.h"
#include "command.h"
#include "transaction_commands.h"
#include "cypress_commands.h"
#include "etc_commands.h"
#include "file_commands.h"
#include "table_commands.h"
#include "scheduler_commands.h"
#include "journal_commands.h"

#include <core/concurrency/parallel_awaiter.h>
#include <core/concurrency/scheduler.h>

#include <core/ytree/ephemeral_node_factory.h>

#include <core/yson/forwarding_consumer.h>
#include <core/yson/null_consumer.h>

#include <core/yson/parser.h>

#include <core/rpc/scoped_channel.h>

#include <ytlib/transaction_client/timestamp_provider.h>

#include <ytlib/hive/cell_directory.h>

#include <ytlib/chunk_client/block_cache.h>

#include <ytlib/tablet_client/table_mount_cache.h>

#include <ytlib/api/connection.h>

namespace NYT {
namespace NDriver {

using namespace NYTree;
using namespace NYson;
using namespace NRpc;
using namespace NElection;
using namespace NTransactionClient;
using namespace NChunkClient;
using namespace NScheduler;
using namespace NFormats;
using namespace NSecurityClient;
using namespace NConcurrency;
using namespace NHydra;
using namespace NHive;
using namespace NTabletClient;
using namespace NApi;

////////////////////////////////////////////////////////////////////////////////

TDriverRequest::TDriverRequest()
    : ResponseParametersConsumer(GetNullYsonConsumer())
{ }

////////////////////////////////////////////////////////////////////////////////

TCommandDescriptor IDriver::GetCommandDescriptor(const Stroka& commandName)
{
    auto descriptor = FindCommandDescriptor(commandName);
    YCHECK(descriptor);
    return descriptor.Get();
}

////////////////////////////////////////////////////////////////////////////////

class TDriver;
typedef TIntrusivePtr<TDriver> TDriverPtr;

class TDriver
    : public IDriver
{
public:
    explicit TDriver(TDriverConfigPtr config)
        : Config(config)
    {
        YCHECK(Config);

        Connection_ = CreateConnection(Config);

        // Register all commands.
#define REGISTER(command, name, inDataType, outDataType, isVolatile, isHeavy) \
        RegisterCommand<command>(TCommandDescriptor(name, EDataType::inDataType, EDataType::outDataType, isVolatile, isHeavy));

        REGISTER(TStartTransactionCommand,     "start_tx",                Null,       Structured, true,  false);
        REGISTER(TPingTransactionCommand,      "ping_tx",                 Null,       Null,       true,  false);
        REGISTER(TCommitTransactionCommand,    "commit_tx",               Null,       Null,       true,  false);
        REGISTER(TAbortTransactionCommand,     "abort_tx",                Null,       Null,       true,  false);

        REGISTER(TCreateCommand,               "create",                  Null,       Structured, true,  false);
        REGISTER(TRemoveCommand,               "remove",                  Null,       Null,       true,  false);
        REGISTER(TSetCommand,                  "set",                     Structured, Null,       true,  false);
        REGISTER(TGetCommand,                  "get",                     Null,       Structured, false, false);
        REGISTER(TListCommand,                 "list",                    Null,       Structured, false, false);
        REGISTER(TLockCommand,                 "lock",                    Null,       Structured, true,  false);
        REGISTER(TCopyCommand,                 "copy",                    Null,       Structured, true,  false);
        REGISTER(TMoveCommand,                 "move",                    Null,       Structured, true,  false);
        REGISTER(TLinkCommand,                 "link",                    Null,       Structured, true,  false);
        REGISTER(TExistsCommand,               "exists",                  Null,       Structured, false, false);

        REGISTER(TWriteFileCommand,            "write_file",              Binary,     Null,       true,  true );
        REGISTER(TReadFileCommand,             "read_file",               Null,       Binary,     false, true );

        REGISTER(TWriteTableCommand,           "write_table",             Tabular,    Null,       true,  true );
        REGISTER(TReadTableCommand,            "read_table",              Null,       Tabular,    false, true );
        REGISTER(TInsertRowsCommand,           "insert_rows",             Tabular,    Null,       true,  true );
        REGISTER(TDeleteRowsCommand,           "delete_rows",             Tabular,    Null,       true,  true);
        REGISTER(TSelectRowsCommand,           "select_rows",             Null,       Tabular,    false, true );
        REGISTER(TLookupRowsCommand,           "lookup_rows",             Tabular,    Tabular,    false, true );

        REGISTER(TMountTableCommand,           "mount_table",             Null,       Null,       true,  false);
        REGISTER(TUnmountTableCommand,         "unmount_table",           Null,       Null,       true,  false);
        REGISTER(TRemountTableCommand,         "remount_table",           Null,       Null,       true,  false);
        REGISTER(TReshardTableCommand,         "reshard_table",           Null,       Null,       true,  false);

        REGISTER(TMergeCommand,                "merge",                   Null,       Structured, true,  false);
        REGISTER(TEraseCommand,                "erase",                   Null,       Structured, true,  false);
        REGISTER(TMapCommand,                  "map",                     Null,       Structured, true,  false);
        REGISTER(TSortCommand,                 "sort",                    Null,       Structured, true,  false);
        REGISTER(TReduceCommand,               "reduce",                  Null,       Structured, true,  false);
        REGISTER(TMapReduceCommand,            "map_reduce",              Null,       Structured, true,  false);
        REGISTER(TRemoteCopyCommand,           "remote_copy",             Null,       Structured, true,  false);
        REGISTER(TAbortOperationCommand,       "abort_op",                Null,       Null,       true,  false);
        REGISTER(TSuspendOperationCommand,     "suspend_op",              Null,       Null,       true,  false);
        REGISTER(TResumeOperationCommand,      "resume_op",               Null,       Null,       true,  false);

        REGISTER(TParseYPathCommand,           "parse_ypath",             Null,       Structured, false, false);

        REGISTER(TAddMemberCommand,            "add_member",              Null,       Null,       true,  false);
        REGISTER(TRemoveMemberCommand,         "remove_member",           Null,       Null,       true,  false);
        REGISTER(TCheckPermissionCommand,      "check_permission",        Null,       Structured, false, false);

        REGISTER(TWriteJournalCommand,         "write_journal",           Tabular,    Null,       true,  true );
        REGISTER(TReadJournalCommand,          "read_journal",            Null,       Tabular,    false, true );

        REGISTER(TDumpJobContextCommand,       "dump_job_context",        Null,       Null,       true,  false);
        REGISTER(TStraceJobCommand,            "strace_job",              Null,       Structured, false, false);
        REGISTER(TGetVersionCommand,           "get_version",             Null,       Structured, false, false);

#undef REGISTER
    }

    virtual TFuture<void> Execute(const TDriverRequest& request) override
    {
        auto it = Commands.find(request.CommandName);
        if (it == Commands.end()) {
            return MakeFuture(TError(
                "Unknown command %Qv",
                request.CommandName));
        }

<<<<<<< HEAD
=======
        LOG_INFO("Command initialized (RequestId: %" PRIx64 ", Command: %v, User: %v)",
            request.Id,
            request.CommandName,
            request.AuthenticatedUser);

>>>>>>> 81b93d7c
        const auto& entry = it->second;

        YCHECK(entry.Descriptor.InputType == EDataType::Null || request.InputStream);
        YCHECK(entry.Descriptor.OutputType == EDataType::Null || request.OutputStream);

        auto context = New<TCommandContext>(
            this,
            entry.Descriptor,
            request);

        auto command = entry.Factory.Run();

        auto invoker = entry.Descriptor.IsHeavy
            ? TDispatcher::Get()->GetHeavyInvoker()
            : TDispatcher::Get()->GetLightInvoker();

        return BIND(&TDriver::DoExecute, command, context)
            .AsyncVia(invoker)
            .Run();
    }

    virtual TNullable<TCommandDescriptor> FindCommandDescriptor(const Stroka& commandName) override
    {
        auto it = Commands.find(commandName);
        if (it == Commands.end()) {
            return Null;
        }
        return it->second.Descriptor;
    }

    virtual std::vector<TCommandDescriptor> GetCommandDescriptors() override
    {
        std::vector<TCommandDescriptor> result;
        result.reserve(Commands.size());
        for (const auto& pair : Commands) {
            result.push_back(pair.second.Descriptor);
        }
        return result;
    }

    virtual IConnectionPtr GetConnection() override
    {
        return Connection_;
    }

private:
    class TCommandContext;
    typedef TIntrusivePtr<TCommandContext> TCommandContextPtr;

    typedef TCallback< ICommandPtr() > TCommandFactory;

    TDriverConfigPtr Config;

    IConnectionPtr Connection_;

    struct TCommandEntry
    {
        TCommandDescriptor Descriptor;
        TCommandFactory Factory;
    };

    yhash_map<Stroka, TCommandEntry> Commands;

    template <class TCommand>
    void RegisterCommand(const TCommandDescriptor& descriptor)
    {
        TCommandEntry entry;
        entry.Descriptor = descriptor;
        entry.Factory = BIND([] () -> ICommandPtr {
            return New<TCommand>();
        });
        YCHECK(Commands.insert(std::make_pair(descriptor.CommandName, entry)).second);
    }

    static void DoExecute(ICommandPtr command, TCommandContextPtr context)
    {
        const auto& request = context->Request();

        TRACE_CHILD("Driver", request.CommandName) {
            LOG_INFO("Command started (RequestId: %" PRIx64 ", Command: %v, User: %v)",
                request.Id,
                request.CommandName,
                request.AuthenticatedUser);
            command->Execute(context);
        }

<<<<<<< HEAD
        auto error = context->GetError();
=======
        const auto& error = context->GetError();
        if (error.IsOK()) {
            LOG_INFO("Command completed (RequestId: %" PRIx64 ", Command: %v, User: %v)",
                request.Id,
                request.CommandName,
                request.AuthenticatedUser);
        } else {
            LOG_INFO(error, "Command failed (RequestId: %" PRIx64 ", Command: %v, User: %v)",
                request.Id,
                request.CommandName,
                request.AuthenticatedUser);
        }
>>>>>>> 81b93d7c

        WaitFor(context->Terminate());

        THROW_ERROR_EXCEPTION_IF_FAILED(error);
    }

    class TCommandContext
        : public ICommandContext
    {
    public:
        TCommandContext(
            TDriverPtr driver,
            const TCommandDescriptor& descriptor,
            const TDriverRequest& request)
            : Driver_(driver)
            , Descriptor_(descriptor)
            , Request_(request)
            , SyncInputStream_(request.InputStream ? CreateSyncAdapter(request.InputStream) : nullptr)
            , SyncOutputStream_(request.OutputStream ? CreateSyncAdapter(request.OutputStream) : nullptr)
        {
            TClientOptions options;
            options.User = Request_.AuthenticatedUser;
            Client_ = Driver_->Connection_->CreateClient(options);
        }

        TFuture<void> Terminate()
        {
            return Client_->Terminate();
        }

        virtual TDriverConfigPtr GetConfig() override
        {
            return Driver_->Config;
        }

        virtual IClientPtr GetClient() override
        {
            return Client_;
        }

        virtual const TDriverRequest& Request() const override
        {
            return Request_;
        }

        virtual TYsonProducer CreateInputProducer() override
        {
            return CreateProducerForFormat(
                GetInputFormat(),
                Descriptor_.InputType,
                SyncInputStream_.get());
        }

        virtual std::unique_ptr<IYsonConsumer> CreateOutputConsumer() override
        {
            return CreateConsumerForFormat(
                GetOutputFormat(),
                Descriptor_.OutputType,
                SyncOutputStream_.get());
        }

        virtual const TFormat& GetInputFormat() override
        {
            if (!InputFormat_) {
                InputFormat_ = ConvertTo<TFormat>(Request_.Parameters->GetChild("input_format"));
            }
            return *InputFormat_;
        }

        virtual const TFormat& GetOutputFormat() override
        {
            if (!OutputFormat_) {
                OutputFormat_ = ConvertTo<TFormat>(Request_.Parameters->GetChild("output_format"));
            }
            return *OutputFormat_;
        }

        virtual void Reply(const TError& error) override
        {
            YCHECK(!Replied_);
            Error_ = error;
            Replied_ = true;
        }

        const TError& GetError() const
        {
            return Error_;
        }

    private:
        const TDriverPtr Driver_;
        const TCommandDescriptor Descriptor_;
        const TDriverRequest Request_;

        bool Replied_ = false;
        TError Error_;

        TNullable<TFormat> InputFormat_;
        TNullable<TFormat> OutputFormat_;

        std::unique_ptr<TInputStream> SyncInputStream_;
        std::unique_ptr<TOutputStream> SyncOutputStream_;

        IClientPtr Client_;

    };
};

////////////////////////////////////////////////////////////////////////////////

IDriverPtr CreateDriver(TDriverConfigPtr config)
{
    return New<TDriver>(config);
}

////////////////////////////////////////////////////////////////////////////////

} // namespace NDriver
} // namespace NYT
<|MERGE_RESOLUTION|>--- conflicted
+++ resolved
@@ -153,14 +153,6 @@
                 request.CommandName));
         }
 
-<<<<<<< HEAD
-=======
-        LOG_INFO("Command initialized (RequestId: %" PRIx64 ", Command: %v, User: %v)",
-            request.Id,
-            request.CommandName,
-            request.AuthenticatedUser);
-
->>>>>>> 81b93d7c
         const auto& entry = it->second;
 
         YCHECK(entry.Descriptor.InputType == EDataType::Null || request.InputStream);
@@ -240,29 +232,10 @@
         const auto& request = context->Request();
 
         TRACE_CHILD("Driver", request.CommandName) {
-            LOG_INFO("Command started (RequestId: %" PRIx64 ", Command: %v, User: %v)",
-                request.Id,
-                request.CommandName,
-                request.AuthenticatedUser);
             command->Execute(context);
         }
 
-<<<<<<< HEAD
         auto error = context->GetError();
-=======
-        const auto& error = context->GetError();
-        if (error.IsOK()) {
-            LOG_INFO("Command completed (RequestId: %" PRIx64 ", Command: %v, User: %v)",
-                request.Id,
-                request.CommandName,
-                request.AuthenticatedUser);
-        } else {
-            LOG_INFO(error, "Command failed (RequestId: %" PRIx64 ", Command: %v, User: %v)",
-                request.Id,
-                request.CommandName,
-                request.AuthenticatedUser);
-        }
->>>>>>> 81b93d7c
 
         WaitFor(context->Terminate());
 

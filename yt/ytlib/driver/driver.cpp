#include "stdafx.h"
#include "driver.h"
#include "config.h"
#include "command.h"
#include "transaction_commands.h"
#include "cypress_commands.h"
#include "file_commands.h"
#include "table_commands.h"
#include "scheduler_commands.h"

#include <ytlib/ytree/fluent.h>
#include <ytlib/ytree/serialize.h>
#include <ytlib/ytree/forwarding_yson_consumer.h>
#include <ytlib/ytree/yson_parser.h>
#include <ytlib/ytree/ephemeral.h>

#include <ytlib/election/leader_channel.h>

#include <ytlib/chunk_client/client_block_cache.h>

#include <ytlib/scheduler/config.h>
#include <ytlib/scheduler/scheduler_channel.h>

#include <ytlib/job_proxy/config.h>

namespace NYT {
namespace NDriver {

using namespace NYTree;
using namespace NRpc;
using namespace NElection;
using namespace NTransactionClient;
using namespace NChunkClient;
using namespace NScheduler;

////////////////////////////////////////////////////////////////////////////////

static NLog::TLogger& Logger = DriverLogger;

////////////////////////////////////////////////////////////////////////////////

class TOutputStreamConsumer
    : public TForwardingYsonConsumer
{
public:
    TOutputStreamConsumer(TOutputStream* output, EYsonFormat format)
        : Writer(output, format)
    {
        ForwardNode(&Writer, BIND([=] () {
            output->Write('\n');
        }));
    }

private:
    TYsonWriter Writer;
};

////////////////////////////////////////////////////////////////////////////////

class TDriver
    : public IDriver
    , public ICommandHost
{
public:
    TDriver(
        TDriverConfigPtr config,
        IDriverHost* driverHost)
        : Config(config)
        , DriverHost(driverHost)
    {
        YASSERT(config);
        YASSERT(driverHost);

        MasterChannel = CreateLeaderChannel(config->Masters);

        // TODO(babenko): for now we use the same timeout both for masters and scheduler
        SchedulerChannel = CreateSchedulerChannel(
            config->Masters->RpcTimeout,
            MasterChannel);

        BlockCache = CreateClientBlockCache(~config->BlockCache);

        TransactionManager = New<TTransactionManager>(
            config->TransactionManager,
            MasterChannel);

        RegisterCommand("start_tx", New<TStartTransactionCommand>(this));
        RegisterCommand("commit_tx", New<TCommitTransactionCommand>(this));
        RegisterCommand("abort_tx", New<TAbortTransactionCommand>(this));

        RegisterCommand("get", New<TGetCommand>(this));
        RegisterCommand("set", New<TSetCommand>(this));
        RegisterCommand("remove", New<TRemoveCommand>(this));
        RegisterCommand("list", New<TListCommand>(this));
        RegisterCommand("create", New<TCreateCommand>(this));
        RegisterCommand("lock", New<TLockCommand>(this));

        RegisterCommand("download", New<TDownloadCommand>(this));
        RegisterCommand("upload", New<TUploadCommand>(this));

        RegisterCommand("read", New<TReadCommand>(this));
        RegisterCommand("write", New<TWriteCommand>(this));

        RegisterCommand("map", New<TMapCommand>(this));
        RegisterCommand("merge", New<TMergeCommand>(this));
        RegisterCommand("sort", New<TSortCommand>(this));
        RegisterCommand("erase", New<TEraseCommand>(this));
        RegisterCommand("abort_op", New<TAbortOperationCommand>(this));
    }

    TError Execute(const Stroka& commandName, INodePtr requestNode)
    {
        Error = TError();
        try {
            DoExecute(commandName, requestNode);
        } catch (const std::exception& ex) {
            ReplyError(TError(ex.what()));
        }
        return Error;
    }

    TCommandDescriptor GetDescriptor(const Stroka& commandName)
    {
        auto commandIt = Commands.find(commandName);
        if (commandIt == Commands.end()) {
            ythrow yexception() << Sprintf("Unknown command %s", ~commandName.Quote());
        }
        return commandIt->second->GetDescriptor();
    }

    ICommandHost* GetCommandHost()
    {
        return this;
    }

private:
    TDriverConfigPtr Config;
    IDriverHost* DriverHost;
    TError Error;
    yhash_map<Stroka, ICommand::TPtr> Commands;
    IChannelPtr MasterChannel;
    IChannelPtr SchedulerChannel;
    IBlockCache::TPtr BlockCache;
    TTransactionManager::TPtr TransactionManager;

    virtual TDriverConfigPtr GetConfig() const
    {
        return ~Config;
    }

    IChannelPtr GetMasterChannel() const
    {
        return MasterChannel;
    }

    IChannelPtr GetSchedulerChannel() const
    {
        return SchedulerChannel;
    }

    virtual void ReplyError(const TError& error)
    {
        YASSERT(!error.IsOK());
        YASSERT(Error.IsOK());
        Error = error;
        auto output = DriverHost->GetErrorStream();
        TYsonWriter writer(~output, Config->OutputFormat);
        BuildYsonFluently(&writer)
            .BeginMap()
                .DoIf(error.GetCode() != TError::Fail, [=] (TFluentMap fluent) {
                    fluent.Item("code").Scalar(error.GetCode());
                })
                .Item("message").Scalar(error.GetMessage())
            .EndMap();
        output->Write('\n');
    }

    virtual void ReplySuccess(const TYson& yson)
    {
        auto consumer = CreateOutputConsumer();
        ParseYson(yson, ~consumer);
    }

    // Simplified version for unconditional success (yes, it's empty output).
    virtual void ReplySuccess()
    { }


    virtual TYsonProducer CreateInputProducer()
    {
        auto stream = GetInputStream();
        return BIND([=] (IYsonConsumer* consumer) {
            ParseYson(stream, consumer);
        });
    }

    virtual TInputStream* GetInputStream()
    {
        return ~DriverHost->GetInputStream();
    }

    virtual TAutoPtr<IYsonConsumer> CreateOutputConsumer()
    {
        auto stream = GetOutputStream();
        return new TOutputStreamConsumer(stream, Config->OutputFormat);
    }

    virtual TOutputStream* GetOutputStream()
    {
        return ~DriverHost->GetOutputStream();
    }

    virtual IBlockCachePtr GetBlockCache()
    {
        return BlockCache;
    }

    virtual TTransactionManager::TPtr GetTransactionManager()
    {
        return TransactionManager;
    }

    virtual TTransactionId GetTransactionId(TTransactedRequestPtr request, bool required)
    {
        if (required && request->TransactionId == NullTransactionId) {
            ythrow yexception() << "No transaction was set";
        }
        return request->TransactionId;
    }

    virtual ITransaction::TPtr GetTransaction(TTransactedRequestPtr request, bool required)
    {
        auto transactionId = GetTransactionId(request, required);
        if (transactionId == NullTransactionId) {
            return NULL;
        }
        return TransactionManager->Attach(transactionId);
    }

<<<<<<< HEAD
private:
    TDriverConfigPtr Config;
    IDriverHost* DriverHost;
    TError Error;
    yhash_map<Stroka, ICommand::TPtr> Commands;
    IChannelPtr MasterChannel;
    IChannelPtr SchedulerChannel;
    IBlockCachePtr BlockCache;
    TTransactionManager::TPtr TransactionManager;

=======
>>>>>>> 350eedb1
    void RegisterCommand(const Stroka& name, ICommand::TPtr command)
    {
        YVERIFY(Commands.insert(MakePair(name, command)).second);
    }

    void DoExecute(const Stroka& commandName, INodePtr requestNode)
    {
        auto request = New<TRequestBase>();
        try {
            request->Load(~requestNode);
        }
        catch (const std::exception& ex) {
            ythrow yexception() << Sprintf("Error parsing command from node\n%s", ex.what());
        }

        auto commandIt = Commands.find(commandName);
        if (commandIt == Commands.end()) {
            ythrow yexception() << Sprintf("Unknown command %s", ~commandName.Quote());
        }

        auto command = commandIt->second;
        command->Execute(~requestNode);
    }
    
};

////////////////////////////////////////////////////////////////////////////////

IDriverPtr CreateDriver(TDriverConfigPtr config, IDriverHost* driverHost)
{
    return New<TDriver>(config, driverHost);
}

////////////////////////////////////////////////////////////////////////////////

} // namespace NDriver
} // namespace NYT<|MERGE_RESOLUTION|>--- conflicted
+++ resolved
@@ -237,19 +237,6 @@
         return TransactionManager->Attach(transactionId);
     }
 
-<<<<<<< HEAD
-private:
-    TDriverConfigPtr Config;
-    IDriverHost* DriverHost;
-    TError Error;
-    yhash_map<Stroka, ICommand::TPtr> Commands;
-    IChannelPtr MasterChannel;
-    IChannelPtr SchedulerChannel;
-    IBlockCachePtr BlockCache;
-    TTransactionManager::TPtr TransactionManager;
-
-=======
->>>>>>> 350eedb1
     void RegisterCommand(const Stroka& name, ICommand::TPtr command)
     {
         YVERIFY(Commands.insert(MakePair(name, command)).second);

--- conflicted
+++ resolved
@@ -13,141 +13,6 @@
 
 ////////////////////////////////////////////////////////////////////////////////
 
-<<<<<<< HEAD
-bool IsVersionedType(EObjectType type)
-{
-    return
-        type == EObjectType::StringNode ||
-        type == EObjectType::IntegerNode ||
-        type == EObjectType::DoubleNode ||
-        type == EObjectType::MapNode ||
-        type == EObjectType::ListNode ||
-        type == EObjectType::File ||
-        type == EObjectType::Table ||
-        type == EObjectType::ChunkMap ||
-        type == EObjectType::LostChunkMap ||
-        type == EObjectType::OverreplicatedChunkMap ||
-        type == EObjectType::UnderreplicatedChunkMap ||
-        type == EObjectType::DataMissingChunkMap ||
-        type == EObjectType::ParityMissingChunkMap ||
-        type == EObjectType::ChunkListMap ||
-        type == EObjectType::TransactionMap ||
-        type == EObjectType::TopmostTransactionMap ||
-        type == EObjectType::CellNodeMap ||
-        type == EObjectType::CellNode ||
-        type == EObjectType::Orchid ||
-        type == EObjectType::LostVitalChunkMap ||
-        type == EObjectType::AccountMap ||
-        type == EObjectType::UserMap ||
-        type == EObjectType::GroupMap ||
-        type == EObjectType::Link ||
-        type == EObjectType::Document ||
-        type == EObjectType::LockMap ||
-        type == EObjectType::TabletCellMap ||
-        type == EObjectType::TabletMap;
-}
-
-bool IsUserType(EObjectType type)
-{
-    return
-        type == EObjectType::Transaction ||
-        type == EObjectType::Chunk ||
-        type == EObjectType::ChunkList ||
-        type == EObjectType::StringNode ||
-        type == EObjectType::IntegerNode ||
-        type == EObjectType::DoubleNode ||
-        type == EObjectType::MapNode ||
-        type == EObjectType::ListNode ||
-        type == EObjectType::File ||
-        type == EObjectType::Table ||
-        type == EObjectType::Link ||
-        type == EObjectType::Document;
-}
-
-EObjectType TypeFromId(const TObjectId& id)
-{
-    return EObjectType(id.Parts[1] & 0xffff);
-}
-
-TCellId CellIdFromId(const TObjectId& id)
-{
-    return id.Parts[1] >> 16;
-}
-
-ui64 CounterFromId(const TObjectId& id)
-{
-    ui64 result;
-    result   = id.Parts[3];
-    result <<= 32;
-    result  |= id.Parts[2];
-    return result;
-}
-
-bool HasSchema(EObjectType type)
-{
-    return (type & 0x8000) == 0 &&
-        type != EObjectType::Master &&
-        type != EObjectType::QueryPlan;
-}
-
-EObjectType SchemaTypeFromType(EObjectType type)
-{
-    YASSERT(HasSchema(type));
-    return EObjectType(type | 0x8000);
-}
-
-EObjectType TypeFromSchemaType(EObjectType type)
-{
-    YASSERT((type & 0x8000) != 0);
-    return EObjectType(type & ~0x8000);
-}
-
-TObjectId MakeId(
-    EObjectType type,
-    TCellId cellId,
-    ui64 counter,
-    ui32 hash)
-{
-    return TObjectId(
-        hash,
-        (cellId << 16) + static_cast<int>(type),
-        counter & 0xffffffff,
-        counter >> 32);
-}
-
-TObjectId MakeWellKnownId(
-    EObjectType type,
-    TCellId cellId,
-    ui64 counter /*= 0xffffffffffffffff*/)
-{
-    return MakeId(
-        type,
-        cellId,
-        counter,
-        static_cast<ui32>(cellId * 901517) ^ 0x140a8383);
-}
-
-TObjectId MakeSchemaObjectId(
-    EObjectType type,
-    TCellId cellId)
-{
-    return MakeWellKnownId(SchemaTypeFromType(type), cellId);
-}
-
-TObjectId ReplaceTypeInId(
-    const TObjectId& id,
-    EObjectType type)
-{
-    auto result = id;
-    result.Parts[1] &= ~0xffff;
-    result.Parts[1] |= type;
-    return result;
-}
-
-////////////////////////////////////////////////////////////////////////////////
-
-=======
->>>>>>> e6b3a5e8
 TVersionedObjectId::TVersionedObjectId()
 { }
 

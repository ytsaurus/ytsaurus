#pragma once

#include "public.h"

#include <ytlib/ypath/rich.h>

#include <ytlib/api/config.h>

#include <ytlib/new_table_client/config.h>

#include <ytlib/formats/format.h>

#include <ytlib/node_tracker_client/public.h>
#include <ytlib/node_tracker_client/helpers.h>
#include <ytlib/node_tracker_client/node.pb.h>

#include <server/security_server/acl.h>

#include <core/rpc/config.h>
#include <core/rpc/retrying_channel.h>

#include <core/ytree/fluent.h>
#include <core/ytree/yson_serializable.h>

namespace NYT {
namespace NScheduler {

////////////////////////////////////////////////////////////////////////////////

class TJobIOConfig
    : public NYTree::TYsonSerializable
{
public:
    NVersionedTableClient::TTableReaderConfigPtr NewTableReader;
    NVersionedTableClient::TTableWriterConfigPtr NewTableWriter;

    NApi::TFileWriterConfigPtr ErrorFileWriter;

    bool EnableInputTableIndex;

    TJobIOConfig()
    {
        RegisterParameter("table_reader", NewTableReader)
            .DefaultNew();
        RegisterParameter("table_writer", NewTableWriter)
            .DefaultNew();

        RegisterParameter("error_file_writer", ErrorFileWriter)
            .DefaultNew();

        RegisterParameter("enable_input_table_index", EnableInputTableIndex)
            .Default(false);

        RegisterInitializer([&] () {
            ErrorFileWriter->UploadReplicationFactor = 1;
        });
    }
};

////////////////////////////////////////////////////////////////////////////////

class TOperationSpecBase
    : public NYTree::TYsonSerializable
{
public:
    //! Account holding intermediate data produces by the operation.
    Stroka IntermediateDataAccount;

    //! Codec used for compressing intermediate output during shuffle.
    NCompression::ECodec IntermediateCompressionCodec;

    //! Acl used for intermediate tables and stderrs.
    NYTree::INodePtr IntermediateDataAcl;

    //! What to do during initialization if some chunks are unavailable.
    EUnavailableChunkAction UnavailableChunkStrategy;

    //! What to do during operation progress when some chunks get unavailable.
    EUnavailableChunkAction UnavailableChunkTactics;

    TNullable<int> MaxFailedJobCount;
    TNullable<int> MaxStderrCount;

    bool EnableJobProxyMemoryControl;

    bool EnableSortVerification;

    TNullable<Stroka> Title;

    TNullable<Stroka> SchedulingTag;

    TOperationSpecBase()
    {
        RegisterParameter("intermediate_data_account", IntermediateDataAccount)
            .Default("intermediate");
        RegisterParameter("intermediate_compression_codec", IntermediateCompressionCodec)
            .Default(NCompression::ECodec::Lz4);
        RegisterParameter("intermediate_data_acl", IntermediateDataAcl)
            .Default(NYTree::BuildYsonNodeFluently()
                .BeginList()
                    .Item().BeginMap()
                        .Item("action").Value("allow")
                        .Item("subjects").BeginList()
                            .Item().Value("everyone")
                        .EndList()
                        .Item("permissions").BeginList()
                            .Item().Value("read")
                        .EndList()
                    .EndMap()
                .EndList());

        RegisterParameter("unavailable_chunk_strategy", UnavailableChunkStrategy)
            .Default(EUnavailableChunkAction::Wait);
        RegisterParameter("unavailable_chunk_tactics", UnavailableChunkTactics)
            .Default(EUnavailableChunkAction::Wait);

        RegisterParameter("max_failed_job_count", MaxFailedJobCount)
            .Default(Null);
        RegisterParameter("max_stderr_count", MaxStderrCount)
            .Default(Null);

        RegisterParameter("enable_job_proxy_memory_control", EnableJobProxyMemoryControl)
            .Default(true);

        RegisterParameter("enable_sort_verification", EnableSortVerification)
            .Default(true);

        RegisterParameter("title", Title)
            .Default(Null);

        RegisterParameter("scheduling_tag", SchedulingTag)
            .Default(Null);

        SetKeepOptions(true);

        RegisterValidator([&] () {
            if (UnavailableChunkStrategy == EUnavailableChunkAction::Wait &&
                UnavailableChunkTactics == EUnavailableChunkAction::Skip)
            {
                THROW_ERROR_EXCEPTION("Your tactics conflicts with your strategy, Luke!");
            }
        });

    }
};

////////////////////////////////////////////////////////////////////////////////

class TUserJobSpec
    : public NYTree::TYsonSerializable
{
public:
    Stroka Command;

    std::vector<NYPath::TRichYPath> FilePaths;

    TNullable<NFormats::TFormat> Format;
    TNullable<NFormats::TFormat> InputFormat;
    TNullable<NFormats::TFormat> OutputFormat;

    TNullable<bool> EnableInputTableIndex;

    yhash_map<Stroka, Stroka> Environment;

    int CpuLimit;
    i64 MemoryLimit;
    double MemoryReserveFactor;

    bool UseYamrDescriptors;
    bool CheckInputStreamFullyConsumed;
    bool EnableCoreDump;

    i64 MaxStderrSize;

    TUserJobSpec()
    {
        RegisterParameter("command", Command)
            .NonEmpty();
        RegisterParameter("file_paths", FilePaths)
            .Default();
        RegisterParameter("format", Format)
            .Default();
        RegisterParameter("input_format", InputFormat)
            .Default();
        RegisterParameter("output_format", OutputFormat)
            .Default();
        RegisterParameter("enable_input_table_index", EnableInputTableIndex)
            .Default();
        RegisterParameter("environment", Environment)
            .Default();
        RegisterParameter("cpu_limit", CpuLimit)
            .Default(1);
        RegisterParameter("memory_limit", MemoryLimit)
            .Default((i64) 512 * 1024 * 1024);
        RegisterParameter("memory_reserve_factor", MemoryReserveFactor)
            .Default(0.5)
            .GreaterThan(0.)
            .LessThanOrEqual(1.);
        RegisterParameter("use_yamr_descriptors", UseYamrDescriptors)
            .Default(false);
        RegisterParameter("check_input_fully_consumed", CheckInputStreamFullyConsumed)
            .Default(false);
        RegisterParameter("enable_core_dump", EnableCoreDump)
            .Default(false);
        RegisterParameter("max_stderr_size", MaxStderrSize)
            .Default((i64)5 * 1024 * 1024) // 5MB
            .GreaterThan(0)
            .LessThanOrEqual((i64)1024 * 1024 * 1024);
    }

    void InitEnableInputTableIndex(int inputTableCount, TJobIOConfigPtr jobIOConfig)
    {
        if (!EnableInputTableIndex) {
            EnableInputTableIndex = (inputTableCount != 1);
        }

        jobIOConfig->EnableInputTableIndex = *EnableInputTableIndex;
    }
};

////////////////////////////////////////////////////////////////////////////////

class TMapOperationSpec
    : public TOperationSpecBase
{
public:
    TUserJobSpecPtr Mapper;
    std::vector<NYPath::TRichYPath> InputTablePaths;
    std::vector<NYPath::TRichYPath> OutputTablePaths;
    TNullable<int> JobCount;
    i64 DataSizePerJob;
    TDuration LocalityTimeout;
    TJobIOConfigPtr JobIO;

    TMapOperationSpec()
    {
        RegisterParameter("mapper", Mapper)
            .DefaultNew();
        RegisterParameter("input_table_paths", InputTablePaths)
            .NonEmpty();
        RegisterParameter("output_table_paths", OutputTablePaths)
            .NonEmpty();
        RegisterParameter("job_count", JobCount)
            .Default()
            .GreaterThan(0);
        RegisterParameter("data_size_per_job", DataSizePerJob)
            .Default((i64) 128 * 1024 * 1024)
            .GreaterThan(0);
        RegisterParameter("locality_timeout", LocalityTimeout)
            .Default(TDuration::Seconds(5));
        RegisterParameter("job_io", JobIO)
            .DefaultNew();

        RegisterInitializer([&] () {
<<<<<<< HEAD
            JobIO->NewTableReader->MaxBufferSize = (i64) 256 * 1024 * 1024;
=======
            JobIO->TableReader->MaxBufferSize = (i64) 256 * 1024 * 1024;
>>>>>>> 3ae0222f
        });
    }

    virtual void OnLoaded() override
    {
        TOperationSpecBase::OnLoaded();

        InputTablePaths = NYT::NYPath::Normalize(InputTablePaths);
        OutputTablePaths = NYT::NYPath::Normalize(OutputTablePaths);

        Mapper->InitEnableInputTableIndex(InputTablePaths.size(), JobIO);
    }
};

////////////////////////////////////////////////////////////////////////////////

class TMergeOperationSpecBase
    : public TOperationSpecBase
{
public:
    //! During sorted merge the scheduler tries to ensure that large connected
    //! groups of chunks are partitioned into tasks of this or smaller size.
    //! This number, however, is merely an estimate, i.e. some tasks may still
    //! be larger.
    i64 DataSizePerJob;

    TNullable<int> JobCount;

    TDuration LocalityTimeout;
    TJobIOConfigPtr JobIO;

    TMergeOperationSpecBase()
        : DataSizePerJob(-1)
    {
        RegisterParameter("data_size_per_job", DataSizePerJob)
            .Default((i64) 256 * 1024 * 1024)
            .GreaterThan(0);
        RegisterParameter("job_count", JobCount)
            .Default()
            .GreaterThan(0);
        RegisterParameter("locality_timeout", LocalityTimeout)
            .Default(TDuration::Seconds(5));
        RegisterParameter("job_io", JobIO)
            .DefaultNew();
    }
};

////////////////////////////////////////////////////////////////////////////////

DEFINE_ENUM(EMergeMode,
    (Sorted)
    (Ordered)
    (Unordered)
);

class TMergeOperationSpec
    : public TMergeOperationSpecBase
{
public:
    std::vector<NYPath::TRichYPath> InputTablePaths;
    NYPath::TRichYPath OutputTablePath;
    EMergeMode Mode;
    bool CombineChunks;
    bool ForceTransform;
    TNullable< std::vector<Stroka> > MergeBy;

    TMergeOperationSpec()
    {
        RegisterParameter("input_table_paths", InputTablePaths)
            .NonEmpty();
        RegisterParameter("output_table_path", OutputTablePath);
        RegisterParameter("mode", Mode)
            .Default(EMergeMode::Unordered);
        RegisterParameter("combine_chunks", CombineChunks)
            .Default(false);
        RegisterParameter("force_transform", ForceTransform)
            .Default(false);
        RegisterParameter("merge_by", MergeBy)
            .Default();
    }

    virtual void OnLoaded() override
    {
        TMergeOperationSpecBase::OnLoaded();

        InputTablePaths = NYT::NYPath::Normalize(InputTablePaths);
        OutputTablePath = OutputTablePath.Normalize();
    }
};

class TUnorderedMergeOperationSpec
    : public TMergeOperationSpec
{ };

class TOrderedMergeOperationSpec
    : public TMergeOperationSpec
{ };

class TSortedMergeOperationSpec
    : public TMergeOperationSpec
{ };

////////////////////////////////////////////////////////////////////////////////

class TEraseOperationSpec
    : public TMergeOperationSpecBase
{
public:
    NYPath::TRichYPath TablePath;
    bool CombineChunks;

    TEraseOperationSpec()
    {
        RegisterParameter("table_path", TablePath);
        RegisterParameter("combine_chunks", CombineChunks)
            .Default(false);
    }

    virtual void OnLoaded() override
    {
        TMergeOperationSpecBase::OnLoaded();

        TablePath = TablePath.Normalize();
    }
};

////////////////////////////////////////////////////////////////////////////////

class TReduceOperationSpec
    : public TMergeOperationSpecBase
{
public:
    TUserJobSpecPtr Reducer;
    std::vector<NYPath::TRichYPath> InputTablePaths;
    std::vector<NYPath::TRichYPath> OutputTablePaths;
    TNullable< std::vector<Stroka> > ReduceBy;

    TReduceOperationSpec()
    {
        RegisterParameter("reducer", Reducer)
            .DefaultNew();
        RegisterParameter("input_table_paths", InputTablePaths)
            .NonEmpty();
        RegisterParameter("output_table_paths", OutputTablePaths)
            .NonEmpty();
        RegisterParameter("reduce_by", ReduceBy)
            .Default();

        RegisterInitializer([&] () {
            DataSizePerJob = (i64) 128 * 1024 * 1024;
        });
    }

    virtual void OnLoaded() override
    {
        TMergeOperationSpecBase::OnLoaded();

        InputTablePaths = NYT::NYPath::Normalize(InputTablePaths);
        OutputTablePaths = NYT::NYPath::Normalize(OutputTablePaths);

        Reducer->InitEnableInputTableIndex(InputTablePaths.size(), JobIO);
    }
};

////////////////////////////////////////////////////////////////////////////////

class TSortOperationSpecBase
    : public TOperationSpecBase
{
public:
    std::vector<NYPath::TRichYPath> InputTablePaths;

    //! Amount of (uncompressed) data to be distributed to one partition.
    //! It used only to determine partition count.
    TNullable<i64> PartitionDataSize;
    TNullable<int> PartitionCount;

    //! Amount of (uncompressed) data to be given to a single partition job.
    //! It used only to determine partition job count.
    TNullable<i64> DataSizePerPartitionJob;
    TNullable<int> PartitionJobCount;

    //! Data size per sort job.
    i64 DataSizePerSortJob;

    //! Ratio of data size after partition to data size before partition.
    //! It always equals 1.0 for sort operation.
    double MapSelectivityFactor;

    double ShuffleStartThreshold;
    double MergeStartThreshold;

    TDuration SimpleSortLocalityTimeout;
    TDuration SimpleMergeLocalityTimeout;

    TDuration PartitionLocalityTimeout;
    TDuration SortLocalityTimeout;
    TDuration SortAssignmentTimeout;
    TDuration MergeLocalityTimeout;

    int ShuffleNetworkLimit;

    std::vector<Stroka> SortBy;

    TSortOperationSpecBase()
    {
        RegisterParameter("input_table_paths", InputTablePaths)
            .NonEmpty();
        RegisterParameter("partition_count", PartitionCount)
            .Default()
            .GreaterThan(0);
        RegisterParameter("partition_data_size", PartitionDataSize)
            .Default()
            .GreaterThan(0);
        RegisterParameter("data_size_per_sort_job", DataSizePerSortJob)
            .Default((i64)2 * 1024 * 1024 * 1024)
            .GreaterThan(0);
        RegisterParameter("shuffle_start_threshold", ShuffleStartThreshold)
            .Default(0.75)
            .InRange(0.0, 1.0);
        RegisterParameter("merge_start_threshold", MergeStartThreshold)
            .Default(0.9)
            .InRange(0.0, 1.0);
        RegisterParameter("sort_locality_timeout", SortLocalityTimeout)
            .Default(TDuration::Minutes(1));
        RegisterParameter("sort_assignment_timeout", SortAssignmentTimeout)
            .Default(TDuration::Seconds(5));
        RegisterParameter("shuffle_network_limit", ShuffleNetworkLimit)
            .Default(0);

        RegisterParameter("sort_by", SortBy)
            .NonEmpty();
    }

    virtual void OnLoaded() override
    {
        TOperationSpecBase::OnLoaded();

        InputTablePaths = NYT::NYPath::Normalize(InputTablePaths);
    }
};

////////////////////////////////////////////////////////////////////////////////

class TSortOperationSpec
    : public TSortOperationSpecBase
{
public:
    NYPath::TRichYPath OutputTablePath;

    // Desired number of samples per partition.
    int SamplesPerPartition;

    TJobIOConfigPtr PartitionJobIO;
    TJobIOConfigPtr SortJobIO;
    TJobIOConfigPtr MergeJobIO;

    TSortOperationSpec()
    {
        RegisterParameter("output_table_path", OutputTablePath);
        RegisterParameter("samples_per_partition", SamplesPerPartition)
            .Default(10)
            .GreaterThan(1);
        RegisterParameter("partition_job_io", PartitionJobIO)
            .DefaultNew();
        RegisterParameter("sort_job_io", SortJobIO)
            .DefaultNew();
        RegisterParameter("merge_job_io", MergeJobIO)
            .DefaultNew();

        // Provide custom names for shared settings.
        RegisterParameter("partition_job_count", PartitionJobCount)
            .Default()
            .GreaterThan(0);
        RegisterParameter("data_size_per_partition_job", DataSizePerPartitionJob)
            .Default()
            .GreaterThan(0);
        RegisterParameter("simple_sort_locality_timeout", SimpleSortLocalityTimeout)
            .Default(TDuration::Seconds(5));
        RegisterParameter("simple_merge_locality_timeout", SimpleMergeLocalityTimeout)
            .Default(TDuration::Seconds(5));
        RegisterParameter("partition_locality_timeout", PartitionLocalityTimeout)
            .Default(TDuration::Seconds(5));
        RegisterParameter("merge_locality_timeout", MergeLocalityTimeout)
            .Default(TDuration::Minutes(1));

        RegisterInitializer([&] () {
<<<<<<< HEAD
            PartitionJobIO->NewTableReader->MaxBufferSize = (i64) 1024 * 1024 * 1024;
            PartitionJobIO->NewTableWriter->MaxBufferSize = (i64) 2 * 1024 * 1024 * 1024; // 2 GB

            SortJobIO->NewTableReader->MaxBufferSize = (i64) 1024 * 1024 * 1024;
=======
            PartitionJobIO->TableReader->MaxBufferSize = (i64) 1024 * 1024 * 1024;
            PartitionJobIO->TableWriter->MaxBufferSize = (i64) 2 * 1024 * 1024 * 1024; // 2 GB

            SortJobIO->TableReader->MaxBufferSize = (i64) 1024 * 1024 * 1024;
>>>>>>> 3ae0222f

            MapSelectivityFactor = 1.0;
        });
    }

    virtual void OnLoaded() override
    {
        TSortOperationSpecBase::OnLoaded();

        OutputTablePath = OutputTablePath.Normalize();
    }
};

////////////////////////////////////////////////////////////////////////////////

class TMapReduceOperationSpec
    : public TSortOperationSpecBase
{
public:
    std::vector<NYPath::TRichYPath> OutputTablePaths;

    std::vector<Stroka> ReduceBy;

    TUserJobSpecPtr Mapper;
    TUserJobSpecPtr ReduceCombiner;
    TUserJobSpecPtr Reducer;

    TJobIOConfigPtr MapJobIO;
    // Also works for ReduceCombiner if present.
    TJobIOConfigPtr SortJobIO;
    TJobIOConfigPtr ReduceJobIO;

    TMapReduceOperationSpec()
    {
        RegisterParameter("output_table_paths", OutputTablePaths)
            .NonEmpty();
        RegisterParameter("reduce_by", ReduceBy)
            .Default();
        // Mapper can be absent -- leave it Null by default.
        RegisterParameter("mapper", Mapper)
            .Default();
        // ReduceCombiner can be absent -- leave it Null by default.
        RegisterParameter("reduce_combiner", ReduceCombiner)
            .Default();
        RegisterParameter("reducer", Reducer)
            .DefaultNew();
        RegisterParameter("map_job_io", MapJobIO)
            .DefaultNew();
        RegisterParameter("sort_job_io", SortJobIO)
            .DefaultNew();
        RegisterParameter("reduce_job_io", ReduceJobIO)
            .DefaultNew();

        // Provide custom names for shared settings.
        RegisterParameter("map_job_count", PartitionJobCount)
            .Default()
            .GreaterThan(0);
        RegisterParameter("data_size_per_map_job", DataSizePerPartitionJob)
            .Default()
            .GreaterThan(0);
        RegisterParameter("map_locality_timeout", PartitionLocalityTimeout)
            .Default(TDuration::Seconds(5));
        RegisterParameter("reduce_locality_timeout", MergeLocalityTimeout)
            .Default(TDuration::Minutes(1));
        RegisterParameter("map_selectivity_factor", MapSelectivityFactor)
            .Default(1.0)
            .GreaterThan(0);

        // The following settings are inherited from base but make no sense for map-reduce:
        //   DataSizePerUnorderedMergeJob
        //   SimpleSortLocalityTimeout
        //   SimpleMergeLocalityTimeout
        //   MapSelectivityFactor

        RegisterInitializer([&] () {
<<<<<<< HEAD
            MapJobIO->NewTableReader->MaxBufferSize = (i64) 256 * 1024 * 1024;
            MapJobIO->NewTableWriter->MaxBufferSize = (i64) 2 * 1024 * 1024 * 1024; // 2 GBs

            SortJobIO->NewTableReader->MaxBufferSize = (i64) 1024 * 1024 * 1024;
=======
            MapJobIO->TableReader->MaxBufferSize = (i64) 256 * 1024 * 1024;
            MapJobIO->TableWriter->MaxBufferSize = (i64) 2 * 1024 * 1024 * 1024; // 2 GBs

            SortJobIO->TableReader->MaxBufferSize = (i64) 1024 * 1024 * 1024;
>>>>>>> 3ae0222f
        });
    }

    virtual void OnLoaded() override
    {
        TSortOperationSpecBase::OnLoaded();

        if (ReduceBy.empty()) {
            ReduceBy = SortBy;
        }

        OutputTablePaths = NYT::NYPath::Normalize(OutputTablePaths);

        if (Mapper) {
            Mapper->InitEnableInputTableIndex(InputTablePaths.size(), MapJobIO);
        }
        Reducer->InitEnableInputTableIndex(1, ReduceJobIO);
    }
};

////////////////////////////////////////////////////////////////////////////////

class TRemoteCopyOperationSpec
    : public TOperationSpecBase
{
public:
    Stroka ClusterName;
    TNullable<Stroka> NetworkName;
    std::vector<NYPath::TRichYPath> InputTablePaths;
    NYPath::TRichYPath OutputTablePath;
    TNullable<int> JobCount;
    i64 DataSizePerJob;
    TJobIOConfigPtr JobIO;
    int MaxChunkCountPerJob;

    TRemoteCopyOperationSpec()
    {
        RegisterParameter("cluster_name", ClusterName);
        RegisterParameter("input_table_paths", InputTablePaths)
            .NonEmpty();
        RegisterParameter("output_table_path", OutputTablePath);
        RegisterParameter("job_count", JobCount)
            .Default()
            .GreaterThan(0);
        RegisterParameter("data_size_per_job", DataSizePerJob)
            .Default((i64) 1024 * 1024 * 1024)
            .GreaterThan(0);
        RegisterParameter("job_io", JobIO)
            .DefaultNew();
        RegisterParameter("network_name", NetworkName)
            .Default(Null);
        RegisterParameter("max_chunk_count_per_job", MaxChunkCountPerJob)
            .Default(100);
    }

    virtual void OnLoaded() override
    {
        TOperationSpecBase::OnLoaded();

<<<<<<< HEAD
        InputTablePaths = NYPath::Normalize(InputTablePaths);
        OutputTablePath = OutputTablePath.Normalize();
=======
        InputTablePaths = NYT::NYPath::Simplify(InputTablePaths);
        OutputTablePath = OutputTablePath.Simplify();
>>>>>>> 3ae0222f
    }
};

////////////////////////////////////////////////////////////////////////////////

DEFINE_ENUM(ESchedulingMode,
    (Fifo)
    (FairShare)
);

class TResourceLimitsConfig
    : public NYTree::TYsonSerializable
{
public:
    TNullable<int> UserSlots;
    TNullable<int> Cpu;
    TNullable<i64> Memory;

    TResourceLimitsConfig()
    {
        RegisterParameter("user_slots", UserSlots)
            .Default(Null)
            .GreaterThanOrEqual(0);
        RegisterParameter("cpu", Cpu)
            .Default(Null)
            .GreaterThanOrEqual(0);
        RegisterParameter("memory", Memory)
            .Default(Null)
            .GreaterThanOrEqual(0);
    }

    NNodeTrackerClient::NProto::TNodeResources ToNodeResources() const
    {
        auto perTypeLimits = NNodeTrackerClient::InfiniteNodeResources();
        if (UserSlots) {
            perTypeLimits.set_user_slots(*UserSlots);
        }
        if (Cpu) {
            perTypeLimits.set_cpu(*Cpu);
        }
        if (Memory) {
            perTypeLimits.set_memory(*Memory);
        }
        return perTypeLimits;
    }
};

class TPoolConfig
    : public NYTree::TYsonSerializable
{
public:
    double Weight;
    double MinShareRatio;
    double MaxShareRatio;

    ESchedulingMode Mode;

    TResourceLimitsConfigPtr ResourceLimits;

    TNullable<Stroka> SchedulingTag;

    TPoolConfig()
    {
        RegisterParameter("weight", Weight)
            .Default(1.0)
            .GreaterThanOrEqual(0.0);
        RegisterParameter("min_share_ratio", MinShareRatio)
            .Default(0.0)
            .InRange(0.0, 1.0);
        RegisterParameter("max_share_ratio", MaxShareRatio)
            .Default(1.0)
            .InRange(0.0, 1.0);

        RegisterParameter("mode", Mode)
            .Default(ESchedulingMode::FairShare);

        RegisterParameter("resource_limits", ResourceLimits)
            .DefaultNew();

        RegisterParameter("scheduling_tag", SchedulingTag)
            .Default(Null);
    }
};

////////////////////////////////////////////////////////////////////

class TStrategyOperationSpec
    : public NYTree::TYsonSerializable
{
public:
    TNullable<Stroka> Pool;
    TNullable<Stroka> SchedulingTag;
    double Weight;
    double MinShareRatio;
    double MaxShareRatio;

    // The following settings override schedule configuration.
    TNullable<TDuration> MinSharePreemptionTimeout;
    TNullable<TDuration> FairSharePreemptionTimeout;
    TNullable<double> FairShareStarvationTolerance;

    TResourceLimitsConfigPtr ResourceLimits;

    TStrategyOperationSpec()
    {
        RegisterParameter("pool", Pool)
            .Default()
            .NonEmpty();
        RegisterParameter("weight", Weight)
            .Default(1.0)
            .GreaterThanOrEqual(0.0);
        RegisterParameter("min_share_ratio", MinShareRatio)
            .Default(0.0)
            .InRange(0.0, 1.0);
        RegisterParameter("max_share_ratio", MaxShareRatio)
            .Default(1.0)
            .InRange(0.0, 1.0);

        RegisterParameter("scheduling_tag", SchedulingTag)
            .Default();

        RegisterParameter("min_share_preemption_timeout", MinSharePreemptionTimeout)
            .Default();
        RegisterParameter("fair_share_preemption_timeout", FairSharePreemptionTimeout)
            .Default();
        RegisterParameter("fair_share_starvation_tolerance", FairShareStarvationTolerance)
            .InRange(0.0, 1.0)
            .Default();

        RegisterParameter("resource_limits", ResourceLimits)
            .DefaultNew();
    }
};

////////////////////////////////////////////////////////////////////

class TOperationRuntimeParams
    : public NYTree::TYsonSerializable
{
public:
    double Weight;

    TOperationRuntimeParams()
    {
        RegisterParameter("weight", Weight)
            .Default(1.0)
            .GreaterThanOrEqual(0.0);
    }
};

////////////////////////////////////////////////////////////////////

class TSchedulerConnectionConfig
    : public NRpc::TRetryingChannelConfig
{
public:
    //! Timeout for RPC requests to schedulers.
    TDuration RpcTimeout;

    TSchedulerConnectionConfig()
    {
        RegisterParameter("rpc_timeout", RpcTimeout)
            .Default(TDuration::Seconds(60));
    }
};

DEFINE_REFCOUNTED_TYPE(TSchedulerConnectionConfig)

////////////////////////////////////////////////////////////////////

} // namespace NScheduler
} // namespace NYT<|MERGE_RESOLUTION|>--- conflicted
+++ resolved
@@ -252,11 +252,8 @@
             .DefaultNew();
 
         RegisterInitializer([&] () {
-<<<<<<< HEAD
             JobIO->NewTableReader->MaxBufferSize = (i64) 256 * 1024 * 1024;
-=======
-            JobIO->TableReader->MaxBufferSize = (i64) 256 * 1024 * 1024;
->>>>>>> 3ae0222f
+
         });
     }
 
@@ -544,17 +541,11 @@
             .Default(TDuration::Minutes(1));
 
         RegisterInitializer([&] () {
-<<<<<<< HEAD
             PartitionJobIO->NewTableReader->MaxBufferSize = (i64) 1024 * 1024 * 1024;
             PartitionJobIO->NewTableWriter->MaxBufferSize = (i64) 2 * 1024 * 1024 * 1024; // 2 GB
+            PartitionJobIO->NewTableWriter->SyncChunkSwitch = true;
 
             SortJobIO->NewTableReader->MaxBufferSize = (i64) 1024 * 1024 * 1024;
-=======
-            PartitionJobIO->TableReader->MaxBufferSize = (i64) 1024 * 1024 * 1024;
-            PartitionJobIO->TableWriter->MaxBufferSize = (i64) 2 * 1024 * 1024 * 1024; // 2 GB
-
-            SortJobIO->TableReader->MaxBufferSize = (i64) 1024 * 1024 * 1024;
->>>>>>> 3ae0222f
 
             MapSelectivityFactor = 1.0;
         });
@@ -630,17 +621,10 @@
         //   MapSelectivityFactor
 
         RegisterInitializer([&] () {
-<<<<<<< HEAD
             MapJobIO->NewTableReader->MaxBufferSize = (i64) 256 * 1024 * 1024;
             MapJobIO->NewTableWriter->MaxBufferSize = (i64) 2 * 1024 * 1024 * 1024; // 2 GBs
 
             SortJobIO->NewTableReader->MaxBufferSize = (i64) 1024 * 1024 * 1024;
-=======
-            MapJobIO->TableReader->MaxBufferSize = (i64) 256 * 1024 * 1024;
-            MapJobIO->TableWriter->MaxBufferSize = (i64) 2 * 1024 * 1024 * 1024; // 2 GBs
-
-            SortJobIO->TableReader->MaxBufferSize = (i64) 1024 * 1024 * 1024;
->>>>>>> 3ae0222f
         });
     }
 
@@ -700,13 +684,8 @@
     {
         TOperationSpecBase::OnLoaded();
 
-<<<<<<< HEAD
         InputTablePaths = NYPath::Normalize(InputTablePaths);
         OutputTablePath = OutputTablePath.Normalize();
-=======
-        InputTablePaths = NYT::NYPath::Simplify(InputTablePaths);
-        OutputTablePath = OutputTablePath.Simplify();
->>>>>>> 3ae0222f
     }
 };
 

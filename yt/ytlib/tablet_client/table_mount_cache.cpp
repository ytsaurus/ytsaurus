--- conflicted
+++ resolved
@@ -197,13 +197,8 @@
 
         auto req = TTableYPathProxy::GetMountInfo(path);
         auto* cachingHeaderExt = req->Header().MutableExtension(TCachingHeaderExt::caching_header_ext);
-<<<<<<< HEAD
-        cachingHeaderExt->set_success_expiration_time(ToProto(Config_->SuccessExpirationTime));
-        cachingHeaderExt->set_failure_expiration_time(ToProto(Config_->FailureExpirationTime));
-=======
-        cachingHeaderExt->set_success_expiration_time(Config_->ExpireAfterSuccessfulUpdateTime.MilliSeconds());
-        cachingHeaderExt->set_failure_expiration_time(Config_->ExpireAfterFailedUpdateTime.MilliSeconds());
->>>>>>> c7660d22
+        cachingHeaderExt->set_success_expiration_time(ToProto(Config_->ExpireAfterSuccessfulUpdateTime));
+        cachingHeaderExt->set_failure_expiration_time(ToProto(Config_->ExpireAfterFailedUpdateTime));
 
         return ObjectProxy_.Execute(req).Apply(
             BIND([= , this_ = MakeStrong(this)] (const TTableYPathProxy::TErrorOrRspGetMountInfoPtr& rspOrError) {

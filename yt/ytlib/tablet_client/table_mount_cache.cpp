--- conflicted
+++ resolved
@@ -54,8 +54,6 @@
 
 ////////////////////////////////////////////////////////////////////////////////
 
-<<<<<<< HEAD
-=======
 class TTabletCache
 {
 public:
@@ -121,20 +119,6 @@
 
 ////////////////////////////////////////////////////////////////////////////////
 
-TTabletReplica::TTabletReplica()
-    : Id(InvalidNodeId)
-{ }
-
-TTabletReplica::TTabletReplica(
-    NNodeTrackerClient::TNodeId id,
-    const TNodeDescriptor& descriptor)
-    : Id(id)
-    , Descriptor(descriptor)
-{ }
-
-////////////////////////////////////////////////////////////////////////////////
-
->>>>>>> b538cf9c
 TTabletInfoPtr TTableMountInfo::GetTablet(TUnversionedRow row) const
 {
     if (Tablets.empty()) {

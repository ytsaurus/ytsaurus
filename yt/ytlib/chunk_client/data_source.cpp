#include "data_source.h"

#include <yt/core/misc/protobuf_helpers.h>

namespace NYT {
namespace NChunkClient {

using namespace NYTree;
using namespace NTableClient;
using namespace NTransactionClient;

////////////////////////////////////////////////////////////////////////////////

TDataSource::TDataSource(
    EDataSourceType type,
    const TNullable<TString>& path,
    const TNullable<TTableSchema>& schema,
    const TNullable<std::vector<Stroka>>& columns,
    TTimestamp timestamp)
    : Type_(type)
    , Path_(path)
    , Schema_(schema)
    , Columns_(columns)
    , Timestamp_(timestamp)
{ }

void ToProto(NProto::TDataSource* protoDataSource, const TDataSource& dataSource)
{
    using NYT::ToProto;

    protoDataSource->set_type(static_cast<int>(dataSource.GetType()));

    if (dataSource.Schema()) {
        ToProto(protoDataSource->mutable_table_schema(), *dataSource.Schema());
    }

    if (dataSource.Columns()) {
        protoDataSource->set_has_column_filter(true);
        ToProto(protoDataSource->mutable_columns(), *dataSource.Columns());
    }

    if (dataSource.GetPath()) {
        protoDataSource->set_path(*dataSource.GetPath());
    }

    if (dataSource.GetTimestamp()) {
        protoDataSource->set_timestamp(dataSource.GetTimestamp());
    }
}

void FromProto(TDataSource* dataSource, const NProto::TDataSource& protoDataSource)
{
    using NYT::FromProto;

    dataSource->Type_ = EDataSourceType(protoDataSource.type());

    if (protoDataSource.has_table_schema()) {
        dataSource->Schema_ = FromProto<TTableSchema>(protoDataSource.table_schema());
    }

    if (protoDataSource.has_column_filter()) {
        dataSource->Columns_ = FromProto<std::vector<Stroka>>(protoDataSource.columns());
    }

    if (protoDataSource.has_path()) {
        dataSource->Path_ = protoDataSource.path();
    }

    if (protoDataSource.has_timestamp()) {
        dataSource->Timestamp_ = protoDataSource.timestamp();
    }
}

TDataSource MakeVersionedDataSource(
    const TNullable<TString>& path,
    const NTableClient::TTableSchema& schema,
    const TNullable<std::vector<Stroka>>& columns,
    NTransactionClient::TTimestamp timestamp)
{
    return TDataSource(EDataSourceType::VersionedTable, path, schema, columns, timestamp);
}

TDataSource MakeUnversionedDataSource(
<<<<<<< HEAD
    const TNullable<Stroka>& path,
    const TNullable<NTableClient::TTableSchema>& schema,
    const TNullable<std::vector<Stroka>>& columns)
=======
    const TNullable<TString>& path,
    const TNullable<NTableClient::TTableSchema>& schema)
>>>>>>> 4a72649d
{
    return TDataSource(EDataSourceType::UnversionedTable, path, schema, columns, NullTimestamp);
}

TDataSource MakeFileDataSource(const TNullable<TString>& path)
{
    return TDataSource(EDataSourceType::File, path, Null, Null, NullTimestamp);
}

////////////////////////////////////////////////////////////////////////////////

void ToProto(
    NProto::TDataSourceDirectory* protoDataSourceDirectory,
    const TDataSourceDirectoryPtr& dataSourceDirectory)
{
    using NYT::ToProto;
    ToProto(protoDataSourceDirectory->mutable_data_sources(), dataSourceDirectory->DataSources());
}

void FromProto(
    TDataSourceDirectoryPtr* dataSourceDirectory,
    const NProto::TDataSourceDirectory& protoDataSourceDirectory)
{
    using NYT::FromProto;
    *dataSourceDirectory = New<TDataSourceDirectory>();
    auto& dataSources = (*dataSourceDirectory)->DataSources();
    FromProto(&dataSources, protoDataSourceDirectory.data_sources());
}

////////////////////////////////////////////////////////////////////////////////

} // namespace NChunkClient
} // namespace NYT
<|MERGE_RESOLUTION|>--- conflicted
+++ resolved
@@ -15,7 +15,7 @@
     EDataSourceType type,
     const TNullable<TString>& path,
     const TNullable<TTableSchema>& schema,
-    const TNullable<std::vector<Stroka>>& columns,
+    const TNullable<std::vector<TString>>& columns,
     TTimestamp timestamp)
     : Type_(type)
     , Path_(path)
@@ -59,7 +59,7 @@
     }
 
     if (protoDataSource.has_column_filter()) {
-        dataSource->Columns_ = FromProto<std::vector<Stroka>>(protoDataSource.columns());
+        dataSource->Columns_ = FromProto<std::vector<TString>>(protoDataSource.columns());
     }
 
     if (protoDataSource.has_path()) {
@@ -74,21 +74,16 @@
 TDataSource MakeVersionedDataSource(
     const TNullable<TString>& path,
     const NTableClient::TTableSchema& schema,
-    const TNullable<std::vector<Stroka>>& columns,
+    const TNullable<std::vector<TString>>& columns,
     NTransactionClient::TTimestamp timestamp)
 {
     return TDataSource(EDataSourceType::VersionedTable, path, schema, columns, timestamp);
 }
 
 TDataSource MakeUnversionedDataSource(
-<<<<<<< HEAD
-    const TNullable<Stroka>& path,
+    const TNullable<TString>& path,
     const TNullable<NTableClient::TTableSchema>& schema,
-    const TNullable<std::vector<Stroka>>& columns)
-=======
-    const TNullable<TString>& path,
-    const TNullable<NTableClient::TTableSchema>& schema)
->>>>>>> 4a72649d
+    const TNullable<std::vector<TString>>& columns)
 {
     return TDataSource(EDataSourceType::UnversionedTable, path, schema, columns, NullTimestamp);
 }

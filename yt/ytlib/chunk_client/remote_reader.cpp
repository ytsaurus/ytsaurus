--- conflicted
+++ resolved
@@ -71,13 +71,8 @@
         CypressProxy = new TCypressServiceProxy(masterChannel);
     }
 
-<<<<<<< HEAD
-    TAsyncReadResult::TPtr AsyncReadBlocks(const std::vector<int>& blockIndexes);
-    TAsyncGetMetaResult::TPtr AsyncGetChunkMeta(const std::vector<int>& extensionTags);
-=======
-    TAsyncReadResult AsyncReadBlocks(const yvector<int>& blockIndexes);
-    TAsyncGetInfoResult AsyncGetChunkInfo();
->>>>>>> ba939c86
+    TAsyncReadResult AsyncReadBlocks(const std::vector<int>& blockIndexes);
+    TAsyncGetMetaResult AsyncGetChunkMeta(const std::vector<int>& extensionTags);
 
     TAsyncGetSeedsResult AsyncGetSeeds()
     {
@@ -585,11 +580,7 @@
     }
 };
 
-<<<<<<< HEAD
-TRemoteReader::TAsyncReadResult::TPtr TRemoteReader::AsyncReadBlocks(const std::vector<int>& blockIndexes)
-=======
-TRemoteReader::TAsyncReadResult TRemoteReader::AsyncReadBlocks(const yvector<int>& blockIndexes)
->>>>>>> ba939c86
+TRemoteReader::TAsyncReadResult TRemoteReader::AsyncReadBlocks(const std::vector<int>& blockIndexes)
 {
     VERIFY_THREAD_AFFINITY_ANY();
     return New<TReadSession>(this, blockIndexes)->GetAsyncResult();
@@ -607,11 +598,7 @@
         TRemoteReader* reader,
         const std::vector<int>& extensionTags)
         : TSessionBase(reader)
-<<<<<<< HEAD
-        , AsyncResult(New<IAsyncReader::TAsyncGetMetaResult>())
-=======
-        , Promise(NewPromise<IAsyncReader::TGetInfoResult>())
->>>>>>> ba939c86
+        , Promise(NewPromise<IAsyncReader::TGetMetaResult>())
         , SeedIndex(0)
         , ExtensionTags(extensionTags)
     {
@@ -620,23 +607,14 @@
         NewRetry();
     }
 
-<<<<<<< HEAD
-    IAsyncReader::TAsyncGetMetaResult::TPtr GetAsyncResult() const
-=======
-    IAsyncReader::TAsyncGetInfoResult GetAsyncResult() const
->>>>>>> ba939c86
+    IAsyncReader::TAsyncGetMetaResult GetAsyncResult() const
     {
         return Promise;
     }
 
 private:
-<<<<<<< HEAD
-    //! Async result representing the session.
-    IAsyncReader::TAsyncGetMetaResult::TPtr AsyncResult;
-=======
     //! Promise representing the session.
-    IAsyncReader::TAsyncGetInfoPromise Promise;
->>>>>>> ba939c86
+    IAsyncReader::TAsyncGetMetaPromise Promise;
 
     //! Current index in #SeedAddresses.
     int SeedIndex;
@@ -660,12 +638,8 @@
 
         auto request = proxy.GetChunkMeta();
         *request->mutable_chunk_id() = reader->ChunkId.ToProto();
-<<<<<<< HEAD
         ToProto(request->mutable_extension_tags(), ExtensionTags);
-        request->Invoke()->Subscribe(BIND(&TGetMetaSession::OnGotChunkMeta, MakeStrong(this)));
-=======
-        request->Invoke().Subscribe(BIND(&TGetInfoSession::OnGotChunkInfo, MakeStrong(this)));
->>>>>>> ba939c86
+        request->Invoke().Subscribe(BIND(&TGetMetaSession::OnGotChunkMeta, MakeStrong(this)));
     }
 
     void OnGotChunkMeta(TChunkHolderServiceProxy::TRspGetChunkMeta::TPtr response)
@@ -693,11 +667,7 @@
     void OnSessionSucceeded(const TChunkMeta& chunkMeta)
     {
         LOG_INFO("Chunk info is obtained");
-<<<<<<< HEAD
-        AsyncResult->Set(IAsyncReader::TGetMetaResult(chunkMeta));
-=======
-        Promise.Set(IAsyncReader::TGetInfoResult(info));
->>>>>>> ba939c86
+        Promise.Set(IAsyncReader::TGetMetaResult(chunkMeta));
     }
 
     virtual void OnSessionFailed(const TError& error)
@@ -711,11 +681,7 @@
     }
 };
 
-<<<<<<< HEAD
-TRemoteReader::TAsyncGetMetaResult::TPtr TRemoteReader::AsyncGetChunkMeta(const std::vector<int>& extensionTags)
-=======
-TRemoteReader::TAsyncGetInfoResult TRemoteReader::AsyncGetChunkInfo()
->>>>>>> ba939c86
+TRemoteReader::TAsyncGetMetaResult TRemoteReader::AsyncGetChunkMeta(const std::vector<int>& extensionTags)
 {
     VERIFY_THREAD_AFFINITY_ANY();
     return New<TGetMetaSession>(this, extensionTags)->GetAsyncResult();

--- conflicted
+++ resolved
@@ -82,8 +82,6 @@
     NApi::IClientPtr client,
     NNodeTrackerClient::TNodeDirectoryPtr nodeDirectory,
     const TNullable<NNodeTrackerClient::TNodeDescriptor>& localDescriptor,
-<<<<<<< HEAD
-=======
     IBlockCachePtr blockCache,
     NConcurrency::IThroughputThrottlerPtr throttler);
 
@@ -93,7 +91,6 @@
     TRemoteReaderOptionsPtr options,
     NApi::IClientPtr client,
     const TNullable<NNodeTrackerClient::TNodeDescriptor>& localDescriptor,
->>>>>>> b75e7db8
     IBlockCachePtr blockCache,
     NConcurrency::IThroughputThrottlerPtr throttler);
 

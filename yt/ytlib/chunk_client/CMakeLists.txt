--- conflicted
+++ resolved
@@ -41,11 +41,8 @@
   ${BASE}/chunk_reader.h
   ${BASE}/chunk_reader_base.h
   ${BASE}/chunk_replica.h
-<<<<<<< HEAD
+  ${BASE}/chunk_replica-inl.h
   ${BASE}/chunk_scraper.h
-=======
-  ${BASE}/chunk_replica-inl.h
->>>>>>> f97d067c
   ${BASE}/chunk_service_proxy.h
   ${BASE}/chunk_slice.h
   ${BASE}/chunk_spec.h

#include "public.h"
#include "config.h"
#include "dispatcher.h"
#include "chunk_writer.h"
#include "chunk_replica.h"
#include "chunk_meta_extensions.h"
#include "replication_writer.h"

#include <ytlib/object_client/helpers.h>

#include <ytlib/api/client.h>

#include <ytlib/chunk_client/chunk_service_proxy.h>
#include <ytlib/chunk_client/chunk_info.pb.h>
#include <ytlib/chunk_client/data_statistics.pb.h>

#include <ytlib/node_tracker_client/node_directory.h>

#include <core/concurrency/scheduler.h>
#include <core/concurrency/parallel_awaiter.h>

#include <core/erasure/codec.h>

#include <core/misc/address.h>

#include <core/ytree/yson_serializable.h>

namespace NYT {
namespace NChunkClient {

using namespace NConcurrency;
using namespace NNodeTrackerClient;
using namespace NObjectClient;
using namespace NChunkClient::NProto;

///////////////////////////////////////////////////////////////////////////////

namespace {

///////////////////////////////////////////////////////////////////////////////
// Helpers

// Split blocks into continuous groups of approximately equal sizes.
std::vector<std::vector<TSharedRef>> SplitBlocks(
    const std::vector<TSharedRef>& blocks,
    int groupCount)
{
    i64 totalSize = 0;
    for (const auto& block : blocks) {
        totalSize += block.Size();
    }

    std::vector<std::vector<TSharedRef>> groups(1);
    i64 currentSize = 0;
    for (const auto& block : blocks) {
        groups.back().push_back(block);
        currentSize += block.Size();
        // Current group is fulfilled if currentSize / currentGroupCount >= totalSize / groupCount
        while (currentSize * groupCount >= totalSize * groups.size() &&
               groups.size() < groupCount)
        {
            groups.push_back(std::vector<TSharedRef>());
        }
    }

    YCHECK(groups.size() == groupCount);

    return groups;
}

i64 RoundUp(i64 num, i64 mod)
{
    if (num % mod == 0) {
        return num;
    }
    return num + mod - (num % mod);
}

class TSlicer
{
public:
    explicit TSlicer(const std::vector<TSharedRef>& blocks)
        : Blocks_(blocks)
    { }

    TSharedRef GetSlice(i64 start, i64 end) const
    {
        YCHECK(start >= 0);
        YCHECK(start <= end);

        TSharedMutableRef result;

        i64 pos = 0;
        i64 resultSize = end - start;

        // We use lazy initialization.
        auto initialize = [&] () {
            if (!result) {
                struct TErasureWriterSliceTag { };
                result = TSharedMutableRef::Allocate<TErasureWriterSliceTag>(resultSize);
            }
        };

        i64 currentStart = 0;

        for (const auto& block : Blocks_) {
            i64 innerStart = std::max(static_cast<i64>(0), start - currentStart);
            i64 innerEnd = std::min(static_cast<i64>(block.Size()), end - currentStart);

            if (innerStart < innerEnd) {
                if (resultSize == innerEnd - innerStart) {
                    return block.Slice(innerStart, innerEnd);
                }

                initialize();
                std::copy(block.Begin() + innerStart, block.Begin() + innerEnd, result.Begin() + pos);

                pos += (innerEnd - innerStart);
            }
            currentStart += block.Size();

            if (pos == resultSize || currentStart >= end) {
                break;
            }
        }

        initialize();
        return result;
    }

private:

    // Mutable since we want to return subref of blocks.
    mutable std::vector<TSharedRef> Blocks_;
};

} // namespace

///////////////////////////////////////////////////////////////////////////////

class TErasureWriter
    : public IChunkWriter
{
public:
    TErasureWriter(
        TErasureWriterConfigPtr config,
        const TChunkId& chunkId,
        NErasure::ECodec codecId,
        NErasure::ICodec* codec,
        const std::vector<IChunkWriterPtr>& writers)
        : Config_(config)
        , ChunkId_(chunkId)
        , CodecId_(codecId)
        , Codec_(codec)
        , Writers_(writers)
    {
        YCHECK(writers.size() == codec->GetTotalPartCount());
        VERIFY_INVOKER_THREAD_AFFINITY(TDispatcher::Get()->GetWriterInvoker(), WriterThread);

        ChunkInfo_.set_disk_space(0);
    }

    virtual TFuture<void> Open() override
    {
        return BIND(&TErasureWriter::DoOpen, MakeStrong(this))
            .AsyncVia(TDispatcher::Get()->GetWriterInvoker())
            .Run();
    }

    virtual bool WriteBlock(const TSharedRef& block) override
    {
        Blocks_.push_back(block);
        return true;
    }

    virtual bool WriteBlocks(const std::vector<TSharedRef>& blocks) override
    {
        bool result = true;
        for (const auto& block : blocks) {
            result = WriteBlock(block);
        }
        return result;
    }

    virtual TFuture<void> GetReadyEvent() override
    {
        auto error = TPromise<void>();
        error.Set(TError());
        return error;
    }

    virtual const TChunkInfo& GetChunkInfo() const override
    {
        return ChunkInfo_;
    }

<<<<<<< HEAD
    virtual const TDataStatistics& GetDataStatistics() const override
    {
        YUNREACHABLE();
=======
    virtual NErasure::ECodec GetErasureCodecId() const override
    {
        return CodecId_;
>>>>>>> b30f2ed9
    }

    virtual TChunkReplicaList GetWrittenChunkReplicas() const override
    {
        TChunkReplicaList result;
        for (int i = 0; i < Writers_.size(); ++i) {
            auto replicas = Writers_[i]->GetWrittenChunkReplicas();
            YCHECK(replicas.size() == 1);
            auto replica = TChunkReplica(replicas.front().GetNodeId(), i);

            result.push_back(replica);
        }
        return result;
    }

    virtual TFuture<void> Close(const TChunkMeta& chunkMeta) override;

    virtual TChunkId GetChunkId() const override
    {
        return ChunkId_;
    }

private:
    void PrepareBlocks();

    void PrepareChunkMeta(const TChunkMeta& chunkMeta);

    void DoOpen();

    TFuture<void> WriteDataBlocks();

    void EncodeAndWriteParityBlocks();

    void WriteDataPart(IChunkWriterPtr writer, const std::vector<TSharedRef>& blocks);

    TFuture<void> WriteParityBlocks(const std::vector<TSharedRef>& blocks);

    TFuture<void> CloseParityWriters();

    void OnClosed();


    const TErasureWriterConfigPtr Config_;
    const TChunkId ChunkId_;
    const NErasure::ECodec CodecId_;
    NErasure::ICodec* const Codec_;

    bool IsOpen_ = false;

    std::vector<IChunkWriterPtr> Writers_;
    std::vector<TSharedRef> Blocks_;

    // Information about blocks, necessary to write blocks
    // and encode parity parts
    std::vector<std::vector<TSharedRef>> Groups_;
    std::vector<TSlicer> Slicers_;
    i64 ParityDataSize_;
    int WindowCount_;

    // Chunk meta with information about block placement
    TChunkMeta ChunkMeta_;
    TChunkInfo ChunkInfo_;

    DECLARE_THREAD_AFFINITY_SLOT(WriterThread);

};

///////////////////////////////////////////////////////////////////////////////

void TErasureWriter::PrepareBlocks()
{
    Groups_ = SplitBlocks(Blocks_, Codec_->GetDataPartCount());

    YCHECK(Slicers_.empty());

    // Calculate size of parity blocks and form slicers
    ParityDataSize_ = 0;
    for (const auto& group : Groups_) {
        i64 size = 0;
        i64 maxBlockSize = 0;
        for (const auto& block : group) {
            size += block.Size();
            maxBlockSize = std::max(maxBlockSize, (i64)block.Size());
        }
        ParityDataSize_ = std::max(ParityDataSize_, size);

        Slicers_.push_back(TSlicer(group));
    }

    // Calculate number of windows
    ParityDataSize_ = RoundUp(ParityDataSize_, Codec_->GetWordSize());

    WindowCount_ = ParityDataSize_ / Config_->ErasureWindowSize;
    if (ParityDataSize_ % Config_->ErasureWindowSize != 0) {
        WindowCount_ += 1;
    }
}

void TErasureWriter::PrepareChunkMeta(const TChunkMeta& chunkMeta)
{
    int start = 0;
    TErasurePlacementExt placementExt;
    for (const auto& group : Groups_) {
        auto* info = placementExt.add_part_infos();
        info->set_first_block_index(start);
        for (const auto& block : group) {
            info->add_block_sizes(block.Size());
        }
        start += group.size();
    }
    placementExt.set_parity_part_count(Codec_->GetParityPartCount());
    placementExt.set_parity_block_count(WindowCount_);
    placementExt.set_parity_block_size(Config_->ErasureWindowSize);
    placementExt.set_parity_last_block_size(ParityDataSize_ - (Config_->ErasureWindowSize * (WindowCount_ - 1)));

    ChunkMeta_ = chunkMeta;
    SetProtoExtension(ChunkMeta_.mutable_extensions(), placementExt);
}

void TErasureWriter::DoOpen()
{
    VERIFY_THREAD_AFFINITY(WriterThread);

    std::vector<TFuture<void>> asyncResults;
    for (auto writer : Writers_) {
        asyncResults.push_back(writer->Open());
    }
    WaitFor(Combine(asyncResults))
        .ThrowOnError();

    IsOpen_ = true;
}

TFuture<void> TErasureWriter::WriteDataBlocks()
{
    VERIFY_THREAD_AFFINITY(WriterThread);
    YCHECK(Groups_.size() <= Writers_.size());

    std::vector<TFuture<void>> asyncResults;
    for (int index = 0; index < Groups_.size(); ++index) {
        asyncResults.push_back(
            BIND(
                &TErasureWriter::WriteDataPart,
                MakeStrong(this),
                Writers_[index],
                Groups_[index])
            .AsyncVia(TDispatcher::Get()->GetWriterInvoker())
            .Run());
    }
    return Combine(asyncResults);
}

void TErasureWriter::WriteDataPart(IChunkWriterPtr writer, const std::vector<TSharedRef>& blocks)
{
    VERIFY_THREAD_AFFINITY(WriterThread);

    for (const auto& block : blocks) {
        if (!writer->WriteBlock(block)) {
            WaitFor(writer->GetReadyEvent())
                .ThrowOnError();
        }
    }

    WaitFor(writer->Close(ChunkMeta_))
        .ThrowOnError();
}

void TErasureWriter::EncodeAndWriteParityBlocks()
{
    VERIFY_THREAD_AFFINITY(WriterThread);

    for (i64 begin = 0; begin < ParityDataSize_; begin += Config_->ErasureWindowSize) {
        i64 end = std::min(begin + Config_->ErasureWindowSize, ParityDataSize_);
        auto asyncParityBlocks =
            BIND([=, this_ = MakeStrong(this)] () {
                // Generate bytes from [begin, end) for parity blocks.
                std::vector<TSharedRef> slices;
                for (const auto& slicer : Slicers_) {
                    slices.push_back(slicer.GetSlice(begin, end));
                }
                return Codec_->Encode(slices);
            })
            .AsyncVia(TDispatcher::Get()->GetErasurePoolInvoker())
            .Run();
        auto parityBlocksOrError = WaitFor(asyncParityBlocks);
        const auto& parityBlocks = parityBlocksOrError.ValueOrThrow();
        WaitFor(WriteParityBlocks(parityBlocks))
            .ThrowOnError();
    }

    WaitFor(CloseParityWriters())
        .ThrowOnError();
}

TFuture<void> TErasureWriter::WriteParityBlocks(const std::vector<TSharedRef>& blocks)
{
    VERIFY_THREAD_AFFINITY(WriterThread);

    // Write blocks of current window in parallel manner.
    std::vector<TFuture<void>> asyncResults;
    for (int index = 0; index < Codec_->GetParityPartCount(); ++index) {
        const auto& writer = Writers_[Codec_->GetDataPartCount() + index];
        writer->WriteBlock(blocks[index]);
        asyncResults.push_back(writer->GetReadyEvent());
    }
    return Combine(asyncResults);
}

TFuture<void> TErasureWriter::CloseParityWriters()
{
    VERIFY_THREAD_AFFINITY(WriterThread);

    std::vector<TFuture<void>> asyncResults;
    for (int index = 0; index < Codec_->GetParityPartCount(); ++index) {
        const auto& writer = Writers_[Codec_->GetDataPartCount() + index];
        asyncResults.push_back(writer->Close(ChunkMeta_));
    }
    return Combine(asyncResults);
}

TFuture<void> TErasureWriter::Close(const TChunkMeta& chunkMeta)
{
    YCHECK(IsOpen_);

    PrepareBlocks();
    PrepareChunkMeta(chunkMeta);

    auto invoker = TDispatcher::Get()->GetWriterInvoker();

    std::vector<TFuture<void>> asyncResults {
        BIND(&TErasureWriter::WriteDataBlocks, MakeStrong(this))
            .AsyncVia(invoker)
            .Run(),
        BIND(&TErasureWriter::EncodeAndWriteParityBlocks, MakeStrong(this))
            .AsyncVia(invoker)
            .Run()
    };

    return Combine(asyncResults).Apply(
        BIND(&TErasureWriter::OnClosed, MakeStrong(this)));
}


void TErasureWriter::OnClosed()
{
    i64 diskSpace = 0;
    for (auto writer : Writers_) {
        diskSpace += writer->GetChunkInfo().disk_space();
    }
    ChunkInfo_.set_disk_space(diskSpace);

    Slicers_.clear();
    Groups_.clear();
    Blocks_.clear();
}

///////////////////////////////////////////////////////////////////////////////

IChunkWriterPtr CreateErasureWriter(
    TErasureWriterConfigPtr config,
    const TChunkId& chunkId,
    NErasure::ECodec codecId,
    NErasure::ICodec* codec,
    const std::vector<IChunkWriterPtr>& writers)
{
    return New<TErasureWriter>(
        config,
        chunkId,
        codecId,
        codec,
        writers);
}

///////////////////////////////////////////////////////////////////////////////

std::vector<IChunkWriterPtr> CreateErasurePartWriters(
    TReplicationWriterConfigPtr config,
    TRemoteWriterOptionsPtr options,
    const TChunkId& chunkId,
    NErasure::ICodec* codec,
    TNodeDirectoryPtr nodeDirectory,
    NApi::IClientPtr client,
    IThroughputThrottlerPtr throttler,
    IBlockCachePtr blockCache)
{
    // Patch writer configs to ignore upload replication factor for erasure chunk parts.
    auto partConfig = NYTree::CloneYsonSerializable(config);
    partConfig->UploadReplicationFactor = 1;

    auto channel = client->GetMasterChannelOrThrow(NApi::EMasterChannelKind::Leader, CellTagFromId(chunkId));
    TChunkServiceProxy proxy(channel);

    auto req = proxy.AllocateWriteTargets();
    req->set_desired_target_count(codec->GetTotalPartCount());
    req->set_min_target_count(codec->GetTotalPartCount());
    if (partConfig->PreferLocalHost) {
        req->set_preferred_host_name(TAddressResolver::Get()->GetLocalHostName());
    }
    ToProto(req->mutable_chunk_id(), chunkId);

    auto rspOrError = WaitFor(req->Invoke());
    THROW_ERROR_EXCEPTION_IF_FAILED(
        rspOrError,
        EErrorCode::MasterCommunicationFailed,
        "Failed to allocate write targets for chunk %v",
        chunkId);
    auto rsp = rspOrError.Value();

    nodeDirectory->MergeFrom(rsp->node_directory());
    auto replicas = NYT::FromProto<TChunkReplica, TChunkReplicaList>(rsp->replicas());

    YCHECK(replicas.size() == codec->GetTotalPartCount());

    std::vector<IChunkWriterPtr> writers;
    for (int index = 0; index < codec->GetTotalPartCount(); ++index) {
        auto partId = ErasurePartIdFromChunkId(chunkId, index);
        writers.push_back(CreateReplicationWriter(
            partConfig,
            options,
            partId,
            TChunkReplicaList(1, replicas[index]),
            nodeDirectory,
            client,
            blockCache,
            throttler));
    }

    return writers;
}

///////////////////////////////////////////////////////////////////////////////

} // namespace NChunkClient
} // namespace NYT<|MERGE_RESOLUTION|>--- conflicted
+++ resolved
@@ -194,15 +194,14 @@
         return ChunkInfo_;
     }
 
-<<<<<<< HEAD
     virtual const TDataStatistics& GetDataStatistics() const override
     {
         YUNREACHABLE();
-=======
+    }
+
     virtual NErasure::ECodec GetErasureCodecId() const override
     {
         return CodecId_;
->>>>>>> b30f2ed9
     }
 
     virtual TChunkReplicaList GetWrittenChunkReplicas() const override

--- conflicted
+++ resolved
@@ -112,17 +112,12 @@
         int firstBlockIndex,
         int blockCount) override
     {
-<<<<<<< HEAD
-        // Implement when first needed.
-        Y_UNIMPLEMENTED();
-=======
         std::vector<int> blockIndexes;
         blockIndexes.reserve(blockCount);
         for (int index = firstBlockIndex; index < firstBlockIndex + blockCount; ++index) {
             blockIndexes.push_back(index);
         }
         return ReadBlocks(workloadDescriptor, blockIndexes);
->>>>>>> 0675d2a1
     }
 };
 

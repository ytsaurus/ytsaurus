#include "chunk_scraper.h"
#include "private.h"
#include "config.h"

#include <yt/ytlib/chunk_client/chunk_service_proxy.h>
#include <yt/ytlib/chunk_client/throttler_manager.h>

#include <yt/ytlib/node_tracker_client/node_directory.h>

#include <yt/ytlib/object_client/helpers.h>

#include <yt/ytlib/api/native_client.h>

#include <yt/core/concurrency/periodic_executor.h>
#include <yt/core/concurrency/throughput_throttler.h>

namespace NYT {
namespace NChunkClient {

using namespace NChunkClient::NProto;
using namespace NConcurrency;
using namespace NObjectClient;

using NYT::FromProto;

///////////////////////////////////////////////////////////////////////////////

class TScraperTask
    : public TRefCounted
{
public:
    TScraperTask(
        const TChunkScraperConfigPtr config,
        const IInvokerPtr invoker,
        const NConcurrency::IThroughputThrottlerPtr throttler,
        NRpc::IChannelPtr masterChannel,
        NNodeTrackerClient::TNodeDirectoryPtr nodeDirectory,
        TCellTag cellTag,
        std::vector<TChunkId> chunkIds,
        TChunkLocatedHandler onChunkLocated,
        const NLogging::TLogger& logger)
    : Config_(config)
    , Throttler_(throttler)
    , NodeDirectory_(nodeDirectory)
    , CellTag_(cellTag)
    , ChunkIds_(std::move(chunkIds))
    , OnChunkLocated_(onChunkLocated)
    , Logger(logger)
    , Proxy_(masterChannel)
    , PeriodicExecutor_(New<TPeriodicExecutor>(
        invoker,
        BIND(&TScraperTask::LocateChunks, MakeWeak(this)),
        TDuration::Zero()))
    {
        Logger.AddTag("ScraperTask: %p", this);
        Logger.AddTag("CellTag: %v", CellTag_);
    }

    //! Starts periodic polling.
    void Start()
    {
        if (Started_ || ChunkIds_.empty()) {
            return;
        }

        Started_ = true;
        NextChunkIndex_ = 0;

        LOG_DEBUG("Starting scraper task (ChunkCount: %v)",
            ChunkIds_.size());

        PeriodicExecutor_->Start();
    }

    //! Stops periodic polling.
    TFuture<void> Stop()
    {
        if (!Started_) {
            return VoidFuture;
        }
        LOG_DEBUG("Stopping scraper task (ChunkCount: %v)",
            ChunkIds_.size());

        Started_ = false;
        return PeriodicExecutor_->Stop();
    }

private:
    const TChunkScraperConfigPtr Config_;
    const NConcurrency::IThroughputThrottlerPtr Throttler_;
    const NNodeTrackerClient::TNodeDirectoryPtr NodeDirectory_;
    const TCellTag CellTag_;
    const std::vector<TChunkId> ChunkIds_;
    const TChunkLocatedHandler OnChunkLocated_;

    NLogging::TLogger Logger;
    TChunkServiceProxy Proxy_;

    bool Started_ = false;
    int NextChunkIndex_ = 0;

    const NConcurrency::TPeriodicExecutorPtr PeriodicExecutor_;


    void LocateChunks()
    {
        if (ChunkIds_.empty()) {
            return;
        }

        if (NextChunkIndex_ >= ChunkIds_.size()) {
            NextChunkIndex_ = 0;
        }

        auto startIndex = NextChunkIndex_;
        auto req = Proxy_.LocateChunks();
        req->SetHeavy(true);

        for (int chunkCount = 0; chunkCount < Config_->MaxChunksPerRequest; ++chunkCount) {
            ToProto(req->add_subrequests(), ChunkIds_[NextChunkIndex_]);
            ++NextChunkIndex_;
            if (NextChunkIndex_ >= ChunkIds_.size()) {
                NextChunkIndex_ = 0;
            }
            if (NextChunkIndex_ == startIndex) {
                // Total number of chunks is less than MaxChunksPerRequest.
                break;
            }
        }

        WaitFor(Throttler_->Throttle(req->subrequests_size()));

        LOG_DEBUG("Locating chunks (Count: %v)", req->subrequests_size());

        auto rspOrError = WaitFor(req->Invoke());
        if (!rspOrError.IsOK()) {
            LOG_WARNING(rspOrError, "Failed to locate chunks");
            return;
        }

        const auto& rsp = rspOrError.Value();
        YCHECK(req->subrequests_size() == rsp->subresponses_size());

        LOG_DEBUG("Chunks located");

        NodeDirectory_->MergeFrom(rsp->node_directory());

        for (int index = 0; index < req->subrequests_size(); ++index) {
            const auto& subrequest = req->subrequests(index);
            const auto& subresponse = rsp->subresponses(index);
            if (!subresponse.missing()) {
                auto chunkId = FromProto<TChunkId>(subrequest);
                auto replicas = FromProto<TChunkReplicaList>(subresponse.replicas());
                OnChunkLocated_.Run(chunkId, replicas);
            }
        }
    }
};

DEFINE_REFCOUNTED_TYPE(TScraperTask)

///////////////////////////////////////////////////////////////////////////////

TChunkScraper::TChunkScraper(
    const TChunkScraperConfigPtr config,
    const IInvokerPtr invoker,
    TThrottlerManagerPtr throttlerManager,
    NApi::INativeClientPtr client,
    NNodeTrackerClient::TNodeDirectoryPtr nodeDirectory,
    const yhash_set<TChunkId>& chunkIds,
    TChunkLocatedHandler onChunkLocated,
    const NLogging::TLogger& logger)
    : Config_(config)
    , Invoker_(invoker)
    , ThrottlerManager_(throttlerManager)
    , MasterClient_(client)
    , NodeDirectory_(nodeDirectory)
    , OnChunkLocated_(onChunkLocated)
    , Logger(logger)
{
    CreateTasks(chunkIds);
}

void TChunkScraper::Start()
{
    for (const auto& task : ScraperTasks_) {
        task->Start();
    }
}

TFuture<void> TChunkScraper::Stop()
{
    std::vector<TFuture<void>> futures;
    for (auto& task : ScraperTasks_) {
        futures.push_back(task->Stop());
    }
    return Combine(futures);
}

<<<<<<< HEAD
void TChunkScraper::Reset(const yhash_set<TChunkId>& chunkIds)
{
    TGuard<TSpinLock> guard(SpinLock_);
    DoStop();
    ScraperTasks_.clear();
    CreateTasks(chunkIds);
    DoStart();
}

=======
>>>>>>> f4c7a758
void TChunkScraper::CreateTasks(const yhash_set<TChunkId>& chunkIds)
{
    // Group chunks by cell tags.
    yhash_map<TCellTag, int> cellTags;
    for (const auto& chunkId : chunkIds) {
        auto cellTag = CellTagFromId(chunkId);
        ++cellTags[cellTag];
    }

    yhash_map<TCellTag, std::vector<TChunkId>> chunksByCells(cellTags.size());
    for (const auto& cellTag : cellTags) {
        chunksByCells[cellTag.first].reserve(cellTag.second);
    }

    for (const auto& chunkId : chunkIds) {
        auto cellTag = CellTagFromId(chunkId);
        chunksByCells[cellTag].push_back(chunkId);
    }

    for (const auto& cellChunks : chunksByCells) {
        auto cellTag = cellChunks.first;
        auto throttler = ThrottlerManager_->GetThrottler(cellTag);
        auto masterChannel = MasterClient_->GetMasterChannelOrThrow(NApi::EMasterChannelKind::Leader, cellTag);
        auto task = New<TScraperTask>(
            Config_,
            Invoker_,
            throttler,
            masterChannel,
            NodeDirectory_,
            cellTag,
            std::move(cellChunks.second),
            OnChunkLocated_,
            Logger);
        ScraperTasks_.push_back(std::move(task));
    }
}

///////////////////////////////////////////////////////////////////////////////

} // namespace NChunkClient
} // namespace NYT<|MERGE_RESOLUTION|>--- conflicted
+++ resolved
@@ -197,18 +197,6 @@
     return Combine(futures);
 }
 
-<<<<<<< HEAD
-void TChunkScraper::Reset(const yhash_set<TChunkId>& chunkIds)
-{
-    TGuard<TSpinLock> guard(SpinLock_);
-    DoStop();
-    ScraperTasks_.clear();
-    CreateTasks(chunkIds);
-    DoStart();
-}
-
-=======
->>>>>>> f4c7a758
 void TChunkScraper::CreateTasks(const yhash_set<TChunkId>& chunkIds)
 {
     // Group chunks by cell tags.

#include "stdafx.h"
#include "chunk_scraper.h"

#include "config.h"
#include "private.h"

#include <ytlib/api/client.h>
#include <ytlib/chunk_client/chunk_service_proxy.h>
#include <ytlib/chunk_client/throttler_manager.h>
#include <ytlib/node_tracker_client/node_directory.h>
#include <ytlib/object_client/helpers.h>
#include <ytlib/object_client/public.h>

#include <core/concurrency/periodic_executor.h>
#include <core/concurrency/throughput_throttler.h>

namespace NYT {
namespace NChunkClient {

using namespace NChunkClient::NProto;
using namespace NConcurrency;
using namespace NObjectClient;

///////////////////////////////////////////////////////////////////////////////

class TScraperTask
    : public TRefCounted
{
public:
    TScraperTask(
        const TChunkScraperConfigPtr config,
        const IInvokerPtr invoker,
        const NConcurrency::IThroughputThrottlerPtr throttler,
        NRpc::IChannelPtr masterChannel,
        NNodeTrackerClient::TNodeDirectoryPtr nodeDirectory,
        TCellTag cellTag,
        std::vector<TChunkId> chunkIds,
        TChunkLocatedHandler onChunkLocated,
        const NLogging::TLogger& logger)
        : Config_(config)
        , Invoker_(invoker)
        , Throttler_(throttler)
        , Proxy_(masterChannel)
        , NodeDirectory_(nodeDirectory)
        , CellTag_(cellTag)
        , ChunkIds_(std::move(chunkIds))
        , OnChunkLocated_(onChunkLocated)
        , Logger(logger)
        , Started_(false)
        , NextChunkIndex_(0)
        , PeriodicExecutor_(New<TPeriodicExecutor>(
            invoker,
            BIND(&TScraperTask::LocateChunks, MakeWeak(this)),
            Config_->ChunkScratchPeriod))
    {
        Logger.AddTag("ScraperTask: %p", this);
        Logger.AddTag("CellTag: %v", CellTag_);
    }

    //! Starts periodic polling.
    void Start()
    {
        if (Started_ || ChunkIds_.empty()) {
            return;
        }
        Started_ = true;
        NextChunkIndex_ = 0;

        LOG_DEBUG("Starting scraper task (ChunkCount: %v, ChunkScratchPeriod: %v, MaxChunksPerScratch: %v)",
            ChunkIds_.size(),
            Config_->ChunkScratchPeriod,
            Config_->MaxChunksPerScratch);

        PeriodicExecutor_->Start();
    }

    //! Stops periodic polling.
    void Stop()
    {
        if (!Started_) {
            return;
        }
        LOG_DEBUG("Stopping scraper task (ChunkCount: %v)", ChunkIds_.size());

        Started_ = false;
        PeriodicExecutor_->Stop();
    }

    void LocateChunks()
    {
        if (ChunkIds_.empty()) {
            return;
        }

        if (NextChunkIndex_ >=  ChunkIds_.size()) {
            NextChunkIndex_ = 0;
        }
        auto startIndex = NextChunkIndex_;
        auto req = Proxy_.LocateChunks();

        for (int chunkCount = 0; chunkCount < Config_->MaxChunksPerScratch; ++chunkCount) {
            ToProto(req->add_chunk_ids(), ChunkIds_[NextChunkIndex_]);
            ++NextChunkIndex_;
            if (NextChunkIndex_ >= ChunkIds_.size()) {
                NextChunkIndex_ = 0;
            }
            if (NextChunkIndex_ == startIndex) {
                // Total number of chunks is less than MaxChunksPerScratch.
                break;
            }
        }

        WaitFor(Throttler_->Throttle(req->chunk_ids_size()));

        LOG_DEBUG("Locating chunks (Count: %v)", req->chunk_ids_size());

        auto rspOrError = WaitFor(req->Invoke());
        if (!rspOrError.IsOK()) {
            LOG_WARNING(rspOrError, "Failed to locate input chunks");
            return;
        }

        const auto& rsp = rspOrError.Value();

        LOG_DEBUG("Located %v chunks", rsp->chunks_size());

        NodeDirectory_->MergeFrom(rsp->node_directory());

        for (const auto& chunkInfo : rsp->chunks()) {
            auto chunkId = NYT::FromProto<TChunkId>(chunkInfo.chunk_id());
            auto replicas = NYT::FromProto<TChunkReplica, TChunkReplicaList>(chunkInfo.replicas());
            OnChunkLocated_.Run(std::move(chunkId), std::move(replicas));
        }
    }
private:

    const TChunkScraperConfigPtr Config_;
    const IInvokerPtr Invoker_;
    const NConcurrency::IThroughputThrottlerPtr Throttler_;

    TChunkServiceProxy Proxy_;
    NNodeTrackerClient::TNodeDirectoryPtr NodeDirectory_;
    TCellTag CellTag_;
    std::vector<TChunkId> ChunkIds_;
    TChunkLocatedHandler OnChunkLocated_;
    NLogging::TLogger Logger;

    bool Started_ = false;
    size_t NextChunkIndex_;
    NConcurrency::TPeriodicExecutorPtr PeriodicExecutor_;
};

DEFINE_REFCOUNTED_TYPE(TScraperTask)

///////////////////////////////////////////////////////////////////////////////

TChunkScraper::TChunkScraper(
    const TChunkScraperConfigPtr config,
    const IInvokerPtr invoker,
    TThrottlerManagerPtr throttlerManager,
    NApi::IClientPtr masterClient,
    NNodeTrackerClient::TNodeDirectoryPtr nodeDirectory,
    const yhash_set<TChunkId>& chunkIds,
    TChunkLocatedHandler onChunkLocated,
    const NLogging::TLogger& logger)
    : Config_(config)
    , Invoker_(invoker)
    , ThrottlerManager_(throttlerManager)
    , MasterClient_(masterClient)
    , NodeDirectory_(nodeDirectory)
    , OnChunkLocated_(onChunkLocated)
    , Logger(logger)
<<<<<<< HEAD
=======
    , Started_(false)
    , NextChunkId_(NullChunkId)
    , PeriodicExecutor_(New<TPeriodicExecutor>(
        invoker,
        BIND(&TChunkScraper::LocateChunks, MakeWeak(this)),
        TDuration::Zero()))
>>>>>>> 25aab3cf
{
    CreateTasks(chunkIds);
}

//! Starts periodic polling.
void TChunkScraper::Start()
{
    TGuard<TSpinLock> guard(SpinLock_);
    DoStart();
}

void TChunkScraper::DoStart()
{
    for (auto& task : ScraperTasks_) {
        task->Start();
    }
<<<<<<< HEAD
=======
    Started_ = true;

    LOG_DEBUG("Starting scraper (ChunkCount: %v, MaxChunksPerScratch: %v)",
        ChunkIds_.size(),
        Config_->MaxChunksPerScratch);

    PeriodicExecutor_->Start();
>>>>>>> 25aab3cf
}

//! Stops periodic polling.
void TChunkScraper::Stop()
{
    TGuard<TSpinLock> guard(SpinLock_);
    DoStop();
}

void TChunkScraper::DoStop()
{
    for (auto& task : ScraperTasks_) {
        task->Stop();
    }
}

//! Reset a set of chunks scraper and start/stop scraper if necessary.
void TChunkScraper::Reset(const yhash_set<TChunkId>& chunkIds)
{
    TGuard<TSpinLock> guard(SpinLock_);
    DoStop();
    ScraperTasks_.clear();
    CreateTasks(chunkIds);
    DoStart();
}

//! Separate chunks by cellTags.
static yhash_map<TCellTag, std::vector<TChunkId>> SeparateChunks(const yhash_set<TChunkId>& chunkIds)
{
    yhash_map<TCellTag, int> cellTags;
    for (const auto& chunkId : chunkIds) {
        auto cellTag = CellTagFromId(chunkId);
        ++cellTags[cellTag];
    }

    yhash_map<TCellTag, std::vector<TChunkId>> chunksByCells(cellTags.size());
    for (const auto& cellTag : cellTags) {
        chunksByCells[cellTag.first].reserve(cellTag.second);
    }

    for (const auto& chunkId : chunkIds) {
        auto cellTag = CellTagFromId(chunkId);
        chunksByCells[cellTag].push_back(chunkId);
    }

    return chunksByCells;
}

//! Create scraper tasks for each cell.
void TChunkScraper::CreateTasks(const yhash_set<TChunkId>& chunkIds)
{
    auto chunksByCells = SeparateChunks(chunkIds);

    for (const auto& cellChunks : chunksByCells) {
        auto cellTag = cellChunks.first;
        auto throttler = ThrottlerManager_->GetThrottler(cellTag);
        YCHECK(throttler);
        auto masterChannel = MasterClient_->GetMasterChannelOrThrow(NApi::EMasterChannelKind::Leader, cellTag);
        YCHECK(masterChannel);
        auto task = New<TScraperTask>(
            Config_,
            Invoker_,
            throttler,
            masterChannel,
            NodeDirectory_,
            cellTag,
            std::move(cellChunks.second),
            OnChunkLocated_,
            Logger
        );
        ScraperTasks_.push_back(std::move(task));
    }
}

///////////////////////////////////////////////////////////////////////////////

} // namespace NChunkClient
} // namespace NYT<|MERGE_RESOLUTION|>--- conflicted
+++ resolved
@@ -5,9 +5,12 @@
 #include "private.h"
 
 #include <ytlib/api/client.h>
+
 #include <ytlib/chunk_client/chunk_service_proxy.h>
 #include <ytlib/chunk_client/throttler_manager.h>
+
 #include <ytlib/node_tracker_client/node_directory.h>
+
 #include <ytlib/object_client/helpers.h>
 #include <ytlib/object_client/public.h>
 
@@ -20,6 +23,8 @@
 using namespace NChunkClient::NProto;
 using namespace NConcurrency;
 using namespace NObjectClient;
+
+using NYT::FromProto;
 
 ///////////////////////////////////////////////////////////////////////////////
 
@@ -37,21 +42,18 @@
         std::vector<TChunkId> chunkIds,
         TChunkLocatedHandler onChunkLocated,
         const NLogging::TLogger& logger)
-        : Config_(config)
-        , Invoker_(invoker)
-        , Throttler_(throttler)
-        , Proxy_(masterChannel)
-        , NodeDirectory_(nodeDirectory)
-        , CellTag_(cellTag)
-        , ChunkIds_(std::move(chunkIds))
-        , OnChunkLocated_(onChunkLocated)
-        , Logger(logger)
-        , Started_(false)
-        , NextChunkIndex_(0)
-        , PeriodicExecutor_(New<TPeriodicExecutor>(
-            invoker,
-            BIND(&TScraperTask::LocateChunks, MakeWeak(this)),
-            Config_->ChunkScratchPeriod))
+    : Config_(config)
+    , Throttler_(throttler)
+    , NodeDirectory_(nodeDirectory)
+    , CellTag_(cellTag)
+    , ChunkIds_(std::move(chunkIds))
+    , OnChunkLocated_(onChunkLocated)
+    , Logger(logger)
+    , Proxy_(masterChannel)
+    , PeriodicExecutor_(New<TPeriodicExecutor>(
+        invoker,
+        BIND(&TScraperTask::LocateChunks, MakeWeak(this)),
+        TDuration::Zero()))
     {
         Logger.AddTag("ScraperTask: %p", this);
         Logger.AddTag("CellTag: %v", CellTag_);
@@ -63,13 +65,12 @@
         if (Started_ || ChunkIds_.empty()) {
             return;
         }
+
         Started_ = true;
         NextChunkIndex_ = 0;
 
-        LOG_DEBUG("Starting scraper task (ChunkCount: %v, ChunkScratchPeriod: %v, MaxChunksPerScratch: %v)",
-            ChunkIds_.size(),
-            Config_->ChunkScratchPeriod,
-            Config_->MaxChunksPerScratch);
+        LOG_DEBUG("Starting scraper task (ChunkCount: %v)",
+            ChunkIds_.size());
 
         PeriodicExecutor_->Start();
     }
@@ -80,21 +81,40 @@
         if (!Started_) {
             return;
         }
-        LOG_DEBUG("Stopping scraper task (ChunkCount: %v)", ChunkIds_.size());
+        LOG_DEBUG("Stopping scraper task (ChunkCount: %v)",
+        	ChunkIds_.size());
 
         Started_ = false;
         PeriodicExecutor_->Stop();
     }
 
+private:
+    const TChunkScraperConfigPtr Config_;
+    const NConcurrency::IThroughputThrottlerPtr Throttler_;
+    const NNodeTrackerClient::TNodeDirectoryPtr NodeDirectory_;
+    const TCellTag CellTag_;
+    const std::vector<TChunkId> ChunkIds_;
+    const TChunkLocatedHandler OnChunkLocated_;
+
+    NLogging::TLogger Logger;
+    TChunkServiceProxy Proxy_;
+
+    bool Started_ = false;
+    int NextChunkIndex_ = 0;
+
+    const NConcurrency::TPeriodicExecutorPtr PeriodicExecutor_;
+
+
     void LocateChunks()
     {
         if (ChunkIds_.empty()) {
             return;
         }
 
-        if (NextChunkIndex_ >=  ChunkIds_.size()) {
+        if (NextChunkIndex_ >= ChunkIds_.size()) {
             NextChunkIndex_ = 0;
         }
+
         auto startIndex = NextChunkIndex_;
         auto req = Proxy_.LocateChunks();
 
@@ -127,27 +147,12 @@
         NodeDirectory_->MergeFrom(rsp->node_directory());
 
         for (const auto& chunkInfo : rsp->chunks()) {
-            auto chunkId = NYT::FromProto<TChunkId>(chunkInfo.chunk_id());
-            auto replicas = NYT::FromProto<TChunkReplica, TChunkReplicaList>(chunkInfo.replicas());
+            auto chunkId = FromProto<TChunkId>(chunkInfo.chunk_id());
+            auto replicas = FromProto<TChunkReplica, TChunkReplicaList>(chunkInfo.replicas());
             OnChunkLocated_.Run(std::move(chunkId), std::move(replicas));
         }
     }
-private:
-
-    const TChunkScraperConfigPtr Config_;
-    const IInvokerPtr Invoker_;
-    const NConcurrency::IThroughputThrottlerPtr Throttler_;
-
-    TChunkServiceProxy Proxy_;
-    NNodeTrackerClient::TNodeDirectoryPtr NodeDirectory_;
-    TCellTag CellTag_;
-    std::vector<TChunkId> ChunkIds_;
-    TChunkLocatedHandler OnChunkLocated_;
-    NLogging::TLogger Logger;
-
-    bool Started_ = false;
-    size_t NextChunkIndex_;
-    NConcurrency::TPeriodicExecutorPtr PeriodicExecutor_;
+
 };
 
 DEFINE_REFCOUNTED_TYPE(TScraperTask)
@@ -170,15 +175,6 @@
     , NodeDirectory_(nodeDirectory)
     , OnChunkLocated_(onChunkLocated)
     , Logger(logger)
-<<<<<<< HEAD
-=======
-    , Started_(false)
-    , NextChunkId_(NullChunkId)
-    , PeriodicExecutor_(New<TPeriodicExecutor>(
-        invoker,
-        BIND(&TChunkScraper::LocateChunks, MakeWeak(this)),
-        TDuration::Zero()))
->>>>>>> 25aab3cf
 {
     CreateTasks(chunkIds);
 }
@@ -195,16 +191,6 @@
     for (auto& task : ScraperTasks_) {
         task->Start();
     }
-<<<<<<< HEAD
-=======
-    Started_ = true;
-
-    LOG_DEBUG("Starting scraper (ChunkCount: %v, MaxChunksPerScratch: %v)",
-        ChunkIds_.size(),
-        Config_->MaxChunksPerScratch);
-
-    PeriodicExecutor_->Start();
->>>>>>> 25aab3cf
 }
 
 //! Stops periodic polling.
@@ -231,9 +217,10 @@
     DoStart();
 }
 
-//! Separate chunks by cellTags.
-static yhash_map<TCellTag, std::vector<TChunkId>> SeparateChunks(const yhash_set<TChunkId>& chunkIds)
-{
+//! Create scraper tasks for each cell.
+void TChunkScraper::CreateTasks(const yhash_set<TChunkId>& chunkIds)
+{
+	// Group chunks by cell tags.
     yhash_map<TCellTag, int> cellTags;
     for (const auto& chunkId : chunkIds) {
         auto cellTag = CellTagFromId(chunkId);
@@ -249,14 +236,6 @@
         auto cellTag = CellTagFromId(chunkId);
         chunksByCells[cellTag].push_back(chunkId);
     }
-
-    return chunksByCells;
-}
-
-//! Create scraper tasks for each cell.
-void TChunkScraper::CreateTasks(const yhash_set<TChunkId>& chunkIds)
-{
-    auto chunksByCells = SeparateChunks(chunkIds);
 
     for (const auto& cellChunks : chunksByCells) {
         auto cellTag = cellChunks.first;

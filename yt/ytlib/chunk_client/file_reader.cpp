#include "stdafx.h"
#include "file_reader.h"
#include "chunk_meta_extensions.h"
#include "format.h"

namespace NYT {
namespace NChunkClient {

using namespace NChunkClient::NProto;

///////////////////////////////////////////////////////////////////////////////

TFileReader::TFileReader(
    const TChunkId& chunkId,
    const Stroka& fileName,
    bool validateBlocksChecksums)
    : ChunkId_(chunkId)
    , FileName_(fileName)
    , ValidateBlockChecksums_(validateBlocksChecksums)
{ }

void TFileReader::Open()
{
    YCHECK(!Opened_);

    auto metaFileName = FileName_ + ChunkMetaSuffix;
    TFile metaFile(
        metaFileName,
        OpenExisting | RdOnly | Seq | CloseOnExec);

    MetaSize_ = metaFile.GetLength();
    TBufferedFileInput metaInput(metaFile);

    TChunkMetaHeader metaHeader;
    ReadPod(metaInput, metaHeader);
    if (metaHeader.Signature != TChunkMetaHeader::ExpectedSignature) {
<<<<<<< HEAD
        THROW_ERROR_EXCEPTION("Incorrect header signature in chunk meta file %Qv: expected %" PRIx64 ", actual %" PRIx64,
=======
        THROW_ERROR_EXCEPTION("Incorrect header signature in chunk meta file %v: expected %v, actual %v",
>>>>>>> 72d24c96
            FileName_,
            TChunkMetaHeader::ExpectedSignature,
            metaHeader.Signature);
    }

    auto metaBlob = metaInput.ReadAll();
    auto metaBlobRef = TRef::FromString(metaBlob);

    auto checksum = GetChecksum(metaBlobRef);
    if (checksum != metaHeader.Checksum) {
<<<<<<< HEAD
        THROW_ERROR_EXCEPTION("Incorrect checksum in chunk meta file %Qv: expected %" PRIx64 ", actual %" PRIx64,
=======
        THROW_ERROR_EXCEPTION("Incorrect checksum in chunk meta file %v: expected %v, actual %v",
>>>>>>> 72d24c96
            FileName_,
            metaHeader.Checksum,
            checksum);
    }

    if (!TryDeserializeFromProtoWithEnvelope(&Meta_, metaBlobRef)) {
        THROW_ERROR_EXCEPTION("Failed to parse chunk meta file %v",
            FileName_);
    }

    BlocksExt_ = GetProtoExtension<TBlocksExt>(Meta_.extensions());
    BlockCount_ = BlocksExt_.blocks_size();

    DataFile_.reset(new TFile(FileName_, OpenExisting | RdOnly | CloseOnExec));
    Opened_ = true;
}

TFuture<std::vector<TSharedRef>> TFileReader::ReadBlocks(const std::vector<int>& blockIndexes)
{
    YCHECK(Opened_);

    try {
        std::vector<TSharedRef> blocks;
        blocks.reserve(blockIndexes.size());

        // Extract maximum contiguous ranges of blocks.
        int localIndex = 0;
        while (localIndex < blockIndexes.size()) {
            int startLocalIndex = localIndex;
            int startBlockIndex = blockIndexes[startLocalIndex];
            int endLocalIndex = startLocalIndex;
            while (endLocalIndex < blockIndexes.size() && blockIndexes[endLocalIndex] == startBlockIndex + (endLocalIndex - startLocalIndex)) {
                ++endLocalIndex;
            }

            int blockCount = endLocalIndex - startLocalIndex;
            auto subblocks = DoReadBlocks(startBlockIndex, blockCount);
            blocks.insert(blocks.end(), subblocks.begin(), subblocks.end());

            localIndex = endLocalIndex;
        }

        return MakeFuture(blocks);
    } catch (const std::exception& ex) {
        return MakeFuture<std::vector<TSharedRef>>(ex);
    }
}

TFuture<std::vector<TSharedRef>> TFileReader::ReadBlocks(
    int firstBlockIndex,
    int blockCount)
{
    YCHECK(Opened_);
    YCHECK(firstBlockIndex >= 0);

    try {
        return MakeFuture(DoReadBlocks(firstBlockIndex, blockCount));
    } catch (const std::exception& ex) {
        return MakeFuture<std::vector<TSharedRef>>(ex);
    }
}

std::vector<TSharedRef> TFileReader::DoReadBlocks(
    int firstBlockIndex,
    int blockCount)
{
    if (firstBlockIndex + blockCount > BlockCount_) {
        THROW_ERROR_EXCEPTION("Requested to read blocks [%v,%v] from chunk %v while only %v blocks exist",
            firstBlockIndex,
            firstBlockIndex + blockCount - 1,
            FileName_,
            BlockCount_);
    }

    // Read all blocks within a single request.
    int lastBlockIndex = firstBlockIndex + blockCount - 1;
    const auto& firstBlockInfo = BlocksExt_.blocks(firstBlockIndex);
    const auto& lastBlockInfo = BlocksExt_.blocks(lastBlockIndex);
    i64 totalSize = lastBlockInfo.offset() + lastBlockInfo.size() - firstBlockInfo.offset();

    struct TFileChunkBlockTag { };
<<<<<<< HEAD
    auto data = TSharedRef::Allocate<TFileChunkBlockTag>(blockInfo.size(), false);
    i64 offset = blockInfo.offset();
    DataFile_->Pread(data.Begin(), data.Size(), offset);

    auto checksum = GetChecksum(data);
    if (checksum != blockInfo.checksum()) {
        THROW_ERROR_EXCEPTION("Incorrect checksum of block %v in chunk data file %Qv: expected %" PRIx64 ", actual %" PRIx64,
            blockIndex,
            FileName_,
            blockInfo.checksum(),
            checksum);
=======
    auto data = TSharedMutableRef::Allocate<TFileChunkBlockTag>(totalSize, false);
    DataFile_->Pread(data.Begin(), data.Size(), firstBlockInfo.offset());

    // Slice the result; validate checksums.
    std::vector<TSharedRef> blocks;
    blocks.reserve(blockCount);
    for (int localIndex = 0; localIndex < blockCount; ++localIndex) {
        int blockIndex = firstBlockIndex + localIndex;
        const auto& blockInfo = BlocksExt_.blocks(blockIndex);
        auto block = data.Slice(
            blockInfo.offset() - firstBlockInfo.offset(),
            blockInfo.offset() - firstBlockInfo.offset() + blockInfo.size());
        if (ValidateBlockChecksums_) {
            auto checksum = GetChecksum(block);
            if (checksum != blockInfo.checksum()) {
                THROW_ERROR_EXCEPTION("Incorrect checksum of block %v in chunk data file %v: expected %v, actual %v",
                      blockIndex,
                      FileName_,
                      blockInfo.checksum(),
                      checksum);
            }
        }
        blocks.push_back(block);
>>>>>>> 72d24c96
    }

    return blocks;
}

TChunkMeta TFileReader::GetMeta(const TNullable<std::vector<int>>& extensionTags)
{
    return FilterChunkMetaByExtensionTags(Meta_, extensionTags);
}

i64 TFileReader::GetMetaSize() const
{
    YCHECK(Opened_);
    return MetaSize_;
}

i64 TFileReader::GetDataSize() const
{
    YCHECK(Opened_);
    return DataSize_;
}

i64 TFileReader::GetFullSize() const
{
    YCHECK(Opened_);
    return MetaSize_ + DataSize_;
}

TFuture<NProto::TChunkMeta> TFileReader::GetMeta(
    const TNullable<int>& partitionTag,
    const TNullable<std::vector<int>>& extensionTags)
{
    // Partition tag filtering not implemented here
    // because there is no practical need.
    // Implement when necessary.
    YCHECK(!partitionTag);
    YCHECK(Opened_);
    return MakeFuture(GetMeta(extensionTags));
}

TChunkId TFileReader::GetChunkId() const
{
    return ChunkId_;
}

///////////////////////////////////////////////////////////////////////////////

} // namespace NChunkClient
} // namespace NYT<|MERGE_RESOLUTION|>--- conflicted
+++ resolved
@@ -34,11 +34,7 @@
     TChunkMetaHeader metaHeader;
     ReadPod(metaInput, metaHeader);
     if (metaHeader.Signature != TChunkMetaHeader::ExpectedSignature) {
-<<<<<<< HEAD
-        THROW_ERROR_EXCEPTION("Incorrect header signature in chunk meta file %Qv: expected %" PRIx64 ", actual %" PRIx64,
-=======
-        THROW_ERROR_EXCEPTION("Incorrect header signature in chunk meta file %v: expected %v, actual %v",
->>>>>>> 72d24c96
+        THROW_ERROR_EXCEPTION("Incorrect header signature in chunk meta file %Qv: expected %v, actual %v",
             FileName_,
             TChunkMetaHeader::ExpectedSignature,
             metaHeader.Signature);
@@ -49,11 +45,7 @@
 
     auto checksum = GetChecksum(metaBlobRef);
     if (checksum != metaHeader.Checksum) {
-<<<<<<< HEAD
-        THROW_ERROR_EXCEPTION("Incorrect checksum in chunk meta file %Qv: expected %" PRIx64 ", actual %" PRIx64,
-=======
-        THROW_ERROR_EXCEPTION("Incorrect checksum in chunk meta file %v: expected %v, actual %v",
->>>>>>> 72d24c96
+        THROW_ERROR_EXCEPTION("Incorrect checksum in chunk meta file %Qv: expected %v, actual %v",
             FileName_,
             metaHeader.Checksum,
             checksum);
@@ -135,19 +127,6 @@
     i64 totalSize = lastBlockInfo.offset() + lastBlockInfo.size() - firstBlockInfo.offset();
 
     struct TFileChunkBlockTag { };
-<<<<<<< HEAD
-    auto data = TSharedRef::Allocate<TFileChunkBlockTag>(blockInfo.size(), false);
-    i64 offset = blockInfo.offset();
-    DataFile_->Pread(data.Begin(), data.Size(), offset);
-
-    auto checksum = GetChecksum(data);
-    if (checksum != blockInfo.checksum()) {
-        THROW_ERROR_EXCEPTION("Incorrect checksum of block %v in chunk data file %Qv: expected %" PRIx64 ", actual %" PRIx64,
-            blockIndex,
-            FileName_,
-            blockInfo.checksum(),
-            checksum);
-=======
     auto data = TSharedMutableRef::Allocate<TFileChunkBlockTag>(totalSize, false);
     DataFile_->Pread(data.Begin(), data.Size(), firstBlockInfo.offset());
 
@@ -163,7 +142,7 @@
         if (ValidateBlockChecksums_) {
             auto checksum = GetChecksum(block);
             if (checksum != blockInfo.checksum()) {
-                THROW_ERROR_EXCEPTION("Incorrect checksum of block %v in chunk data file %v: expected %v, actual %v",
+                THROW_ERROR_EXCEPTION("Incorrect checksum of block %v in chunk data file %Qv: expected %v, actual %v",
                       blockIndex,
                       FileName_,
                       blockInfo.checksum(),
@@ -171,7 +150,6 @@
             }
         }
         blocks.push_back(block);
->>>>>>> 72d24c96
     }
 
     return blocks;

#include "stdafx.h"
#include "config.h"
#include "replication_reader.h"
#include "async_reader.h"
#include "block_cache.h"
#include "private.h"
#include "block_id.h"
#include "chunk_ypath_proxy.h"
#include "data_node_service_proxy.h"
#include "dispatcher.h"

#include <core/misc/string.h>
#include <core/misc/protobuf_helpers.h>

#include <core/concurrency/thread_affinity.h>
#include <core/concurrency/delayed_executor.h>

#include <core/logging/tagged_logger.h>

#include <ytlib/object_client/object_service_proxy.h>

#include <ytlib/cypress_client/cypress_ypath_proxy.h>

#include <ytlib/node_tracker_client/node_directory.h>

#include <ytlib/chunk_client/chunk_service_proxy.h>
#include <ytlib/chunk_client/replication_reader.h>

#include <util/random/shuffle.h>
#include <util/generic/ymath.h>

#include <cmath>

namespace NYT {
namespace NChunkClient {

using namespace NRpc;
using namespace NObjectClient;
using namespace NCypressClient;
using namespace NNodeTrackerClient;
using namespace NChunkClient;
using namespace NConcurrency;

using NYT::ToProto;
using NYT::FromProto;
using ::ToString;

///////////////////////////////////////////////////////////////////////////////

class TSessionBase;
class TReadSession;
class TGetMetaSession;

class TReplicationReader
    : public IAsyncReader
{
public:
    typedef TErrorOr<TChunkReplicaList> TGetSeedsResult;
    typedef TFuture<TGetSeedsResult> TAsyncGetSeedsResult;
    typedef TPromise<TGetSeedsResult> TAsyncGetSeedsPromise;

    TReplicationReader(
        TReplicationReaderConfigPtr config,
        IBlockCachePtr blockCache,
        IChannelPtr masterChannel,
        TNodeDirectoryPtr nodeDirectory,
        const TNullable<TNodeDescriptor>& localDescriptor,
        const TChunkId& chunkId,
        const TChunkReplicaList& seedReplicas,
        const Stroka& networkName,
        EReadSessionType sessionType,
        IThroughputThrottlerPtr throttler)
        : Config(config)
        , BlockCache(blockCache)
        , NodeDirectory(nodeDirectory)
        , LocalDescriptor(localDescriptor)
        , ChunkId(chunkId)
        , NetworkName_(networkName)
        , SessionType(sessionType)
        , Throttler(throttler)
        , Logger(ChunkReaderLogger)
        , ObjectServiceProxy(masterChannel)
        , ChunkServiceProxy(masterChannel)
        , InitialSeedReplicas(seedReplicas)
        , SeedsTimestamp(TInstant::Zero())
    {
        Logger.AddTag(Sprintf("ChunkId: %s", ~ToString(ChunkId)));
    }

    void Initialize()
    {
        if (!Config->AllowFetchingSeedsFromMaster && InitialSeedReplicas.empty()) {
            THROW_ERROR_EXCEPTION(
                "Reader is unusable: master seeds retries are disabled and no initial seeds are given (ChunkId: %s)",
                ~ToString(ChunkId));
        }

        if (!InitialSeedReplicas.empty()) {
            GetSeedsPromise = MakePromise(TGetSeedsResult(InitialSeedReplicas));
        }

        LOG_INFO("Reader initialized (InitialSeedReplicas: [%s], FetchPromPeers: %s, LocalDescriptor: %s, EnableCaching: %s)",
            ~JoinToString(InitialSeedReplicas, TChunkReplicaAddressFormatter(NodeDirectory)),
<<<<<<< HEAD
            ~FormatBool(Config->FetchFromPeers),
            LocalDescriptor ? ~ToString(LocalDescriptor->Address) : "<Null>",
=======
            ~ToString(Config->FetchFromPeers),
            LocalDescriptor ? ~ToString(LocalDescriptor->GetAddressOrThrow(NetworkName_)) : "<Null>",
>>>>>>> 99d8a6aa
            ~FormatBool(Config->EnableNodeCaching));
    }

    virtual TAsyncReadResult AsyncReadBlocks(const std::vector<int>& blockIndexes) override;

    virtual TAsyncGetMetaResult AsyncGetChunkMeta(
        const TNullable<int>& partitionTag,
        const std::vector<i32>* tags = nullptr) override;

    virtual TChunkId GetChunkId() const override
    {
        return ChunkId;
    }

private:
    friend class TSessionBase;
    friend class TReadSession;
    friend class TGetMetaSession;

    TReplicationReaderConfigPtr Config;
    IBlockCachePtr BlockCache;
    TNodeDirectoryPtr NodeDirectory;
    TNullable<TNodeDescriptor> LocalDescriptor;
    TChunkId ChunkId;
    Stroka NetworkName_;
    EReadSessionType SessionType;
    IThroughputThrottlerPtr Throttler;
    NLog::TTaggedLogger Logger;

    TObjectServiceProxy ObjectServiceProxy;
    TChunkServiceProxy ChunkServiceProxy;

    TSpinLock SpinLock;
    TChunkReplicaList InitialSeedReplicas;
    TInstant SeedsTimestamp;
    TAsyncGetSeedsPromise GetSeedsPromise;

    TAsyncGetSeedsResult AsyncGetSeeds()
    {
        VERIFY_THREAD_AFFINITY_ANY();

        TGuard<TSpinLock> guard(SpinLock);
        if (!GetSeedsPromise) {
            LOG_INFO("Need fresh chunk seeds");
            GetSeedsPromise = NewPromise<TGetSeedsResult>();
            // Don't ask master for fresh seeds too often.
            TDelayedExecutor::Submit(
                BIND(&TReplicationReader::LocateChunk, MakeStrong(this))
                    .Via(TDispatcher::Get()->GetReaderInvoker()),
                SeedsTimestamp + Config->RetryBackoffTime);
        }

        return GetSeedsPromise;
    }

    void DiscardSeeds(TAsyncGetSeedsResult result)
    {
        YCHECK(result);
        YCHECK(result.IsSet());

        TGuard<TSpinLock> guard(SpinLock);

        if (!Config->AllowFetchingSeedsFromMaster) {
            // We're not allowed to ask master for seeds.
            // Better keep the initial ones.
            return;
        }

        if (GetSeedsPromise.ToFuture() != result) {
            return;
        }

        YCHECK(GetSeedsPromise.IsSet());
        GetSeedsPromise.Reset();
    }

    void LocateChunk()
    {
        VERIFY_THREAD_AFFINITY_ANY();

        LOG_INFO("Requesting chunk seeds from master");

        auto req = ChunkServiceProxy.LocateChunks();
        ToProto(req->add_chunk_ids(), ChunkId);
        req->Invoke().Subscribe(
            BIND(&TReplicationReader::OnLocateChunkResponse, MakeStrong(this))
                .Via(TDispatcher::Get()->GetReaderInvoker()));
    }

    void OnLocateChunkResponse(TChunkServiceProxy::TRspLocateChunksPtr rsp)
    {
        VERIFY_THREAD_AFFINITY_ANY();
        YCHECK(GetSeedsPromise);

        {
            TGuard<TSpinLock> guard(SpinLock);
            SeedsTimestamp = TInstant::Now();
        }

        if (!rsp->IsOK()) {
            YCHECK(!GetSeedsPromise.IsSet());
            GetSeedsPromise.Set(rsp->GetError());
            return;
        }

        YCHECK(rsp->chunks_size() <= 1);
        if (rsp->chunks_size() == 0) {
            YCHECK(!GetSeedsPromise.IsSet());
            GetSeedsPromise.Set(TError("No such chunk %s", ~ToString(ChunkId)));
            return;
        }
        const auto& chunkInfo = rsp->chunks(0);

        NodeDirectory->MergeFrom(rsp->node_directory());
        auto seedReplicas = FromProto<TChunkReplica, TChunkReplicaList>(chunkInfo.replicas());

        // TODO(babenko): use std::random_shuffle here but make sure it uses true randomness.
        Shuffle(seedReplicas.begin(), seedReplicas.end());

        LOG_INFO("Chunk seeds received (SeedReplicas: [%s])",
            ~JoinToString(seedReplicas, TChunkReplicaAddressFormatter(NodeDirectory)));

        YCHECK(!GetSeedsPromise.IsSet());
        GetSeedsPromise.Set(seedReplicas);
    }

};

///////////////////////////////////////////////////////////////////////////////

class TSessionBase
    : public TRefCounted
{
protected:
    //! Reference to the owning reader.
    TWeakPtr<TReplicationReader> Reader;

    //! Translates node ids to node descriptors.
    TNodeDirectoryPtr NodeDirectory;

    //! Name of the network to use from descriptor.
    Stroka NetworkName_;

    //! Zero based retry index (less than |Reader->Config->RetryCount|).
    int RetryIndex;

    //! Zero based pass index (less than |Reader->Config->PassCount|).
    int PassIndex;

    //! Seed replicas for the current retry.
    TChunkReplicaList SeedReplicas;

    //! Set of peer addresses corresponding to SeedReplcias.
    yhash_set<Stroka> SeedAddresses;

    //! Set of peer addresses banned for the current retry.
    yhash_set<Stroka> BannedPeers;

    //! List of candidates to try.
    std::vector<TNodeDescriptor> PeerList;

    //! Current index in #PeerList.
    int PeerIndex;

    //! The instant this session has started.
    TInstant StartTime;

    NLog::TTaggedLogger Logger;


    explicit TSessionBase(TReplicationReader* reader)
        : Reader(reader)
        , NodeDirectory(reader->NodeDirectory)
        , NetworkName_(reader->NetworkName_)
        , RetryIndex(0)
        , PassIndex(0)
        , PeerIndex(0)
        , StartTime(TInstant::Now())
        , Logger(ChunkReaderLogger)
    {
        Logger.AddTag(Sprintf("ChunkId: %s", ~ToString(reader->ChunkId)));
    }

    void BanPeer(const Stroka& address)
    {
        if (BannedPeers.insert(address).second) {
            LOG_INFO("Node is banned for the current retry (Address: %s)",
                ~address);
        }
    }

    bool IsPeerBanned(const Stroka& address)
    {
        return BannedPeers.find(address) != BannedPeers.end();
    }

    bool IsSeed(const Stroka& address)
    {
        return SeedAddresses.find(address) != SeedAddresses.end();
    }

    virtual void NextRetry()
    {
        auto reader = Reader.Lock();
        if (!reader) {
            return;
        }

        YCHECK(!GetSeedsResult);

        LOG_INFO("Retry started: %d of %d",
            RetryIndex + 1,
            reader->Config->RetryCount);

        GetSeedsResult = reader->AsyncGetSeeds();
        GetSeedsResult.Subscribe(
            BIND(&TSessionBase::OnGotSeeds, MakeStrong(this))
                .Via(TDispatcher::Get()->GetReaderInvoker()));

        PassIndex = 0;
        BannedPeers.clear();
    }

    virtual void NextPass() = 0;

    void OnRetryFailed()
    {
        auto reader = Reader.Lock();
        if (!reader)
            return;

        int retryCount = reader->Config->RetryCount;
        LOG_INFO("Retry failed: %d of %d",
            RetryIndex + 1,
            retryCount);

        YCHECK(GetSeedsResult);
        reader->DiscardSeeds(GetSeedsResult);
        GetSeedsResult.Reset();

        ++RetryIndex;
        if (RetryIndex >= retryCount) {
            OnSessionFailed();
            return;
        }

        TDelayedExecutor::Submit(
            BIND(&TSessionBase::NextRetry, MakeStrong(this))
            .Via(TDispatcher::Get()->GetReaderInvoker()),
            reader->Config->RetryBackoffTime);
    }


    template <class TSeedHandler>
    bool PrepareNextPass(const TSeedHandler& seedHandler)
    {
        auto reader = Reader.Lock();
        if (!reader)
            return false;

        LOG_INFO("Pass started: %d of %d",
            PassIndex + 1,
            reader->Config->PassCount);

        PeerList.clear();
        PeerIndex = 0;
        for (auto replica : SeedReplicas) {
            const auto& descriptor = NodeDirectory->GetDescriptor(replica);
            auto address = descriptor.FindAddress(NetworkName_);
            if (address && !IsPeerBanned(*address)) {
                seedHandler(descriptor);
            }
        }

        if (PeerList.empty()) {
            LOG_INFO("No feasible seeds to start a pass");
            OnRetryFailed();
            return false;
        }

        return true;
    }

    void OnPassCompleted()
    {
        auto reader = Reader.Lock();
        if (!reader)
            return;

        int passCount = reader->Config->PassCount;
        LOG_INFO("Pass completed: %d of %d",
            PassIndex + 1,
            passCount);

        ++PassIndex;
        if (PassIndex >= passCount) {
            OnRetryFailed();
            return;
        }

        auto backoffTime = reader->Config->MinPassBackoffTime *
            std::pow(reader->Config->PassBackoffTimeMultiplier, PassIndex - 1);

        backoffTime = std::min(backoffTime, reader->Config->MaxPassBackoffTime);

        TDelayedExecutor::Submit(
            BIND(&TSessionBase::NextPass, MakeStrong(this))
                .Via(TDispatcher::Get()->GetReaderInvoker()),
            backoffTime);
    }


    void RegisterError(const TError& error)
    {
        LOG_ERROR(error);
        InnerErrors.push_back(error);
    }

    TError BuildCombinedError(TError error)
    {
        error.InnerErrors() = InnerErrors;
        return error;
    }

    virtual void OnSessionFailed() = 0;

private:
    //! Errors collected by the session.
    std::vector<TError> InnerErrors;

    TReplicationReader::TAsyncGetSeedsResult GetSeedsResult;

    void OnGotSeeds(TReplicationReader::TGetSeedsResult result)
    {
        auto reader = Reader.Lock();
        if (!reader)
            return;

        if (!result.IsOK()) {
            RegisterError(TError(
                NChunkClient::EErrorCode::MasterCommunicationFailed,
                "Error requesting seeds from master")
                << result);
            OnSessionFailed();
            return;
        }

        SeedReplicas = result.Value();
        if (SeedReplicas.empty()) {
            RegisterError(TError("Chunk is lost"));
            OnRetryFailed();
            return;
        }

        SeedAddresses.clear();
        for (auto replica : SeedReplicas) {
            const auto& descriptor = NodeDirectory->GetDescriptor(replica.GetNodeId());
            auto address = descriptor.FindAddress(NetworkName_);
            if (address) {
                SeedAddresses.insert(*address);
            } else {
                RegisterError(TError(
                    NChunkClient::EErrorCode::AddressNotFound,
                    "Cannot find %s address for %s", ~NetworkName_.Quote(), ~descriptor.GetDefaultAddress()));
                OnSessionFailed();
            }
        }

        // Prefer local node if in seeds.
        for (auto it = SeedReplicas.begin(); it != SeedReplicas.end(); ++it) {
            const auto& descriptor = reader->NodeDirectory->GetDescriptor(*it);
            if (descriptor.IsLocal()) {
                auto localSeed = *it;
                SeedReplicas.erase(it);
                SeedReplicas.insert(SeedReplicas.begin(), localSeed);
                break;
            }
        }

        NextPass();
    }

};

///////////////////////////////////////////////////////////////////////////////

class TReadSession
    : public TSessionBase
{
public:
    TReadSession(TReplicationReader* reader, const std::vector<int>& blockIndexes)
        : TSessionBase(reader)
        , Promise(NewPromise<IAsyncReader::TReadResult>())
        , BlockIndexes(blockIndexes)
    {
        Logger.AddTag(Sprintf("ReadSession: %p", this));
    }

    ~TReadSession()
    {
        if (!Promise.IsSet()) {
            Promise.Set(TError("Reader terminated"));
        }
    }

    IAsyncReader::TAsyncReadResult Run()
    {
        FetchBlocksFromCache();

        if (GetUnfetchedBlockIndexes().empty()) {
            LOG_INFO("All chunk blocks are fetched from cache");
            OnSessionSucceeded();
        } else {
            NextRetry();
        }

        return Promise;
    }

private:
    //! Promise representing the session.
    IAsyncReader::TAsyncReadPromise Promise;

    //! Block indexes to read during the session.
    std::vector<int> BlockIndexes;

    //! Blocks that are fetched so far.
    yhash_map<int, TSharedRef> FetchedBlocks;

    struct TPeerBlocksInfo
    {
        TNodeDescriptor NodeDescriptor;
        yhash_set<int> BlockIndexes;
    };

    //! Known peers and their blocks (address -> TPeerBlocksInfo).
    yhash_map<Stroka, TPeerBlocksInfo> PeerBlocksMap;

    virtual void NextPass() override
    {
        PeerBlocksMap.clear();

        auto seedHandler = [&] (const TNodeDescriptor& descriptor) {
            for (int blockIndex : BlockIndexes) {
                AddPeer(descriptor, blockIndex);
            }
        };

        if (!PrepareNextPass(seedHandler))
            return;

        RequestBlocks();
    }

    void AddPeer(const TNodeDescriptor& nodeDescriptor, int blockIndex)
    {
        const auto& address = nodeDescriptor.GetAddress(NetworkName_);
        auto peerBlocksMapIt = PeerBlocksMap.find(address);
        if (peerBlocksMapIt == PeerBlocksMap.end()) {
            peerBlocksMapIt = PeerBlocksMap.insert(std::make_pair(address, TPeerBlocksInfo())).first;
            PeerList.push_back(nodeDescriptor);
        }
        peerBlocksMapIt->second.BlockIndexes.insert(blockIndex);
    }

    TNodeDescriptor PickNextPeer()
    {
        // When the time comes to fetch from a non-seeding node, pick a random one.
        if (PeerIndex >= SeedReplicas.size()) {
            size_t count = PeerList.size() - PeerIndex;
            size_t randomIndex = PeerIndex + RandomNumber(count);
            std::swap(PeerList[PeerIndex], PeerList[randomIndex]);
        }
        return PeerList[PeerIndex++];
    }

    std::vector<int> GetUnfetchedBlockIndexes()
    {
        std::vector<int> result;
        result.reserve(BlockIndexes.size());
        for (int blockIndex : BlockIndexes) {
            if (FetchedBlocks.find(blockIndex) == FetchedBlocks.end()) {
                result.push_back(blockIndex);
            }
        }
        return result;
    }

    std::vector<int> GetRequestBlockIndexes(
        const TNodeDescriptor& nodeDescriptor,
        const std::vector<int>& indexesToFetch)
    {
        std::vector<int> result;
        result.reserve(indexesToFetch.size());

        auto peerBlocksMapIt = PeerBlocksMap.find(nodeDescriptor.GetAddress(NetworkName_));
        YCHECK(peerBlocksMapIt != PeerBlocksMap.end());

        const auto& blocksInfo = peerBlocksMapIt->second;

        for (int blockIndex : indexesToFetch) {
            if (blocksInfo.BlockIndexes.find(blockIndex) != blocksInfo.BlockIndexes.end()) {
                result.push_back(blockIndex);
            }
        }

        return result;
    }


    void FetchBlocksFromCache()
    {
        auto reader = Reader.Lock();
        if (!reader)
            return;

        for (int blockIndex : BlockIndexes) {
            if (FetchedBlocks.find(blockIndex) == FetchedBlocks.end()) {
                TBlockId blockId(reader->ChunkId, blockIndex);
                auto block = reader->BlockCache->Find(blockId);
                if (block) {
                    LOG_INFO("Block is fetched from cache (Block: %d)", blockIndex);
                    YCHECK(FetchedBlocks.insert(std::make_pair(blockIndex, block)).second);
                }
            }
        }
    }


    void RequestBlocks()
    {
        auto reader = Reader.Lock();
        if (!reader)
            return;

        LOG_INFO("Looking for blocks to request");

        while (true) {
            FetchBlocksFromCache();

            auto unfetchedBlockIndexes = GetUnfetchedBlockIndexes();
            if (unfetchedBlockIndexes.empty()) {
                OnSessionSucceeded();
                break;
            }

            if (PeerIndex >= PeerList.size()) {
                OnPassCompleted();
                break;
            }

            auto currentDescriptor = PickNextPeer();
            auto blockIndexes = GetRequestBlockIndexes(currentDescriptor, unfetchedBlockIndexes);

            if (!IsPeerBanned(currentDescriptor.GetAddress(NetworkName_)) && !blockIndexes.empty()) {
                LOG_INFO("Requesting blocks from peer (Address: %s, Blocks: [%s])",
                    ~currentDescriptor.GetAddress(NetworkName_),
                    ~JoinToString(unfetchedBlockIndexes));

                IChannelPtr channel;
                try {
<<<<<<< HEAD
                    channel = LightNodeChannelFactory->CreateChannel(currentDescriptor.Address);
=======
                    channel = LightNodeChannelCache->GetChannel(currentDescriptor.GetAddress(NetworkName_));
>>>>>>> 99d8a6aa
                } catch (const std::exception& ex) {
                    RegisterError(ex);
                    continue;
                }

                TDataNodeServiceProxy proxy(channel);
                proxy.SetDefaultTimeout(reader->Config->BlockRpcTimeout);

                auto request = proxy.GetBlocks();
                request->SetStartTime(StartTime);
                ToProto(request->mutable_chunk_id(), reader->ChunkId);
                ToProto(request->mutable_block_indexes(), unfetchedBlockIndexes);
                request->set_enable_caching(reader->Config->EnableNodeCaching);
                request->set_session_type(reader->SessionType);
                if (reader->LocalDescriptor) {
                    auto expirationTime = TInstant::Now() + reader->Config->PeerExpirationTimeout;
                    ToProto(request->mutable_peer_descriptor(), reader->LocalDescriptor.Get());
                    request->set_peer_expiration_time(expirationTime.GetValue());
                }

                request->Invoke().Subscribe(
                    BIND(
                        &TReadSession::OnGetBlocksResponse,
                        MakeStrong(this),
                        currentDescriptor,
                        request)
                    .Via(TDispatcher::Get()->GetReaderInvoker()));
                break;
            }

            LOG_INFO("Skipping peer (Address: %s)", ~currentDescriptor.GetAddress(NetworkName_));
        }
    }

    void OnGetBlocksResponse(
        const TNodeDescriptor& requestedDescriptor,
        TDataNodeServiceProxy::TReqGetBlocksPtr req,
        TDataNodeServiceProxy::TRspGetBlocksPtr rsp)
    {
        const auto& requestedAddress = requestedDescriptor.GetAddress(NetworkName_);
        if (!rsp->IsOK()) {
            RegisterError(TError("Error fetching blocks from node %s",
                ~requestedAddress)
                << *rsp);
            if (rsp->GetError().GetCode() != NRpc::EErrorCode::Unavailable) {
                // Do not ban node if it says "Unavailable".
                BanPeer(requestedAddress);
            }
            RequestBlocks();
            return;
        }

        ProcessResponse(requestedDescriptor, req, rsp)
            .Subscribe(BIND(&TReadSession::RequestBlocks, MakeStrong(this))
                .Via(TDispatcher::Get()->GetReaderInvoker()));
    }

    TFuture<void> ProcessResponse(
        const TNodeDescriptor& requestedDescriptor,
        TDataNodeServiceProxy::TReqGetBlocksPtr req,
        TDataNodeServiceProxy::TRspGetBlocksPtr rsp)
    {
        auto reader = Reader.Lock();
        if (!reader) {
            return MakeFuture();
        }

        const auto& requestedAddress = requestedDescriptor.GetAddress(NetworkName_);
        LOG_INFO("Started processing block response (Address: %s)", ~requestedAddress);

        size_t blockCount = req->block_indexes_size();
        YCHECK(rsp->blocks_size() == blockCount);
        YCHECK(rsp->Attachments().size() == blockCount);

        i64 totalSize = 0;

        for (int index = 0; index < static_cast<int>(blockCount); ++index) {
            int blockIndex = req->block_indexes(index);
            TBlockId blockId(reader->ChunkId, blockIndex);
            const auto& blockInfo = rsp->blocks(index);
            if (blockInfo.data_attached()) {
                LOG_INFO("Block data received (Block: %d)",
                    blockIndex);
                auto block = rsp->Attachments()[index];
                YCHECK(block);

                // Only keep source address if P2P is on.
                auto source = reader->LocalDescriptor
                    ? TNullable<TNodeDescriptor>(requestedDescriptor)
                    : TNullable<TNodeDescriptor>(Null);
                reader->BlockCache->Put(blockId, block, source);

                YCHECK(FetchedBlocks.insert(std::make_pair(blockIndex, block)).second);
                totalSize += block.Size();
            } else if (reader->Config->FetchFromPeers) {
<<<<<<< HEAD
                for (const auto& protoP2PDescriptor : blockInfo.p2p_descriptors()) {
                    auto p2pDescriptor= FromProto<TNodeDescriptor>(protoP2PDescriptor);
                    AddPeer(p2pDescriptor, blockIndex);
                    LOG_INFO("P2P descriptor received (Block: %d, Address: %s)",
                        blockIndex,
                        ~p2pDescriptor.Address);
=======
                FOREACH (const auto& protoP2PDescriptor, blockInfo.p2p_descriptors()) {
                    auto p2pDescriptor = FromProto<TNodeDescriptor>(protoP2PDescriptor);
                    if (p2pDescriptor.FindAddress(NetworkName_)) {
                        AddPeer(p2pDescriptor, blockIndex);
                        LOG_INFO("P2P descriptor received (Block: %d, Address: %s)",
                            blockIndex,
                            ~p2pDescriptor.GetAddress(NetworkName_));
                    } else {
                        RegisterError(TError(
                            NChunkClient::EErrorCode::AddressNotFound,
                            "Cannot find %s address for %s", ~NetworkName_.Quote(), ~p2pDescriptor.GetDefaultAddress()));
                        OnSessionFailed();
                    }
>>>>>>> 99d8a6aa
                }
            }
        }

        if (IsSeed(requestedAddress) && !rsp->has_complete_chunk()) {
            LOG_INFO("Seed does not contain the chunk (Address: %s)",
                ~requestedAddress);
            BanPeer(requestedAddress);
        }

        LOG_INFO("Finished processing block response (TotalSize: %" PRId64 ")",
            totalSize);

        return reader->Throttler->Throttle(totalSize);
    }


    void OnSessionSucceeded()
    {
        LOG_INFO("All chunk blocks are fetched");

        std::vector<TSharedRef> blocks;
        blocks.reserve(BlockIndexes.size());
        for (int blockIndex : BlockIndexes) {
            auto block = FetchedBlocks[blockIndex];
            YCHECK(block);
            blocks.push_back(block);
        }
        Promise.Set(IAsyncReader::TReadResult(blocks));
    }

    virtual void OnSessionFailed() override
    {
        auto reader = Reader.Lock();
        if (!reader)
            return;

        auto error = BuildCombinedError(TError(
            "Error fetching blocks for chunk %s",
            ~ToString(reader->ChunkId)));
        Promise.Set(error);
    }
};

TReplicationReader::TAsyncReadResult TReplicationReader::AsyncReadBlocks(const std::vector<int>& blockIndexes)
{
    VERIFY_THREAD_AFFINITY_ANY();

    auto session = New<TReadSession>(this, blockIndexes);
    return BIND(&TReadSession::Run, session)
        .AsyncVia(TDispatcher::Get()->GetReaderInvoker())
        .Run();
}

///////////////////////////////////////////////////////////////////////////////

class TGetMetaSession
    : public TSessionBase
{
public:
    TGetMetaSession(
        TReplicationReader* reader,
        const TNullable<int> partitionTag,
        const std::vector<int>* extensionTags)
        : TSessionBase(reader)
        , Promise(NewPromise<IAsyncReader::TGetMetaResult>())
        , PartitionTag(partitionTag)
    {
        if (extensionTags) {
            ExtensionTags = *extensionTags;
            AllExtensionTags = false;
        } else {
            AllExtensionTags = true;
        }

        Logger.AddTag(Sprintf("GetMetaSession: %p", this));
    }

    ~TGetMetaSession()
    {
        if (!Promise.IsSet()) {
            Promise.Set(TError("Reader terminated"));
        }
    }

    IAsyncReader::TAsyncGetMetaResult Run()
    {
        NextRetry();
        return Promise;
    }

private:
    //! Promise representing the session.
    IAsyncReader::TAsyncGetMetaPromise Promise;

    std::vector<int> ExtensionTags;
    TNullable<int> PartitionTag;
    bool AllExtensionTags;


    virtual void NextPass()
    {
        auto seedHandler = [&] (const TNodeDescriptor& descriptor) {
            PeerList.push_back(descriptor);
        };

        if (!PrepareNextPass(seedHandler))
            return;

        RequestInfo();
    }

    void RequestInfo()
    {
        auto reader = Reader.Lock();
        if (!reader)
            return;

        if (PeerIndex >= PeerList.size()) {
            OnPassCompleted();
            return;
        }

        const auto& descriptor = PeerList[PeerIndex];
        const auto& address = descriptor.GetAddress(NetworkName_);

        LOG_INFO("Requesting chunk meta (Address: %s)", ~address);

        IChannelPtr channel;
        try {
            channel = LightNodeChannelFactory->CreateChannel(address);
        } catch (const std::exception& ex) {
            OnGetChunkMetaResponseFailed(descriptor, ex);
            return;
        }

        TDataNodeServiceProxy proxy(channel);
        proxy.SetDefaultTimeout(reader->Config->MetaRpcTimeout);

        auto request = proxy.GetChunkMeta();
        request->SetStartTime(StartTime);
        ToProto(request->mutable_chunk_id(), reader->ChunkId);
        request->set_all_extension_tags(AllExtensionTags);

        if (PartitionTag) {
            request->set_partition_tag(PartitionTag.Get());
        }

        ToProto(request->mutable_extension_tags(), ExtensionTags);
        request->Invoke().Subscribe(
            BIND(&TGetMetaSession::OnGetChunkMetaResponse, MakeStrong(this), descriptor)
                .Via(TDispatcher::Get()->GetReaderInvoker()));
    }

    void OnGetChunkMetaResponse(
        const TNodeDescriptor& descriptor,
        TDataNodeServiceProxy::TRspGetChunkMetaPtr rsp)
    {
        if (!rsp->IsOK()) {
            OnGetChunkMetaResponseFailed(descriptor, *rsp);
            return;
        }

        OnSessionSucceeded(rsp->chunk_meta());
    }

    void OnGetChunkMetaResponseFailed(
        const TNodeDescriptor& descriptor,
        const TError& error)
    {
        const auto& address = descriptor.GetAddress(NetworkName_);

        LOG_WARNING(error, "Error requesting chunk meta (Address: %s)",
            ~address);

        RegisterError(error);

        ++PeerIndex;
        if (error.GetCode() !=  NRpc::EErrorCode::Unavailable) {
            BanPeer(address);
        }

        RequestInfo();
    }


    void OnSessionSucceeded(const NProto::TChunkMeta& chunkMeta)
    {
        LOG_INFO("Chunk meta obtained");
        Promise.Set(IAsyncReader::TGetMetaResult(chunkMeta));
    }

    virtual void OnSessionFailed() override
    {
        auto reader = Reader.Lock();
        if (!reader)
            return;

        auto error = BuildCombinedError(TError(
            "Error fetching meta for chunk %s",
            ~ToString(reader->ChunkId)));
        Promise.Set(error);
    }

};

TReplicationReader::TAsyncGetMetaResult TReplicationReader::AsyncGetChunkMeta(
    const TNullable<int>& partitionTag,
    const std::vector<i32>* extensionTags)
{
    VERIFY_THREAD_AFFINITY_ANY();

    auto session = New<TGetMetaSession>(this, partitionTag, extensionTags);
    return BIND(&TGetMetaSession::Run, session)
        .AsyncVia(TDispatcher::Get()->GetReaderInvoker())
        .Run();
}

///////////////////////////////////////////////////////////////////////////////

IAsyncReaderPtr CreateReplicationReader(
    TReplicationReaderConfigPtr config,
    IBlockCachePtr blockCache,
    NRpc::IChannelPtr masterChannel,
    TNodeDirectoryPtr nodeDirectory,
    const TNullable<TNodeDescriptor>& localDescriptor,
    const TChunkId& chunkId,
    const TChunkReplicaList& seedReplicas,
    const Stroka& networkName,
    EReadSessionType sessionType,
    IThroughputThrottlerPtr throttler)
{
    YCHECK(config);
    YCHECK(blockCache);
    YCHECK(masterChannel);
    YCHECK(nodeDirectory);

    auto reader = New<TReplicationReader>(
        config,
        blockCache,
        masterChannel,
        nodeDirectory,
        localDescriptor,
        chunkId,
        seedReplicas,
        networkName,
        sessionType,
        throttler);
    reader->Initialize();
    return reader;
}

///////////////////////////////////////////////////////////////////////////////

} // namespace NChunkClient
} // namespace NYT<|MERGE_RESOLUTION|>--- conflicted
+++ resolved
@@ -101,13 +101,8 @@
 
         LOG_INFO("Reader initialized (InitialSeedReplicas: [%s], FetchPromPeers: %s, LocalDescriptor: %s, EnableCaching: %s)",
             ~JoinToString(InitialSeedReplicas, TChunkReplicaAddressFormatter(NodeDirectory)),
-<<<<<<< HEAD
             ~FormatBool(Config->FetchFromPeers),
-            LocalDescriptor ? ~ToString(LocalDescriptor->Address) : "<Null>",
-=======
-            ~ToString(Config->FetchFromPeers),
             LocalDescriptor ? ~ToString(LocalDescriptor->GetAddressOrThrow(NetworkName_)) : "<Null>",
->>>>>>> 99d8a6aa
             ~FormatBool(Config->EnableNodeCaching));
     }
 
@@ -669,11 +664,7 @@
 
                 IChannelPtr channel;
                 try {
-<<<<<<< HEAD
-                    channel = LightNodeChannelFactory->CreateChannel(currentDescriptor.Address);
-=======
-                    channel = LightNodeChannelCache->GetChannel(currentDescriptor.GetAddress(NetworkName_));
->>>>>>> 99d8a6aa
+                    channel = LightNodeChannelFactory->CreateChannel(currentDescriptor.GetAddress(NetworkName_));
                 } catch (const std::exception& ex) {
                     RegisterError(ex);
                     continue;
@@ -769,15 +760,7 @@
                 YCHECK(FetchedBlocks.insert(std::make_pair(blockIndex, block)).second);
                 totalSize += block.Size();
             } else if (reader->Config->FetchFromPeers) {
-<<<<<<< HEAD
                 for (const auto& protoP2PDescriptor : blockInfo.p2p_descriptors()) {
-                    auto p2pDescriptor= FromProto<TNodeDescriptor>(protoP2PDescriptor);
-                    AddPeer(p2pDescriptor, blockIndex);
-                    LOG_INFO("P2P descriptor received (Block: %d, Address: %s)",
-                        blockIndex,
-                        ~p2pDescriptor.Address);
-=======
-                FOREACH (const auto& protoP2PDescriptor, blockInfo.p2p_descriptors()) {
                     auto p2pDescriptor = FromProto<TNodeDescriptor>(protoP2PDescriptor);
                     if (p2pDescriptor.FindAddress(NetworkName_)) {
                         AddPeer(p2pDescriptor, blockIndex);
@@ -790,7 +773,6 @@
                             "Cannot find %s address for %s", ~NetworkName_.Quote(), ~p2pDescriptor.GetDefaultAddress()));
                         OnSessionFailed();
                     }
->>>>>>> 99d8a6aa
                 }
             }
         }

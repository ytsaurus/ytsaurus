--- conflicted
+++ resolved
@@ -675,11 +675,7 @@
 
                 IChannelPtr channel;
                 try {
-<<<<<<< HEAD
-                    channel = HeavyNodeChannelCache->GetChannel(currentDescriptor.GetAddress(NetworkName_));
-=======
                     channel = HeavyNodeChannelFactory->CreateChannel(currentAddress);
->>>>>>> 3aa99092
                 } catch (const std::exception& ex) {
                     RegisterError(ex);
                     continue;

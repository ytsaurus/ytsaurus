#include "stdafx.h"
#include "config.h"
#include "replication_reader.h"
#include "chunk_reader.h"
#include "block_cache.h"
#include "private.h"
#include "block_id.h"
#include "chunk_ypath_proxy.h"
#include "data_node_service_proxy.h"
#include "dispatcher.h"

#include <ytlib/api/config.h>
#include <ytlib/api/client.h>
#include <ytlib/api/connection.h>

#include <ytlib/object_client/object_service_proxy.h>
#include <ytlib/object_client/helpers.h>

#include <ytlib/cypress_client/cypress_ypath_proxy.h>

#include <ytlib/node_tracker_client/node_directory.h>

#include <ytlib/chunk_client/chunk_service_proxy.h>
#include <ytlib/chunk_client/replication_reader.h>

#include <core/misc/string.h>
#include <core/misc/protobuf_helpers.h>

#include <core/concurrency/thread_affinity.h>
#include <core/concurrency/delayed_executor.h>

#include <core/logging/log.h>

#include <util/random/shuffle.h>
#include <util/generic/ymath.h>

#include <cmath>

namespace NYT {
namespace NChunkClient {

using namespace NConcurrency;
using namespace NRpc;
using namespace NApi;
using namespace NObjectClient;
using namespace NCypressClient;
using namespace NNodeTrackerClient;
using namespace NChunkClient::NProto;

using NYT::ToProto;
using NYT::FromProto;
using ::ToString;

const double MaxBackoffMultiplier = 1000.0;

///////////////////////////////////////////////////////////////////////////////

class TReplicationReader
    : public IChunkReader
{
public:
    TReplicationReader(
        TReplicationReaderConfigPtr config,
        TRemoteReaderOptionsPtr options,
        IClientPtr client,
        TNodeDirectoryPtr nodeDirectory,
        const TNullable<TNodeDescriptor>& localDescriptor,
        const TChunkId& chunkId,
        const TChunkReplicaList& seedReplicas,
        IBlockCachePtr blockCache,
        IThroughputThrottlerPtr throttler)
        : Config_(config)
        , Options_(options)
        , Client_(client)
        , NodeDirectory_(nodeDirectory)
        , LocalDescriptor_(localDescriptor)
        , ChunkId_(chunkId)
        , BlockCache_(blockCache)
        , Throttler_(throttler)
        , NetworkName_(client->GetConnection()->GetConfig()->NetworkName)
        , InitialSeedReplicas_(seedReplicas)
        , SeedsTimestamp_(TInstant::Zero())
    {
        Logger.AddTag("ChunkId: %v", ChunkId_);
    }

    void Initialize()
    {
        if (!Config_->AllowFetchingSeedsFromMaster && InitialSeedReplicas_.empty()) {
            THROW_ERROR_EXCEPTION(
                "Cannot read chunk %v: master seeds retries are disabled and no initial seeds are given",
                ChunkId_);
        }

        if (!InitialSeedReplicas_.empty()) {
            GetSeedsPromise_ = MakePromise(InitialSeedReplicas_);
        }

        auto maybeLocalAddress = LocalDescriptor_ ? MakeNullable(LocalDescriptor_->GetAddressOrThrow(NetworkName_)) : Null;
        LOG_DEBUG("Reader initialized (InitialSeedReplicas: [%v], FetchPromPeers: %v, LocalAddress: %v, PopulateCache: %v, "
            "AllowFetchingSeedsFromMaster: %v, Network: %v)",
            JoinToString(InitialSeedReplicas_, TChunkReplicaAddressFormatter(NodeDirectory_)),
            Config_->FetchFromPeers,
            maybeLocalAddress,
            Config_->PopulateCache,
            Config_->AllowFetchingSeedsFromMaster,
            NetworkName_);
    }

    virtual TFuture<std::vector<TSharedRef>> ReadBlocks(const std::vector<int>& blockIndexes) override;

    virtual TFuture<std::vector<TSharedRef>> ReadBlocks(int firstBlockIndex, int blockCount) override;

    virtual TFuture<TChunkMeta> GetMeta(
        const TNullable<int>& partitionTag,
        const TNullable<std::vector<int>>& extensionTags) override;

    virtual TChunkId GetChunkId() const override
    {
        return ChunkId_;
    }

private:
    class TSessionBase;
    class TReadBlockSetSession;
    class TReadBlockRangeSession;
    class TGetMetaSession;

    const TReplicationReaderConfigPtr Config_;
    const TRemoteReaderOptionsPtr Options_;
    const IClientPtr Client_;
    const TNodeDirectoryPtr NodeDirectory_;
    const TNullable<TNodeDescriptor> LocalDescriptor_;
    const TChunkId ChunkId_;
    const IBlockCachePtr BlockCache_;
    const IThroughputThrottlerPtr Throttler_;
    const Stroka NetworkName_;

    NLogging::TLogger Logger = ChunkClientLogger;

    TSpinLock SpinLock_;
    TChunkReplicaList InitialSeedReplicas_;
    TInstant SeedsTimestamp_;
    TPromise<TChunkReplicaList> GetSeedsPromise_;


    TFuture<TChunkReplicaList> AsyncGetSeeds()
    {
        VERIFY_THREAD_AFFINITY_ANY();

        TGuard<TSpinLock> guard(SpinLock_);
        if (!GetSeedsPromise_) {
            LOG_DEBUG("Need fresh chunk seeds");
            GetSeedsPromise_ = NewPromise<TChunkReplicaList>();
            // Don't ask master for fresh seeds too often.
            TDelayedExecutor::Submit(
                BIND(&TReplicationReader::LocateChunk, MakeStrong(this))
                    .Via(TDispatcher::Get()->GetReaderInvoker()),
                SeedsTimestamp_ + Config_->RetryBackoffTime);
        }

        return GetSeedsPromise_;
    }

    void DiscardSeeds(TFuture<TChunkReplicaList> result)
    {
        YCHECK(result);
        YCHECK(result.IsSet());

        TGuard<TSpinLock> guard(SpinLock_);

        if (!Config_->AllowFetchingSeedsFromMaster) {
            // We're not allowed to ask master for seeds.
            // Better keep the initial ones.
            return;
        }

        if (GetSeedsPromise_.ToFuture() != result) {
            return;
        }

        YCHECK(GetSeedsPromise_.IsSet());
        GetSeedsPromise_.Reset();
    }

    void LocateChunk()
    {
        VERIFY_THREAD_AFFINITY_ANY();

        LOG_DEBUG("Requesting chunk seeds from master");

        auto channel = Client_->GetMasterChannelOrThrow(EMasterChannelKind::LeaderOrFollower, CellTagFromId(ChunkId_));
        TChunkServiceProxy proxy(channel);

        auto req = proxy.LocateChunks();
        ToProto(req->add_chunk_ids(), ChunkId_);
        req->Invoke().Subscribe(
            BIND(&TReplicationReader::OnLocateChunkResponse, MakeStrong(this))
                .Via(TDispatcher::Get()->GetReaderInvoker()));
    }

    void OnLocateChunkResponse(const TChunkServiceProxy::TErrorOrRspLocateChunksPtr& rspOrError)
    {
        VERIFY_THREAD_AFFINITY_ANY();
        YCHECK(GetSeedsPromise_);

        {
            TGuard<TSpinLock> guard(SpinLock_);
            SeedsTimestamp_ = TInstant::Now();
        }

        if (!rspOrError.IsOK()) {
            YCHECK(!GetSeedsPromise_.IsSet());
            GetSeedsPromise_.Set(TError(rspOrError));
            return;
        }

        const auto& rsp = rspOrError.Value();
        YCHECK(rsp->chunks_size() <= 1);
        if (rsp->chunks_size() == 0) {
            YCHECK(!GetSeedsPromise_.IsSet());
            GetSeedsPromise_.Set(TError(
                NChunkClient::EErrorCode::NoSuchChunk,
                "No such chunk %v",
                ChunkId_));
            return;
        }
        const auto& chunkInfo = rsp->chunks(0);

        NodeDirectory_->MergeFrom(rsp->node_directory());
        auto seedReplicas = FromProto<TChunkReplica, TChunkReplicaList>(chunkInfo.replicas());

        LOG_DEBUG("Chunk seeds received (SeedReplicas: [%v])",
            JoinToString(seedReplicas, TChunkReplicaAddressFormatter(NodeDirectory_)));

        YCHECK(!GetSeedsPromise_.IsSet());
        GetSeedsPromise_.Set(seedReplicas);
    }

};

///////////////////////////////////////////////////////////////////////////////

//! Please keep items in this particular order: the further the better.
DEFINE_ENUM(EPeerType,
    (Peer)
    (Seed)
);

///////////////////////////////////////////////////////////////////////////////

struct TPeer
{
    TPeer() = default;
    TPeer(
        const Stroka& address,
        const TNodeDescriptor& nodeDescriptor,
        EPeerType type,
        EAddressLocality locality)
        : Address(address)
        , NodeDescriptor(nodeDescriptor)
        , Type(type)
        , Locality(locality)
    { }

    //! Returns true if the other peer is better than this peer.
    bool operator<(const TPeer& other) const
    {
        if (Type != other.Type) {
            // The greater the better.
            return Type < other.Type;
        }
        if (BanCount != other.BanCount) {
            // The less the better.
            return BanCount > other.BanCount;
        }
        if (Locality != other.Locality) {
            // The greater the better.
            return Locality < other.Locality;
        }
        if (MeanResponseTime != other.MeanResponseTime) {
            // The less the better.
            return MeanResponseTime > other.MeanResponseTime;
        }
        return Random < other.Random;
    }

    //! Updates mean response time from the peer.
    void UpdateMeanResponseTime(TDuration responseTime)
    {
        MeanResponseTime = (MeanResponseTime * RequestCount + responseTime) / (RequestCount + 1);
        ++RequestCount;
    }

    Stroka Address;
    TNodeDescriptor NodeDescriptor;
    EPeerType Type;
    int BanCount = 0;
    EAddressLocality Locality;
    int RequestCount = 0;
    // Mean response time for GetBlockSet and GetBlockRange request.
    TDuration MeanResponseTime;
    bool BannedForever = false;
    ui32 Random = RandomNumber<ui32>();
};

///////////////////////////////////////////////////////////////////////////////

class TReplicationReader::TSessionBase
    : public TRefCounted
{
protected:
    //! Reference to the owning reader.
    TWeakPtr<TReplicationReader> Reader_;

    //! Translates node ids to node descriptors.
    TNodeDirectoryPtr NodeDirectory_;

    //! Name of the network to use from descriptor.
    Stroka NetworkName_;

    //! Zero based retry index (less than |Reader->Config->RetryCount|).
    int RetryIndex_ = 0;

    //! Zero based pass index (less than |Reader->Config->PassCount|).
    int PassIndex_ = 0;

    //! Seed replicas for the current retry.
    TChunkReplicaList SeedReplicas_;

    //! Set of peer addresses corresponding to SeedReplicas_.
    yhash_set<Stroka> SeedAddresses_;

    //! Set of peer addresses banned for the current retry.
    yhash_set<Stroka> BannedPeers_;

    //! List of candidates addresses to try, prioritized by:
    //! type (seeds before peers), ban counter, locality and response type.
    typedef std::priority_queue<TPeer> TPeerQueue;
    TPeerQueue PeerQueue_;

    //! Information on peers.
    yhash_map<Stroka, TPeer> Peers_;

    //! Set of addresses corresponding to PeerQueue_.
    yhash_set<Stroka> PeerQueueSet_;

    //! The workload descriptor from the config with instant field updated
    //! properly.
    TWorkloadDescriptor WorkloadDescriptor_;

    NLogging::TLogger Logger = ChunkClientLogger;


    explicit TSessionBase(TReplicationReader* reader)
        : Reader_(reader)
        , NodeDirectory_(reader->NodeDirectory_)
        , NetworkName_(reader->NetworkName_)
        , WorkloadDescriptor_(reader->Config_->WorkloadDescriptor.SetCurrentInstant())
    {
        Logger.AddTag("Session: %p, ChunkId: %v",
            this,
            reader->ChunkId_);
    }

    EAddressLocality GetNodeLocality(const TNodeDescriptor& descriptor)
    {
        auto reader = Reader_.Lock();
        auto locality = EAddressLocality::None;

        if (reader && reader->LocalDescriptor_) {
            const auto& localDescriptor = *reader->LocalDescriptor_;
            locality = ComputeAddressLocality(descriptor, localDescriptor);
        }
        return locality;
    }

    void AddPeer(const Stroka& address, const TNodeDescriptor& descriptor, EPeerType type)
    {
        Peers_.insert({address, {address, descriptor, type, GetNodeLocality(descriptor)}});
        if (type == EPeerType::Seed) {
            Peers_[address].BannedForever = false;
            Peers_[address].Type = EPeerType::Seed;
        }
    }

    const TNodeDescriptor& GetPeerDescriptor(const Stroka& address)
    {
        auto it = Peers_.find(address);
        YCHECK(it != Peers_.end());
        return it->second.NodeDescriptor;
    }

    void EnqueuePeer(const Stroka& address)
    {
        YCHECK(Peers_.find(address) != Peers_.end());
        if (PeerQueueSet_.insert(address).second) {
            PeerQueue_.push(Peers_[address]);
        }
    }

    void ClearPeerQueue()
    {
        PeerQueue_ = TPeerQueue{};
        PeerQueueSet_.clear();
    }

    void BanPeer(const Stroka& address, bool forever)
    {
        YCHECK(Peers_.find(address) != Peers_.end());
        auto& peer = Peers_[address];
        ++peer.BanCount;

        if (forever) {
            if (!peer.BannedForever) {
                LOG_DEBUG("Node is banned until the next LocateChunk reply (Address: %v)",
                    address);
                peer.BannedForever = true;
            }
            BannedPeers_.insert(address);
            return;
        }

        if (BannedPeers_.insert(address).second) {
            LOG_DEBUG("Node is banned for the current retry (Address: %v)",
                address);
        }
    }

    bool IsPeerBanned(const Stroka& address)
    {
        YCHECK(Peers_.find(address) != Peers_.end());
        return Peers_[address].BannedForever || BannedPeers_.find(address) != BannedPeers_.end();
    }

    bool IsSeed(const Stroka& address)
    {
        return SeedAddresses_.find(address) != SeedAddresses_.end();
    }

    bool HasMorePeers()
    {
        return !PeerQueue_.empty();
    }

    Stroka PickNextPeer()
    {
        YCHECK(!PeerQueue_.empty());
        for (;;) {
            auto candidate = PeerQueue_.top();
            PeerQueue_.pop();
            const auto& address = candidate.Address;
            YCHECK(Peers_.find(address) != Peers_.end());
            const auto& peer = Peers_[address];
            if (candidate.BanCount == peer.BanCount &&
                candidate.MeanResponseTime == peer.MeanResponseTime
            ) {
                return address;
            }
            candidate.BanCount = peer.BanCount;
            candidate.MeanResponseTime = peer.MeanResponseTime;
            PeerQueue_.push(candidate);
        }
    }

    virtual void NextRetry()
    {
        auto reader = Reader_.Lock();
        if (!reader) {
            return;
        }

        YCHECK(!GetSeedsResult);

        LOG_DEBUG("Retry started: %v of %v",
            RetryIndex_ + 1,
            reader->Config_->RetryCount);

        GetSeedsResult = reader->AsyncGetSeeds();
        GetSeedsResult.Subscribe(
            BIND(&TSessionBase::OnGotSeeds, MakeStrong(this))
                .Via(TDispatcher::Get()->GetReaderInvoker()));

        PassIndex_ = 0;
        BannedPeers_.clear();
    }

    virtual void NextPass() = 0;

    void OnRetryFailed()
    {
        auto reader = Reader_.Lock();
        if (!reader)
            return;

        int retryCount = reader->Config_->RetryCount;
        LOG_DEBUG("Retry failed: %v of %v",
            RetryIndex_ + 1,
            retryCount);

        YCHECK(GetSeedsResult);
        reader->DiscardSeeds(GetSeedsResult);
        GetSeedsResult.Reset();

        ++RetryIndex_;
        if (RetryIndex_ >= retryCount) {
            OnSessionFailed();
            return;
        }

        TDelayedExecutor::Submit(
            BIND(&TSessionBase::NextRetry, MakeStrong(this))
                .Via(TDispatcher::Get()->GetReaderInvoker()),
            reader->Config_->RetryBackoffTime);
    }


    bool PrepareNextPass()
    {
        auto reader = Reader_.Lock();
        if (!reader)
            return false;

        LOG_DEBUG("Pass started: %v of %v",
            PassIndex_ + 1,
            reader->Config_->PassCount);

        ClearPeerQueue();

        for (auto replica : SeedReplicas_) {
            const auto& descriptor = NodeDirectory_->GetDescriptor(replica);
            auto address = descriptor.FindAddress(NetworkName_);
            if (address && !IsPeerBanned(*address)) {
                EnqueuePeer(*address);
            }
        }

        if (PeerQueue_.empty()) {
            LOG_DEBUG("No feasible seeds to start a pass");
            OnRetryFailed();
            return false;
        }

        return true;
    }

    void OnPassCompleted()
    {
        auto reader = Reader_.Lock();
        if (!reader)
            return;

        int passCount = reader->Config_->PassCount;
        LOG_DEBUG("Pass completed: %v of %v",
            PassIndex_ + 1,
            passCount);

        ++PassIndex_;
        if (PassIndex_ >= passCount) {
            OnRetryFailed();
            return;
        }

        auto backoffMultiplier = std::min(
            std::pow(reader->Config_->PassBackoffTimeMultiplier, PassIndex_ - 1),
            MaxBackoffMultiplier);

        auto backoffTime = reader->Config_->MinPassBackoffTime * backoffMultiplier;
        backoffTime = std::min(backoffTime, reader->Config_->MaxPassBackoffTime);

        TDelayedExecutor::Submit(
            BIND(&TSessionBase::NextPass, MakeStrong(this))
                .Via(TDispatcher::Get()->GetReaderInvoker()),
            backoffTime);
    }


    void RegisterError(const TError& error)
    {
        LOG_ERROR(error);
        InnerErrors.push_back(error);
    }

    TError BuildCombinedError(const TError& error)
    {
        return error << InnerErrors;
    }

    virtual void OnSessionFailed() = 0;

private:
    //! Errors collected by the session.
    std::vector<TError> InnerErrors;

    TFuture<TChunkReplicaList> GetSeedsResult;


    void OnGotSeeds(const TErrorOr<TChunkReplicaList>& result)
    {
        if (!result.IsOK()) {
            RegisterError(TError(
                NChunkClient::EErrorCode::MasterCommunicationFailed,
                "Error requesting seeds from master")
                << result);
            OnSessionFailed();
            return;
        }

        SeedReplicas_ = result.Value();
        if (SeedReplicas_.empty()) {
            RegisterError(TError("Chunk is lost"));
            OnRetryFailed();
            return;
        }

        SeedAddresses_.clear();
        for (auto replica : SeedReplicas_) {
            const auto& descriptor = NodeDirectory_->GetDescriptor(replica.GetNodeId());
            auto address = descriptor.FindAddress(NetworkName_);
            if (address) {
                AddPeer(*address, descriptor, EPeerType::Seed);
                SeedAddresses_.insert(*address);
            } else {
                RegisterError(TError(
                    NNodeTrackerClient::EErrorCode::NoSuchNetwork,
                    "Cannot find %Qv address for seed %v",
                    NetworkName_,
                    descriptor.GetDefaultAddress()));
                OnSessionFailed();
            }
        }

        NextPass();
    }

};

///////////////////////////////////////////////////////////////////////////////

class TReplicationReader::TReadBlockSetSession
    : public TSessionBase
{
public:
    TReadBlockSetSession(TReplicationReader* reader, const std::vector<int>& blockIndexes)
        : TSessionBase(reader)
        , Promise_(NewPromise<std::vector<TSharedRef>>())
        , BlockIndexes_(blockIndexes)
    {
        Logger.AddTag("Blocks: [%v]", JoinToString(blockIndexes));
    }

    ~TReadBlockSetSession()
    {
        Promise_.TrySet(TError("Reader terminated"));
    }

    TFuture<std::vector<TSharedRef>> Run()
    {
        FetchBlocksFromCache();

        if (GetUnfetchedBlockIndexes().empty()) {
            LOG_DEBUG("All requested blocks are fetched from cache");
            OnSessionSucceeded();
        } else {
            NextRetry();
        }

        return Promise_;
    }

private:
    //! Promise representing the session.
    TPromise<std::vector<TSharedRef>> Promise_;

    //! Block indexes to read during the session.
    std::vector<int> BlockIndexes_;

    //! Blocks that are fetched so far.
    yhash_map<int, TSharedRef> Blocks_;

    //! Maps peer addresses to block indexes.
    yhash_map<Stroka, yhash_set<int>> PeerBlocksMap_;


    virtual void NextPass() override
    {
        if (!PrepareNextPass())
            return;

        PeerBlocksMap_.clear();
        auto blockIndexes = GetUnfetchedBlockIndexes();
        for (const auto& address : PeerQueueSet_) {
            PeerBlocksMap_[address] = yhash_set<int>(blockIndexes.begin(), blockIndexes.end());
        }

        RequestBlocks();
    }

    std::vector<int> GetUnfetchedBlockIndexes()
    {
        std::vector<int> result;
        result.reserve(BlockIndexes_.size());
        for (int blockIndex : BlockIndexes_) {
            if (Blocks_.find(blockIndex) == Blocks_.end()) {
                result.push_back(blockIndex);
            }
        }
        return result;
    }

    std::vector<int> GetRequestBlockIndexes(const Stroka& address, const std::vector<int>& indexesToFetch)
    {
        std::vector<int> result;
        result.reserve(indexesToFetch.size());

        auto it = PeerBlocksMap_.find(address);
        YCHECK(it != PeerBlocksMap_.end());
        const auto& peerBlockIndexes = it->second;

        for (int blockIndex : indexesToFetch) {
            if (peerBlockIndexes.find(blockIndex) != peerBlockIndexes.end()) {
                result.push_back(blockIndex);
            }
        }

        return result;
    }


    void FetchBlocksFromCache()
    {
        auto reader = Reader_.Lock();
        if (!reader)
            return;

        for (int blockIndex : BlockIndexes_) {
            if (Blocks_.find(blockIndex) == Blocks_.end()) {
                TBlockId blockId(reader->ChunkId_, blockIndex);
                auto block = reader->BlockCache_->Find(blockId, EBlockType::CompressedData);
                if (block) {
                    LOG_DEBUG("Block is fetched from cache (Block: %v)", blockIndex);
                    YCHECK(Blocks_.insert(std::make_pair(blockIndex, block)).second);
                }
            }
        }
    }


    void RequestBlocks()
    {
        auto reader = Reader_.Lock();
        if (!reader)
            return;

        while (true) {
            FetchBlocksFromCache();

            auto unfetchedBlockIndexes = GetUnfetchedBlockIndexes();
            if (unfetchedBlockIndexes.empty()) {
                OnSessionSucceeded();
                break;
            }

            if (!HasMorePeers()) {
                OnPassCompleted();
                break;
            }

            auto currentAddress = PickNextPeer();
            auto blockIndexes = GetRequestBlockIndexes(currentAddress, unfetchedBlockIndexes);

            if (!IsPeerBanned(currentAddress) && !blockIndexes.empty()) {
                LOG_DEBUG("Requesting blocks from peer (Address: %v, Blocks: [%v])",
                    currentAddress,
                    JoinToString(unfetchedBlockIndexes));

                IChannelPtr channel;
                try {
                    channel = HeavyNodeChannelFactory->CreateChannel(currentAddress);
                } catch (const std::exception& ex) {
                    RegisterError(ex);
                    continue;
                }

                TDataNodeServiceProxy proxy(channel);
                proxy.SetDefaultTimeout(reader->Config_->BlockRpcTimeout);

                auto req = proxy.GetBlockSet();
                ToProto(req->mutable_chunk_id(), reader->ChunkId_);
                ToProto(req->mutable_block_indexes(), unfetchedBlockIndexes);
                req->set_populate_cache(reader->Config_->PopulateCache);
                ToProto(req->mutable_workload_descriptor(), WorkloadDescriptor_);
                if (reader->LocalDescriptor_) {
                    auto expirationTime = TInstant::Now() + reader->Config_->PeerExpirationTimeout;
                    ToProto(req->mutable_peer_descriptor(), reader->LocalDescriptor_.Get());
                    req->set_peer_expiration_time(expirationTime.GetValue());
                }

                req->Invoke().Subscribe(
                    BIND(
                        &TReadBlockSetSession::OnGotBlocks,
                        MakeStrong(this),
                        currentAddress,
                        req,
                        TInstant::Now())
                    .Via(TDispatcher::Get()->GetReaderInvoker()));
                break;
            }

            LOG_DEBUG("Skipping peer (Address: %v)",
                currentAddress);
        }
    }

    void OnGotBlocks(
        const Stroka& address,
        TDataNodeServiceProxy::TReqGetBlockSetPtr req,
        const TInstant requestTime,
        const TDataNodeServiceProxy::TErrorOrRspGetBlockSetPtr& rspOrError)
    {
        if (!rspOrError.IsOK()) {
            RegisterError(TError("Error fetching blocks from node %v",
                address)
                << rspOrError);
            if (rspOrError.GetCode() != NRpc::EErrorCode::Unavailable) {
                // Do not ban node if it says "Unavailable".
                BanPeer(address, rspOrError.GetCode() == NChunkClient::EErrorCode::NoSuchChunk);
            }
            RequestBlocks();
            return;
        }

        // Use only successful responses in peer prioritization.
        Peers_[address].UpdateMeanResponseTime(TInstant::Now() - requestTime);

        const auto& rsp = rspOrError.Value();
        ProcessResponse(address, req, rsp)
            .Subscribe(BIND(&TReadBlockSetSession::OnResponseProcessed, MakeStrong(this))
                .Via(TDispatcher::Get()->GetReaderInvoker()));
    }

    TFuture<void> ProcessResponse(
        const Stroka& address,
        TDataNodeServiceProxy::TReqGetBlockSetPtr req,
        TDataNodeServiceProxy::TRspGetBlockSetPtr rsp)
    {
        auto reader = Reader_.Lock();
        if (!reader) {
            return VoidFuture;
        }

        if (rsp->throttling()) {
            LOG_DEBUG("Peer is throttling (Address: %v)",
                address);
        }

        i64 bytesReceived = 0;
        std::vector<int> receivedBlockIndexes;
        for (int index = 0; index < rsp->Attachments().size(); ++index) {
            const auto& block = rsp->Attachments()[index];
            if (!block)
                continue;

            int blockIndex = req->block_indexes(index);
            auto blockId = TBlockId(reader->ChunkId_, blockIndex);

            // Only keep source address if P2P is on.
            auto sourceDescriptor = reader->LocalDescriptor_
                ? TNullable<TNodeDescriptor>(GetPeerDescriptor(address))
                : TNullable<TNodeDescriptor>(Null);
            reader->BlockCache_->Put(blockId, EBlockType::CompressedData, block, sourceDescriptor);

            YCHECK(Blocks_.insert(std::make_pair(blockIndex, block)).second);
            bytesReceived += block.Size();
            receivedBlockIndexes.push_back(blockIndex);
        }

        if (reader->Config_->FetchFromPeers) {
            for (const auto& peerDescriptor : rsp->peer_descriptors()) {
                int blockIndex = peerDescriptor.block_index();
                TBlockId blockId(reader->ChunkId_, blockIndex);
                for (const auto& protoPeerDescriptor : peerDescriptor.node_descriptors()) {
                    auto suggestedDescriptor = FromProto<TNodeDescriptor>(protoPeerDescriptor);
                    auto suggestedAddress = suggestedDescriptor.FindAddress(NetworkName_);
                    if (suggestedAddress) {
                        AddPeer(*suggestedAddress, suggestedDescriptor, EPeerType::Peer);
                        EnqueuePeer(*suggestedAddress);
                        PeerBlocksMap_[*suggestedAddress].insert(blockIndex);
                        LOG_DEBUG("Peer descriptor received (Block: %v, SuggestorAddress: %v, SuggestedAddress: %v)",
                            blockIndex,
                            address,
                            *suggestedAddress);
                    } else {
                        LOG_WARNING("Peer suggestion ignored, required network is missing (Block: %v, SuggestorAddress: %v, SuggestedAddress: %v)",
                            blockIndex,
                            address,
                            suggestedDescriptor.GetDefaultAddress());
                    }
                }
            }
        } else {
            if (rsp->peer_descriptors_size() > 0) {
                LOG_DEBUG("Peer suggestions received but ignored");
            }
        }

        if (IsSeed(address) && !rsp->has_complete_chunk()) {
            LOG_DEBUG("Seed does not contain the chunk (Address: %v)",
                address);
<<<<<<< HEAD
            BanPeer(address);
=======
            BanPeer(address, false);
>>>>>>> b30f2ed9
        }

        LOG_DEBUG("Finished processing block response (Address: %v, BlocksReceived: [%v], BytesReceived: %v, PeersSuggested: %v)",
            address,
            JoinToString(receivedBlockIndexes),
            bytesReceived,
            rsp->peer_descriptors_size());

        return reader->Throttler_->Throttle(bytesReceived);
    }

    void OnResponseProcessed(const TError& error)
    {
        if (!error.IsOK()) {
            RegisterError(error);
            OnPassCompleted();
            return;
        }
        RequestBlocks();
    }


    void OnSessionSucceeded()
    {
        LOG_DEBUG("All requested blocks are fetched");

        std::vector<TSharedRef> blocks;
        blocks.reserve(BlockIndexes_.size());
        for (int blockIndex : BlockIndexes_) {
            const auto& block = Blocks_[blockIndex];
            YCHECK(block);
            blocks.push_back(block);
        }
        Promise_.TrySet(std::vector<TSharedRef>(blocks));
    }

    virtual void OnSessionFailed() override
    {
        auto reader = Reader_.Lock();
        if (!reader)
            return;

        auto error = BuildCombinedError(TError(
            "Error fetching blocks for chunk %v",
            reader->ChunkId_));
        Promise_.TrySet(error);
    }
};

TFuture<std::vector<TSharedRef>> TReplicationReader::ReadBlocks(const std::vector<int>& blockIndexes)
{
    VERIFY_THREAD_AFFINITY_ANY();

    auto session = New<TReadBlockSetSession>(this, blockIndexes);
    return BIND(&TReadBlockSetSession::Run, session)
        .AsyncVia(TDispatcher::Get()->GetReaderInvoker())
        .Run();
}

///////////////////////////////////////////////////////////////////////////////

class TReplicationReader::TReadBlockRangeSession
    : public TSessionBase
{
public:
    TReadBlockRangeSession(
        TReplicationReader* reader,
        int firstBlockIndex,
        int blockCount)
        : TSessionBase(reader)
        , Promise_(NewPromise<std::vector<TSharedRef>>())
        , FirstBlockIndex_(firstBlockIndex)
        , BlockCount_(blockCount)
    {
        Logger.AddTag("Blocks: %v-%v",
            FirstBlockIndex_,
            FirstBlockIndex_ + BlockCount_ - 1);
    }

    TFuture<std::vector<TSharedRef>> Run()
    {
        if (BlockCount_ == 0) {
            return MakeFuture(std::vector<TSharedRef>());
        }

        NextRetry();
        return Promise_;
    }

private:
    //! Promise representing the session.
    TPromise<std::vector<TSharedRef>> Promise_;

    //! First block index to fetch.
    int FirstBlockIndex_;

    //! Number of blocks to fetch.
    int BlockCount_;

    //! Blocks that are fetched so far.
    std::vector<TSharedRef> FetchedBlocks_;


    virtual void NextPass() override
    {
        if (!PrepareNextPass())
            return;

        RequestBlocks();
    }

    void RequestBlocks()
    {
        auto reader = Reader_.Lock();
        if (!reader)
            return;

        while (true) {
            if (!FetchedBlocks_.empty()) {
                OnSessionSucceeded();
                return;
            }

            if (!HasMorePeers()) {
                OnPassCompleted();
                break;
            }

            auto currentAddress = PickNextPeer();
            if (!IsPeerBanned(currentAddress)) {
                LOG_DEBUG("Requesting blocks from peer (Address: %v, Blocks: %v-%v)",
                    currentAddress,
                    FirstBlockIndex_,
                    FirstBlockIndex_ + BlockCount_ - 1);

                IChannelPtr channel;
                try {
                    channel = HeavyNodeChannelFactory->CreateChannel(currentAddress);
                } catch (const std::exception& ex) {
                    RegisterError(ex);
                    continue;
                }

                TDataNodeServiceProxy proxy(channel);
                proxy.SetDefaultTimeout(reader->Config_->BlockRpcTimeout);

                auto req = proxy.GetBlockRange();
                ToProto(req->mutable_chunk_id(), reader->ChunkId_);
                req->set_first_block_index(FirstBlockIndex_);
                req->set_block_count(BlockCount_);
                ToProto(req->mutable_workload_descriptor(), WorkloadDescriptor_);

                req->Invoke().Subscribe(
                    BIND(
                        &TReadBlockRangeSession::OnGotBlocks,
                        MakeStrong(this),
                        currentAddress,
                        req,
                        TInstant::Now())
                    .Via(TDispatcher::Get()->GetReaderInvoker()));
                break;
            }

            LOG_DEBUG("Skipping peer (Address: %v)",
                currentAddress);
        }
    }

    void OnGotBlocks(
        const Stroka& address,
        TDataNodeServiceProxy::TReqGetBlockRangePtr req,
        const TInstant requestTime,
        const TDataNodeServiceProxy::TErrorOrRspGetBlockRangePtr& rspOrError)
    {
        Peers_[address].UpdateMeanResponseTime(TInstant::Now() - requestTime);

        if (!rspOrError.IsOK()) {
            RegisterError(TError("Error fetching blocks from node %v",
                address)
                << rspOrError);
            if (rspOrError.GetCode() != NRpc::EErrorCode::Unavailable) {
                // Do not ban node if it says "Unavailable".
                BanPeer(address, rspOrError.GetCode() == NChunkClient::EErrorCode::NoSuchChunk);
            }
            RequestBlocks();
            return;
        }

        const auto& rsp = rspOrError.Value();
        ProcessResponse(address, req, rsp)
            .Subscribe(BIND(&TReadBlockRangeSession::OnResponseProcessed, MakeStrong(this))
                .Via(TDispatcher::Get()->GetReaderInvoker()));
    }

    TFuture<void> ProcessResponse(
        const Stroka& address,
        TDataNodeServiceProxy::TReqGetBlockRangePtr req,
        TDataNodeServiceProxy::TRspGetBlockRangePtr rsp)
    {
        auto reader = Reader_.Lock();
        if (!reader) {
            return VoidFuture;
        }

        if (rsp->throttling()) {
            LOG_DEBUG("Peer is throttling (Address: %v)",
                address);
        }

        const auto& blocks = rsp->Attachments();
        int blocksReceived = 0;
        i64 bytesReceived = 0;
        for (const auto& block : blocks) {
            if (!block)
                break;
            blocksReceived += 1;
            bytesReceived += block.Size();
            FetchedBlocks_.push_back(block);
        }

        if (IsSeed(address) && !rsp->has_complete_chunk()) {
            LOG_DEBUG("Seed does not contain the chunk (Address: %v)",
                address);
            BanPeer(address, false);
        }

        if (!rsp->throttling() && blocksReceived == 0) {
            LOG_DEBUG("Peer has no relevant blocks (Address: %v)",
                address);
            BanPeer(address, false);
        }

        LOG_DEBUG("Finished processing block response (Address: %v, BlocksReceived: %v-%v, BytesReceived: %v)",
            address,
            FirstBlockIndex_,
            FirstBlockIndex_ + blocksReceived - 1,
            bytesReceived);

        return reader->Throttler_->Throttle(bytesReceived);
    }

    void OnResponseProcessed(const TError& error)
    {
        if (!error.IsOK()) {
            RegisterError(error);
            OnPassCompleted();
            return;
        }
        RequestBlocks();
    }


    void OnSessionSucceeded()
    {
        LOG_DEBUG("Some blocks are fetched (Blocks: %v-%v)",
            FirstBlockIndex_,
            FirstBlockIndex_ + FetchedBlocks_.size() - 1);

        Promise_.TrySet(std::vector<TSharedRef>(FetchedBlocks_));
    }

    virtual void OnSessionFailed() override
    {
        auto reader = Reader_.Lock();
        if (!reader)
            return;

        auto error = BuildCombinedError(TError(
            "Error fetching blocks for chunk %v",
            reader->ChunkId_));
        Promise_.TrySet(error);
    }

};

TFuture<std::vector<TSharedRef>> TReplicationReader::ReadBlocks(
    int firstBlockIndex,
    int blockCount)
{
    VERIFY_THREAD_AFFINITY_ANY();

    auto session = New<TReadBlockRangeSession>(this, firstBlockIndex, blockCount);
    return BIND(&TReadBlockRangeSession::Run, session)
        .AsyncVia(TDispatcher::Get()->GetReaderInvoker())
        .Run();
}

///////////////////////////////////////////////////////////////////////////////

class TReplicationReader::TGetMetaSession
    : public TSessionBase
{
public:
    TGetMetaSession(
        TReplicationReader* reader,
        const TNullable<int> partitionTag,
        const TNullable<std::vector<int>>& extensionTags)
        : TSessionBase(reader)
        , Promise_(NewPromise<TChunkMeta>())
        , PartitionTag_(partitionTag)
        , ExtensionTags_(extensionTags)
    { }

    ~TGetMetaSession()
    {
        Promise_.TrySet(TError("Reader terminated"));
    }

    TFuture<TChunkMeta> Run()
    {
        NextRetry();
        return Promise_;
    }

private:
    //! Promise representing the session.
    TPromise<TChunkMeta> Promise_;

    const TNullable<int> PartitionTag_;
    const TNullable<std::vector<int>> ExtensionTags_;


    virtual void NextPass()
    {
        if (!PrepareNextPass())
            return;

        RequestMeta();
    }

    void RequestMeta()
    {
        auto reader = Reader_.Lock();
        if (!reader)
            return;

        if (!HasMorePeers()) {
            OnPassCompleted();
            return;
        }

        auto address = PickNextPeer();
        LOG_DEBUG("Requesting chunk meta (Address: %v)", address);

        IChannelPtr channel;
        try {
            channel = LightNodeChannelFactory->CreateChannel(address);
        } catch (const std::exception& ex) {
            OnGetChunkMetaFailed(address, ex);
            return;
        }

        TDataNodeServiceProxy proxy(channel);
        proxy.SetDefaultTimeout(reader->Config_->MetaRpcTimeout);

        auto req = proxy.GetChunkMeta();
        ToProto(req->mutable_chunk_id(), reader->ChunkId_);
        req->set_all_extension_tags(!ExtensionTags_);
        if (PartitionTag_) {
            req->set_partition_tag(PartitionTag_.Get());
        }
        if (ExtensionTags_) {
            ToProto(req->mutable_extension_tags(), *ExtensionTags_);
        }
        ToProto(req->mutable_workload_descriptor(), WorkloadDescriptor_);

        req->Invoke().Subscribe(
            BIND(&TGetMetaSession::OnGetChunkMeta, MakeStrong(this), address)
                .Via(TDispatcher::Get()->GetReaderInvoker()));
    }

    void OnGetChunkMeta(
        const Stroka& address,
        const TDataNodeServiceProxy::TErrorOrRspGetChunkMetaPtr& rspOrError)
    {
        if (!rspOrError.IsOK()) {
            OnGetChunkMetaFailed(address, rspOrError);
            return;
        }

        const auto& rsp = rspOrError.Value();
        OnSessionSucceeded(rsp->chunk_meta());
    }

    void OnGetChunkMetaFailed(
        const Stroka& address,
        const TError& error)
    {
        LOG_WARNING(error, "Error requesting chunk meta (Address: %v)",
            address);

        RegisterError(error);

        if (error.GetCode() !=  NRpc::EErrorCode::Unavailable) {
            BanPeer(address, error.GetCode() == NChunkClient::EErrorCode::NoSuchChunk);
        }

        RequestMeta();
    }


    void OnSessionSucceeded(const NProto::TChunkMeta& chunkMeta)
    {
        LOG_DEBUG("Chunk meta obtained");
        Promise_.TrySet(chunkMeta);
    }

    virtual void OnSessionFailed() override
    {
        auto reader = Reader_.Lock();
        if (!reader)
            return;

        auto error = BuildCombinedError(TError(
            "Error fetching meta for chunk %v",
            reader->ChunkId_));
        Promise_.TrySet(error);
    }

};

TFuture<TChunkMeta> TReplicationReader::GetMeta(
    const TNullable<int>& partitionTag,
    const TNullable<std::vector<int>>& extensionTags)
{
    VERIFY_THREAD_AFFINITY_ANY();

    auto session = New<TGetMetaSession>(this, partitionTag, extensionTags);
    return BIND(&TGetMetaSession::Run, session)
        .AsyncVia(TDispatcher::Get()->GetReaderInvoker())
        .Run();
}

///////////////////////////////////////////////////////////////////////////////

IChunkReaderPtr CreateReplicationReader(
    TReplicationReaderConfigPtr config,
    TRemoteReaderOptionsPtr options,
    IClientPtr client,
    TNodeDirectoryPtr nodeDirectory,
    const TNullable<TNodeDescriptor>& localDescriptor,
    const TChunkId& chunkId,
    const TChunkReplicaList& seedReplicas,
    IBlockCachePtr blockCache,
    IThroughputThrottlerPtr throttler)
{
    YCHECK(config);
    YCHECK(blockCache);
    YCHECK(client);
    YCHECK(nodeDirectory);

    auto reader = New<TReplicationReader>(
        config,
        options,
        client,
        nodeDirectory,
        localDescriptor,
        chunkId,
        seedReplicas,
        blockCache,
        throttler);
    reader->Initialize();
    return reader;
}

///////////////////////////////////////////////////////////////////////////////

} // namespace NChunkClient
} // namespace NYT<|MERGE_RESOLUTION|>--- conflicted
+++ resolved
@@ -907,11 +907,7 @@
         if (IsSeed(address) && !rsp->has_complete_chunk()) {
             LOG_DEBUG("Seed does not contain the chunk (Address: %v)",
                 address);
-<<<<<<< HEAD
-            BanPeer(address);
-=======
             BanPeer(address, false);
->>>>>>> b30f2ed9
         }
 
         LOG_DEBUG("Finished processing block response (Address: %v, BlocksReceived: [%v], BytesReceived: %v, PeersSuggested: %v)",

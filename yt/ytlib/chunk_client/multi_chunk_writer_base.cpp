--- conflicted
+++ resolved
@@ -63,13 +63,9 @@
     , Config_(NYTree::CloneYsonSerializable(config))
     , Options_(options)
     , Client_(client)
-<<<<<<< HEAD
     , MasterChannel_(client->GetMasterChannel(
         EMasterChannelKind::Leader,
         CellTagFromId(parentChunkListId)))
-=======
-    , MasterChannel_(client->GetMasterChannel(EMasterChannelKind::Leader))
->>>>>>> 5373dc8b
     , TransactionId_(transactionId)
     , ParentChunkListId_(parentChunkListId)
     , Throttler_(throttler)
@@ -175,13 +171,8 @@
         GenerateMutationId(req);
 
         // ToDo(psushin): Use CreateChunk here.
-<<<<<<< HEAD
         auto* reqExt = req->mutable_extensions()->MutableExtension(NProto::TChunkCreationExt::chunk_creation_ext);
-        reqExt->set_movable(Config_->ChunksMovable);
-=======
-        auto* reqExt = req->MutableExtension(NProto::TReqCreateChunkExt::create_chunk_ext);
         reqExt->set_movable(Options_->ChunksMovable);
->>>>>>> 5373dc8b
         reqExt->set_replication_factor(Options_->ReplicationFactor);
         reqExt->set_vital(Options_->ChunksVital);
         reqExt->set_erasure_codec(static_cast<int>(Options_->ErasureCodec));

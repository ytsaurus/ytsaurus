#pragma once

#include "public.h"

#include <core/compression/public.h>

#include <core/erasure/public.h>

#include <core/misc/error.h>

#include <core/rpc/config.h>

#include <core/ytree/yson_serializable.h>

namespace NYT {
namespace NChunkClient {

///////////////////////////////////////////////////////////////////////////////

class TReplicationReaderConfig
    : public virtual NYTree::TYsonSerializable
{
public:
    //! Timeout for a block request.
    TDuration BlockRpcTimeout;

    //! Timeout for a meta request.
    TDuration MetaRpcTimeout;

    //! Time to wait before asking the master for seeds.
    TDuration RetryBackoffTime;

    //! Maximum number of attempts to fetch new seeds.
    int RetryCount;

    //! Time to wait before making another pass with same seeds.
    //! Increases exponentially with every pass, from MinPassBackoffTime to MaxPassBackoffTime.
    TDuration MinPassBackoffTime;
    TDuration MaxPassBackoffTime;
    double PassBackoffTimeMultiplier;

    //! Maximum number of passes with same seeds.
    int PassCount;

    //! Enable fetching blocks from peers suggested by seeds.
    bool FetchFromPeers;

    //! Timeout after which a node forgets about the peer.
    //! Only makes sense if the reader is equipped with peer descriptor.
    TDuration PeerExpirationTimeout;

    //! If True then fetched blocks are cached by the node.
    bool EnableNodeCaching;

    //! If True then the master may be asked for seeds.
    bool AllowFetchingSeedsFromMaster;

    TReplicationReaderConfig()
    {
        RegisterParameter("block_rpc_timeout", BlockRpcTimeout)
            .Default(TDuration::Seconds(120));
        RegisterParameter("meta_rpc_timeout", MetaRpcTimeout)
            .Default(TDuration::Seconds(30));
        RegisterParameter("retry_backoff_time", RetryBackoffTime)
            .Default(TDuration::Seconds(3));
        RegisterParameter("retry_count", RetryCount)
            .Default(20);
        RegisterParameter("min_pass_backoff_time", MinPassBackoffTime)
            .Default(TDuration::Seconds(3));
        RegisterParameter("max_pass_backoff_time", MaxPassBackoffTime)
            .Default(TDuration::Seconds(60));
        RegisterParameter("pass_backoff_time_multiplier", PassBackoffTimeMultiplier)
            .GreaterThan(1)
            .Default(1.5);
        RegisterParameter("pass_count", PassCount)
            .Default(500);
        RegisterParameter("fetch_from_peers", FetchFromPeers)
            .Default(true);
        RegisterParameter("peer_expiration_timeout", PeerExpirationTimeout)
            .Default(TDuration::Seconds(300));
        RegisterParameter("enable_node_caching", EnableNodeCaching)
            .Default(true);
        RegisterParameter("allow_fetching_seeds_from_master", AllowFetchingSeedsFromMaster)
            .Default(true);
    }
};

DEFINE_REFCOUNTED_TYPE(TReplicationReaderConfig)

///////////////////////////////////////////////////////////////////////////////

class TClientBlockCacheConfig
    : public virtual NYTree::TYsonSerializable
{
public:
    //! The maximum number of bytes that block are allowed to occupy.
    //! Zero means that no blocks are cached.
    i64 MaxSize;

    TClientBlockCacheConfig()
    {
        RegisterParameter("max_size", MaxSize)
            .Default(0)
            .GreaterThanOrEqual(0);
    }
};

DEFINE_REFCOUNTED_TYPE(TClientBlockCacheConfig)

///////////////////////////////////////////////////////////////////////////////

class TSequentialReaderConfig
    : public virtual NYTree::TYsonSerializable
{
public:
    //! Prefetch window size (in bytes).
    i64 WindowSize;

    //! Maximum amount of data to be transfered via a single RPC request.
    i64 GroupSize;

    TSequentialReaderConfig()
    {
        RegisterParameter("window_size", WindowSize)
            .Default((i64) 20 * 1024 * 1024)
            .GreaterThan(0);
        RegisterParameter("group_size", GroupSize)
            .Default((i64) 15 * 1024 * 1024)
            .GreaterThan(0);

        RegisterValidator([&] () {
            if (GroupSize > WindowSize) {
                THROW_ERROR_EXCEPTION("\"group_size\" cannot be larger than \"window_size\"");
            }
        });
    }
};

DEFINE_REFCOUNTED_TYPE(TSequentialReaderConfig)

///////////////////////////////////////////////////////////////////////////////

class TReplicationWriterConfig
    : public virtual NYTree::TYsonSerializable
{
public:
    //! Maximum window size (in bytes).
    i64 SendWindowSize;

    //! Maximum group size (in bytes).
    i64 GroupSize;

    //! RPC requests timeout.
    /*!
     *  This timeout is especially useful for PutBlocks calls to ensure that
     *  uploading is not stalled.
     */
    TDuration NodeRpcTimeout;

    int MinUploadReplicationFactor;

    //! Maximum allowed period of time without RPC requests to nodes.
    /*!
     *  If the writer remains inactive for the given period, it sends #TChunkHolderProxy::PingSession.
     */
    TDuration NodePingInterval;

    //! If True then written blocks are cached by the node.
    bool EnableNodeCaching;

    bool SyncOnClose;

    TReplicationWriterConfig()
    {
        RegisterParameter("send_window_size", SendWindowSize)
            .Default((i64) 32 * 1024 * 1024)
            .GreaterThan(0);
        RegisterParameter("group_size", GroupSize)
            .Default((i64) 10 * 1024 * 1024)
            .GreaterThan(0);
        RegisterParameter("node_rpc_timeout", NodeRpcTimeout)
            .Default(TDuration::Seconds(120));
        RegisterParameter("min_upload_replication_factor", MinUploadReplicationFactor)
            .Default(2)
            .GreaterThan(0);
        RegisterParameter("node_ping_interval", NodePingInterval)
            .Default(TDuration::Seconds(10));
        RegisterParameter("enable_node_caching", EnableNodeCaching)
            .Default(false);
        RegisterParameter("sync_on_close", SyncOnClose)
            .Default(true);

        RegisterValidator([&] () {
            if (SendWindowSize < GroupSize) {
                THROW_ERROR_EXCEPTION("\"send_window_size\" cannot be less than \"group_size\"");
            }
        });
    }
};

DEFINE_REFCOUNTED_TYPE(TReplicationWriterConfig)

///////////////////////////////////////////////////////////////////////////////

class TErasureWriterConfig
    : public virtual NYTree::TYsonSerializable
{
public:
    i64 ErasureWindowSize;

    TErasureWriterConfig()
    {
        RegisterParameter("erasure_window_size", ErasureWindowSize)
            .Default((i64)8 * 1024 * 1024)
            .GreaterThan(0);
    }
};

DEFINE_REFCOUNTED_TYPE(TErasureWriterConfig)

///////////////////////////////////////////////////////////////////////////////

class TEncodingWriterConfig
    : public virtual NYTree::TYsonSerializable
{
public:
    i64 EncodeWindowSize;
    double DefaultCompressionRatio;
    bool VerifyCompression;

    TEncodingWriterConfig()
    {
        RegisterParameter("encode_window_size", EncodeWindowSize)
            .Default((i64) 16 * 1024 * 1024)
            .GreaterThan(0);
        RegisterParameter("default_compression_ratio", DefaultCompressionRatio)
            .Default(0.2);
        RegisterParameter("verify_compression", VerifyCompression)
            .Default(true);
    }
};

DEFINE_REFCOUNTED_TYPE(TEncodingWriterConfig)

///////////////////////////////////////////////////////////////////////////////

<<<<<<< HEAD
class TEncodingWriterOptions
    : public virtual TYsonSerializable
=======
struct TEncodingWriterOptions
    : public virtual NYTree::TYsonSerializable
>>>>>>> 99d8a6aa
{
public:
    NCompression::ECodec CompressionCodec;

    TEncodingWriterOptions()
    {
        RegisterParameter("compression_codec", CompressionCodec)
            .Default(NCompression::ECodec::None);
    }
};

DEFINE_REFCOUNTED_TYPE(TEncodingWriterOptions)

///////////////////////////////////////////////////////////////////////////////

class TDispatcherConfig
    : public virtual NYTree::TYsonSerializable
{
public:
    int CompressionPoolSize;
    int ErasurePoolSize;

    TDispatcherConfig()
    {
        RegisterParameter("compression_pool_size", CompressionPoolSize)
            .Default(4)
            .GreaterThan(0);
        RegisterParameter("erasure_pool_size", ErasurePoolSize)
            .Default(4)
            .GreaterThan(0);
    }
};

DEFINE_REFCOUNTED_TYPE(TDispatcherConfig)

///////////////////////////////////////////////////////////////////////////////

class TMultiChunkWriterConfig
    : public TReplicationWriterConfig
    , public TErasureWriterConfig
{
public:
    i64 DesiredChunkSize;
    i64 MaxMetaSize;

    int UploadReplicationFactor;

    bool ChunksMovable;

    bool PreferLocalHost;

    bool SyncChunkSwitch;

    NErasure::ECodec ErasureCodec;

    TMultiChunkWriterConfig()
    {
        RegisterParameter("desired_chunk_size", DesiredChunkSize)
            .GreaterThan(0)
            .Default(1024 * 1024 * 1024);
        RegisterParameter("max_meta_size", MaxMetaSize)
            .GreaterThan(0)
            .LessThanOrEqual(64 * 1024 * 1024)
            .Default(30 * 1024 * 1024);
        RegisterParameter("upload_replication_factor", UploadReplicationFactor)
            .GreaterThanOrEqual(1)
            .Default(2);
        RegisterParameter("chunks_movable", ChunksMovable)
            .Default(true);
        RegisterParameter("prefer_local_host", PreferLocalHost)
            .Default(true);
        RegisterParameter("sync_chunk_switch", SyncChunkSwitch)
            .Default(false);
    }
};

DEFINE_REFCOUNTED_TYPE(TMultiChunkWriterConfig)

///////////////////////////////////////////////////////////////////////////////

class TMultiChunkWriterOptions
    : public virtual TEncodingWriterOptions
{
public:
    int ReplicationFactor;
    Stroka Account;
    bool ChunksVital;

    NErasure::ECodec ErasureCodec;

    TMultiChunkWriterOptions()
    {
        RegisterParameter("replication_factor", ReplicationFactor)
            .GreaterThanOrEqual(1)
            .Default(3);
        RegisterParameter("account", Account)
            .NonEmpty();
        RegisterParameter("chunks_vital", ChunksVital)
            .Default(true);
        RegisterParameter("erasure_codec", ErasureCodec)
            .Default(NErasure::ECodec::None);
    }
};

DEFINE_REFCOUNTED_TYPE(TMultiChunkWriterOptions)

///////////////////////////////////////////////////////////////////////////////

class TMultiChunkReaderConfig
    : public virtual TReplicationReaderConfig
    , public virtual TSequentialReaderConfig
{
public:
    i64 MaxBufferSize;

    TMultiChunkReaderConfig()
    {
        RegisterParameter("max_buffer_size", MaxBufferSize)
            .GreaterThan(0L)
            .LessThanOrEqual((i64) 10 * 1024 * 1024 * 1024)
            .Default((i64) 100 * 1024 * 1024);

        RegisterValidator([&] () {
            if (MaxBufferSize < 2 * WindowSize) {
                THROW_ERROR_EXCEPTION("\"max_buffer_size\" cannot be less than twice \"window_size\"");
            }
        });
    }
};

DEFINE_REFCOUNTED_TYPE(TMultiChunkReaderConfig)

///////////////////////////////////////////////////////////////////////////////

class TFetcherConfig
    : public virtual TYsonSerializable
{
public:
    NRpc::TRetryingChannelConfigPtr NodeChannel;

    TDuration NodeRpcTimeout;

    TFetcherConfig()
    {
        RegisterParameter("node_channel", NodeChannel)
            .DefaultNew();
        RegisterParameter("node_rpc_timeout", NodeRpcTimeout)
            .Default(TDuration::Seconds(30));
    }
};

DEFINE_REFCOUNTED_TYPE(TFetcherConfig)

///////////////////////////////////////////////////////////////////////////////

} // namespace NChunkClient
} // namespace NYT<|MERGE_RESOLUTION|>--- conflicted
+++ resolved
@@ -244,13 +244,8 @@
 
 ///////////////////////////////////////////////////////////////////////////////
 
-<<<<<<< HEAD
-class TEncodingWriterOptions
-    : public virtual TYsonSerializable
-=======
 struct TEncodingWriterOptions
     : public virtual NYTree::TYsonSerializable
->>>>>>> 99d8a6aa
 {
 public:
     NCompression::ECodec CompressionCodec;
@@ -386,7 +381,7 @@
 ///////////////////////////////////////////////////////////////////////////////
 
 class TFetcherConfig
-    : public virtual TYsonSerializable
+    : public virtual NYTree::TYsonSerializable
 {
 public:
     NRpc::TRetryingChannelConfigPtr NodeChannel;

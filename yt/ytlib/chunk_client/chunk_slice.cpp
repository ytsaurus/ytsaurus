--- conflicted
+++ resolved
@@ -140,13 +140,8 @@
     if (ChunkSpec_->has_lower_limit()) {
         LowerLimit_.MergeLowerLimit(ChunkSpec_->lower_limit());
     }
-<<<<<<< HEAD
     if (ChunkSpec_->has_upper_limit()) {
         LowerLimit_.MergeUpperLimit(ChunkSpec_->upper_limit());
-=======
-    if (chunkSpec->has_upper_limit()) {
-        UpperLimit_.MergeUpperLimit(chunkSpec->upper_limit());
->>>>>>> 6fe962ba
     }
 }
 

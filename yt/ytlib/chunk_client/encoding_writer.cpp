﻿#include "stdafx.h"
#include "encoding_writer.h"
#include "config.h"
#include "private.h"
#include "dispatcher.h"
#include "chunk_writer.h"

#include <core/compression/codec.h>

namespace NYT {
namespace NChunkClient {

using namespace NConcurrency;

///////////////////////////////////////////////////////////////////////////////

static const auto& Logger = ChunkClientLogger;

///////////////////////////////////////////////////////////////////////////////

TEncodingWriter::TEncodingWriter(
    TEncodingWriterConfigPtr config,
    TEncodingWriterOptionsPtr options,
    IChunkWriterPtr asyncWriter)
    : UncompressedSize_(0)
    , CompressedSize_(0)
    , CompressionRatio_(config->DefaultCompressionRatio)
    , Config(config)
    , ChunkWriter(asyncWriter)
    , CompressionInvoker(CreateSerializedInvoker(TDispatcher::Get()->GetCompressionPoolInvoker()))
    , Semaphore(Config->EncodeWindowSize)
    , Codec(NCompression::GetCodec(options->CompressionCodec))
    , IsWaiting(false)
    , CloseRequested(false)
    , OnReadyEventCallback(
        BIND(&TEncodingWriter::OnReadyEvent, MakeWeak(this))
            .Via(CompressionInvoker))
    , TriggerWritingCallback(
        BIND(&TEncodingWriter::TriggerWriting, MakeWeak(this))
            .Via(CompressionInvoker))
{ }

void TEncodingWriter::WriteBlock(const TSharedRef& block)
{
    AtomicAdd(UncompressedSize_, block.Size());
    Semaphore.Acquire(block.Size());
    CompressionInvoker->Invoke(BIND(
        &TEncodingWriter::DoCompressBlock,
        MakeStrong(this),
        block));
}

void TEncodingWriter::WriteBlock(std::vector<TSharedRef>&& vectorizedBlock)
{
    for (const auto& part : vectorizedBlock) {
        Semaphore.Acquire(part.Size());
        AtomicAdd(UncompressedSize_, part.Size());
    }
    CompressionInvoker->Invoke(BIND(
        &TEncodingWriter::DoCompressVector,
        MakeWeak(this),
        std::move(vectorizedBlock)));
}

// Serialized compression invoker affinity (don't use thread affinity because of thread pool).
void TEncodingWriter::DoCompressBlock(const TSharedRef& block)
{
    LOG_DEBUG("Compressing block");

    auto compressedBlock = Codec->Compress(block);
    CompressedSize_ += compressedBlock.Size();

    int sizeToRelease = -compressedBlock.Size();

    if (Config->VerifyCompression) {
        VerifyBlock(block, compressedBlock);
    }

    sizeToRelease += block.Size();

<<<<<<< HEAD
    if (Config->VerifyCompression) {
        TDispatcher::Get()->GetCompressionPoolInvoker()->Invoke(BIND(
            &TEncodingWriter::VerifyBlock,
            MakeWeak(this),
            block,
            compressedBlock));
    }
=======
    ProcessCompressedBlock(compressedBlock, sizeToRelease);
>>>>>>> 46afbc3a
}

// Serialized compression invoker affinity (don't use thread affinity because of thread pool).
void TEncodingWriter::DoCompressVector(const std::vector<TSharedRef>& vectorizedBlock)
{
    LOG_DEBUG("Compressing block");

    auto compressedBlock = Codec->Compress(vectorizedBlock);
    AtomicAdd(CompressedSize_, compressedBlock.Size());

    i64 sizeToRelease = -static_cast<i64>(compressedBlock.Size());

<<<<<<< HEAD
    if (!Config->VerifyCompression) {
        // We immediately release original data.
        for (const auto& part : vectorizedBlock) {
            sizeToRelease += part.Size();
        }
=======
    if (Config->VerifyCompression) {
        VerifyVector(vectorizedBlock, compressedBlock);
    }

    FOREACH (const auto& part, vectorizedBlock) {
        sizeToRelease += part.Size();
>>>>>>> 46afbc3a
    }

    ProcessCompressedBlock(compressedBlock, sizeToRelease);
}

<<<<<<< HEAD
    if (Config->VerifyCompression) {
        TDispatcher::Get()->GetCompressionPoolInvoker()->Invoke(BIND(
            &TEncodingWriter::VerifyVector,
            MakeWeak(this),
            vectorizedBlock,
            compressedBlock));
=======
// TODO(babenko): remove this when merging with master
template <class T>
size_t GetTotalSize(const std::vector<T>& parts)
{
    size_t size = 0;
    for (const auto& part : parts) {
        size += part.Size();
>>>>>>> 46afbc3a
    }
    return size;
}

void TEncodingWriter::VerifyVector(
    const std::vector<TSharedRef>& origin,
    const TSharedRef& compressedBlock)
{
    auto decompressedBlock = Codec->Decompress(compressedBlock);
    
    LOG_FATAL_IF(
        decompressedBlock.Size() != GetTotalSize(origin),
        "Compression verification failed");

<<<<<<< HEAD
    char* begin = decompressedBlock.Begin();
    for (const auto& block : origin) {
=======
    char* current = decompressedBlock.Begin();
    FOREACH (const auto& block, origin) {
>>>>>>> 46afbc3a
        LOG_FATAL_IF(
            !TRef::AreBitwiseEqual(TRef(current, block.Size()), block),
            "Compression verification failed");
        current += block.Size();
    }
}

void TEncodingWriter::VerifyBlock(
    const TSharedRef& origin,
    const TSharedRef& compressedBlock)
{
    auto decompressedBlock = Codec->Decompress(compressedBlock);
    LOG_FATAL_IF(
        !TRef::AreBitwiseEqual(decompressedBlock, origin),
        "Compression verification failed");
}

// Serialized compression invoker affinity (don't use thread affinity because of thread pool).
void TEncodingWriter::ProcessCompressedBlock(const TSharedRef& block, i64 sizeToRelease)
{
    SetCompressionRatio(
        double(AtomicGet(CompressedSize_)) /
        AtomicGet(UncompressedSize_));

    if (sizeToRelease > 0) {
        Semaphore.Release(sizeToRelease);
    } else {
        Semaphore.Acquire(-sizeToRelease);
    }

    PendingBlocks.push_back(block);
    LOG_DEBUG("Pending block added");

    if (PendingBlocks.size() == 1) {
        TriggerWritingCallback.Run();
    }
}

void TEncodingWriter::OnReadyEvent(TError error)
{
    if (!error.IsOK()) {
        State.Fail(error);
        return;
    }

    YCHECK(IsWaiting);
    IsWaiting = false;

    if (CloseRequested) {
        State.FinishOperation();
        return;
    }

    WritePendingBlocks();
}

void TEncodingWriter::TriggerWriting()
{
    if (IsWaiting) {
        return;
    }

    WritePendingBlocks();
}

// Serialized compression invoker affinity (don't use thread affinity because of thread pool).
void TEncodingWriter::WritePendingBlocks()
{
    while (!PendingBlocks.empty()) {
        LOG_DEBUG("Writing pending block");
        auto& front = PendingBlocks.front();
        auto result = ChunkWriter->WriteBlock(front);
        Semaphore.Release(front.Size());
        PendingBlocks.pop_front();

        if (!result) {
            IsWaiting = true;
            ChunkWriter->GetReadyEvent().Subscribe(OnReadyEventCallback);
            return;
        }
    }
}

bool TEncodingWriter::IsReady() const
{
    return Semaphore.IsReady() && State.IsActive();
}

TAsyncError TEncodingWriter::GetReadyEvent()
{
    if (!Semaphore.IsReady()) {
        State.StartOperation();

        auto this_ = MakeStrong(this);
        Semaphore.GetReadyEvent().Subscribe(BIND([=] () {
            this_->State.FinishOperation();
        }));
    }

    return State.GetOperationError();
}

TAsyncError TEncodingWriter::Flush()
{
    State.StartOperation();

    auto this_ = MakeStrong(this);
    Semaphore.GetFreeEvent().Subscribe(
        BIND([this, this_] () {
            if (IsWaiting) {
                // We dumped all data to ReplicationWriter, and subscribed on ReadyEvent.
                CloseRequested = true;
            } else {
                State.FinishOperation();
            }
        }).Via(CompressionInvoker));

    return State.GetOperationError();
}

TEncodingWriter::~TEncodingWriter()
{ }

i64 TEncodingWriter::GetUncompressedSize() const
{
    return AtomicGet(UncompressedSize_);
}

i64 TEncodingWriter::GetCompressedSize() const
{
    // NB: #CompressedSize_ may have not been updated yet (updated in compression invoker).
    return static_cast<i64>(GetUncompressedSize() * GetCompressionRatio());
}

void TEncodingWriter::SetCompressionRatio(double value)
{
    TGuard<TSpinLock> guard(SpinLock);
    CompressionRatio_ = value;
}

double TEncodingWriter::GetCompressionRatio() const
{
    TGuard<TSpinLock> guard(SpinLock);
    return CompressionRatio_;
}


///////////////////////////////////////////////////////////////////////////////

} // namespace NChunkClient
} // namespace NYT<|MERGE_RESOLUTION|>--- conflicted
+++ resolved
@@ -78,17 +78,7 @@
 
     sizeToRelease += block.Size();
 
-<<<<<<< HEAD
-    if (Config->VerifyCompression) {
-        TDispatcher::Get()->GetCompressionPoolInvoker()->Invoke(BIND(
-            &TEncodingWriter::VerifyBlock,
-            MakeWeak(this),
-            block,
-            compressedBlock));
-    }
-=======
     ProcessCompressedBlock(compressedBlock, sizeToRelease);
->>>>>>> 46afbc3a
 }
 
 // Serialized compression invoker affinity (don't use thread affinity because of thread pool).
@@ -101,33 +91,17 @@
 
     i64 sizeToRelease = -static_cast<i64>(compressedBlock.Size());
 
-<<<<<<< HEAD
-    if (!Config->VerifyCompression) {
-        // We immediately release original data.
-        for (const auto& part : vectorizedBlock) {
-            sizeToRelease += part.Size();
-        }
-=======
     if (Config->VerifyCompression) {
         VerifyVector(vectorizedBlock, compressedBlock);
     }
 
-    FOREACH (const auto& part, vectorizedBlock) {
+    for (const auto& part : vectorizedBlock) {
         sizeToRelease += part.Size();
->>>>>>> 46afbc3a
     }
 
     ProcessCompressedBlock(compressedBlock, sizeToRelease);
 }
 
-<<<<<<< HEAD
-    if (Config->VerifyCompression) {
-        TDispatcher::Get()->GetCompressionPoolInvoker()->Invoke(BIND(
-            &TEncodingWriter::VerifyVector,
-            MakeWeak(this),
-            vectorizedBlock,
-            compressedBlock));
-=======
 // TODO(babenko): remove this when merging with master
 template <class T>
 size_t GetTotalSize(const std::vector<T>& parts)
@@ -135,7 +109,6 @@
     size_t size = 0;
     for (const auto& part : parts) {
         size += part.Size();
->>>>>>> 46afbc3a
     }
     return size;
 }
@@ -150,13 +123,8 @@
         decompressedBlock.Size() != GetTotalSize(origin),
         "Compression verification failed");
 
-<<<<<<< HEAD
-    char* begin = decompressedBlock.Begin();
+    char* current = decompressedBlock.Begin();
     for (const auto& block : origin) {
-=======
-    char* current = decompressedBlock.Begin();
-    FOREACH (const auto& block, origin) {
->>>>>>> 46afbc3a
         LOG_FATAL_IF(
             !TRef::AreBitwiseEqual(TRef(current, block.Size()), block),
             "Compression verification failed");

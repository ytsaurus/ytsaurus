#include "replication_writer.h"
#include "private.h"
#include "traffic_meter.h"
#include "block_cache.h"
#include "chunk_meta_extensions.h"
#include "chunk_service_proxy.h"
#include "chunk_writer.h"
#include "config.h"
#include "data_node_service_proxy.h"
#include "dispatcher.h"
#include "helpers.h"

#include <yt/ytlib/api/native/client.h>
#include <yt/ytlib/api/native/connection.h>

#include <yt/client/api/config.h>

#include <yt/client/node_tracker_client/node_directory.h>

#include <yt/client/chunk_client/chunk_replica.h>

#include <yt/ytlib/chunk_client/session_id.h>

#include <yt/ytlib/node_tracker_client/channel.h>

#include <yt/client/object_client/helpers.h>

#include <yt/core/concurrency/async_semaphore.h>
#include <yt/core/concurrency/periodic_executor.h>
#include <yt/core/concurrency/scheduler.h>
#include <yt/core/concurrency/thread_affinity.h>

#include <yt/core/rpc/retrying_channel.h>

#include <yt/core/net/local_address.h>

#include <atomic>
#include <deque>

namespace NYT {
namespace NChunkClient {

using namespace NConcurrency;
using namespace NNodeTrackerClient;
using namespace NRpc;
using namespace NApi;
using namespace NNet;
using namespace NObjectClient;

// Don't use NChunkClient::NProto as a whole: avoid ambiguity with NProto::TSessionId.
using NProto::TChunkMeta;
using NProto::TChunkInfo;
using NProto::TDataStatistics;

////////////////////////////////////////////////////////////////////////////////

DECLARE_REFCOUNTED_CLASS(TReplicationWriter)
DECLARE_REFCOUNTED_STRUCT(TNode)
DECLARE_REFCOUNTED_CLASS(TGroup)

DEFINE_ENUM(EReplicationWriterState,
    (Created)
    (Open)
    (Closing)
    (Closed)
);

////////////////////////////////////////////////////////////////////////////////

struct TNode
    : public TRefCounted
{
    const int Index;
    const TNodeDescriptor Descriptor;
    const TChunkReplica ChunkReplica;
    const IChannelPtr Channel;

    TError Error;
    TPeriodicExecutorPtr PingExecutor;
    std::atomic_flag Canceled = ATOMIC_FLAG_INIT;

    bool IsClosing = false;
    bool IsFinished = false;

    NLogging::TLogger Logger;

    TNode(
        int index,
        const TNodeDescriptor& descriptor,
        TChunkReplica chunkReplica,
        IChannelPtr channel,
        NLogging::TLogger logger)
        : Index(index)
        , Descriptor(descriptor)
        , ChunkReplica(chunkReplica)
        , Channel(std::move(channel))
        , Logger(logger)
    { }

    bool IsAlive() const
    {
        return Error.IsOK();
    }

    void SendPing(const TDuration& rpcTimeout, const TSessionId& sessionId)
    {
        LOG_DEBUG("Sending ping (Address: %v)",
            Descriptor.GetDefaultAddress());

        TDataNodeServiceProxy proxy(Channel);
        auto req = proxy.PingSession();
        req->SetTimeout(rpcTimeout);
        ToProto(req->mutable_session_id(), sessionId);
        req->Invoke();
    }
};

TString ToString(const TNodePtr& node)
{
    return node->Descriptor.GetDefaultAddress();
}

DEFINE_REFCOUNTED_TYPE(TNode)

////////////////////////////////////////////////////////////////////////////////

class TGroup
    : public TRefCounted
{
public:
    TGroup(
        TReplicationWriter* writer,
        int startBlockIndex);

    void AddBlock(const TBlock& block);

    void ScheduleProcess();

    void SetFlushing();

    bool IsWritten() const;

    bool IsFlushing() const;

    i64 GetSize() const;

    int GetStartBlockIndex() const;

    int GetEndBlockIndex() const;

private:
    const TWeakPtr<TReplicationWriter> Writer_;
    const NLogging::TLogger Logger;

    bool Flushing_ = false;
    std::vector<bool> SentTo_;

    std::vector<TBlock> Blocks_;
    int FirstBlockIndex_;

    i64 Size_ = 0;

    void PutGroup(TReplicationWriterPtr writer);

    void SendGroup(TReplicationWriterPtr writer, TNodePtr srcNode);

    void Process();
};

DEFINE_REFCOUNTED_TYPE(TGroup)

////////////////////////////////////////////////////////////////////////////////

class TReplicationWriter
    : public IChunkWriter
{
public:
    TReplicationWriter(
        TReplicationWriterConfigPtr config,
        TRemoteWriterOptionsPtr options,
        const TSessionId& sessionId,
        const TChunkReplicaList& initialTargets,
        TNodeDirectoryPtr nodeDirectory,
        NNative::IClientPtr client,
        IThroughputThrottlerPtr throttler,
        IBlockCachePtr blockCache,
        TTrafficMeterPtr trafficMeter)
        : Config_(config)
        , Options_(options)
        , SessionId_(sessionId)
        , InitialTargets_(initialTargets)
        , Client_(client)
        , NodeDirectory_(nodeDirectory)
        , Throttler_(throttler)
        , BlockCache_(blockCache)
        , TrafficMeter_(trafficMeter)
        , Logger(NLogging::TLogger(ChunkClientLogger)
            .AddTag("ChunkId: %v", SessionId_))
        , Networks_(client->GetNativeConnection()->GetNetworks())
        , WindowSlots_(New<TAsyncSemaphore>(config->SendWindowSize))
        , UploadReplicationFactor_(Config_->UploadReplicationFactor)
        , MinUploadReplicationFactor_(std::min(Config_->UploadReplicationFactor, Config_->MinUploadReplicationFactor))
        , AllocateWriteTargetsTimestamp_(TInstant::Zero())
    {
        ClosePromise_.TrySetFrom(StateError_.ToFuture());
    }

    ~TReplicationWriter()
    {
        VERIFY_THREAD_AFFINITY_ANY();

        // Just a quick check.
        if (State_.load() == EReplicationWriterState::Closed) {
            return;
        }

        LOG_INFO("Writer canceled");
        StateError_.TrySet(TError("Writer canceled"));

        CancelWriter();
    }

    virtual TFuture<void> Open() override
    {
        return BIND(&TReplicationWriter::DoOpen, MakeStrong(this))
            .AsyncVia(TDispatcher::Get()->GetWriterInvoker())
            .Run();
    }

    virtual bool WriteBlock(const TBlock& block) override
    {
        return WriteBlocks({block});
    }

    virtual bool WriteBlocks(const std::vector<TBlock>& blocks) override
    {
        YCHECK(State_.load() == EReplicationWriterState::Open);

        if (StateError_.IsSet()) {
            return false;
        }

        WindowSlots_->Acquire(GetByteSize(blocks));
        TDispatcher::Get()->GetWriterInvoker()->Invoke(
            BIND(&TReplicationWriter::AddBlocks, MakeWeak(this), blocks));

        return WindowSlots_->IsReady();
    }

    virtual TFuture<void> GetReadyEvent() override
    {
        YCHECK(State_.load() == EReplicationWriterState::Open);

        auto promise = NewPromise<void>();
        promise.TrySetFrom(StateError_.ToFuture());
        promise.TrySetFrom(WindowSlots_->GetReadyEvent());

        return promise.ToFuture();
    }

    virtual TFuture<void> Close(const TChunkMeta& chunkMeta) override
    {
        YCHECK(State_.load() == EReplicationWriterState::Open);

        State_.store(EReplicationWriterState::Closing);
        ChunkMeta_ = chunkMeta;

        LOG_DEBUG("Requesting writer to close");

        TDispatcher::Get()->GetWriterInvoker()->Invoke(
            BIND(&TReplicationWriter::DoClose, MakeWeak(this)));

        return ClosePromise_.ToFuture();
    }

    virtual const TChunkInfo& GetChunkInfo() const override
    {
        VERIFY_THREAD_AFFINITY_ANY();

        return ChunkInfo_;
    }

    virtual const TDataStatistics& GetDataStatistics() const override
    {
        VERIFY_THREAD_AFFINITY_ANY();

        Y_UNREACHABLE();
    }

    virtual TChunkReplicaList GetWrittenChunkReplicas() const override
    {
        VERIFY_THREAD_AFFINITY_ANY();

        TChunkReplicaList chunkReplicas;
        for (auto node : Nodes_) {
            if (node->IsAlive()) {
                chunkReplicas.push_back(node->ChunkReplica);
            }
        }
        return chunkReplicas;
    }

    virtual TChunkId GetChunkId() const override
    {
        VERIFY_THREAD_AFFINITY_ANY();

        return SessionId_.ChunkId;
    }

    virtual NErasure::ECodec GetErasureCodecId() const override
    {
        VERIFY_THREAD_AFFINITY_ANY();

        return NErasure::ECodec::None;
    }

    virtual bool HasSickReplicas() const override
    {
        return HasSickReplicas_;
    }

private:
    friend class TGroup;

    const TReplicationWriterConfigPtr Config_;
    const TRemoteWriterOptionsPtr Options_;
    const TSessionId SessionId_;
    const TChunkReplicaList InitialTargets_;
    const NNative::IClientPtr Client_;
    const TNodeDirectoryPtr NodeDirectory_;
    const IThroughputThrottlerPtr Throttler_;
    const IBlockCachePtr BlockCache_;
    const TTrafficMeterPtr TrafficMeter_;

    const NLogging::TLogger Logger;
    const TNetworkPreferenceList Networks_;

    TAsyncSemaphorePtr WindowSlots_;

    const int UploadReplicationFactor_;
    const int MinUploadReplicationFactor_;

    TPromise<void> StateError_ = NewPromise<void>();
    TPromise<void> ClosePromise_ = NewPromise<void>();
    std::atomic<EReplicationWriterState> State_ = { EReplicationWriterState::Created };

    //! This flag is raised whenever #Close is invoked.
    //! All access to this flag happens from #WriterThread.
    bool IsCloseRequested_ = false;
    TChunkMeta ChunkMeta_;

    std::deque<TGroupPtr> Window_;
    std::vector<TNodePtr> Nodes_;

    //! Number of nodes that are still alive.
    int AliveNodeCount_ = 0;

    //! A new group of blocks that is currently being filled in by the client.
    //! All access to this field happens from client thread.
    TGroupPtr CurrentGroup_;

    //! Number of blocks that are already added via #AddBlocks.
    int BlockCount_ = 0;

    //! Returned from node on Finish.
    TChunkInfo ChunkInfo_;

    //! Last time write targets were allocated from the master.
    TInstant AllocateWriteTargetsTimestamp_;
    int AllocateWriteTargetsRetryIndex_ = 0;

    std::vector<TString> BannedNodes_;

<<<<<<< HEAD
    TTrafficMeterPtr TrafficMeter_;

    bool HasSickReplicas_ = false;

=======
>>>>>>> 0b01948c
    void DoOpen()
    {
        try {
            StartSessions(InitialTargets_);

            while (Nodes_.size() < UploadReplicationFactor_) {
                StartSessions(AllocateTargets());
            }

            LOG_INFO("Writer opened (Addresses: %v, PopulateCache: %v, Workload: %v, Networks: %v)",
                Nodes_,
                Config_->PopulateCache,
                Config_->WorkloadDescriptor,
                Networks_);

            State_.store(EReplicationWriterState::Open);
        } catch (const std::exception& ex) {
            CancelWriter();
            THROW_ERROR_EXCEPTION("Not enough target nodes to write blob chunk %v",
                SessionId_)
                    << TErrorAttribute("upload_replication_factor", UploadReplicationFactor_)
                    << ex;
        }
    }

    void DoClose()
    {
        VERIFY_THREAD_AFFINITY(WriterThread);
        YCHECK(!IsCloseRequested_);

        LOG_DEBUG("Writer close requested");

        if (StateError_.IsSet()) {
            return;
        }

        if (CurrentGroup_ && CurrentGroup_->GetSize() > 0) {
            FlushCurrentGroup();
        }

        IsCloseRequested_ = true;

        if (Window_.empty()) {
            CloseSessions();
        }
    }

    TChunkReplicaList AllocateTargets()
    {
        VERIFY_THREAD_AFFINITY(WriterThread);

        if (!Options_->AllowAllocatingNewTargetNodes) {
            THROW_ERROR_EXCEPTION(
                EErrorCode::MasterCommunicationFailed,
                "Allocating new target nodes is disabled");
        }

        ++AllocateWriteTargetsRetryIndex_;
        if (AllocateWriteTargetsRetryIndex_ > Config_->AllocateWriteTargetsRetryCount) {
            THROW_ERROR_EXCEPTION(
                EErrorCode::MasterCommunicationFailed,
                "Failed to allocate write targets, retry count limit exceeded")
                    << TErrorAttribute("retry_count", Config_->AllocateWriteTargetsRetryCount);
        }

        auto delayTime = TInstant::Now() - AllocateWriteTargetsTimestamp_;
        if (delayTime < Config_->AllocateWriteTargetsBackoffTime) {
            WaitFor(TDelayedExecutor::MakeDelayed(Config_->AllocateWriteTargetsBackoffTime - delayTime))
                .ThrowOnError();
        }
        AllocateWriteTargetsTimestamp_ = TInstant::Now();

        int activeTargets = Nodes_.size();
        std::vector<TString> forbiddenAddresses;
        for (const auto& node : Nodes_) {
            forbiddenAddresses.push_back(node->Descriptor.GetDefaultAddress());
        }

        forbiddenAddresses.insert(forbiddenAddresses.begin(), BannedNodes_.begin(), BannedNodes_.end());

        return AllocateWriteTargets(
            Client_,
            SessionId_,
            UploadReplicationFactor_ - activeTargets,
            std::max(MinUploadReplicationFactor_ - activeTargets, 1),
            UploadReplicationFactor_,
            Config_->PreferLocalHost,
            forbiddenAddresses,
            NodeDirectory_,
            Logger);
    }

    void StartSessions(const TChunkReplicaList& targets)
    {
        VERIFY_THREAD_AFFINITY(WriterThread);

        std::vector<TFuture<void>> asyncResults;
        for (auto target : targets) {
            asyncResults.push_back(
                BIND(&TReplicationWriter::StartChunk, MakeWeak(this), target)
                    .AsyncVia(TDispatcher::Get()->GetWriterInvoker())
                    .Run());
        }

        WaitFor(Combine(asyncResults))
            .ThrowOnError();
    }

    void EnsureCurrentGroup()
    {
        if (!CurrentGroup_) {
            CurrentGroup_ = New<TGroup>(this, BlockCount_);
        }
    }

    void FlushCurrentGroup()
    {
        VERIFY_THREAD_AFFINITY(WriterThread);
        YCHECK(!IsCloseRequested_);

        if (StateError_.IsSet()) {
            return;
        }

        LOG_DEBUG("Block group added (Blocks: %v-%v)",
            CurrentGroup_->GetStartBlockIndex(),
            CurrentGroup_->GetEndBlockIndex());

        Window_.push_back(CurrentGroup_);
        CurrentGroup_->ScheduleProcess();
        CurrentGroup_.Reset();
    }


    void OnNodeFailed(TNodePtr node, const TError& error)
    {
        VERIFY_THREAD_AFFINITY(WriterThread);

        if (!node->IsAlive()) {
            return;
        }

        auto wrappedError = TError("Node %v failed",
            node->Descriptor.GetDefaultAddress())
            << error;
        LOG_ERROR(wrappedError);

        if (Config_->BanFailedNodes) {
            BannedNodes_.push_back(node->Descriptor.GetDefaultAddress());
        }

        node->PingExecutor->Stop();
        node->Error = wrappedError;
        --AliveNodeCount_;

        if (!StateError_.IsSet() && AliveNodeCount_ < MinUploadReplicationFactor_) {
            auto cumulativeError = TError(
                NChunkClient::EErrorCode::AllTargetNodesFailed,
                "Not enough target nodes to finish upload");
            for (auto node : Nodes_) {
                if (!node->IsAlive()) {
                    cumulativeError.InnerErrors().push_back(node->Error);
                }
            }
            LOG_WARNING(cumulativeError, "Chunk writer failed");
            CancelWriter();
            StateError_.TrySet(cumulativeError);
        } else {
            CheckFinished();
        }
    }

    void ShiftWindow()
    {
        VERIFY_THREAD_AFFINITY(WriterThread);

        if (StateError_.IsSet()) {
            YCHECK(Window_.empty());
            return;
        }

        int lastFlushableBlock = -1;
        for (auto it = Window_.begin(); it != Window_.end(); ++it) {
            const auto& group = *it;
            if (!group->IsFlushing()) {
                if (group->IsWritten()) {
                    lastFlushableBlock = group->GetEndBlockIndex();
                    group->SetFlushing();
                } else {
                    break;
                }
            }
        }

        if (lastFlushableBlock < 0) {
            return;
        }

        std::vector<TFuture<void>> asyncResults;

        for (auto node : Nodes_) {
            asyncResults.push_back(
                BIND(&TReplicationWriter::FlushBlocks, MakeWeak(this), node, lastFlushableBlock)
                    .AsyncVia(TDispatcher::Get()->GetWriterInvoker())
                    .Run());
        }
        Combine(asyncResults).Subscribe(
            BIND(
                &TReplicationWriter::OnWindowShifted,
                MakeWeak(this),
                lastFlushableBlock)
                .Via(TDispatcher::Get()->GetWriterInvoker()));
    }

    void OnWindowShifted(int blockIndex, const TError& error)
    {
        VERIFY_THREAD_AFFINITY(WriterThread);

        if (!error.IsOK()) {
            LOG_WARNING(error, "Chunk writer failed");
            CancelWriter();
            StateError_.TrySet(error);
            return;
        }

        if (Window_.empty()) {
            // This happens when FlushBlocks responses are reordered
            // (i.e. a larger BlockIndex is flushed before a smaller one)
            // We should prevent repeated calls to CloseSessions.
            return;
        }

        while (!Window_.empty()) {
            auto group = Window_.front();
            if (group->GetEndBlockIndex() > blockIndex) {
                return;
            }

            LOG_DEBUG("Window shifted (Blocks: %v-%v, Size: %v)",
                group->GetStartBlockIndex(),
                group->GetEndBlockIndex(),
                group->GetSize());

            WindowSlots_->Release(group->GetSize());
            Window_.pop_front();
        }

        if (!StateError_.IsSet() && IsCloseRequested_) {
            CloseSessions();
        }
    }

    void FlushBlocks(TNodePtr node, int blockIndex)
    {
        VERIFY_THREAD_AFFINITY(WriterThread);

        if (!node->IsAlive()) {
            return;
        }

        LOG_DEBUG("Flushing block (Block: %v, Address: %v)",
            blockIndex,
            node->Descriptor.GetDefaultAddress());

        TDataNodeServiceProxy proxy(node->Channel);
        auto req = proxy.FlushBlocks();
        req->SetTimeout(Config_->NodeRpcTimeout);
        ToProto(req->mutable_session_id(), SessionId_);
        req->set_block_index(blockIndex);

        auto rspOrError = WaitFor(req->Invoke());
        if (rspOrError.IsOK()) {
            LOG_DEBUG("Block flushed (Block: %v, Address: %v)",
                blockIndex,
                node->Descriptor.GetDefaultAddress());

            if (rspOrError.Value()->location_sick()) {
                LOG_DEBUG("Found sick replica (NodeAddress: %v)", node->Descriptor.GetDefaultAddress());
                HasSickReplicas_ = true;
            }

            if (IsCloseRequested_ && blockIndex + 1 == BlockCount_) {
                // We flushed the last block in chunk.

                BIND(&TReplicationWriter::FinishChunk, MakeWeak(this), node)
                    .Via(TDispatcher::Get()->GetWriterInvoker())
                    .Run();
            }
        } else {
            OnNodeFailed(node, rspOrError);
        }
    }

    void StartChunk(TChunkReplica target)
    {
        VERIFY_THREAD_AFFINITY(WriterThread);

        auto nodeDescriptor = NodeDirectory_->GetDescriptor(target);
        auto address = nodeDescriptor.GetAddressOrThrow(Networks_);
        LOG_DEBUG("Starting write session (Address: %v)", address);

        auto channel = CreateRetryingChannel(
            Config_->NodeChannel,
            Client_->GetChannelFactory()->CreateChannel(address),
            BIND([] (const TError& error) {
                return error.FindMatching(NChunkClient::EErrorCode::WriteThrottlingActive).HasValue();
            }));

        TDataNodeServiceProxy proxy(channel);
        auto req = proxy.StartChunk();
        req->SetTimeout(Config_->NodeRpcTimeout);
        ToProto(req->mutable_session_id(), SessionId_);
        ToProto(req->mutable_workload_descriptor(), Config_->WorkloadDescriptor);
        req->set_sync_on_close(Config_->SyncOnClose);
        req->set_enable_direct_io(Config_->EnableDirectIO);
        ToProto(req->mutable_placement_id(), Options_->PlacementId);

        auto rspOrError = WaitFor(req->Invoke());
        if (!rspOrError.IsOK()) {
            LOG_WARNING(rspOrError, "Failed to start write session on node %v", address);
            return;
        }

        LOG_DEBUG("Write session started (Address: %v)", address);

        auto node = New<TNode>(
            Nodes_.size(),
            nodeDescriptor,
            target,
            channel,
            Logger);

        node->PingExecutor = New<TPeriodicExecutor>(
            TDispatcher::Get()->GetWriterInvoker(),
            BIND(&TNode::SendPing, MakeWeak(node), Config_->NodeRpcTimeout, SessionId_),
            Config_->NodePingPeriod);
        node->PingExecutor->Start();

        Nodes_.push_back(node);
        ++AliveNodeCount_;
    }

    void CloseSessions()
    {
        VERIFY_THREAD_AFFINITY(WriterThread);
        YCHECK(IsCloseRequested_);

        LOG_INFO("Closing writer");

        for (auto node : Nodes_) {
            BIND(&TReplicationWriter::FinishChunk, MakeWeak(this), node)
                .Via(TDispatcher::Get()->GetWriterInvoker())
                .Run();
        }
    }

    void FinishChunk(TNodePtr node)
    {
        VERIFY_THREAD_AFFINITY(WriterThread);

        if (!node->IsAlive() || node->IsClosing) {
            return;
        }

        node->IsClosing = true;
        LOG_DEBUG("Finishing chunk (Address: %v)",
            node->Descriptor.GetDefaultAddress());

        TDataNodeServiceProxy proxy(node->Channel);
        auto req = proxy.FinishChunk();
        req->SetTimeout(Config_->NodeRpcTimeout);
        ToProto(req->mutable_session_id(), SessionId_);
        *req->mutable_chunk_meta() = ChunkMeta_;
        req->set_block_count(BlockCount_);

        auto rspOrError = WaitFor(req->Invoke());
        if (!rspOrError.IsOK()) {
            OnNodeFailed(node, rspOrError);
            return;
        }

        const auto& rsp = rspOrError.Value();
        const auto& chunkInfo = rsp->chunk_info();
        LOG_DEBUG("Chunk finished (Address: %v, DiskSpace: %v)",
            node->Descriptor.GetDefaultAddress(),
            chunkInfo.disk_space());

        node->IsFinished = true;
        node->PingExecutor->Stop();
        ChunkInfo_ = chunkInfo;

        CheckFinished();
    }

    void CheckFinished()
    {
        int finishedNodeCount = 0;
        bool hasUnfinishedNode = false;
        for (const auto& node : Nodes_) {
            if (node->IsAlive()) {
                if (node->IsFinished) {
                    ++finishedNodeCount;
                } else {
                    hasUnfinishedNode = true;
                }
            }
        }

        if (!hasUnfinishedNode || (Config_->EnableEarlyFinish && finishedNodeCount >= MinUploadReplicationFactor_)) {
            State_ = EReplicationWriterState::Closed;
            ClosePromise_.TrySet();
            CancelWriter();
            LOG_INFO("Writer closed");
        }
    }

    void CancelWriter()
    {
        // No thread affinity; may be called from dtor.

        for (auto node : Nodes_) {
            CancelNode(node);
        }
    }

    void CancelNode(TNodePtr node)
    {
        if (node->Canceled.test_and_set()) {
            return;
        }

        node->PingExecutor->Stop();

        if (!node->IsFinished) {
            TDataNodeServiceProxy proxy(node->Channel);
            auto req = proxy.CancelChunk();
            ToProto(req->mutable_session_id(), SessionId_);
            req->Invoke();
        }
    }

    void AddBlocks(const std::vector<TBlock>& blocks)
    {
        VERIFY_THREAD_AFFINITY(WriterThread);
        YCHECK(!IsCloseRequested_);

        if (StateError_.IsSet()) {
            return;
        }

        int firstBlockIndex = BlockCount_;
        int currentBlockIndex = firstBlockIndex;

        for (const auto& block : blocks) {
            EnsureCurrentGroup();

            auto blockId = TBlockId(SessionId_.ChunkId, currentBlockIndex);
            BlockCache_->Put(blockId, EBlockType::CompressedData, block, Null);

            CurrentGroup_->AddBlock(block);

            ++BlockCount_;
            ++currentBlockIndex;

            if (CurrentGroup_->GetSize() >= Config_->GroupSize) {
                FlushCurrentGroup();
            }
        }

        int lastBlockIndex = BlockCount_ - 1;

        LOG_DEBUG("Blocks added (Blocks: %v-%v, Size: %v)",
            firstBlockIndex,
            lastBlockIndex,
            GetByteSize(blocks));
    }

    // Update traffic info: we've uploaded some data.
    void AccountTraffic(
        i64 transferredByteCount,
        const TNodeDescriptor& dstDescriptor)
    {
        if (TrafficMeter_) {
            auto dataCenter = dstDescriptor.GetDataCenter();
            TrafficMeter_->IncrementOutboundByteCount(dataCenter, transferredByteCount);
        }
    }

    // Update traffic info: we initiated data transfer between two non-local
    // nodes and it has just completed.
    void AccountTraffic(
        i64 transferredByteCount,
        const TNodeDescriptor& srcDescriptor,
        const TNodeDescriptor& dstDescriptor)
    {
        if (TrafficMeter_) {
            auto srcDataCenter = srcDescriptor.GetDataCenter();
            auto dstDataCenter = dstDescriptor.GetDataCenter();
            TrafficMeter_->IncrementByteCount(srcDataCenter, dstDataCenter, transferredByteCount);
        }
    }

    DECLARE_THREAD_AFFINITY_SLOT(WriterThread);
};

DEFINE_REFCOUNTED_TYPE(TReplicationWriter)

////////////////////////////////////////////////////////////////////////////////

TGroup::TGroup(
    TReplicationWriter* writer,
    int startBlockIndex)
    : Writer_(writer)
    , Logger(writer->Logger)
    , SentTo_(writer->Nodes_.size(), false)
    , FirstBlockIndex_(startBlockIndex)
{ }

void TGroup::AddBlock(const TBlock& block)
{
    Blocks_.push_back(block);
    Size_ += block.Size();
}

int TGroup::GetStartBlockIndex() const
{
    return FirstBlockIndex_;
}

int TGroup::GetEndBlockIndex() const
{
    return FirstBlockIndex_ + Blocks_.size() - 1;
}

i64 TGroup::GetSize() const
{
    return Size_;
}

bool TGroup::IsWritten() const
{
    auto writer = Writer_.Lock();
    YCHECK(writer);

    VERIFY_THREAD_AFFINITY(writer->WriterThread);

    for (int nodeIndex = 0; nodeIndex < SentTo_.size(); ++nodeIndex) {
        if (writer->Nodes_[nodeIndex]->IsAlive() && !SentTo_[nodeIndex]) {
            return false;
        }
    }
    return true;
}

void TGroup::PutGroup(TReplicationWriterPtr writer)
{
    VERIFY_THREAD_AFFINITY(writer->WriterThread);

    TNullable<int> selectedIndex;
    for (int index = 0; index < writer->Nodes_.size(); ++index) {
        const auto& node = writer->Nodes_[index];

        if (!node->IsAlive()) {
            continue;
        }

        if (!selectedIndex) {
            selectedIndex = index;
        }

        if (node->Descriptor.GetDefaultAddress() == GetLocalHostName()) {
            // If we are on the same host - this is always the best candidate.
            selectedIndex = index;
            break;
        }
    }

    YCHECK(selectedIndex);
    auto node = writer->Nodes_[*selectedIndex];

    TDataNodeServiceProxy proxy(node->Channel);
    auto req = proxy.PutBlocks();
    req->SetMultiplexingBand(EMultiplexingBand::Heavy);
    req->SetTimeout(writer->Config_->NodeRpcTimeout);
    ToProto(req->mutable_session_id(), writer->SessionId_);
    req->set_first_block_index(FirstBlockIndex_);
    req->set_populate_cache(writer->Config_->PopulateCache);

    SetRpcAttachedBlocks(req, Blocks_);

    LOG_DEBUG("Ready to put blocks (Blocks: %v-%v, Address: %v, Size: %v)",
        GetStartBlockIndex(),
        GetEndBlockIndex(),
        node->Descriptor.GetDefaultAddress(),
        Size_);

    if (node->Descriptor.GetDefaultAddress() != GetLocalHostName()) {
        auto throttleResult = WaitFor(writer->Throttler_->Throttle(Size_));
        YCHECK(throttleResult.IsOK());
    }

    LOG_DEBUG("Putting blocks (Blocks: %v-%v, Address: %v)",
        FirstBlockIndex_,
        GetEndBlockIndex(),
        node->Descriptor.GetDefaultAddress());

    auto rspOrError = WaitFor(req->Invoke());
    if (rspOrError.IsOK()) {
        if (rspOrError.Value()->location_sick()) {
            LOG_DEBUG("Found sick replica (NodeAddress: %v)", node->Descriptor.GetDefaultAddress());
            writer->HasSickReplicas_ = true;
        }
        SentTo_[node->Index] = true;

        writer->AccountTraffic(Size_, node->Descriptor);

        LOG_DEBUG("Blocks are put (Blocks: %v-%v, Address: %v)",
            GetStartBlockIndex(),
            GetEndBlockIndex(),
            node->Descriptor.GetDefaultAddress());
    } else {
        writer->OnNodeFailed(node, rspOrError);
    }

    ScheduleProcess();
}

void TGroup::SendGroup(TReplicationWriterPtr writer, TNodePtr srcNode)
{
    VERIFY_THREAD_AFFINITY(writer->WriterThread);

    TNodePtr dstNode;
    for (int index = 0; index < SentTo_.size(); ++index) {
        auto node = writer->Nodes_[index];
        if (node->IsAlive() && !SentTo_[index]) {
            dstNode = node;
        }
    }

    if (dstNode) {
        LOG_DEBUG("Sending blocks (Blocks: %v-%v, SrcAddress: %v, DstAddress: %v)",
            GetStartBlockIndex(),
            GetEndBlockIndex(),
            srcNode->Descriptor.GetDefaultAddress(),
            dstNode->Descriptor.GetDefaultAddress());

        TDataNodeServiceProxy proxy(srcNode->Channel);
        auto req = proxy.SendBlocks();
        // Set double timeout for SendBlocks since executing it implies another (src->dst) RPC call.
        req->SetTimeout(writer->Config_->NodeRpcTimeout * 2);
        ToProto(req->mutable_session_id(), writer->SessionId_);
        req->set_first_block_index(FirstBlockIndex_);
        req->set_block_count(Blocks_.size());
        ToProto(req->mutable_target_descriptor(), dstNode->Descriptor);

        auto rspOrError = WaitFor(req->Invoke());
        if (rspOrError.IsOK()) {
            if (rspOrError.Value()->location_sick()) {
                LOG_DEBUG("Found sick replica (NodeAddress: %v)", dstNode->Descriptor.GetDefaultAddress());
                writer->HasSickReplicas_ = true;
            }
            SentTo_[dstNode->Index] = true;

            writer->AccountTraffic(Size_, srcNode->Descriptor, dstNode->Descriptor);

            LOG_DEBUG("Blocks are sent (Blocks: %v-%v, SrcAddress: %v, DstAddress: %v)",
                FirstBlockIndex_,
                GetEndBlockIndex(),
                srcNode->Descriptor.GetDefaultAddress(),
                dstNode->Descriptor.GetDefaultAddress());
        } else {
            auto failedNode = (rspOrError.GetCode() == EErrorCode::SendBlocksFailed) ? dstNode : srcNode;
            writer->OnNodeFailed(failedNode, rspOrError);
        }
    }

    ScheduleProcess();
}

bool TGroup::IsFlushing() const
{
    auto writer = Writer_.Lock();
    YCHECK(writer);

    VERIFY_THREAD_AFFINITY(writer->WriterThread);

    return Flushing_;
}

void TGroup::SetFlushing()
{
    auto writer = Writer_.Lock();
    YCHECK(writer);

    VERIFY_THREAD_AFFINITY(writer->WriterThread);

    Flushing_ = true;
}

void TGroup::ScheduleProcess()
{
    TDispatcher::Get()->GetWriterInvoker()->Invoke(
        BIND(&TGroup::Process, MakeWeak(this)));
}

void TGroup::Process()
{
    auto writer = Writer_.Lock();
    if (!writer || writer->StateError_.IsSet()) {
        return;
    }

    VERIFY_THREAD_AFFINITY(writer->WriterThread);
    YCHECK(writer->State_.load() == EReplicationWriterState::Open ||
        writer->State_.load() == EReplicationWriterState::Closing);

    LOG_DEBUG("Processing blocks (Blocks: %v-%v)",
        FirstBlockIndex_,
        GetEndBlockIndex());

    TNodePtr nodeWithBlocks;
    bool emptyNodeFound = false;
    for (int nodeIndex = 0; nodeIndex < SentTo_.size(); ++nodeIndex) {
        auto node = writer->Nodes_[nodeIndex];
        if (node->IsAlive()) {
            if (SentTo_[nodeIndex]) {
                nodeWithBlocks = node;
            } else {
                emptyNodeFound = true;
            }
        }
    }

    if (!emptyNodeFound) {
        writer->ShiftWindow();
    } else if (!nodeWithBlocks) {
        PutGroup(writer);
    } else {
        SendGroup(writer, nodeWithBlocks);
    }
}

////////////////////////////////////////////////////////////////////////////////

IChunkWriterPtr CreateReplicationWriter(
    TReplicationWriterConfigPtr config,
    TRemoteWriterOptionsPtr options,
    const TSessionId& sessionId,
    const TChunkReplicaList& targets,
    TNodeDirectoryPtr nodeDirectory,
    NNative::IClientPtr client,
    IBlockCachePtr blockCache,
    TTrafficMeterPtr trafficMeter,
    IThroughputThrottlerPtr throttler)
{
    return New<TReplicationWriter>(
        config,
        options,
        sessionId,
        targets,
        nodeDirectory,
        client,
        throttler,
        blockCache,
        trafficMeter);
}

////////////////////////////////////////////////////////////////////////////////

} // namespace NChunkClient
} // namespace NYT
<|MERGE_RESOLUTION|>--- conflicted
+++ resolved
@@ -371,13 +371,8 @@
 
     std::vector<TString> BannedNodes_;
 
-<<<<<<< HEAD
-    TTrafficMeterPtr TrafficMeter_;
-
     bool HasSickReplicas_ = false;
 
-=======
->>>>>>> 0b01948c
     void DoOpen()
     {
         try {

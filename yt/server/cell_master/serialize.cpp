#include "serialize.h"

namespace NYT {
namespace NCellMaster {

////////////////////////////////////////////////////////////////////////////////

int GetCurrentSnapshotVersion()
{
<<<<<<< HEAD
    return 701;
=======
    return 626;
>>>>>>> 8884a1ac
}

bool ValidateSnapshotVersion(int version)
{
    return
        version == 354 ||
        version == 355 ||
        version == 356 ||
        version == 400 ||
        version == 401 ||
        version == 402 ||
        version == 403 ||
        version == 500 ||
        version == 501 ||
        version == 502 ||
        version == 503 ||
        version == 504 ||
        version == 505 ||
        version == 506 ||
        version == 507 ||
        version == 508 ||
        version == 600 ||
        version == 601 ||
        version == 602 ||
        version == 603 ||
        version == 604 ||
        version == 605 ||
        version == 606 ||
        version == 607 ||
        version == 608 ||
        version == 609 ||
        version == 610 ||
        version == 611 ||
        version == 612 ||
        version == 613 ||
        version == 614 ||
        version == 615 ||
        version == 616 ||
        version == 617 ||
        version == 618 ||
        version == 619 ||
        version == 620 ||
        version == 621 ||
        version == 622 ||
        version == 623 ||
<<<<<<< HEAD
        version == 700 ||
        version == 701;
=======
        version == 624 ||
        version == 625 ||
        version == 626;
>>>>>>> 8884a1ac
}

////////////////////////////////////////////////////////////////////////////////

TLoadContext::TLoadContext(TBootstrap* bootstrap)
    : Bootstrap_(bootstrap)
{ }

////////////////////////////////////////////////////////////////////////////////

} // namespace NCellMaster
} // namespace NYT<|MERGE_RESOLUTION|>--- conflicted
+++ resolved
@@ -7,11 +7,7 @@
 
 int GetCurrentSnapshotVersion()
 {
-<<<<<<< HEAD
-    return 701;
-=======
-    return 626;
->>>>>>> 8884a1ac
+    return 700;
 }
 
 bool ValidateSnapshotVersion(int version)
@@ -57,14 +53,10 @@
         version == 621 ||
         version == 622 ||
         version == 623 ||
-<<<<<<< HEAD
-        version == 700 ||
-        version == 701;
-=======
         version == 624 ||
         version == 625 ||
-        version == 626;
->>>>>>> 8884a1ac
+        version == 626 ||
+        version == 700;
 }
 
 ////////////////////////////////////////////////////////////////////////////////

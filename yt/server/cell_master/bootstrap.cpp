--- conflicted
+++ resolved
@@ -503,13 +503,9 @@
 
     TimestampProvider_ = CreateRemoteTimestampProvider(
         Config_->TimestampProvider,
-<<<<<<< HEAD
         channelFactory);
-=======
-        lightChannelFactory);
 
     // Initialize periodic latest timestamp update.
->>>>>>> 072b8f0c
     TimestampProvider_->GetLatestTimestamp();
 
     TransactionSupervisor_ = New<TTransactionSupervisor>(

--- conflicted
+++ resolved
@@ -218,19 +218,8 @@
                             planFragment->KeyRangesRowBuffer->Capture(MaxKey().Get())
                         }});
 
-<<<<<<< HEAD
-                        auto planFragment = New<TPlanFragment>();
-                        planFragment->Timestamp = fragment->Timestamp;
-                        planFragment->DataSources.push_back({
-                            fragment->ForeignDataId,
-                            {
-                                planFragment->KeyRangesRowBuffer->Capture(MinKey().Get()),
-                                planFragment->KeyRangesRowBuffer->Capture(MaxKey().Get())
-                            }});
-=======
                     planFragment->Query = subquery;
                     planFragment->VerboseLogging = fragment->VerboseLogging;
->>>>>>> 4ffa0de8
 
                     auto subqueryResult = remoteExecutor->Execute(planFragment, writer);
 

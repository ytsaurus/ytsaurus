#include "stdafx.h"
#include "node.h"

#include <server/chunk_server/job.h>
#include <server/chunk_server/chunk.h>

#include <server/transaction_server/transaction.h>

#include <server/tablet_server/tablet_cell.h>

#include <server/node_tracker_server/config.h>

#include <server/cell_master/serialize.h>

namespace NYT {
namespace NNodeTrackerServer {

using namespace NChunkClient;
using namespace NChunkServer;
<<<<<<< HEAD
using namespace NTabletServer;

////////////////////////////////////////////////////////////////////////////////

void TNode::TTabletSlot::Persist(NCellMaster::TPersistenceContext& context)
{
    using NYT::Persist;
    Persist(context, Cell);
    Persist(context, PeerState);
    Persist(context, PeerId);
}
=======
using namespace NNodeTrackerClient;
>>>>>>> 99d8a6aa

////////////////////////////////////////////////////////////////////////////////

TNode::TNode(
    TNodeId id,
    const TNodeDescriptor& descriptor,
    TNodeConfigPtr config)
    : Id_(id)
    , Descriptor_(descriptor)
    , Config_(config)
{
    Init();
}

TNode::TNode(TNodeId id)
    : Id_(id)
    , Config_(New<TNodeConfig>())
{
    Init();
}

void TNode::Init()
{
    UnregisterPending_ = false;
    VisitMark_ = 0;
    LoadRank_ = -1;
    Transaction_ = nullptr;
    Decommissioned_ = Config_->Decommissioned;
    ChunkReplicationQueues_.resize(ReplicationPriorityCount);
    ResetHints();
}

TNode::~TNode()
{ }

const TNodeDescriptor& TNode::GetDescriptor() const
{
    return Descriptor_;
}

const Stroka& TNode::GetAddress() const
{
    return Descriptor_.GetDefaultAddress();
}

const TNodeConfigPtr& TNode::GetConfig() const
{
    return Config_;
}

void TNode::Save(NCellMaster::TSaveContext& context) const
{
    using NYT::Save;
    Save(context, Descriptor_.Addresses());
    Save(context, State_);
    Save(context, Statistics_);
    Save(context, Alerts_);
    Save(context, Transaction_);
    Save(context, StoredReplicas_);
    Save(context, CachedReplicas_);
    Save(context, UnapprovedReplicas_);
    Save(context, TabletSlots_);
    Save(context, TabletCellCreateQueue_);
}

void TNode::Load(NCellMaster::TLoadContext& context)
{
    using NYT::Load;
    TNodeDescriptor::TAddressMap addresses;
    // COMPAT(ignat)
    if (context.GetVersion() >= 41) {
        Load(context, addresses);
    } else {
        Load(context, addresses[DefaultNetworkName]);
    }
    Descriptor_ = TNodeDescriptor(addresses);

    Load(context, State_);
    Load(context, Statistics_);
    // COMPAT(babenko)
    if (context.GetVersion() >= 27) {
        Load(context, Alerts_);
    }
    Load(context, Transaction_);
    Load(context, StoredReplicas_);
    Load(context, CachedReplicas_);
    Load(context, UnapprovedReplicas_);
    Load(context, TabletSlots_);
    Load(context, TabletCellCreateQueue_);
}

void TNode::AddReplica(TChunkPtrWithIndex replica, bool cached)
{
    if (cached) {
        YCHECK(CachedReplicas_.insert(replica).second);
    } else {
        YCHECK(StoredReplicas_.insert(replica).second);
    }
}

void TNode::RemoveReplica(TChunkPtrWithIndex replica, bool cached)
{
    if (cached) {
        YCHECK(CachedReplicas_.erase(replica) == 1);
    } else {
        YCHECK(StoredReplicas_.erase(replica) == 1);
        UnapprovedReplicas_.erase(replica);
        ChunkRemovalQueue_.erase(TChunkIdWithIndex(replica.GetPtr()->GetId(), replica.GetIndex()));
        for (auto& queue : ChunkReplicationQueues_) {
            queue.erase(replica);
        }
    }
}

bool TNode::HasReplica(TChunkPtrWithIndex replica, bool cached) const
{
    if (cached) {
        return CachedReplicas_.find(replica) != CachedReplicas_.end();
    } else {
        return StoredReplicas_.find(replica) != StoredReplicas_.end();
    }
}

void TNode::MarkReplicaUnapproved(TChunkPtrWithIndex replica, TInstant timestamp)
{
    YASSERT(HasReplica(replica, false));
    YCHECK(UnapprovedReplicas_.insert(std::make_pair(replica, timestamp)).second);
}

bool TNode::HasUnapprovedReplica(TChunkPtrWithIndex replica) const
{
    return UnapprovedReplicas_.find(replica) != UnapprovedReplicas_.end();
}

void TNode::ApproveReplica(TChunkPtrWithIndex replica)
{
    YASSERT(HasReplica(replica, false));
    YCHECK(UnapprovedReplicas_.erase(replica) == 1);
}

void TNode::ResetHints()
{
    HintedUserSessionCount_ = 0;
    HintedReplicationSessionCount_ = 0;
    HintedRepairSessionCount_ = 0;
    HintedTabletSlots_ = 0;
}

void TNode::AddSessionHint(EWriteSessionType sessionType)
{
    switch (sessionType) {
        case EWriteSessionType::User:
            ++HintedUserSessionCount_;
            break;
        case EWriteSessionType::Replication:
            ++HintedReplicationSessionCount_;
            break;
        case EWriteSessionType::Repair:
            ++HintedRepairSessionCount_;
            break;
        default:
            YUNREACHABLE();
    }
}

int TNode::GetSessionCount(EWriteSessionType sessionType) const
{
    switch (sessionType) {
        case EWriteSessionType::User:
            return Statistics_.total_user_session_count() + HintedUserSessionCount_;
        case EWriteSessionType::Replication:
            return Statistics_.total_replication_session_count() + HintedReplicationSessionCount_;
        case EWriteSessionType::Repair:
            return Statistics_.total_repair_session_count() + HintedRepairSessionCount_;
        default:
            YUNREACHABLE();
    }
}

int TNode::GetTotalSessionCount() const
{
    return
        GetSessionCount(EWriteSessionType::User) +
        GetSessionCount(EWriteSessionType::Replication) +
        GetSessionCount(EWriteSessionType::Repair);
}

TNode::TTabletSlot* TNode::FindTabletSlot(TTabletCell* cell)
{
    for (auto& slot : TabletSlots_) {
        if (slot.Cell == cell) {
            return &slot;
        }
    }
    return nullptr;
}

TNode::TTabletSlot* TNode::GetTabletSlot(TTabletCell* cell)
{
    auto* slot = FindTabletSlot(cell);
    YCHECK(slot);
    return slot;
}

bool TNode::IsTabletCellStartScheduled(TTabletCell* cell) const
{
    return TabletCellCreateQueue_.find(cell) != TabletCellCreateQueue_.end();
}

void TNode::ScheduleTabletCellStart(TTabletCell* cell)
{
    YCHECK(TabletCellCreateQueue_.insert(cell).second);
}

void TNode::CancelTabletCellStart(TTabletCell* cell)
{
    // NB: Need not be there.
    TabletCellCreateQueue_.erase(cell);
}

void TNode::DetachTabletCell(TTabletCell* cell)
{
    TabletCellCreateQueue_.erase(cell);

    auto* slot = FindTabletSlot(cell);
    if (slot) {
        *slot = TTabletSlot();
    }
}

TAtomic TNode::GenerateVisitMark()
{
    static TAtomic result = 0;
    return AtomicIncrement(result);
}

void TNode::AddTabletSlotHint()
{
    ++HintedTabletSlots_;
}

int TNode::GetTotalUsedTabletSlots() const
{
    return
        Statistics_.used_tablet_slots() +
        TabletCellCreateQueue_.size() +
        HintedTabletSlots_;
}

int TNode::GetTotalTabletSlots() const
{
    return
        Statistics_.used_tablet_slots() +
        Statistics_.available_tablet_slots();
}

////////////////////////////////////////////////////////////////////////////////

} // namespace NNodeTrackerServer
} // namespace NYT
<|MERGE_RESOLUTION|>--- conflicted
+++ resolved
@@ -17,7 +17,6 @@
 
 using namespace NChunkClient;
 using namespace NChunkServer;
-<<<<<<< HEAD
 using namespace NTabletServer;
 
 ////////////////////////////////////////////////////////////////////////////////
@@ -29,9 +28,6 @@
     Persist(context, PeerState);
     Persist(context, PeerId);
 }
-=======
-using namespace NNodeTrackerClient;
->>>>>>> 99d8a6aa
 
 ////////////////////////////////////////////////////////////////////////////////
 
@@ -105,7 +101,7 @@
     if (context.GetVersion() >= 41) {
         Load(context, addresses);
     } else {
-        Load(context, addresses[DefaultNetworkName]);
+        Load(context, addresses[NNodeTrackerClient::DefaultNetworkName]);
     }
     Descriptor_ = TNodeDescriptor(addresses);
 

#include "job.h"
#include "private.h"
#include "config.h"
#include "slot.h"
#include "slot_manager.h"

#include <yt/server/cell_node/bootstrap.h>
#include <yt/server/cell_node/config.h>

#include <yt/server/data_node/artifact.h>
#include <yt/server/data_node/chunk_cache.h>
#include <yt/server/data_node/master_connector.h>
#include <yt/server/data_node/chunk.h>

#include <yt/server/job_agent/job.h>
#include <yt/server/job_agent/statistics_reporter.h>

#include <yt/server/scheduler/config.h>

#include <yt/ytlib/chunk_client/data_slice_descriptor.h>
#include <yt/ytlib/chunk_client/data_source.h>

#include <yt/ytlib/job_prober_client/job_probe.h>
#include <yt/ytlib/job_prober_client/job_prober_service_proxy.h>

#include <yt/ytlib/job_proxy/public.h>

#include <yt/ytlib/security_client/public.h>

#include <yt/ytlib/node_tracker_client/node_directory.h>
#include <yt/ytlib/node_tracker_client/node_directory_builder.h>

#include <yt/core/concurrency/thread_affinity.h>
#include <yt/core/concurrency/delayed_executor.h>

#include <yt/core/actions/cancelable_context.h>

#include <yt/core/logging/log_manager.h>

#include <yt/core/misc/proc.h>

namespace NYT {
namespace NExecAgent {

using namespace NRpc;
using namespace NJobProxy;
using namespace NYTree;
using namespace NYson;
using namespace NChunkClient;
using namespace NChunkClient::NProto;
using namespace NTableClient;
using namespace NFileClient;
using namespace NCellNode;
using namespace NDataNode;
using namespace NCellNode;
using namespace NNodeTrackerClient;
using namespace NNodeTrackerClient::NProto;
using namespace NJobTrackerClient;
using namespace NJobAgent;
using namespace NJobProberClient;
using namespace NJobTrackerClient::NProto;
using namespace NScheduler;
using namespace NScheduler::NProto;
using namespace NConcurrency;
using namespace NApi;

using NNodeTrackerClient::TNodeDirectory;
using NScheduler::NProto::TUserJobSpec;
using NChunkClient::TDataSliceDescriptor;

////////////////////////////////////////////////////////////////////////////////

class TJob
    : public NJobAgent::IJob
{
public:
    DEFINE_SIGNAL(void(const TNodeResources&), ResourcesUpdated);

public:
    TJob(
        const TJobId& jobId,
        const TOperationId& operationId,
        const TNodeResources& resourceUsage,
        TJobSpec&& jobSpec,
        TBootstrap* bootstrap)
        : Id_(jobId)
        , OperationId_(operationId)
        , Bootstrap_(bootstrap)
        , Config_(Bootstrap_->GetConfig()->ExecAgent)
        , Invoker_(Bootstrap_->GetControlInvoker())
        , ResourceUsage_(resourceUsage)
    {
        VERIFY_THREAD_AFFINITY(ControllerThread);

        JobSpec_.Swap(&jobSpec);

        const auto& schedulerJobSpecExt = JobSpec_.GetExtension(TSchedulerJobSpecExt::scheduler_job_spec_ext);
        AbortJobIfAccountLimitExceeded_ = schedulerJobSpecExt.abort_job_if_account_limit_exceeded();

        Logger.AddTag("JobId: %v, OperationId: %v, JobType: %v",
            Id_,
            OperationId_,
            GetType());

        JobEvents_.emplace_back(JobState_, JobPhase_);
        ReportStatistics(
            TJobStatistics()
                .Type(GetType())
                .State(GetState())
                .Spec(JobSpec_)
                .SpecVersion(0) // TODO: fill correct spec version
                .Events(JobEvents_));
    }

    virtual void Start() override
    {
        VERIFY_THREAD_AFFINITY(ControllerThread);

        if (JobPhase_ != EJobPhase::Created) {
            LOG_DEBUG("Cannot start job, unexpected job phase (JobState: %v, JobPhase: %v)",
                JobState_,
                JobPhase_);
            return;
        }

        GuardedAction([&] () {
            SetJobState(EJobState::Running);
            PrepareTime_ = TInstant::Now();

            LOG_INFO("Starting job");

            InitializeArtifacts();

            auto slotManager = Bootstrap_->GetExecSlotManager();
            Slot_ = slotManager->AcquireSlot();

            SetJobPhase(EJobPhase::PreparingNodeDirectory);
            BIND(&TJob::PrepareNodeDirectory, MakeWeak(this))
                .AsyncVia(Invoker_)
                .Run()
                .Subscribe(
                    BIND(&TJob::OnNodeDirectoryPrepared, MakeWeak(this))
                        .Via(Invoker_));
        });
    }

    virtual void Abort(const TError& error) override
    {
        VERIFY_THREAD_AFFINITY(ControllerThread);

        LOG_INFO(error, "Job abort requested (Phase %v)", JobPhase_);

        switch (JobPhase_) {
            case EJobPhase::Created:
            case EJobPhase::PreparingNodeDirectory:
            case EJobPhase::DownloadingArtifacts:
            case EJobPhase::Running:
                SetJobState(EJobState::Aborting);
                ArtifactsFuture_.Cancel();
                DoSetResult(error);
                Cleanup();
                break;

            case EJobPhase::PreparingSandboxDirectories:
            case EJobPhase::PreparingArtifacts:
            case EJobPhase::PreparingProxy:
                // Wait for the next event handler to complete the abortion.
                SetJobStatePhase(EJobState::Aborting, EJobPhase::WaitingAbort);
                DoSetResult(error);
                Slot_->CancelPreparation();
                break;

            default:
                LOG_DEBUG("Cannot abort job (JobState: %v, JobPhase: %v)", JobState_, JobPhase_);
                break;
        }
    }

    virtual void OnJobPrepared() override
    {
        VERIFY_THREAD_AFFINITY(ControllerThread);

        GuardedAction([&] {
            LOG_INFO("Job prepared");

            ValidateJobPhase(EJobPhase::PreparingProxy);
            SetJobPhase(EJobPhase::Running);
        });
    }

    virtual void SetResult(const TJobResult& jobResult) override
    {
        VERIFY_THREAD_AFFINITY(ControllerThread);

        GuardedAction([&] () {
            SetJobPhase(EJobPhase::FinalizingProxy);
            DoSetResult(jobResult);
        });
    }

    virtual const TJobId& GetId() const override
    {
        VERIFY_THREAD_AFFINITY(ControllerThread);

        return Id_;
    }

    virtual const TJobId& GetOperationId() const override
    {
        VERIFY_THREAD_AFFINITY(ControllerThread);

        return OperationId_;
    }

    virtual EJobType GetType() const override
    {
        VERIFY_THREAD_AFFINITY(ControllerThread);

        return EJobType(JobSpec_.type());
    }

    virtual const TJobSpec& GetSpec() const override
    {
        VERIFY_THREAD_AFFINITY(ControllerThread);

        return JobSpec_;
    }

    virtual EJobState GetState() const override
    {
        VERIFY_THREAD_AFFINITY(ControllerThread);

        return JobState_;
    }

    virtual TNullable<TDuration> GetPrepareDuration() const override
    {
        VERIFY_THREAD_AFFINITY(ControllerThread);

        if (!PrepareTime_) {
            return Null;
        } else if (!ExecTime_) {
            return TInstant::Now() - *PrepareTime_;
        } else {
            return *ExecTime_ - *PrepareTime_;
        }
    }

    virtual TNullable<TDuration> GetDownloadDuration() const override
    {
        VERIFY_THREAD_AFFINITY(ControllerThread);

        if (!PrepareTime_) {
            return Null;
        } else if (!CopyTime_) {
            return TInstant::Now() - *PrepareTime_;
        } else {
            return *CopyTime_ - *PrepareTime_;
        }
    }

    virtual TNullable<TDuration> GetExecDuration() const override
    {
        VERIFY_THREAD_AFFINITY(ControllerThread);

        if (!ExecTime_) {
            return Null;
        } else if (!FinishTime_) {
            return TInstant::Now() - *ExecTime_;
        } else {
            return *FinishTime_ - *ExecTime_;
        }
    }

    virtual EJobPhase GetPhase() const override
    {
        VERIFY_THREAD_AFFINITY(ControllerThread);

        return JobPhase_;
    }

    virtual TNodeResources GetResourceUsage() const override
    {
        VERIFY_THREAD_AFFINITY(ControllerThread);

        return ResourceUsage_;
    }

    virtual TJobResult GetResult() const override
    {
        VERIFY_THREAD_AFFINITY(ControllerThread);

        return JobResult_.Get();
    }

    virtual double GetProgress() const override
    {
        VERIFY_THREAD_AFFINITY(ControllerThread);

        return Progress_;
    }

    virtual void SetResourceUsage(const TNodeResources& newUsage) override
    {
        VERIFY_THREAD_AFFINITY(ControllerThread);

        if (JobPhase_ == EJobPhase::Running) {
            auto delta = newUsage - ResourceUsage_;
            ResourceUsage_ = newUsage;
            ResourcesUpdated_.Fire(delta);
        }
    }

    virtual void SetProgress(double progress) override
    {
        VERIFY_THREAD_AFFINITY(ControllerThread);

        if (JobPhase_ == EJobPhase::Running) {
            Progress_ = progress;
        }
    }

    virtual TYsonString GetStatistics() const override
    {
        VERIFY_THREAD_AFFINITY(ControllerThread);

        return Statistics_;
    }

    virtual TInstant GetStatisticsLastSendTime() const override
    {
        VERIFY_THREAD_AFFINITY(ControllerThread);

        return StatisticsLastSendTime_;
    }

    virtual void ResetStatisticsLastSendTime() override
    {
        VERIFY_THREAD_AFFINITY(ControllerThread);

        StatisticsLastSendTime_ = TInstant::Now();
    }

    virtual void SetStatistics(const TYsonString& statistics) override
    {
        VERIFY_THREAD_AFFINITY(ControllerThread);

        if (JobPhase_ == EJobPhase::Running || JobPhase_ == EJobPhase::FinalizingProxy) {
            Statistics_ = statistics;
            ReportStatistics(TJobStatistics().Statistics(Statistics_));
        }
    }

    virtual std::vector<TChunkId> DumpInputContext() override
    {
        VERIFY_THREAD_AFFINITY(ControllerThread);
        ValidateJobRunning();

        try {
            return Slot_->GetJobProberClient()->DumpInputContext();
        } catch (const std::exception& ex) {
            THROW_ERROR_EXCEPTION("Error requesting input contexts dump from job proxy")
                << ex;
        }
    }

    virtual TString GetStderr() override
    {
        VERIFY_THREAD_AFFINITY(ControllerThread);
        ValidateJobRunning();

        try {
            return Slot_->GetJobProberClient()->GetStderr();
        } catch (const std::exception& ex) {
            THROW_ERROR_EXCEPTION("Error requesting stderr from job proxy")
                << ex;
        }
    }

    virtual TYsonString StraceJob() override
    {
        VERIFY_THREAD_AFFINITY(ControllerThread);
        ValidateJobRunning();

        try {
            return Slot_->GetJobProberClient()->StraceJob();
        } catch (const std::exception& ex) {
            THROW_ERROR_EXCEPTION("Error requesting strace dump from job proxy")
                << ex;
        }
    }

    virtual void SignalJob(const TString& signalName) override
    {
        VERIFY_THREAD_AFFINITY(ControllerThread);
        ValidateJobRunning();

        Signaled_ = true;

        try {
            Slot_->GetJobProberClient()->SignalJob(signalName);
        } catch (const std::exception& ex) {
            THROW_ERROR_EXCEPTION("Error sending signal to job proxy")
                << ex;
        }
    }

    virtual TYsonString PollJobShell(const TYsonString& parameters) override
    {
        VERIFY_THREAD_AFFINITY(ControllerThread);
        ValidateJobRunning();

        try {
            return Slot_->GetJobProberClient()->PollJobShell(parameters);
        } catch (const TErrorException& ex) {
            // The following code changes error code for more user-friendly
            // diagnostics in interactive shell
            if (ex.Error().FindMatching(NRpc::EErrorCode::TransportError)) {
                THROW_ERROR_EXCEPTION(NExecAgent::EErrorCode::JobProxyConnectionFailed,
                    "No connection to job proxy")
                    << ex;
            }
            THROW_ERROR_EXCEPTION("Error polling job shell")
                << ex;
        }
    }

    virtual void ReportStatistics(TJobStatistics&& statistics) override
    {
        Bootstrap_->GetStatisticsReporter()->ReportStatistics(
            std::move(statistics).OperationId(GetOperationId()).JobId(GetId()));
    }

    virtual void Interrupt() override
    {
        VERIFY_THREAD_AFFINITY(ControllerThread);

        if (JobPhase_ < EJobPhase::Running) {
<<<<<<< HEAD
            Abort(TError("Interrupting job that has not started yet"));
=======
            Abort(TError(NJobProxy::EErrorCode::JobNotPrepared, "Interrupting job that has not started yet"));
            return;
        } else if (JobPhase_ > EJobPhase::Running) {
            // We're done with this job, no need to interrupt.
>>>>>>> bc62b6ef
            return;
        }

        try {
            Slot_->GetJobProberClient()->Interrupt();
        } catch (const std::exception& ex) {
            auto error = TError("Error interrupting job on job proxy")
                << ex;

            if (error.FindMatching(NJobProxy::EErrorCode::JobNotPrepared)) {
                Abort(error);
            } else {
                THROW_ERROR error;
            }
        }
    }

    virtual void Fail() override
    {
        VERIFY_THREAD_AFFINITY(ControllerThread);
        ValidateJobRunning();

        try {
            Slot_->GetJobProberClient()->Fail();
        } catch (const std::exception& ex) {
            THROW_ERROR_EXCEPTION("Error failing job on job proxy")
                    << ex;
        }
    }

private:
    const TJobId Id_;
    const TOperationId OperationId_;
    NCellNode::TBootstrap* const Bootstrap_;

    const TExecAgentConfigPtr Config_;
    const IInvokerPtr Invoker_;

    TJobSpec JobSpec_;

    bool AbortJobIfAccountLimitExceeded_;

    // Used to terminate artifacts downloading in case of cancelation.
    TFuture<void> ArtifactsFuture_ = VoidFuture;

    double Progress_ = 0.0;

    TYsonString Statistics_ = TYsonString("{}");
    TInstant StatisticsLastSendTime_ = TInstant::Now();

    bool Signaled_ = false;

    TNullable<TJobResult> JobResult_;

    TNullable<TInstant> PrepareTime_;
    TNullable<TInstant> CopyTime_;
    TNullable<TInstant> ExecTime_;
    TNullable<TInstant> FinishTime_;


    ISlotPtr Slot_;
    TNullable<TString> TmpfsPath_;

    struct TArtifact
    {
        ESandboxKind SandboxKind;
        TString Name;
        bool IsExecutable;
        TArtifactKey Key;
        NDataNode::IChunkPtr Chunk;
    };

    std::vector<TArtifact> Artifacts_;

    TNodeResources ResourceUsage_;
    EJobState JobState_ = EJobState::Waiting;
    EJobPhase JobPhase_ = EJobPhase::Created;

    DECLARE_THREAD_AFFINITY_SLOT(ControllerThread);
    NLogging::TLogger Logger = ExecAgentLogger;

    TJobEvents JobEvents_;

    // Helpers.

    template <class... U>
    void AddJobEvent(U&&... u)
    {
        JobEvents_.emplace_back(std::forward<U>(u)...);
        ReportStatistics(TJobStatistics().Events(JobEvents_).State(JobState_));
    }

    void SetJobState(EJobState state)
    {
        JobState_ = state;
        AddJobEvent(state);
    }

    void SetJobPhase(EJobPhase phase)
    {
        JobPhase_ = phase;
        AddJobEvent(phase);
    }

    void SetJobStatePhase(EJobState state, EJobPhase phase)
    {
        JobState_ = state;
        JobPhase_ = phase;
        AddJobEvent(state, phase);
    }

    void ValidateJobRunning() const
    {
        if (JobPhase_ != EJobPhase::Running) {
            THROW_ERROR_EXCEPTION("Job %v is not running", Id_)
                << TErrorAttribute("job_state", JobState_)
                << TErrorAttribute("job_phase", JobPhase_);
        }
    }

    void DoSetResult(const TError& error)
    {
        VERIFY_THREAD_AFFINITY(ControllerThread);
        TJobResult jobResult;
        ToProto(jobResult.mutable_error(), error);
        DoSetResult(jobResult);
    }

    void DoSetResult(const TJobResult& jobResult)
    {
        VERIFY_THREAD_AFFINITY(ControllerThread);
        if (JobResult_) {
            auto error = FromProto<TError>(JobResult_->error());
            if (!error.IsOK()) {
                return;
            }
        }
        JobResult_ = jobResult;
        FinishTime_ = TInstant::Now();
    }

    bool HandleFinishingPhase()
    {
        switch (JobPhase_) {
            case EJobPhase::WaitingAbort:
                Cleanup();
                return true;

            case EJobPhase::Cleanup:
            case EJobPhase::Finished:
                return true;

            case EJobPhase::Created:
                YCHECK(JobState_ == EJobState::Waiting);
                return false;

            default:
                YCHECK(JobState_ == EJobState::Running);
                return false;
        }
    }

    void ValidateJobPhase(EJobPhase expectedPhase) const
    {
        if (JobPhase_ != expectedPhase) {
            THROW_ERROR_EXCEPTION("Unexpected job phase")
                << TErrorAttribute("expected_phase", expectedPhase)
                << TErrorAttribute("actual_phase", JobPhase_);
        }
    }

    // Event handlers.
    void OnNodeDirectoryPrepared(const TError& error)
    {
        GuardedAction([&] {
            ValidateJobPhase(EJobPhase::PreparingNodeDirectory);
            THROW_ERROR_EXCEPTION_IF_FAILED(error,
                NExecAgent::EErrorCode::NodeDirectoryPreparationFailed,
                "Failed to prepare job node directory");

            LOG_INFO("Node directory prepared");

            SetJobPhase(EJobPhase::DownloadingArtifacts);
            auto artifactsFuture = DownloadArtifacts();
            artifactsFuture.Subscribe(
                BIND(&TJob::OnArtifactsDownloaded, MakeWeak(this))
                    .Via(Invoker_));
            ArtifactsFuture_ = artifactsFuture.As<void>();
        });
    }

    void OnArtifactsDownloaded(const TErrorOr<std::vector<NDataNode::IChunkPtr>>& errorOrArtifacts)
    {
        VERIFY_THREAD_AFFINITY(ControllerThread);

        GuardedAction([&] {
            ValidateJobPhase(EJobPhase::DownloadingArtifacts);
            THROW_ERROR_EXCEPTION_IF_FAILED(errorOrArtifacts, "Failed to download artifacts");

            LOG_INFO("Artifacts downloaded");

            const auto& chunks = errorOrArtifacts.Value();

            for (size_t index = 0; index < Artifacts_.size(); ++index) {
                Artifacts_[index].Chunk = chunks[index];
            }

            CopyTime_ = TInstant::Now();
            SetJobPhase(EJobPhase::PreparingSandboxDirectories);
            BIND(&TJob::PrepareSandboxDirectories, MakeStrong(this))
                .AsyncVia(Invoker_)
                .Run()
                .Subscribe(
                    BIND(
                        &TJob::OnDirectoriesPrepared,
                        MakeWeak(this))
                        .Via(Invoker_));
        });
    }

    void OnDirectoriesPrepared(const TError& error)
    {
        VERIFY_THREAD_AFFINITY(ControllerThread);

        GuardedAction([&] {
            ValidateJobPhase(EJobPhase::PreparingSandboxDirectories);
            THROW_ERROR_EXCEPTION_IF_FAILED(error, "Failed to prepare sandbox directories");

            LOG_INFO("Slot directories prepared");

            SetJobPhase(EJobPhase::PreparingArtifacts);
            BIND(&TJob::PrepareArtifacts, MakeWeak(this))
                .AsyncVia(Invoker_)
                .Run()
                .Subscribe(BIND(
                    &TJob::OnArtifactsPrepared,
                    MakeWeak(this))
                .Via(Invoker_));
        });
    }

    void OnArtifactsPrepared(const TError& error)
    {
        VERIFY_THREAD_AFFINITY(ControllerThread);

        GuardedAction([&] {
            ValidateJobPhase(EJobPhase::PreparingArtifacts);
            THROW_ERROR_EXCEPTION_IF_FAILED(error, "Failed to prepare artifacts");

            LOG_INFO("Artifacts prepared");

            ExecTime_ = TInstant::Now();
            SetJobPhase(EJobPhase::PreparingProxy);

            BIND(
                &ISlot::RunJobProxy,
                Slot_,
                CreateConfig(),
                Id_,
                OperationId_)
            .AsyncVia(Invoker_)
            .Run()
            .Subscribe(BIND(
                &TJob::OnJobProxyFinished,
                MakeWeak(this))
            .Via(Invoker_));
        });
    }

    void OnJobProxyFinished(const TError& error)
    {
        VERIFY_THREAD_AFFINITY(ControllerThread);

        if (HandleFinishingPhase()) {
            return;
        }

        LOG_INFO("Job proxy finished");

        if (!error.IsOK()) {
            DoSetResult(TError("Job proxy failed")
                << BuildJobProxyError(error));
        }

        Cleanup();
    }

    void GuardedAction(std::function<void()> action)
    {
        if (HandleFinishingPhase()) {
            return;
        }

        try {
            TForbidContextSwitchGuard contextSwitchGuard;
            action();
        } catch (const std::exception& ex) {
            LOG_WARNING(ex, "Error preparing scheduler job");

            DoSetResult(ex);
            Cleanup();
        }
    }

    // Finalization.
    void Cleanup()
    {
        VERIFY_THREAD_AFFINITY(ControllerThread);

        if (JobPhase_ == EJobPhase::Cleanup || JobPhase_ == EJobPhase::Finished) {
            return;
        }

        LOG_INFO("Cleaning up after scheduler job");

        FinishTime_ = TInstant::Now();
        SetJobPhase(EJobPhase::Cleanup);

        if (Slot_) {
            try {
                LOG_DEBUG("Cleanup (SlotIndex: %v)", Slot_->GetSlotIndex());
                Slot_->Cleanup();
            } catch (const std::exception& ex) {
                // Errors during cleanup phase do not affect job outcome.
                LOG_ERROR(ex, "Failed to clean up slot %v", Slot_->GetSlotIndex());
            }

            Bootstrap_->GetExecSlotManager()->ReleaseSlot(Slot_->GetSlotIndex());
        }

        SetJobPhase(EJobPhase::Finished);
        FinalizeJob();
    }

    void FinalizeJob()
    {
        VERIFY_THREAD_AFFINITY(ControllerThread);
        YCHECK(JobResult_);

        auto resourceDelta = ZeroNodeResources() - ResourceUsage_;
        ResourceUsage_ = ZeroNodeResources();

        if (JobState_ != EJobState::Waiting) {
            ResourcesUpdated_.Fire(resourceDelta);
        }

        auto error = FromProto<TError>(JobResult_->error());

        if (error.IsOK()) {
            SetJobState(EJobState::Completed);
        } else if (IsFatalError(error)) {
            error.Attributes().Set("fatal", true);
            ToProto(JobResult_->mutable_error(), error);
            SetJobState(EJobState::Failed);
        } else {
            auto abortReason = GetAbortReason(*JobResult_);
            if (abortReason) {
                error.Attributes().Set("abort_reason", abortReason);
                ToProto(JobResult_->mutable_error(), error);
                SetJobState(EJobState::Aborted);
            } else {
                SetJobState(EJobState::Failed);
            }
        }

        LOG_INFO("Job finalized (Error: %v, JobState: %v)",
            error,
            GetState());
    }

    // Preparation.
    void PrepareNodeDirectory()
    {
        VERIFY_THREAD_AFFINITY(ControllerThread);

        auto* schedulerJobSpecExt = JobSpec_.MutableExtension(TSchedulerJobSpecExt::scheduler_job_spec_ext);

        if (schedulerJobSpecExt->has_input_node_directory()) {
            LOG_INFO("Node directory is provided by scheduler");
            return;
        }

        const auto& nodeDirectory = Bootstrap_->GetNodeDirectory();
        TNodeDirectoryBuilder inputNodeDirectoryBuilder(
            nodeDirectory,
            schedulerJobSpecExt->mutable_input_node_directory());

        for (int attempt = 1;; ++attempt) {
            if (JobPhase_ != EJobPhase::PreparingNodeDirectory) {
                break;
            }

            TNullable<TNodeId> unresolvedNodeId;

            auto validateNodeIds = [&] (
                const ::google::protobuf::RepeatedPtrField<NChunkClient::NProto::TChunkSpec>& chunkSpecs,
                const TNodeDirectoryPtr& nodeDirectory,
                TNodeDirectoryBuilder* nodeDirectoryBuilder)
            {
                for (const auto& chunkSpec : chunkSpecs) {
                    auto replicas = FromProto<TChunkReplicaList>(chunkSpec.replicas());
                    for (auto replica : replicas) {
                        auto nodeId = replica.GetNodeId();
                        const auto* descriptor = nodeDirectory->FindDescriptor(nodeId);
                        if (!descriptor) {
                            unresolvedNodeId = nodeId;
                            return;
                        }
                        if (nodeDirectoryBuilder) {
                            nodeDirectoryBuilder->Add(replica);
                        }
                    }
                }
            };

            auto validateTableSpecs = [&] (const ::google::protobuf::RepeatedPtrField<TTableInputSpec>& tableSpecs) {
                for (const auto& tableSpec : tableSpecs) {
                    // COMPAT(psushin).
                    for (const auto& dataSliceDescriptor : tableSpec.data_slice_descriptors()) {
                        validateNodeIds(dataSliceDescriptor.chunks(), nodeDirectory, &inputNodeDirectoryBuilder);
                    }

                    validateNodeIds(tableSpec.chunk_specs(), nodeDirectory, &inputNodeDirectoryBuilder);
                }
            };

            validateTableSpecs(schedulerJobSpecExt->input_table_specs());
            validateTableSpecs(schedulerJobSpecExt->foreign_input_table_specs());

            // NB: No need to add these descriptors to the input node directory.
            for (const auto& artifact : Artifacts_) {
                validateNodeIds(artifact.Key.chunk_specs(), nodeDirectory, nullptr);
            }

            if (!unresolvedNodeId) {
                break;
            }

            if (attempt >= Config_->NodeDirectoryPrepareRetryCount) {
                THROW_ERROR_EXCEPTION("Unresolved node id %v in job spec",
                    *unresolvedNodeId);
            }

            LOG_INFO("Unresolved node id found in job spec; backing off and retrying (NodeId: %v, Attempt: %v)",
                *unresolvedNodeId,
                attempt);
            WaitFor(TDelayedExecutor::MakeDelayed(Config_->NodeDirectoryPrepareBackoffTime));
        }

        LOG_INFO("Node directory is constructed locally");
    }

    TJobProxyConfigPtr CreateConfig()
    {
        VERIFY_THREAD_AFFINITY(ControllerThread);

        auto proxyConfig = Bootstrap_->BuildJobProxyConfig();
        proxyConfig->BusServer = Slot_->GetBusServerConfig();
        proxyConfig->TmpfsPath = TmpfsPath_;
        proxyConfig->SlotIndex = Slot_->GetSlotIndex();

        return proxyConfig;
    }

    void PrepareSandboxDirectories()
    {
        VERIFY_THREAD_AFFINITY(ControllerThread);

        WaitFor(Slot_->CreateSandboxDirectories())
            .ThrowOnError();
        const auto& schedulerJobSpecExt = JobSpec_.GetExtension(TSchedulerJobSpecExt::scheduler_job_spec_ext);
        if (schedulerJobSpecExt.has_user_job_spec()) {
            const auto& userJobSpec = schedulerJobSpecExt.user_job_spec();
            if (userJobSpec.has_tmpfs_path()) {
                bool enable = Bootstrap_->GetConfig()->ExecAgent->SlotManager->EnableTmpfs;
                TmpfsPath_ = WaitFor(Slot_->PrepareTmpfs(
                    ESandboxKind::User,
                    userJobSpec.tmpfs_size(),
                    userJobSpec.tmpfs_path(),
                    enable))
                .ValueOrThrow();

                // Slot just creates directory in that case and job proxy
                // should not consider this directory as tmpfs.
                if (!enable) {
                    TmpfsPath_ = Null;
                }
            }
            if (userJobSpec.has_disk_space_limit() || userJobSpec.has_inode_limit()) {
                auto diskSpaceLimit = userJobSpec.disk_space_limit();
                auto inodeLimit = userJobSpec.inode_limit();
                WaitFor(Slot_->SetQuota(diskSpaceLimit, inodeLimit))
                    .ThrowOnError();
            }
        }
    }

    void InitializeArtifacts()
    {
        VERIFY_THREAD_AFFINITY(ControllerThread);
        const auto& schedulerJobSpecExt = JobSpec_.GetExtension(TSchedulerJobSpecExt::scheduler_job_spec_ext);

        if (schedulerJobSpecExt.has_user_job_spec()) {
            const auto& userJobSpec = schedulerJobSpecExt.user_job_spec();
            for (const auto& descriptor : userJobSpec.files()) {
                Artifacts_.push_back(TArtifact{
                    ESandboxKind::User,
                    descriptor.file_name(),
                    descriptor.executable(),
                    TArtifactKey(descriptor),
                    nullptr});
            }
        }

        if (schedulerJobSpecExt.has_input_query_spec()) {
            const auto& querySpec = schedulerJobSpecExt.input_query_spec();
            for (const auto& function : querySpec.external_functions()) {
                TArtifactKey key;
                key.mutable_data_source()->set_type(static_cast<int>(EDataSourceType::File));

                for (const auto& chunkSpec : function.chunk_specs()) {
                    *key.add_chunk_specs() = chunkSpec;
                }

                Artifacts_.push_back(TArtifact{
                    ESandboxKind::Udf,
                    function.name(),
                    false,
                    key,
                    nullptr});
            }
        }
    }

    TFuture<std::vector<NDataNode::IChunkPtr>> DownloadArtifacts()
    {
        auto chunkCache = Bootstrap_->GetChunkCache();

        std::vector<TFuture<IChunkPtr>> asyncChunks;
        for (const auto& artifact : Artifacts_) {
            LOG_INFO("Downloading user file (FileName: %v, SandboxKind: %v)",
                artifact.Name,
                artifact.SandboxKind);

            const auto& nodeDirectory = Bootstrap_->GetNodeDirectory();
            auto asyncChunk = chunkCache->PrepareArtifact(artifact.Key, nodeDirectory)
                .Apply(BIND([fileName = artifact.Name] (const TErrorOr<IChunkPtr>& chunkOrError) {
                    THROW_ERROR_EXCEPTION_IF_FAILED(chunkOrError,
                        "Failed to prepare user file %Qv",
                        fileName);

                    return chunkOrError
                        .Value();
                }));

            asyncChunks.push_back(asyncChunk);
        }

        return Combine(asyncChunks);
    }

    //! Putting files to sandbox.
    void PrepareArtifacts()
    {
        const auto& schedulerJobSpecExt = JobSpec_.GetExtension(TSchedulerJobSpecExt::scheduler_job_spec_ext);
        bool copyFiles = schedulerJobSpecExt.has_user_job_spec() && schedulerJobSpecExt.user_job_spec().copy_files();

        for (const auto& artifact : Artifacts_) {
            YCHECK(artifact.Chunk);

            if (copyFiles) {
                LOG_INFO("Copying artifact (FileName: %v, IsExecutable: %v, SandboxKind: %v)",
                    artifact.Name,
                    artifact.IsExecutable,
                    artifact.SandboxKind);

                WaitFor(Slot_->MakeCopy(
                    artifact.SandboxKind,
                    artifact.Chunk->GetFileName(),
                    artifact.Name,
                    artifact.IsExecutable))
                .ThrowOnError();
            } else {
                LOG_INFO("Making symlink for artifact (FileName: %v, IsExecutable: %v, SandboxKind: %v)",
                    artifact.Name,
                    artifact.IsExecutable,
                    artifact.SandboxKind);

                WaitFor(Slot_->MakeLink(
                    artifact.SandboxKind,
                    artifact.Chunk->GetFileName(),
                    artifact.Name,
                    artifact.IsExecutable))
                .ThrowOnError();
            }

            LOG_INFO("Artifact prepared successfully (FileName: %v, SandboxKind: %v)",
                artifact.Name,
                artifact.SandboxKind);
        }
    }

    // Analyse results.

    static TError BuildJobProxyError(const TError& spawnError)
    {
        if (spawnError.IsOK()) {
            return TError();
        }

        auto jobProxyError = TError("Job proxy failed") << spawnError;

        if (spawnError.GetCode() == EProcessErrorCode::NonZeroExitCode) {
            // Try to translate the numeric exit code into some human readable reason.
            auto reason = EJobProxyExitCode(spawnError.Attributes().Get<int>("exit_code"));
            const auto& validReasons = TEnumTraits<EJobProxyExitCode>::GetDomainValues();
            if (std::find(validReasons.begin(), validReasons.end(), reason) != validReasons.end()) {
                jobProxyError.Attributes().Set("reason", reason);
            }
        }

        return jobProxyError;
    }

    TNullable<EAbortReason> GetAbortReason(const TJobResult& jobResult)
    {
        if (jobResult.HasExtension(TSchedulerJobResultExt::scheduler_job_result_ext)) {
            const auto& schedulerResultExt = jobResult.GetExtension(TSchedulerJobResultExt::scheduler_job_result_ext);
            if (schedulerResultExt.failed_chunk_ids_size() > 0) {
                return EAbortReason::FailedChunks;
            }
        }

        auto resultError = FromProto<TError>(jobResult.error());

        if (AbortJobIfAccountLimitExceeded_ &&
            resultError.FindMatching(NSecurityClient::EErrorCode::AccountLimitExceeded))
        {
            return EAbortReason::AccountLimitExceeded;
        }

        if (resultError.FindMatching(NExecAgent::EErrorCode::ResourceOverdraft)) {
            return EAbortReason::ResourceOverdraft;
        }

        if (resultError.FindMatching(NExecAgent::EErrorCode::WaitingJobTimeout)) {
            return EAbortReason::WaitingTimeout;
        }

        if (resultError.FindMatching(NExecAgent::EErrorCode::AbortByScheduler)) {
            return EAbortReason::Scheduler;
        }

        if (resultError.FindMatching(NChunkClient::EErrorCode::AllTargetNodesFailed) ||
            resultError.FindMatching(NChunkClient::EErrorCode::MasterCommunicationFailed) ||
            resultError.FindMatching(NChunkClient::EErrorCode::MasterNotConnected) ||
            resultError.FindMatching(NExecAgent::EErrorCode::ConfigCreationFailed) ||
            resultError.FindMatching(NExecAgent::EErrorCode::AllLocationsDisabled) ||
            resultError.FindMatching(NExecAgent::EErrorCode::JobEnvironmentDisabled) ||
            resultError.FindMatching(NExecAgent::EErrorCode::ArtifactCopyingFailed) ||
            resultError.FindMatching(NExecAgent::EErrorCode::NodeDirectoryPreparationFailed) ||
            resultError.FindMatching(NExecAgent::EErrorCode::SlotLocationDisabled) ||
            resultError.FindMatching(NJobProxy::EErrorCode::MemoryCheckFailed) ||
            resultError.FindMatching(NJobProxy::EErrorCode::JobNotPrepared) ||
            resultError.FindMatching(EProcessErrorCode::CannotResolveBinary))
        {
            return EAbortReason::Other;
        }

        if (auto processError = resultError.FindMatching(EProcessErrorCode::NonZeroExitCode))
        {
            auto exitCode = NExecAgent::EJobProxyExitCode(processError->Attributes().Get<int>("exit_code"));
            if (exitCode == EJobProxyExitCode::HeartbeatFailed ||
                exitCode == EJobProxyExitCode::ResultReportFailed ||
                exitCode == EJobProxyExitCode::ResourcesUpdateFailed ||
                exitCode == EJobProxyExitCode::GetJobSpecFailed ||
                exitCode == EJobProxyExitCode::InvalidSpecVersion ||
                exitCode == EJobProxyExitCode::PortoManagmentFailed)
            {
                return EAbortReason::Other;
            }
            if (exitCode == EJobProxyExitCode::ResourceOverdraft) {
                return EAbortReason::ResourceOverdraft;
            }
        }

        if (Signaled_) {
            return EAbortReason::UserRequest;
        }

        return Null;
    }

    bool IsFatalError(const TError& error)
    {
        return
            error.FindMatching(NTableClient::EErrorCode::SortOrderViolation) ||
            error.FindMatching(NSecurityClient::EErrorCode::AuthenticationError) ||
            error.FindMatching(NSecurityClient::EErrorCode::AuthorizationError) ||
            (
                error.FindMatching(NSecurityClient::EErrorCode::AccountLimitExceeded) &&
                !AbortJobIfAccountLimitExceeded_
            ) ||
            error.FindMatching(NSecurityClient::EErrorCode::NoSuchAccount) ||
            error.FindMatching(NNodeTrackerClient::EErrorCode::NoSuchNetwork) ||
            error.FindMatching(NTableClient::EErrorCode::InvalidDoubleValue) ||
            error.FindMatching(NTableClient::EErrorCode::IncomparableType) ||
            error.FindMatching(NTableClient::EErrorCode::UnhashableType) ||
            error.FindMatching(NTableClient::EErrorCode::CorruptedNameTable) ||
            error.FindMatching(NTableClient::EErrorCode::RowWeightLimitExceeded) ||
            error.FindMatching(NTableClient::EErrorCode::InvalidColumnFilter);
    }
};

////////////////////////////////////////////////////////////////////////////////

NJobAgent::IJobPtr CreateUserJob(
    const TJobId& jobId,
    const TOperationId& operationId,
    const TNodeResources& resourceUsage,
    TJobSpec&& jobSpec,
    TBootstrap* bootstrap)
{
    return New<TJob>(
        jobId,
        operationId,
        resourceUsage,
        std::move(jobSpec),
        bootstrap);
}

////////////////////////////////////////////////////////////////////////////////

} // namespace NExecAgent
} // namespace NYT


<|MERGE_RESOLUTION|>--- conflicted
+++ resolved
@@ -436,14 +436,10 @@
         VERIFY_THREAD_AFFINITY(ControllerThread);
 
         if (JobPhase_ < EJobPhase::Running) {
-<<<<<<< HEAD
-            Abort(TError("Interrupting job that has not started yet"));
-=======
             Abort(TError(NJobProxy::EErrorCode::JobNotPrepared, "Interrupting job that has not started yet"));
             return;
         } else if (JobPhase_ > EJobPhase::Running) {
             // We're done with this job, no need to interrupt.
->>>>>>> bc62b6ef
             return;
         }
 

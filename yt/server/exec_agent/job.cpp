--- conflicted
+++ resolved
@@ -466,12 +466,8 @@
 
     void PrepareConfig()
     {
-<<<<<<< HEAD
-        LOG_INFO("Started preparing job proxy config");
-=======
         LOG_INFO("Preparing job proxy config");
 
->>>>>>> bd64646d
         INodePtr ioConfigNode;
         try {
             const auto& schedulerJobSpecExt = JobSpec.GetExtension(TSchedulerJobSpecExt::scheduler_job_spec_ext);

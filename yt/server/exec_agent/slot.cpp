#include "slot.h"
#include "private.h"
#include "config.h"
#include "job_environment.h"
#include "slot_location.h"

#include <yt/ytlib/job_prober_client/job_prober_service_proxy.h>
#include <yt/ytlib/job_prober_client/job_probe.h>

#include <yt/ytlib/cgroup/cgroup.h>

#include <yt/core/bus/tcp_client.h>

#include <yt/core/rpc/bus_channel.h>

#include <yt/core/concurrency/action_queue.h>

#include <yt/core/logging/log_manager.h>

#include <yt/core/misc/proc.h>

#include <yt/core/tools/tools.h>

#include <util/folder/dirut.h>

#include <util/system/fs.h>

namespace NYT {
namespace NExecAgent {

using namespace NJobProberClient;
using namespace NConcurrency;
using namespace NBus;
using namespace NRpc;
using namespace NTools;
using namespace NYTree;

////////////////////////////////////////////////////////////////////////////////

class TSlot
    : public ISlot
{
public:
    TSlot(int slotIndex, TSlotLocationPtr location, IJobEnvironmentPtr environment, const TString& nodeTag)
        : SlotIndex_(slotIndex)
        , JobEnvironment_(std::move(environment))
        , Location_(std::move(location))
        , NodeTag_(nodeTag)
    {
        Location_->IncreaseSessionCount();
    }

    virtual void Cleanup() override
    {
        // First kill all processes that may hold open handles to slot directories.
        JobEnvironment_->CleanProcesses(SlotIndex_);

        // After that clean the filesystem.
        WaitFor(Location_->CleanSandboxes(
            SlotIndex_,
            CreateMounter()))
            .ThrowOnError();
        Location_->DecreaseSessionCount();
    }

    virtual void CancelPreparation() override
    {
        PreparationCanceled_ = true;

        for (auto future : PreparationFutures_) {
            future.Cancel();
        }
    }

    virtual TFuture<void> RunJobProxy(
        NJobProxy::TJobProxyConfigPtr config,
        const TJobId& jobId,
        const TOperationId& operationId) override
    {
        JobProberClient_ = CreateJobProbe(GetRpcClientConfig(), jobId);
        return RunPrepareAction<void>([&] () {
                auto error = WaitFor(Location_->MakeConfig(SlotIndex_, ConvertToNode(config)));
                THROW_ERROR_EXCEPTION_IF_FAILED(error, "Failed to create job proxy config")

                return JobEnvironment_->RunJobProxy(
                    SlotIndex_,
                    Location_->GetSlotPath(SlotIndex_),
                    jobId,
                    operationId);
            },
            // Job proxy preparation is uncancelable, otherwise we might try to kill
            // a never-started job proxy process.
            true);
    }

    virtual TFuture<void> MakeLink(
        ESandboxKind sandboxKind,
        const TString& targetPath,
        const TString& linkName,
        bool executable) override
    {
        return RunPrepareAction<void>([&] () {
                return Location_->MakeSandboxLink(
                    SlotIndex_,
                    sandboxKind,
                    targetPath,
                    linkName,
                    executable);
            });
    }

    virtual TFuture<void> MakeCopy(
        ESandboxKind sandboxKind,
        const TString& sourcePath,
        const TString& destinationName,
        bool executable) override
    {
        return RunPrepareAction<void>([&] () {
                return Location_->MakeSandboxCopy(
                    SlotIndex_,
                    sandboxKind,
                    sourcePath,
                    destinationName,
                    executable);
            });
    }

    virtual TFuture<TString> PrepareTmpfs(
        ESandboxKind sandboxKind,
        i64 size,
        TString path,
        bool enable) override
    {
<<<<<<< HEAD
        return RunPrepareAction<Stroka>([&] () {
                return Location_->MakeSandboxTmpfs(
                    SlotIndex_,
                    sandboxKind,
                    size,
                    JobEnvironment_->GetUserId(SlotIndex_),
                    path,
                    enable,
                    CreateMounter());
            },
            // Tmpfs mounting is uncancelable since it includes tool invocation in a separate process.
            true);
=======
        return RunPrepareAction<TString>([&] () {
            return Location_->MakeSandboxTmpfs(
                SlotIndex_,
                sandboxKind,
                size,
                JobEnvironment_->GetUserId(SlotIndex_),
                path,
                enable);
        },
        // Tmpfs mounting is uncancelable since it includes tool invokation in separate process.
        true);
>>>>>>> 4a72649d
    }

    virtual IJobProbePtr GetJobProberClient() override
    {
        YCHECK(JobProberClient_);
        return JobProberClient_;
    }

    virtual int GetSlotIndex() const override
    {
        return SlotIndex_;
    }

    virtual TTcpBusServerConfigPtr GetBusServerConfig() const override
    {
        auto unixDomainName = Format("%v-job-proxy-%v", NodeTag_, SlotIndex_);
        return TTcpBusServerConfig::CreateUnixDomain(unixDomainName);
    }

    virtual TFuture<void> CreateSandboxDirectories()
    {
        return RunPrepareAction<void>([&] () {
                return Location_->CreateSandboxDirectories(SlotIndex_);
            });
    }

private:
    const int SlotIndex_;
    IJobEnvironmentPtr JobEnvironment_;
    TSlotLocationPtr Location_;

    //! Uniquely identifies a node process on the current host.
    //! Used for unix socket name generation, to communicate between node and job proxies.
    const TString NodeTag_;

    IJobProbePtr JobProberClient_;

    //! Mounter should be alive, after cleaning enviornment.
    IMounterPtr Mounter_;

    std::vector<TFuture<void>> PreparationFutures_;
    bool PreparationCanceled_ = false;


    TTcpBusClientConfigPtr GetRpcClientConfig() const
    {
        auto unixDomainName = GetJobProxyUnixDomainName(NodeTag_, SlotIndex_);
        return TTcpBusClientConfig::CreateUnixDomain(unixDomainName);
    }

    template <class T>
    TFuture<T> RunPrepareAction(std::function<TFuture<T>()> action, bool uncancelable = false)
    {
        if (PreparationCanceled_) {
            return MakeFuture<T>(TError("Slot preparation canceled")
                << TErrorAttribute("slot_index", SlotIndex_));
        } else {
            auto future = action();
            auto preparationFuture = future.template As<void>();
            PreparationFutures_.push_back(uncancelable
                ? preparationFuture.ToUncancelable()
                : preparationFuture);
            return future;
        }
    }

    IMounterPtr CreateMounter()
    {
        if (!Mounter_) {
            Mounter_ = JobEnvironment_->CreateMounter(SlotIndex_);
        }
        return Mounter_;
    }
};

////////////////////////////////////////////////////////////////////////////////

ISlotPtr CreateSlot(
    int slotIndex,
    TSlotLocationPtr location,
    IJobEnvironmentPtr environment,
    const TString& nodeTag)
{
    auto slot = New<TSlot>(
        slotIndex,
        std::move(location),
        std::move(environment),
        nodeTag);

    return slot;
}

////////////////////////////////////////////////////////////////////////////////

} // namespace NExecAgent
} // namespace NYT<|MERGE_RESOLUTION|>--- conflicted
+++ resolved
@@ -131,8 +131,7 @@
         TString path,
         bool enable) override
     {
-<<<<<<< HEAD
-        return RunPrepareAction<Stroka>([&] () {
+        return RunPrepareAction<TString>([&] () {
                 return Location_->MakeSandboxTmpfs(
                     SlotIndex_,
                     sandboxKind,
@@ -144,19 +143,6 @@
             },
             // Tmpfs mounting is uncancelable since it includes tool invocation in a separate process.
             true);
-=======
-        return RunPrepareAction<TString>([&] () {
-            return Location_->MakeSandboxTmpfs(
-                SlotIndex_,
-                sandboxKind,
-                size,
-                JobEnvironment_->GetUserId(SlotIndex_),
-                path,
-                enable);
-        },
-        // Tmpfs mounting is uncancelable since it includes tool invokation in separate process.
-        true);
->>>>>>> 4a72649d
     }
 
     virtual IJobProbePtr GetJobProberClient() override

--- conflicted
+++ resolved
@@ -73,10 +73,7 @@
         auto chunkListId = FromProto<TChunkListId>(outputSpec.chunk_list_id());
         auto options = ConvertTo<TTableWriterOptionsPtr>(TYsonString(outputSpec.table_writer_options()));
         options->ExplodeOnValidationError = true;
-<<<<<<< HEAD
-=======
-    
->>>>>>> 9758f60a
+
         auto schema = FromProto<TTableSchema>(outputSpec.table_schema());
 
         Writer_ = CreateSchemalessMultiChunkWriter(

--- conflicted
+++ resolved
@@ -49,15 +49,9 @@
 
         TotalRowCount_ = SchedulerJobSpecExt_.input_row_count();
 
-<<<<<<< HEAD
-        YCHECK(SchedulerJobSpecExt_.input_specs_size() == 1);
-        const auto& inputSpec = SchedulerJobSpecExt_.input_specs(0);
-        auto dataSliceDescriptors = FromProto<std::vector<TDataSliceDescriptor>>(inputSpec.data_slice_descriptors());
-=======
         YCHECK(SchedulerJobSpecExt_.input_table_specs_size() == 1);
         const auto& inputSpec = SchedulerJobSpecExt_.input_table_specs(0);
-        std::vector<TChunkSpec> chunkSpecs(inputSpec.chunks().begin(), inputSpec.chunks().end());
->>>>>>> 3c565b3d
+        auto dataSliceDescriptors = FromProto<std::vector<TDataSliceDescriptor>>(inputSpec.data_slice_descriptors());
 
         Reader_ = CreateSchemalessPartitionSortReader(
             config->JobIO->TableReader,

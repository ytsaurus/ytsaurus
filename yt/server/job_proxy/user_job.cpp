#include "user_job.h"
#include "private.h"
#include "config.h"
#include "job_detail.h"
#include "stderr_writer.h"
#include "user_job_io.h"
#include "job_satellite_connection.h"
#include "user_job_synchronizer.h"
#include "resource_controller.h"

#include <yt/server/core_dump/public.h>
#include <yt/server/core_dump/core_processor_service.h>

#include <yt/server/exec_agent/public.h>
#include <yt/server/exec_agent/supervisor_service_proxy.h>

#include <yt/server/program/names.h>

#include <yt/server/shell/shell_manager.h>

#include <yt/ytlib/cgroup/cgroup.h>

#include <yt/ytlib/chunk_client/public.h>

#include <yt/ytlib/core_dump/core_info.pb.h>
#include <yt/ytlib/core_dump/helpers.h>

#include <yt/ytlib/file_client/file_chunk_output.h>

#include <yt/ytlib/formats/parser.h>

#include <yt/ytlib/job_proxy/user_job_read_controller.h>

#include <yt/ytlib/job_prober_client/job_probe.h>

#include <yt/ytlib/job_tracker_client/statistics.h>

#include <yt/ytlib/query_client/evaluator.h>
#include <yt/ytlib/query_client/query.h>
#include <yt/ytlib/query_client/public.h>
#include <yt/ytlib/query_client/query_statistics.h>
#include <yt/ytlib/query_client/functions_cache.h>

#include <yt/ytlib/table_client/helpers.h>
#include <yt/ytlib/table_client/name_table.h>
#include <yt/ytlib/table_client/schemaful_reader_adapter.h>
#include <yt/ytlib/table_client/schemaful_writer_adapter.h>
#include <yt/ytlib/table_client/schemaless_chunk_reader.h>
#include <yt/ytlib/table_client/schemaless_chunk_writer.h>
#include <yt/ytlib/table_client/schemaless_writer.h>
#include <yt/ytlib/table_client/table_consumer.h>

#include <yt/ytlib/transaction_client/public.h>

#include <yt/core/concurrency/action_queue.h>
#include <yt/core/concurrency/delayed_executor.h>
#include <yt/core/concurrency/thread_pool.h>
#include <yt/core/concurrency/periodic_executor.h>

#include <yt/core/misc/finally.h>
#include <yt/core/misc/fs.h>
#include <yt/core/misc/numeric_helpers.h>
#include <yt/core/misc/pattern_formatter.h>
#include <yt/core/misc/proc.h>
#include <yt/core/misc/process.h>
#include <yt/core/misc/public.h>
#include <yt/core/misc/subprocess.h>
#include <yt/core/misc/signaler.h>

#include <yt/core/pipes/async_reader.h>
#include <yt/core/pipes/async_writer.h>

#include <yt/core/rpc/server.h>

#include <yt/core/tools/tools.h>

#include <yt/core/ypath/tokenizer.h>

#include <util/system/fs.h>

#include <util/stream/null.h>

#include <util/system/execpath.h>

#include <util/generic/guid.h>
#include <util/stream/tee.h>

namespace NYT {
namespace NJobProxy {

using namespace NTools;
using namespace NYTree;
using namespace NYson;
using namespace NTableClient;
using namespace NFormats;
using namespace NScheduler;
using namespace NScheduler::NProto;
using namespace NTransactionClient;
using namespace NConcurrency;
using namespace NCGroup;
using namespace NJobAgent;
using namespace NChunkClient;
using namespace NFileClient;
using namespace NChunkClient::NProto;
using namespace NPipes;
using namespace NQueryClient;
using namespace NRpc;
using namespace NCoreDump;
using namespace NExecAgent;
using namespace NYPath;
using namespace NJobTrackerClient;

using NJobTrackerClient::NProto::TJobResult;
using NJobTrackerClient::NProto::TJobSpec;
using NScheduler::NProto::TUserJobSpec;
using NCoreDump::NProto::TCoreInfo;
using NChunkClient::TDataSliceDescriptor;

////////////////////////////////////////////////////////////////////////////////

#ifdef _unix_

static const int JobStatisticsFD = 5;
static TString CGroupBase = "user_jobs";
static TString CGroupPrefix = CGroupBase + "/yt-job-";

static const size_t BufferSize = (size_t) 1024 * 1024;

static const size_t MaxCustomStatisticsPathLength = 512;

static TNullOutput NullOutput;

////////////////////////////////////////////////////////////////////////////////

static TString CreateNamedPipePath()
{
    const TString& name = CreateGuidAsString();
    return NFS::GetRealPath(NFS::CombinePaths("./pipes", name));
}

////////////////////////////////////////////////////////////////////////////////

const TString& GetCGroupUserJobBase()
{
    return CGroupBase;
}

const TString& GetCGroupUserJobPrefix()
{
    return CGroupPrefix;
}

////////////////////////////////////////////////////////////////////////////////

class TUserJob
    : public TJob
{
public:
    TUserJob(
        IJobHostPtr host,
        const TUserJobSpec& userJobSpec,
        const TJobId& jobId,
        std::unique_ptr<IUserJobIO> userJobIO,
        IResourceControllerPtr resourceController)
        : TJob(host)
        , JobIO_(std::move(userJobIO))
        , UserJobSpec_(userJobSpec)
        , Config_(Host_->GetConfig())
        , JobIOConfig_(Host_->GetJobSpecHelper()->GetJobIOConfig())
        , ResourceController_(resourceController)
        , JobErrorPromise_(NewPromise<void>())
        , PipeIOPool_(New<TThreadPool>(JobIOConfig_->PipeIOPoolSize, "PipeIO"))
        , AuxQueue_(New<TActionQueue>("JobAux"))
        , ReadStderrInvoker_(CreateSerializedInvoker(PipeIOPool_->GetInvoker()))
        , Process_(ResourceController_
            ? ResourceController_->CreateControlledProcess(ExecProgramName)
            : New<TSimpleProcess>(ExecProgramName, false))
        , JobEnvironmentType_(ConvertTo<TJobEnvironmentConfigPtr>(Config_->JobEnvironment)->Type)
        , JobSatelliteConnection_(
            jobId,
            host->GetConfig()->BusServer,
            JobEnvironmentType_ == EJobEnvironmentType::Porto)
        , Logger(Host_->GetLogger())
    {
        Synchronizer_ = New<TUserJobSynchronizer>();
        Host_->GetRpcServer()->RegisterService(CreateUserJobSynchronizerService(Logger, Synchronizer_, AuxQueue_->GetInvoker()));
        JobProberClient_ = NJobProberClient::CreateJobProbe(JobSatelliteConnection_.GetRpcClientConfig(), jobId);
        auto jobEnvironmentConfig = ConvertTo<TJobEnvironmentConfigPtr>(Config_->JobEnvironment);
        MemoryWatchdogPeriod_ = jobEnvironmentConfig->MemoryWatchdogPeriod;

        UserJobReadController_ = CreateUserJobReadController(
            Host_->GetJobSpecHelper(),
            Host_->GetClient(),
            PipeIOPool_->GetInvoker(),
            Host_->LocalDescriptor(),
            BIND(&IJobHost::ReleaseNetwork, Host_),
            SandboxDirectoryNames[ESandboxKind::Udf]);

        InputPipeBlinker_ = New<TPeriodicExecutor>(
            AuxQueue_->GetInvoker(),
            BIND(&TUserJob::BlinkInputPipe, MakeWeak(this)),
            Config_->InputPipeBlinkerPeriod);

        MemoryWatchdogExecutor_ = New<TPeriodicExecutor>(
            AuxQueue_->GetInvoker(),
            BIND(&TUserJob::CheckMemoryUsage, MakeWeak(this)),
            MemoryWatchdogPeriod_);

        if (HasRootPermissions()) {
            UserId_ = jobEnvironmentConfig->StartUid + Config_->SlotIndex;
        }

        if (ResourceController_) {
            BlockIOWatchdogExecutor_ = New<TPeriodicExecutor>(
                AuxQueue_->GetInvoker(),
                BIND(&TUserJob::CheckBlockIOUsage, MakeWeak(this)),
                ResourceController_->GetBlockIOWatchdogPeriod());
        }

        if (UserJobSpec_.has_core_table_spec()) {
            const auto& coreTableSpec = UserJobSpec_.core_table_spec();

            auto tableWriterOptions = ConvertTo<TTableWriterOptionsPtr>(
                TYsonString(coreTableSpec.output_table_spec().table_writer_options()));
            tableWriterOptions->EnableValidationOptions();
            auto chunkList = FromProto<TChunkListId>(coreTableSpec.output_table_spec().chunk_list_id());
            auto blobTableWriterConfig = ConvertTo<TBlobTableWriterConfigPtr>(TYsonString(coreTableSpec.blob_table_writer_config()));
            auto transactionId = FromProto<TTransactionId>(
                Host_->GetJobSpecHelper()->GetSchedulerJobSpecExt().output_transaction_id());

            CoreProcessorService_ = New<TCoreProcessorService>(
                Host_,
                blobTableWriterConfig,
                tableWriterOptions,
                transactionId,
                chunkList,
                AuxQueue_->GetInvoker(),
                Config_->CoreForwarderTimeout);

            Host_->GetRpcServer()->RegisterService(CoreProcessorService_);
        }
     }

    virtual void Initialize() override
    { }

    virtual TJobResult Run() override
    {
        LOG_DEBUG("Starting job process");

        JobIO_->Init();

        Prepare();

        bool expected = false;
        if (Prepared_.compare_exchange_strong(expected, true)) {
            ProcessFinished_ = Process_->Spawn();
            LOG_INFO("Job process started");

            if (BlockIOWatchdogExecutor_) {
                BlockIOWatchdogExecutor_->Start();
            }

            TDelayedExecutorCookie timeLimitCookie;
            if (UserJobSpec_.has_job_time_limit()) {
                const TDuration timeLimit = TDuration::MilliSeconds(UserJobSpec_.job_time_limit());
                LOG_INFO("Setting job time limit to %v", timeLimit);
                timeLimitCookie = TDelayedExecutor::Submit(
                    BIND(&TUserJob::OnJobTimeLimitExceeded, MakeWeak(this)).Via(AuxQueue_->GetInvoker()),
                    timeLimit);
            }

            DoJobIO();

            TDelayedExecutor::CancelAndClear(timeLimitCookie);
            WaitFor(InputPipeBlinker_->Stop());

            if (!JobErrorPromise_.IsSet()) {
                FinalizeJobIO();
            }

            CleanupUserProcesses();

            if (BlockIOWatchdogExecutor_) {
                WaitFor(BlockIOWatchdogExecutor_->Stop());
            }
            WaitFor(MemoryWatchdogExecutor_->Stop());
        } else {
            JobErrorPromise_.TrySet(TError("Job aborted"));
        }

        auto jobResultError = JobErrorPromise_.TryGet();

        std::vector<TError> innerErrors;

        if (jobResultError)  {
            innerErrors.push_back(*jobResultError);
        }

        TJobResult result;
        auto* schedulerResultExt = result.MutableExtension(TSchedulerJobResultExt::scheduler_job_result_ext);

        SaveErrorChunkId(schedulerResultExt);
        JobIO_->PopulateStderrResult(schedulerResultExt);

        if (jobResultError) {
            try {
                DumpFailContexts(schedulerResultExt);
            } catch (const std::exception& ex) {
                LOG_ERROR(ex, "Failed to dump input context");
            }
        } else {
            JobIO_->PopulateResult(schedulerResultExt);
        }

        if (UserJobSpec_.has_core_table_spec()) {
            bool coreDumped = jobResultError.HasValue() && jobResultError->Attributes().Get("core_dumped", false /* defaultValue */);
            auto coreResult = CoreProcessorService_->Finalize(coreDumped ? Config_->CoreForwarderTimeout : TDuration::Zero());

            LOG_INFO("User job produced %v core files", coreResult.CoreInfos.size());
            if (!coreResult.CoreInfos.empty()) {
                for (const auto& coreInfo : coreResult.CoreInfos) {
                    LOG_DEBUG("Core file (Pid: %v, ExecutableName: %v, Size: %v)",
                        coreInfo.process_id(),
                        coreInfo.executable_name(),
                        coreInfo.size());
                }
                innerErrors.push_back(TError("User job produced core files")
                        << TErrorAttribute("core_infos", coreResult.CoreInfos));
            }

            ToProto(schedulerResultExt->mutable_core_infos(), coreResult.CoreInfos);
            YCHECK(coreResult.BoundaryKeys.empty() || coreResult.BoundaryKeys.sorted());
            ToProto(schedulerResultExt->mutable_core_table_boundary_keys(), coreResult.BoundaryKeys);
        }

        auto jobError = innerErrors.empty()
            ? TError()
            : TError("User job failed") << innerErrors;

        ToProto(result.mutable_error(), jobError);

        return result;
    }

    virtual void Cleanup() override
    {
        bool expected = true;
        if (Prepared_.compare_exchange_strong(expected, false)) {
            // Job has been prepared.
            CleanupUserProcesses();
        }
    }

    virtual double GetProgress() const override
    {
        return UserJobReadController_->GetProgress();
    }

    virtual std::vector<TChunkId> GetFailedChunkIds() const override
    {
        return UserJobReadController_->GetFailedChunkIds();
    }

    virtual std::vector<TDataSliceDescriptor> GetUnreadDataSliceDescriptors() const override
    {
        return UserJobReadController_->GetUnreadDataSliceDescriptors();
    }

private:
    const std::unique_ptr<IUserJobIO> JobIO_;
    TUserJobReadControllerPtr UserJobReadController_;

    const TUserJobSpec& UserJobSpec_;

    const TJobProxyConfigPtr Config_;
    const NScheduler::TJobIOConfigPtr JobIOConfig_;
    const IResourceControllerPtr ResourceController_;

    mutable TPromise<void> JobErrorPromise_;

    const TThreadPoolPtr PipeIOPool_;
    const TActionQueuePtr AuxQueue_;
    const IInvokerPtr ReadStderrInvoker_;
    const TProcessBasePtr Process_;
    EJobEnvironmentType JobEnvironmentType_;

    TJobSatelliteConnection JobSatelliteConnection_;

    const NLogging::TLogger Logger;

    TString InputPipePath_;

    TNullable<int> UserId_;

    std::atomic<bool> Prepared_ = { false };
    std::atomic<bool> IsWoodpecker_ = { false };
    std::atomic<bool> JobStarted_ = { false };

    std::atomic_flag Stracing_ = ATOMIC_FLAG_INIT;

    i64 CumulativeMemoryUsageMbSec_ = 0;

    std::atomic<i64> MaximumTmpfsSize_ = {0};

    TDuration MemoryWatchdogPeriod_;

    std::vector<std::unique_ptr<TOutputStream>> TableOutputs_;
    std::vector<std::unique_ptr<TWritingValueConsumer>> WritingValueConsumers_;

    // Writes stderr data to cypress file.
    std::unique_ptr<TStderrWriter> ErrorOutput_;

    // StderrCombined_ is set only if stderr table is specified.
    // It redirects data to both ErrorOutput_ and stderr table writer.
    std::unique_ptr<TTeeOutput> StderrCombined_;

    std::unique_ptr<TTableOutput> StatisticsOutput_;
    std::unique_ptr<IYsonConsumer> StatisticsConsumer_;

    std::vector<TAsyncReaderPtr> TablePipeReaders_;
    std::vector<TAsyncWriterPtr> TablePipeWriters_;
    TAsyncReaderPtr StatisticsPipeReader_;
    TAsyncReaderPtr StderrPipeReader_;

    std::vector<ISchemalessFormatWriterPtr> FormatWriters_;

    // Actually InputActions_ has only one element,
    // but use vector to reuse runAction code
    std::vector<TCallback<void()>> InputActions_;
    std::vector<TCallback<void()>> OutputActions_;
    std::vector<TCallback<void()>> StderrActions_;
    std::vector<TCallback<void()>> FinalizeActions_;

    TFuture<void> ProcessFinished_;
    std::vector<TString> Environment_;

    NJobProberClient::IJobProbePtr JobProberClient_;

    TPeriodicExecutorPtr MemoryWatchdogExecutor_;
    TPeriodicExecutorPtr BlockIOWatchdogExecutor_;
    TPeriodicExecutorPtr InputPipeBlinker_;

    TIntrusivePtr<TUserJobSynchronizer> Synchronizer_;

    TSpinLock StatisticsLock_;
    TStatistics CustomStatistics_;

    TCoreProcessorServicePtr CoreProcessorService_;

    void Prepare()
    {
        PreparePipes();

        JobSatelliteConnection_.MakeConfig();

        Process_->AddArguments({"--command", UserJobSpec_.shell_command()});
        Process_->AddArguments({"--config", JobSatelliteConnection_.GetConfigPath()});
        Process_->AddArguments({"--job-id", ToString(JobSatelliteConnection_.GetJobId())});
        Process_->SetWorkingDirectory(SandboxDirectoryNames[ESandboxKind::User]);

        if (UserJobSpec_.has_core_table_spec()) {
            Process_->AddArgument("--enable-core-dump");
        }

        if (UserId_) {
            Process_->AddArguments({"--uid", ::ToString(*UserId_)});
        }

        // Init environment variables.
        TPatternFormatter formatter;
        formatter.AddProperty(
            "SandboxPath",
            NFS::CombinePaths(~NFs::CurrentWorkingDirectory(), SandboxDirectoryNames[ESandboxKind::User]));

        for (int i = 0; i < UserJobSpec_.environment_size(); ++i) {
            Environment_.emplace_back(formatter.Format(UserJobSpec_.environment(i)));
        }

        // Copy environment to process arguments
        for (const auto& var : Environment_) {
            Process_->AddArguments({"--env", var});
        }
    }

    void CleanupUserProcesses() const
    {
        BIND(&TUserJob::DoCleanupUserProcesses, MakeWeak(this))
            .Via(PipeIOPool_->GetInvoker())
            .Run();
    }

    void DoCleanupUserProcesses() const
    {
        if (ResourceController_) {
            ResourceController_->KillAll();
        }
    }

    void KillUserProcesses()
    {
        if (JobEnvironmentType_ == EJobEnvironmentType::Simple) {
            return;
        }

        BIND(&TUserJob::DoKillUserProcesses, MakeWeak(this))
            .Via(PipeIOPool_->GetInvoker())
            .Run();
    }

    void DoKillUserProcesses()
    {
        try {
            SignalJob("SIGKILL");
        } catch (const std::exception& ex) {
            LOG_DEBUG(ex, "Failed to kill user processes");
        }
    }

    TOutputStream* CreateStatisticsOutput()
    {
        StatisticsConsumer_.reset(new TStatisticsConsumer(
            BIND(&TUserJob::AddCustomStatistics, Unretained(this))));
        auto parser = CreateParserForFormat(
            TFormat(EFormatType::Yson),
            EDataType::Tabular,
            StatisticsConsumer_.get());
        StatisticsOutput_.reset(new TTableOutput(std::move(parser)));
        return StatisticsOutput_.get();
    }

    TMultiChunkWriterOptionsPtr CreateFileOptions()
    {
        auto options = New<TMultiChunkWriterOptions>();
        options->Account = UserJobSpec_.has_file_account()
            ? UserJobSpec_.file_account()
            : NSecurityClient::TmpAccountName;
        options->ReplicationFactor = 1;
        options->ChunksVital = false;
        return options;
    }

    TOutputStream* CreateErrorOutput()
    {
        ErrorOutput_.reset(new TStderrWriter(
            JobIOConfig_->ErrorFileWriter,
            CreateFileOptions(),
            Host_->GetClient(),
            FromProto<TTransactionId>(UserJobSpec_.async_scheduler_transaction_id()),
            UserJobSpec_.max_stderr_size()));

        auto* stderrTableWriter = JobIO_->GetStderrTableWriter();
        if (stderrTableWriter) {
            StderrCombined_.reset(new TTeeOutput(ErrorOutput_.get(), stderrTableWriter));
            return StderrCombined_.get();
        } else {
            return ErrorOutput_.get();
        }
    }

    void SaveErrorChunkId(TSchedulerJobResultExt* schedulerResultExt)
    {
        if (!ErrorOutput_) {
            return;
        }

        auto errorChunkId = ErrorOutput_->GetChunkId();
        if (errorChunkId) {
            ToProto(schedulerResultExt->mutable_stderr_chunk_id(), errorChunkId);
            LOG_INFO("Stderr chunk generated (ChunkId: %v)", errorChunkId);
        }
    }

    void DumpFailContexts(TSchedulerJobResultExt* schedulerResultExt)
    {
        auto contexts = WaitFor(UserJobReadController_->GetInputContext())
            .ValueOrThrow();

        auto contextChunkIds = DoDumpInputContext(contexts);

        YCHECK(contextChunkIds.size() <= 1);
        if (!contextChunkIds.empty()) {
            ToProto(schedulerResultExt->mutable_fail_context_chunk_id(), contextChunkIds.front());
        }
    }

    virtual std::vector<TChunkId> DumpInputContext() override
    {
        ValidatePrepared();

        auto result = WaitFor(UserJobReadController_->GetInputContext());
        THROW_ERROR_EXCEPTION_IF_FAILED(result, "Error collecting job input context");
        const auto& contexts = result.Value();

        auto chunks = DoDumpInputContext(contexts);
        YCHECK(chunks.size() == 1);

        if (chunks.front() == NullChunkId) {
            THROW_ERROR_EXCEPTION("Cannot dump job context: reading has not started yet");
        }

        return chunks;
    }

    std::vector<TChunkId> DoDumpInputContext(const std::vector<TBlob>& contexts)
    {
        std::vector<TChunkId> result;

        auto transactionId = FromProto<TTransactionId>(UserJobSpec_.async_scheduler_transaction_id());
        for (int index = 0; index < contexts.size(); ++index) {
            TFileChunkOutput contextOutput(
                JobIOConfig_->ErrorFileWriter,
                CreateFileOptions(),
                Host_->GetClient(),
                transactionId);

            const auto& context = contexts[index];
            contextOutput.Write(context.Begin(), context.Size());
            contextOutput.Finish();

            auto contextChunkId = contextOutput.GetChunkId();
            LOG_INFO("Input context chunk generated (ChunkId: %v, InputIndex: %v)",
                contextChunkId,
                index);

            result.push_back(contextChunkId);
        }

        return result;
    }

    virtual TString GetStderr() override
    {
        ValidatePrepared();

        auto result = WaitFor(BIND([=] () { return ErrorOutput_->GetCurrentData(); })
            .AsyncVia(ReadStderrInvoker_)
            .Run());
        THROW_ERROR_EXCEPTION_IF_FAILED(result, "Error collecting job stderr");
        return result.Value();
    }

    virtual TYsonString StraceJob() override
    {
        return JobProberClient_->StraceJob();
    }

    virtual void SignalJob(const TString& signalName) override
    {
        JobProberClient_->SignalJob(signalName);
    }

    virtual TYsonString PollJobShell(const TYsonString& parameters) override
    {
        return JobProberClient_->PollJobShell(parameters);
    }

    virtual void Interrupt() override
    {
        ValidatePrepared();

        UserJobReadController_->InterruptReader();
    }

    virtual void Fail() override
    {
        auto error = TError("Job failed by external request");
        CleanupUserProcesses();
        JobErrorPromise_.TrySet(error);
    }

    void ValidatePrepared()
    {
        if (!Prepared_) {
            THROW_ERROR_EXCEPTION("Cannot operate on job: job has not been prepared yet");
        }
    }

    std::vector<IValueConsumer*> CreateValueConsumers(TTypeConversionConfigPtr typeConversionConfig)
    {
        std::vector<IValueConsumer*> valueConsumers;
        for (const auto& writer : JobIO_->GetWriters()) {
            WritingValueConsumers_.emplace_back(new TWritingValueConsumer(writer, typeConversionConfig));
            valueConsumers.push_back(WritingValueConsumers_.back().get());
        }
        return valueConsumers;
    }

    void PrepareOutputTablePipes()
    {
        auto format = ConvertTo<TFormat>(TYsonString(UserJobSpec_.output_format()));

        const auto& writers = JobIO_->GetWriters();

        TableOutputs_.resize(writers.size());
        for (int i = 0; i < writers.size(); ++i) {
            auto valueConsumers = CreateValueConsumers(ConvertTo<TTypeConversionConfigPtr>(format.Attributes()));
            auto parser = CreateParserForFormat(format, valueConsumers, i);
            TableOutputs_[i].reset(new TTableOutput(std::move(parser)));

            int jobDescriptor = UserJobSpec_.use_yamr_descriptors()
                ? 3 + i
                : 3 * i + 1;

            // In case of YAMR jobs dup 1 and 3 fd for YAMR compatibility
            auto wrappingError = TError("Error writing to output table %v", i);
            auto reader = (UserJobSpec_.use_yamr_descriptors() && jobDescriptor == 3)
                ? PrepareOutputPipe({1, jobDescriptor}, TableOutputs_[i].get(), &OutputActions_, wrappingError)
                : PrepareOutputPipe({jobDescriptor}, TableOutputs_[i].get(), &OutputActions_, wrappingError);
            TablePipeReaders_.push_back(reader);
        }

        FinalizeActions_.push_back(BIND([=] () {
            for (const auto& valueConsumer : WritingValueConsumers_) {
                valueConsumer->Flush();
            }

            std::vector<TFuture<void>> asyncResults;
            for (auto writer : JobIO_->GetWriters()) {
                asyncResults.push_back(writer->Close());
            }

            auto error = WaitFor(Combine(asyncResults));
            THROW_ERROR_EXCEPTION_IF_FAILED(error, "Error closing table output");
        }));
    }

    TAsyncReaderPtr PrepareOutputPipe(
        const std::vector<int>& jobDescriptors,
        TOutputStream* output,
        std::vector<TCallback<void()>>* actions,
        const TError& wrappingError)
    {
        auto pipe = TNamedPipe::Create(CreateNamedPipePath());

        for (auto jobDescriptor : jobDescriptors) {
            TNamedPipeConfig pipeId(pipe->GetPath(), jobDescriptor, true);
            Process_->AddArguments({"--pipe", ConvertToYsonString(pipeId, EYsonFormat::Text).GetData()});
        }

        auto asyncInput = pipe->CreateAsyncReader();

        actions->push_back(BIND([=] () {
            try {
                auto input = CreateSyncAdapter(asyncInput);
                PipeInputToOutput(input.get(), output, BufferSize);
            } catch (const std::exception& ex) {
                auto error = wrappingError
                    << ex;
                LOG_ERROR(error);

                // We abort asyncInput for stderr.
                // Almost all readers are aborted in `OnIOErrorOrFinished', but stderr doesn't,
                // because we want to read and save as much stderr as possible even if job is failing.
                // But if stderr transferring fiber itself fails, child process may hang
                // if it wants to write more stderr. So we abort input (and therefore close the pipe) here.
                if (asyncInput == StderrPipeReader_) {
                    asyncInput->Abort();
                }

                THROW_ERROR error;
            }
        }));

        return asyncInput;
    }

    void PrepareInputTablePipe()
    {
        int jobDescriptor = 0;
        InputPipePath_= CreateNamedPipePath();
        auto pipe = TNamedPipe::Create(InputPipePath_);
        TNamedPipeConfig pipeId(pipe->GetPath(), jobDescriptor, false);
        Process_->AddArguments({"--pipe", ConvertToYsonString(pipeId, EYsonFormat::Text).GetData()});
        auto format = ConvertTo<TFormat>(TYsonString(UserJobSpec_.input_format()));

        auto reader = pipe->CreateAsyncReader();
        auto asyncOutput = pipe->CreateAsyncWriter();

        TablePipeWriters_.push_back(asyncOutput);

        auto transferInput = UserJobReadController_->PrepareJobInputTransfer(asyncOutput);
        InputActions_.push_back(BIND([=] () {
            try {
                auto transferComplete = transferInput();
                WaitFor(transferComplete)
                      .ThrowOnError();
            } catch (const std::exception& ex) {
                THROW_ERROR_EXCEPTION("Table input pipe failed")
                        << TErrorAttribute("fd", jobDescriptor)
                        << ex;
            }
        }));

        FinalizeActions_.push_back(BIND([=] () {
            if (!UserJobSpec_.check_input_fully_consumed()) {
                return;
            }
            auto buffer = TSharedMutableRef::Allocate(1, false);
            auto future = reader->Read(buffer);
            TErrorOr<size_t> result = WaitFor(future);
            if (!result.IsOK()) {
                reader->Abort();
                THROW_ERROR_EXCEPTION("Failed to check input stream after user process")
                    << TErrorAttribute("fd", jobDescriptor)
                    << result;
            }
            // Try to read some data from the pipe.
            if (result.Value() > 0) {
                THROW_ERROR_EXCEPTION("Input stream was not fully consumed by user process")
                    << TErrorAttribute("fd", jobDescriptor);
            }
            reader->Abort();
        }));
    }

    void PreparePipes()
    {
        LOG_DEBUG("Initializing pipes");

        // We use the following convention for designating input and output file descriptors
        // in job processes:
        // fd == 3 * (N - 1) for the N-th input table (if exists)
        // fd == 3 * (N - 1) + 1 for the N-th output table (if exists)
        // fd == 2 for the error stream
        // e. g.
        // 0 - first input table
        // 1 - first output table
        // 2 - error stream
        // 3 - second input
        // 4 - second output
        // etc.
        //
        // A special option (ToDo(psushin): which one?) enables concatenating
        // all input streams into fd == 0.

        // Configure stderr pipe.
        StderrPipeReader_ = PrepareOutputPipe(
            {STDERR_FILENO},
            CreateErrorOutput(),
            &StderrActions_,
            TError("Error writing to stderr"));

        PrepareOutputTablePipes();

        if (!UserJobSpec_.use_yamr_descriptors()) {
            StatisticsPipeReader_ = PrepareOutputPipe(
                {JobStatisticsFD},
                CreateStatisticsOutput(),
                &OutputActions_,
                TError("Error writing custom job statistics"));
        }

        PrepareInputTablePipe();

        LOG_DEBUG("Pipes initialized");
    }

    void AddCustomStatistics(const INodePtr& sample)
    {
        TGuard<TSpinLock> guard(StatisticsLock_);
        CustomStatistics_.AddSample("/custom", sample);

        size_t customStatisticsCount = 0;
        for (const auto& pair : CustomStatistics_.Data()) {
            if (HasPrefix(pair.first, "/custom")) {
                if (pair.first.size() > MaxCustomStatisticsPathLength) {
                    THROW_ERROR_EXCEPTION(
                        "Custom statistics path is too long: %v > %v",
                        pair.first.size(),
                        MaxCustomStatisticsPathLength);
                }
                ++customStatisticsCount;
            }

            // ToDo(psushin): validate custom statistics path does not contain $.
        }

        if (customStatisticsCount > UserJobSpec_.custom_statistics_count_limit()) {
            THROW_ERROR_EXCEPTION(
                "Custom statistics count exceeded: %v > %v",
                customStatisticsCount,
                UserJobSpec_.custom_statistics_count_limit());
        }
    }

    virtual TStatistics GetStatistics() const override
    {
        TStatistics statistics;
        {
            TGuard<TSpinLock> guard(StatisticsLock_);
            statistics = CustomStatistics_;
        }

        if (const auto& dataStatistics = UserJobReadController_->GetDataStatistics()) {
            statistics.AddSample("/data/input", *dataStatistics);
        }

        int i = 0;
        for (const auto& writer : JobIO_->GetWriters()) {
            statistics.AddSample(
                "/data/output/" + NYPath::ToYPathLiteral(i),
                writer->GetDataStatistics());
            ++i;
        }

        // Cgroups statistics.
        if (ResourceController_ && Prepared_) {
            try {
                auto cpuStatistics = ResourceController_->GetCpuStatistics();
                statistics.AddSample("/user_job/cpu", cpuStatistics);
            } catch (const std::exception& ex) {
                LOG_WARNING(ex, "Unable to get cpu statistics for user job");
            }

            try {
                auto blockIOStatistics = ResourceController_->GetBlockIOStatistics();
                statistics.AddSample("/user_job/block_io", blockIOStatistics);
            } catch (const std::exception& ex) {
                LOG_WARNING(ex, "Unable to get block io statistics for user job");
            }

            try {
                auto memoryStatistics = ResourceController_->GetMemoryStatistics();
                statistics.AddSample("/user_job/current_memory", memoryStatistics);
            } catch (const std::exception& ex) {
                LOG_WARNING(ex, "Unable to get memory statistics for user job");
            }

            try {
                auto maxMemoryUsage = ResourceController_->GetMaxMemoryUsage();
                statistics.AddSample("/user_job/max_memory", maxMemoryUsage);
            } catch (const std::exception& ex) {
                LOG_WARNING(ex, "Unable to get max memory usage for user job");
            }

            statistics.AddSample("/user_job/cumulative_memory_mb_sec", CumulativeMemoryUsageMbSec_);
            statistics.AddSample("/user_job/woodpecker", IsWoodpecker_ ? 1 : 0);
        }

        statistics.AddSample("/user_job/tmpfs_size", GetTmpfsSize());
        statistics.AddSample("/user_job/max_tmpfs_size", MaximumTmpfsSize_);

        statistics.AddSample("/user_job/memory_limit", UserJobSpec_.memory_limit());
        statistics.AddSample("/user_job/memory_reserve", UserJobSpec_.memory_reserve());

        YCHECK(UserJobSpec_.memory_limit() > 0);
        statistics.AddSample(
            "/user_job/memory_reserve_factor_x10000",
            static_cast<int>((1e4 * UserJobSpec_.memory_reserve()) / UserJobSpec_.memory_limit()));

        // Pipe statistics.
        if (Prepared_) {
            statistics.AddSample(
                "/user_job/pipes/input/idle_time",
                WaitFor(TablePipeWriters_[0]->GetIdleDuration()).Value());
            statistics.AddSample(
                "/user_job/pipes/input/busy_time",
                WaitFor(TablePipeWriters_[0]->GetBusyDuration()).Value());
            statistics.AddSample(
                "/user_job/pipes/input/bytes",
                TablePipeWriters_[0]->GetByteCount());

            for (int i = 0; i < TablePipeReaders_.size(); ++i) {
                const auto& tablePipeReader = TablePipeReaders_[i];

                statistics.AddSample(
                    Format("/user_job/pipes/output/%v/idle_time", NYPath::ToYPathLiteral(i)),
                    WaitFor(tablePipeReader->GetIdleDuration()).Value());
                statistics.AddSample(
                    Format("/user_job/pipes/output/%v/busy_time", NYPath::ToYPathLiteral(i)),
                    WaitFor(tablePipeReader->GetBusyDuration()).Value());
                statistics.AddSample(
                    Format("/user_job/pipes/output/%v/bytes", NYPath::ToYPathLiteral(i)),
                    tablePipeReader->GetByteCount());
            }
        }

        return statistics;
    }

    void OnIOErrorOrFinished(const TError& error, const TString& message)
    {
        if (error.IsOK() || error.FindMatching(NPipes::EErrorCode::Aborted)) {
            return;
        }

        if (!JobErrorPromise_.TrySet(error)) {
            return;
        }

        LOG_ERROR(error, "%v", message);

        KillUserProcesses();

        for (const auto& reader : TablePipeReaders_) {
            reader->Abort();
        }

        for (const auto& writer : TablePipeWriters_) {
            writer->Abort();
        }

        if (StatisticsPipeReader_) {
            StatisticsPipeReader_->Abort();
        }

        if (!JobStarted_) {
            // If start action didn't finish successfully, stderr could have stayed closed,
            // and output action may hang.
            // But if job is started we want to save as much stderr as possible
            // so we don't close stderr in that case.
            StderrPipeReader_->Abort();
        }
    }

    void DoJobIO()
    {
        auto onIOError = BIND([=] (const TError& error) {
            OnIOErrorOrFinished(error, "Job input/output error, aborting");
        });

        auto onStartIOError = BIND([=] (const TError& error) {
            OnIOErrorOrFinished(error, "Executor input/output error, aborting");
        });

        auto onProcessFinished = BIND([=, this_ = MakeStrong(this)] (const TError& satelliteError) {
            // If process has crashed before sending notification we stuck
            // on Syncroniser_->Wait() call, so cancel wait here.
            Synchronizer_->CancelWait();

            try {
                auto userJobError = Synchronizer_->GetUserProcessStatus();

                LOG_DEBUG("Process finished, user status %v, satellite %v",
                    userJobError,
                    satelliteError);

                // If Syncroniser_->GetUserProcessStatus() returns some status but
                // satellite returns nonzero exit code - it is a bug, or satellite
                // was killed
                if (!satelliteError.IsOK()) {
                    OnIOErrorOrFinished(satelliteError, "Unexpected crash of job satellite");
                } else {
                    OnIOErrorOrFinished(userJobError, "Job control process has finished, aborting");
                }
            } catch (const std::exception& ex) {
                LOG_ERROR(ex, "Unable to get user process status");

                // Likely it is a real bug in satellite or rpc code.
                LOG_FATAL_IF(satelliteError.IsOK(),
                     "Unable to get process status but satellite returns no errors");
                OnIOErrorOrFinished(satelliteError, "Satellite failed");
            }
        });

        auto runActions = [&] (const std::vector<TCallback<void()>>& actions,
                const NYT::TCallback<void(const TError&)>& onError,
                IInvokerPtr invoker)
        {
            std::vector<TFuture<void>> result;
            for (const auto& action : actions) {
                auto asyncError = action
                    .AsyncVia(invoker)
                    .Run();
                asyncError.Subscribe(onError);
                result.emplace_back(std::move(asyncError));
            }
            return result;
        };

        ProcessFinished_.Subscribe(onProcessFinished);

        // Wait until executor opens and dup named pipes,
        // satellite calls waitpid()
        LOG_DEBUG("Wait for signal from executor/satellite");
        Synchronizer_->Wait();

        auto jobSatelliteRss = Synchronizer_->GetJobSatelliteRssUsage();

        MemoryWatchdogExecutor_->Start();

        if (!JobErrorPromise_.IsSet()) {
            Host_->OnPrepared();
            // Now writing pipe is definitely ready, so we can start blinking.
            InputPipeBlinker_->Start();
            JobStarted_ = true;
        } else {
            LOG_ERROR("Failed to prepare satellite/executor");
        }
        LOG_INFO("Start actions finished (SatelliteRss: %v)", jobSatelliteRss);
        auto inputFutures = runActions(InputActions_, onIOError, PipeIOPool_->GetInvoker());
        auto outputFutures = runActions(OutputActions_, onIOError, PipeIOPool_->GetInvoker());
        auto stderrFutures = runActions(StderrActions_, onIOError, ReadStderrInvoker_);

        // First, wait for all job output pipes.
        // If job successfully completes or dies prematurely, they close automatically.
        WaitFor(CombineAll(outputFutures));
        WaitFor(CombineAll(stderrFutures));
        LOG_INFO("Output actions finished");

        // Then, wait for job process to finish.
        // Theoretically, process could have explicitely closed its output pipes
        // but still be doing some computations.
        auto jobExitError = WaitFor(ProcessFinished_);
        LOG_INFO(jobExitError, "Job process finished");
        onIOError.Run(jobExitError);

        // Abort input pipes unconditionally.
        // If the job didn't read input to the end, pipe writer could be blocked,
        // because we didn't close the reader end (see check_input_fully_consumed).
        for (const auto& writer : TablePipeWriters_) {
            writer->Abort();
        }

        // Now make sure that input pipes are also completed.
        WaitFor(CombineAll(inputFutures));
        LOG_INFO("Input actions finished");
    }

    void FinalizeJobIO()
    {
        for (const auto& action : FinalizeActions_) {
            try {
                action.Run();
            } catch (const std::exception& ex) {
                JobErrorPromise_.TrySet(ex);
            }
        }
    }

    i64 GetMemoryUsageByUid(int uid, pid_t excludePid) const
    {
        auto pids = GetPidsByUid(uid);

        i64 rss = 0;
        // Warning: we can account here a ytserver process in executor mode memory consumption.
        // But this is not a problem because it does not consume much.
        for (int pid : pids) {
            if (pid == excludePid) {
                continue;
            }
            try {
                i64 processRss = GetProcessRss(pid);
                LOG_DEBUG("PID: %v, ProcessName: %Qv, RSS: %v",
                    pid,
                    GetProcessName(pid),
                    processRss);
                rss += processRss;
            } catch (const std::exception& ex) {
                LOG_DEBUG(ex, "Failed to get RSS for PID %v", pid);
            }
        }
        return rss;
    }

    i64 GetTmpfsSize() const
    {
        i64 tmpfsSize = 0;
        if (Config_->TmpfsPath) {
            try {
                auto diskSpaceStatistics = NFS::GetDiskSpaceStatistics(*Config_->TmpfsPath);
                tmpfsSize = diskSpaceStatistics.TotalSpace - diskSpaceStatistics.AvailableSpace;
            } catch (const std::exception& ex) {
                auto error = TError(
                    NJobProxy::EErrorCode::MemoryCheckFailed,
                    "Failed to get tmpfs size") << ex;
                JobErrorPromise_.TrySet(error);
                CleanupUserProcesses();
            }
        }
        return tmpfsSize;
    }

    void CheckMemoryUsage()
    {
        if (!UserId_) {
            LOG_DEBUG("Memory usage control is disabled");
            return;
        }

        i64 rss = GetMemoryUsageByUid(*UserId_, Process_->GetProcessId());

        if (ResourceController_) {
            try {
                auto memoryStatistics = ResourceController_->GetMemoryStatistics();

                i64 uidRss = rss;
                rss = UserJobSpec_.include_memory_mapped_files() ? memoryStatistics.MappedFile : 0;
                rss += memoryStatistics.Rss;

                if (rss > 1.05 * uidRss && uidRss > 0) {
                    LOG_ERROR("Memory usage measured by cgroup is much greater than via procfs: %v > %v",
                        rss,
                        uidRss);
                }
            } catch (const std::exception& ex) {
                LOG_WARNING(ex, "Unable to get memory statistics to check memory limits");
            }
        }

        i64 tmpfsSize = GetTmpfsSize();
        i64 memoryLimit = UserJobSpec_.memory_limit();
        i64 currentMemoryUsage = rss + tmpfsSize;

        CumulativeMemoryUsageMbSec_ += (currentMemoryUsage / (1024 * 1024)) * MemoryWatchdogPeriod_.Seconds();

        LOG_DEBUG("Checking memory usage (Tmpfs: %v, Rss: %v, MemoryLimit: %v)",
            tmpfsSize,
            rss,
            memoryLimit);
        if (currentMemoryUsage > memoryLimit) {
            LOG_DEBUG("Memory limit exceeded");
            auto error = TError(
                NJobProxy::EErrorCode::MemoryLimitExceeded,
                "Memory limit exceeded")
                << TErrorAttribute("rss", rss)
                << TErrorAttribute("tmpfs", tmpfsSize)
                << TErrorAttribute("limit", memoryLimit);
            JobErrorPromise_.TrySet(error);
            CleanupUserProcesses();
        }

<<<<<<< HEAD
        MaximumTmpfsSize_ = std::max(MaximumTmpfsSize_.load(), tmpfsSize);

        Host_->SetUserJobMemoryUsage(rss);
=======
        Host_->SetUserJobMemoryUsage(currentMemoryUsage);
>>>>>>> 8557b12b
    }

    void CheckBlockIOUsage()
    {
        if (!ResourceController_) {
            return;
        }

        TBlockIOStatistics blockIOStats;
        try {
            blockIOStats = ResourceController_->GetBlockIOStatistics();
        } catch (const std::exception& ex) {
            LOG_WARNING(ex, "Unable to get block io statistics to find a woodpecker");
            return;
        }

        if (UserJobSpec_.has_iops_threshold() &&
            blockIOStats.IOTotal > UserJobSpec_.iops_threshold() &&
            !IsWoodpecker_)
        {
            LOG_DEBUG("Woodpecker detected (IORead: %v, IOTotal: %v, Threshold: %v)",
                blockIOStats.IORead,
                blockIOStats.IOTotal,
                UserJobSpec_.iops_threshold());
            IsWoodpecker_ = true;

            if (UserJobSpec_.has_iops_throttler_limit()) {
                LOG_DEBUG("Set IO throttle (Iops: %v)", UserJobSpec_.iops_throttler_limit());
                ResourceController_->SetIOThrottle(UserJobSpec_.iops_throttler_limit());
            }
        }
    }

    void OnJobTimeLimitExceeded()
    {
        auto error = TError(
            NJobProxy::EErrorCode::JobTimeLimitExceeded,
            "Job time limit exceeded")
            << TErrorAttribute("limit", UserJobSpec_.job_time_limit());
        JobErrorPromise_.TrySet(error);
        CleanupUserProcesses();
    }

    // NB(psushin): Read st before asking questions: st/YT-5629.
    void BlinkInputPipe() const
    {
        // This method is called after preparation and before finalization.
        // Reader must be opened and ready, so open must succeed.
        // Still an error can occur in case of external forced sandbox clearance (e.g. in integration tests).
        auto fd = HandleEintr(::open, InputPipePath_.c_str(), O_WRONLY |  O_CLOEXEC | O_NONBLOCK);
        if (fd >= 0) {
            ::close(fd);
        } else {
            LOG_WARNING(TError::FromSystem(), "Failed to blink input pipe");
        }
    }
};

////////////////////////////////////////////////////////////////////////////////

IJobPtr CreateUserJob(
    IJobHostPtr host,
    const TUserJobSpec& userJobSpec,
    const TJobId& jobId,
    std::unique_ptr<IUserJobIO> userJobIO)
{
    auto subcontroller = host->GetResourceController()
        ? host->GetResourceController()->CreateSubcontroller(CGroupPrefix + ToString(jobId))
        : nullptr;
    return New<TUserJob>(
        host,
        userJobSpec,
        jobId,
        std::move(userJobIO),
        subcontroller);
}

#else

IJobPtr CreateUserJob(
    IJobHostPtr host,
    const TUserJobSpec& UserJobSpec_,
    const TJobId& jobId,
    std::unique_ptr<IUserJobIO> userJobIO)
{
    THROW_ERROR_EXCEPTION("Streaming jobs are supported only under Unix");
}

#endif

////////////////////////////////////////////////////////////////////////////////

} // namespace NJobProxy
} // namespace NYT<|MERGE_RESOLUTION|>--- conflicted
+++ resolved
@@ -1221,13 +1221,9 @@
             CleanupUserProcesses();
         }
 
-<<<<<<< HEAD
         MaximumTmpfsSize_ = std::max(MaximumTmpfsSize_.load(), tmpfsSize);
 
-        Host_->SetUserJobMemoryUsage(rss);
-=======
         Host_->SetUserJobMemoryUsage(currentMemoryUsage);
->>>>>>> 8557b12b
     }
 
     void CheckBlockIOUsage()

--- conflicted
+++ resolved
@@ -824,22 +824,11 @@
             ++i;
         }
 
-<<<<<<< HEAD
-    template <class T>
-    TDataStatistics GetDataStatistics(const std::vector<T>& sources) const
-    {
-        TDataStatistics statistics;
-
-        for (const auto& source : sources) {
-            statistics += source->GetDataStatistics();
-        }
-=======
         // Cgroups statistics.
         if (Config_->EnableCGroups && Prepared_) {
             if (Config_->IsCGroupSupported(TCpuAccounting::Name)) {
                 statistics.AddSample("/user_job/cpu", CpuAccounting_.GetStatistics());
             }
->>>>>>> 0d85b427
 
             if (Config_->IsCGroupSupported(TBlockIO::Name)) {
                 statistics.AddSample("/user_job/block_io", BlockIO_.GetStatistics());

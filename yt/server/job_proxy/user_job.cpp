--- conflicted
+++ resolved
@@ -557,28 +557,12 @@
         const TFormat& format,
         TAsyncWriterPtr asyncOutput)
     {
-<<<<<<< HEAD
         JobIO_->CreateReader();
         const auto& reader = JobIO_->GetReader();
         auto writer = CreateSchemalessWriterForFormat(
             format,
             reader->GetNameTable(),
-            CreateSyncAdapter(asyncOutput),
-=======
-
-        Process_.AddDup2FileAction(pipe.GetReadFD(), jobDescriptor);
-
-        Process_.AddArguments({ "--prepare-pipe", ::ToString(jobDescriptor) });
-
-        auto asyncOutput = pipe.CreateAsyncWriter();
-        TablePipeWriters_.push_back(asyncOutput);
-        auto bufferRowCount = Config_->JobIO->BufferRowCount;
-
-        auto writer = CreateSchemalessWriterForFormat(
-            format,
-            reader->GetNameTable(),
             asyncOutput,
->>>>>>> df2ec34a
             true,
             Config_->JobIO->ControlAttributes->EnableKeySwitch,
             reader->GetKeyColumns().size());
@@ -619,7 +603,7 @@
             auto writer = CreateSchemalessWriterForFormat(
                 format,
                 nameTable,
-                CreateSyncAdapter(asyncOutput),
+                asyncOutput,
                 true,
                 false,
                 0);

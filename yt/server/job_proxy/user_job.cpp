--- conflicted
+++ resolved
@@ -31,13 +31,11 @@
 #include <ytlib/formats/format.h>
 #include <ytlib/formats/parser.h>
 
-<<<<<<< HEAD
+#include <ytlib/transaction_client/public.h>
+
 #include <ytlib/cgroup/cgroup.h>
 
 #include <util/folder/dirut.h>
-=======
-#include <ytlib/transaction_client/public.h>
->>>>>>> 3aa99092
 
 #include <util/stream/null.h>
 
@@ -540,52 +538,18 @@
 
         try {
             i64 memoryLimit = UserJobSpec.memory_limit();
-<<<<<<< HEAD
             auto statistics = Memory.GetStatistics();
             LOG_DEBUG("Get memory usage (JobId: %s, UsageInBytes: %" PRId64 ", MemoryLimit: %" PRId64 ")",
                 ~ToString(JobId),
                 statistics.UsageInBytes,
-=======
-            i64 rss = 0;
-            for (int pid : pids) {
-                try {
-                    i64 processRss = GetProcessRss(pid);
-                    // ProcessId itself is skipped since it's always 'sh'.
-                    // This also helps to prevent taking proxy's own RSS into account
-                    // when it has fork-ed but not exec-uted the child process yet.
-                    bool skip = (pid == ProcessId);
-                    LOG_DEBUG("PID: %d, RSS: %" PRId64 "%s",
-                        pid,
-                        processRss,
-                        skip ? " (skipped)" : "");
-                    if (!skip) {
-                        rss += processRss;
-                    }
-                } catch (const std::exception& ex) {
-                    LOG_DEBUG(ex, "Failed to get RSS for PID %d",
-                        pid);
-                }
-            }
-
-            LOG_DEBUG("Finished checking memory usage (UID: %d, RSS: %" PRId64 ", MemoryLimit: %" PRId64 ")",
-                uid,
-                rss,
->>>>>>> 3aa99092
                 memoryLimit);
 
             if (OomEvent.Fired()) {
                 SetError(TError(EErrorCode::MemoryLimitExceeded, "Memory limit exceeded")
-<<<<<<< HEAD
                     << TErrorAttribute("time_since_start", (TInstant::Now() - ProcessStartTime).MilliSeconds())
                     << TErrorAttribute("usage_in_bytes", statistics.UsageInBytes)
                     << TErrorAttribute("limit", memoryLimit));
-                KillAll(BIND(&NCGroup::TCGroup::GetTasks, &Memory));
-=======
-                    << TErrorAttribute("rss", rss)
-                    << TErrorAttribute("limit", memoryLimit)
-                    << TErrorAttribute("time_since_start", (TInstant::Now() - ProcessStartTime).MilliSeconds()));
-                RunKiller(uid);
->>>>>>> 3aa99092
+                NCGroup::RunKiller(Memory.GetFullPath());
                 return;
             }
 
@@ -601,11 +565,7 @@
             }
         } catch (const std::exception& ex) {
             SetError(ex);
-<<<<<<< HEAD
-            KillAll(BIND(&NCGroup::TCGroup::GetTasks, &Memory));
-=======
-            RunKiller(uid);
->>>>>>> 3aa99092
+            NCGroup::RunKiller(Memory.GetFullPath());
         }
     }
 
@@ -625,7 +585,6 @@
         return result;
     }
 
-<<<<<<< HEAD
     void CreateCGroup(NCGroup::TCGroup& cgroup)
     {
         try {
@@ -651,15 +610,13 @@
     {
         if (cgroup.IsCreated()) {
             try {
-                KillAll(BIND(&NCGroup::TCGroup::GetTasks, &cgroup));
+                NCGroup::RunKiller(cgroup.GetFullPath());
                 cgroup.Destroy();
             } catch (const std::exception& ex) {
                 LOG_FATAL(ex, "Unable to destroy cgroup %s", ~cgroup.GetFullPath().Quote());
             }
         }
     }
-=======
->>>>>>> 3aa99092
 
     std::unique_ptr<TUserJobIO> JobIO;
 

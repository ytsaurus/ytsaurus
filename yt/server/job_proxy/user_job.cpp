--- conflicted
+++ resolved
@@ -290,10 +290,6 @@
 
         Process_->AddArgument("--executor");
         Process_->AddArguments({"--command", UserJobSpec_.shell_command()});
-<<<<<<< HEAD
-=======
-        Process_->AddArguments({"--config", NFS::CombinePaths(~NFs::CurrentWorkingDirectory(), NExecAgent::ProxyConfigFileName)});
->>>>>>> e1ab9fe2
         Process_->AddArguments({"--working-dir", SandboxDirectoryNames[ESandboxKind::User]});
 
         if (UserJobSpec_.enable_core_dump()) {

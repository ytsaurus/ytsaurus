#pragma once

#include "public.h"
#include "job.h"

#include <yt/ytlib/chunk_client/public.h>

#include <yt/ytlib/job_tracker_client/job.pb.h>

#include <yt/ytlib/scheduler/job.pb.h>

#include <yt/ytlib/table_client/public.h>
#include <yt/ytlib/table_client/schemaful_reader_adapter.h>
#include <yt/ytlib/table_client/schemaful_writer_adapter.h>

namespace NYT {
namespace NJobProxy {

////////////////////////////////////////////////////////////////////////////////

//! Base class for all jobs inside job proxy.
class TJob
    : public IJob
{
public:
    explicit TJob(IJobHost* host);

protected:
    TWeakPtr<IJobHost> Host;

    TInstant StartTime;

    virtual std::vector<NChunkClient::TChunkId> DumpInputContext() override;
<<<<<<< HEAD
    virtual NYson::TYsonString Strace() override;
=======
    virtual NYTree::TYsonString Strace() override;
    virtual void SignalJob(const Stroka& signalName) override;
>>>>>>> df77f74d

};

////////////////////////////////////////////////////////////////////////////////

class TSimpleJobBase
    : public TJob
{
public:
    explicit TSimpleJobBase(IJobHost *host);

    virtual NJobTrackerClient::NProto::TJobResult Run() override;

    virtual void Abort() override;

    virtual double GetProgress() const override;

    virtual std::vector<NChunkClient::TChunkId> GetFailedChunkIds() const override;

    virtual NJobTrackerClient::TStatistics GetStatistics() const override;

protected:
    const NJobTrackerClient::NProto::TJobSpec& JobSpec_;
    const NScheduler::NProto::TSchedulerJobSpecExt& SchedulerJobSpecExt_;

    NTableClient::ISchemalessMultiChunkReaderPtr Reader_;
    NTableClient::ISchemalessMultiChunkWriterPtr Writer_;
    NTableClient::TSchemalessReaderFactory ReaderFactory_;
    NTableClient::TSchemalessWriterFactory WriterFactory_;

    i64 TotalRowCount_;

    virtual void CreateReader() = 0;
    virtual void CreateWriter() = 0;
};

////////////////////////////////////////////////////////////////////////////////

} // namespace NJobProxy
} // namespace NYT<|MERGE_RESOLUTION|>--- conflicted
+++ resolved
@@ -31,12 +31,8 @@
     TInstant StartTime;
 
     virtual std::vector<NChunkClient::TChunkId> DumpInputContext() override;
-<<<<<<< HEAD
     virtual NYson::TYsonString Strace() override;
-=======
-    virtual NYTree::TYsonString Strace() override;
     virtual void SignalJob(const Stroka& signalName) override;
->>>>>>> df77f74d
 
 };
 

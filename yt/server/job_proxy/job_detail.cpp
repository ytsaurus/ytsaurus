#include "stdafx.h"

#include "job_detail.h"

#include "private.h"

#include <server/exec_agent/public.h>

#include <ytlib/table_client/helpers.h>
#include <ytlib/table_client/schemaless_chunk_reader.h>
#include <ytlib/table_client/schemaless_chunk_writer.h>

#include <ytlib/node_tracker_client/node_directory.h>

#include <ytlib/query_client/public.h>
#include <ytlib/query_client/config.h>
#include <ytlib/query_client/evaluator.h>
#include <ytlib/query_client/plan_fragment.h>
#include <ytlib/query_client/query_statistics.h>

namespace NYT {
namespace NJobProxy {

using namespace NChunkClient;
using namespace NChunkClient::NProto;
using namespace NConcurrency;
using namespace NJobTrackerClient::NProto;
using namespace NScheduler::NProto;
using namespace NTableClient;
using namespace NYTree;
using namespace NYson;
using namespace NScheduler;
using namespace NQueryClient;
using namespace NExecAgent;

////////////////////////////////////////////////////////////////////////////////

static const auto& Profiler = JobProxyProfiler;
static const auto& Logger = JobProxyLogger;

////////////////////////////////////////////////////////////////////////////////

TJob::TJob(IJobHost* host)
    : Host(MakeWeak(host))
    , StartTime(TInstant::Now())
{
    YCHECK(host);
}

std::vector<NChunkClient::TChunkId> TJob::DumpInputContext()
{
    THROW_ERROR_EXCEPTION("Dumping input context is not supported for built-in jobs");
}

TYsonString TJob::Strace()
{
    THROW_ERROR_EXCEPTION("Stracing is not supported for built-in jobs");
}

////////////////////////////////////////////////////////////////////////////////

TSimpleJobBase::TSimpleJobBase(IJobHost* host)
    : TJob(host)
    , JobSpec_(host->GetJobSpec())
    , SchedulerJobSpecExt_(JobSpec_.GetExtension(TSchedulerJobSpecExt::scheduler_job_spec_ext))
    , TotalRowCount_(0)
{ }

TJobResult TSimpleJobBase::Run()
{
    PROFILE_TIMING ("/job_time") {
        LOG_INFO("Initializing");

        auto host = Host.Lock();
        YCHECK(host);

<<<<<<< HEAD
        const auto& jobSpec = host->GetJobSpec().GetExtension(TSchedulerJobSpecExt::scheduler_job_spec_ext);
        if (jobSpec.has_input_query()) {
            auto reader = CreateSchemafulReaderAdapter(ReaderFactory_);
=======
        auto jobSpec = host->GetJobSpec().GetExtension(TSchedulerJobSpecExt::scheduler_job_spec_ext);
        if (jobSpec.has_input_query_spec()) {
>>>>>>> cd0a9ce7
            auto writer = CreateSchemafulWriterAdapter(WriterFactory_);
            auto querySpec = jobSpec.input_query_spec();
            auto query = FromProto(querySpec.query());
            std::vector<TUdfDescriptorPtr> descriptors;
            for (const auto& descriptor : FromProto<Stroka>(querySpec.udf_descriptors())) {
                descriptors.push_back(ConvertTo<TUdfDescriptorPtr>(TYsonString(descriptor)));
            }
            auto registry = CreateJobFunctionRegistry(descriptors, SandboxDirectoryNames[ESandboxIndex::Udf]);
            auto evaluator = New<TEvaluator>(New<TExecutorConfig>());
            auto reader = WaitFor(CreateSchemafulReaderAdapter(ReaderFactory_, query->TableSchema))
                .ValueOrThrow();

            LOG_INFO("Reading, evaluating query and writing");
            {
                evaluator->Run(query, reader, writer, registry, true);
            }
        } else {
            CreateReader();
            CreateWriter();
            WaitFor(Reader_->Open())
                .ThrowOnError();
            WaitFor(Writer_->Open())
                .ThrowOnError();

            PROFILE_TIMING_CHECKPOINT("init");

            LOG_INFO("Reading and writing");
            {
                PipeReaderToWriter(Reader_, Writer_, 10000, true);
            }
        }

        PROFILE_TIMING_CHECKPOINT("reading_writing");

        LOG_INFO("Finalizing");
        {
            TJobResult result;
            ToProto(result.mutable_error(), TError());

            // ToDo(psushin): return written chunks only if required.
            auto* schedulerResultExt = result.MutableExtension(TSchedulerJobResultExt::scheduler_job_result_ext);
            Writer_->GetNodeDirectory()->DumpTo(schedulerResultExt->mutable_node_directory());
            ToProto(schedulerResultExt->mutable_chunks(), Writer_->GetWrittenChunks());

            return result;
        }
    }
}

double TSimpleJobBase::GetProgress() const
{
    if (TotalRowCount_ == 0) {
        LOG_WARNING("Job progress: empty total");
        return 0;
    } else {
        i64 rowCount = Reader_ ? Reader_->GetDataStatistics().row_count() : 0;
        double progress = (double) rowCount / TotalRowCount_;
        LOG_DEBUG("Job progress: %lf, read row count: %" PRId64, progress, rowCount);
        return progress;
    }
}

std::vector<TChunkId> TSimpleJobBase::GetFailedChunkIds() const
{
    return Reader_ ? Reader_->GetFailedChunkIds() : std::vector<TChunkId>();
}

TStatistics TSimpleJobBase::GetStatistics() const
{
    TStatistics result;
    if (Reader_) {
        result.AddComplex("/data/input", Reader_->GetDataStatistics());
    }
    if (Writer_) {
        result.AddComplex(
            "/data/output/" + NYPath::ToYPathLiteral(0),
            Writer_->GetDataStatistics());
    }
    return result;
}

////////////////////////////////////////////////////////////////////////////////

} // namespace NJobProxy
} // namespace NYT
<|MERGE_RESOLUTION|>--- conflicted
+++ resolved
@@ -74,14 +74,8 @@
         auto host = Host.Lock();
         YCHECK(host);
 
-<<<<<<< HEAD
         const auto& jobSpec = host->GetJobSpec().GetExtension(TSchedulerJobSpecExt::scheduler_job_spec_ext);
-        if (jobSpec.has_input_query()) {
-            auto reader = CreateSchemafulReaderAdapter(ReaderFactory_);
-=======
-        auto jobSpec = host->GetJobSpec().GetExtension(TSchedulerJobSpecExt::scheduler_job_spec_ext);
         if (jobSpec.has_input_query_spec()) {
->>>>>>> cd0a9ce7
             auto writer = CreateSchemafulWriterAdapter(WriterFactory_);
             auto querySpec = jobSpec.input_query_spec();
             auto query = FromProto(querySpec.query());

--- conflicted
+++ resolved
@@ -37,12 +37,8 @@
     IInvokerPtr GetControlInvoker() const;
 
     virtual std::vector<NChunkClient::TChunkId> DumpInputContext(const NJobTrackerClient::TJobId& jobId) override;
-<<<<<<< HEAD
     virtual NYson::TYsonString Strace(const NJobTrackerClient::TJobId& jobId) override;
-=======
-    virtual NYTree::TYsonString Strace(const NJobTrackerClient::TJobId& jobId) override;
     virtual void SignalJob(const NJobTrackerClient::TJobId& jobId, const Stroka& signalName) override;
->>>>>>> df77f74d
 
 private:
     const NYTree::INodePtr ConfigNode_;

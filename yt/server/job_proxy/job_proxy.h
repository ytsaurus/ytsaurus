#pragma once

#include "public.h"
#include "private.h"
#include "config.h"
#include "job.h"

#include <yt/server/exec_agent/public.h>
#include <yt/server/exec_agent/supervisor_service_proxy.h>

#include <yt/server/job_agent/public.h>

#include <yt/ytlib/api/public.h>

#include <yt/ytlib/job_tracker_client/public.h>
#include <yt/ytlib/job_tracker_client/statistics.h>

#include <yt/ytlib/node_tracker_client/node_directory.h>

#include <yt/core/concurrency/public.h>

#include <yt/core/logging/log.h>

namespace NYT {
namespace NJobProxy {

////////////////////////////////////////////////////////////////////////////////

class TJobProxy
    : public IJobHost
{
public:
    TJobProxy(
        NYTree::INodePtr configNode,
        const NJobAgent::TJobId& jobId);

    //! Runs the job. Blocks until the job is complete.
    void Run();

    IInvokerPtr GetControlInvoker() const;

    std::vector<NChunkClient::TChunkId> DumpInputContext(const NJobTrackerClient::TJobId& jobId);
    NYson::TYsonString Strace(const NJobTrackerClient::TJobId& jobId);
    void SignalJob(const NJobTrackerClient::TJobId& jobId, const Stroka& signalName);
    NYson::TYsonString PollJobShell(const NJobTrackerClient::TJobId& jobId, const NYson::TYsonString& parameters);

private:
    const NYTree::INodePtr ConfigNode_;
    const NJobAgent::TJobId JobId_;

    //! Can be null if running in non-cgroups environment.
    NExecAgent::TCGroupJobEnvironmentConfigPtr CGroupsConfig_;

<<<<<<< HEAD
    // Job proxy memory reserve (= memory limit after multiplication by
    // job proxy memory reserve factor) by the scheduler.
=======
    // Job proxy memory reserve factor) by the scheduler.
>>>>>>> 67506b52
    i64 JobProxyMemoryReserve_ = 0;
    // Job proxy peak memory usage.
    std::atomic<i64> JobProxyMaxMemoryUsage_ = {0};
    // If this limit for job proxy memory overcommit is exceeded, the job proxy is terminated.
    TNullable<i64> JobProxyMemoryOvercommitLimit_;

    std::atomic<i64> UserJobCurrentMemoryUsage_ = {0};

    // Job proxy and possibly user job peak memory usage.
    i64 TotalMaxMemoryUsage_ = 0;

    std::atomic<i32> NetworkUsage_ = {0};

    int CpuLimit_;

    const NConcurrency::TActionQueuePtr JobThread_;
    const NConcurrency::TActionQueuePtr ControlThread_;

    NLogging::TLogger Logger;

    const TJobProxyConfigPtr Config_ = New<TJobProxyConfig>();

    NNodeTrackerClient::TNodeDescriptor LocalDescriptor_;

    NRpc::IServerPtr RpcServer_;

    std::unique_ptr<NExecAgent::TSupervisorServiceProxy> SupervisorProxy_;

    NApi::INativeClientPtr Client_;

    NNodeTrackerClient::TNodeDirectoryPtr InputNodeDirectory_;
    NNodeTrackerClient::TNodeDirectoryPtr AuxNodeDirectory_;

    NConcurrency::TPeriodicExecutorPtr HeartbeatExecutor_;
    NConcurrency::TPeriodicExecutorPtr MemoryWatchdogExecutor_;

    TDuration RefCountedTrackerLogPeriod_;
    TInstant LastRefCountedTrackerLogTime_;

    IJobPtr Job_;

    NJobTrackerClient::NProto::TJobSpec JobSpec_;

    void ValidateJobId(const NJobTrackerClient::TJobId& jobId);

    NJobTrackerClient::NProto::TJobResult DoRun();
    void SendHeartbeat();
    void OnHeartbeatResponse(const TError& error);

    void RetrieveJobSpec();
    void ReportResult(const NJobTrackerClient::NProto::TJobResult& result, const TNullable<NYson::TYsonString>& statitstics);

    NJobTrackerClient::TStatistics GetStatistics() const;

    std::unique_ptr<IUserJobIO> CreateUserJobIO();
    IJobPtr CreateBuiltinJob();

    void UpdateResourceUsage();

    // IJobHost implementation.
    virtual TJobProxyConfigPtr GetConfig() const override;
    virtual NExecAgent::TCGroupJobEnvironmentConfigPtr GetCGroupsConfig() const override;

    virtual const NJobTrackerClient::NProto::TJobSpec& GetJobSpec() const override;

    virtual void SetUserJobMemoryUsage(i64 memoryUsage) override;
    void OnResourcesUpdated(const TError& error);

    virtual void ReleaseNetwork() override;

<<<<<<< HEAD
    virtual NApi::INativeClientPtr GetClient() const override;
=======
    virtual void OnPrepared() override;

    virtual NApi::IClientPtr GetClient() const override;
>>>>>>> 67506b52

    virtual NChunkClient::IBlockCachePtr GetBlockCache() const override;

    virtual NNodeTrackerClient::TNodeDirectoryPtr GetInputNodeDirectory() const override;
    virtual NNodeTrackerClient::TNodeDirectoryPtr GetAuxNodeDirectory() const override;

    virtual const NNodeTrackerClient::TNodeDescriptor& LocalDescriptor() const override;

    virtual NLogging::TLogger GetLogger() const override;

    void CheckMemoryUsage();

    void Exit(EJobProxyExitCode exitCode);

};

DEFINE_REFCOUNTED_TYPE(TJobProxy)

////////////////////////////////////////////////////////////////////////////////

} // namespace NJobProxy
} // namespace NYT<|MERGE_RESOLUTION|>--- conflicted
+++ resolved
@@ -51,12 +51,8 @@
     //! Can be null if running in non-cgroups environment.
     NExecAgent::TCGroupJobEnvironmentConfigPtr CGroupsConfig_;
 
-<<<<<<< HEAD
     // Job proxy memory reserve (= memory limit after multiplication by
     // job proxy memory reserve factor) by the scheduler.
-=======
-    // Job proxy memory reserve factor) by the scheduler.
->>>>>>> 67506b52
     i64 JobProxyMemoryReserve_ = 0;
     // Job proxy peak memory usage.
     std::atomic<i64> JobProxyMaxMemoryUsage_ = {0};
@@ -127,13 +123,9 @@
 
     virtual void ReleaseNetwork() override;
 
-<<<<<<< HEAD
     virtual NApi::INativeClientPtr GetClient() const override;
-=======
+
     virtual void OnPrepared() override;
-
-    virtual NApi::IClientPtr GetClient() const override;
->>>>>>> 67506b52
 
     virtual NChunkClient::IBlockCachePtr GetBlockCache() const override;
 

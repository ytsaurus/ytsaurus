--- conflicted
+++ resolved
@@ -85,11 +85,7 @@
         // Partition reduce may come as intermediate job (reduce-combiner),
         // so we return written chunks to scheduler.
         writer->GetNodeDirectory()->DumpTo(schedulerJobResult->mutable_output_node_directory());
-<<<<<<< HEAD
-        ToProto(schedulerJobResult->mutable_output_chunks(), writer->GetWrittenChunks());
-=======
         ToProto(schedulerJobResult->mutable_output_chunks(), writer->GetWrittenChunksMasterMeta());
->>>>>>> ffdf4c34
     }
 
 private:

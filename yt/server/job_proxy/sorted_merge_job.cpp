--- conflicted
+++ resolved
@@ -65,60 +65,14 @@
             readers.push_back(reader);
         }
 
-<<<<<<< HEAD
-    virtual TJobResult Run() override
-    {
-        PROFILE_TIMING ("/sorted_merge_time") {;
-
-            // Open readers, remove invalid ones, and create the initial heap.
-            LOG_INFO("Initializing");
-            {
-                Reader->Open();
-            }
-            PROFILE_TIMING_CHECKPOINT("init");
-
-            // Run the actual merge.
-            LOG_INFO("Merging");
-
-            while (const TRow* row = Reader->GetRow()) {
-                if (SchedulerJobSpecExt.enable_sort_verification()) {
-                    Writer->WriteRow(*row);
-                } else {
-                    Writer->WriteRowUnsafe(*row, Reader->GetKey());
-                }
-            }
-
-            PROFILE_TIMING_CHECKPOINT("merge");
-
-            LOG_INFO("Finalizing");
-            {
-                Writer->Close();
-
-                TJobResult result;
-                ToProto(result.mutable_error(), TError());
-                return result;
-            }
-        }
-    }
-=======
         // Read without table index.
         Reader_ = CreateSchemalessSortedMergingReader(readers, false);
->>>>>>> 251206e8
 
 
         auto transactionId = FromProto<TTransactionId>(SchedulerJobSpecExt_.output_transaction_id());
         auto chunkListId = FromProto<TChunkListId>(outputSpec.chunk_list_id());
         auto options = ConvertTo<TTableWriterOptionsPtr>(TYsonString(outputSpec.table_writer_options()));
 
-<<<<<<< HEAD
-    virtual TJobStatistics GetStatistics() const override
-    {
-        TJobStatistics result;
-        result.set_time(GetElapsedTime().MilliSeconds());
-        ToProto(result.mutable_input(), Reader->GetDataStatistics());
-        ToProto(result.add_output(), Writer->GetDataStatistics());
-        return result;
-=======
         Writer_ = CreateSchemalessMultiChunkWriter(
             config->JobIO->NewTableWriter,
             options,
@@ -128,7 +82,6 @@
             transactionId,
             chunkListId,
             false); // Value reordering not required.
->>>>>>> 251206e8
     }
 
 private:

﻿#include "stdafx.h"
#include "sorted_merge_job.h"
#include "private.h"
#include "job_detail.h"
#include "config.h"

#include <ytlib/meta_state/master_channel.h>

#include <ytlib/chunk_client/async_reader.h>
#include <ytlib/chunk_client/replication_reader.h>
#include <ytlib/chunk_client/client_block_cache.h>
#include <ytlib/chunk_client/multi_chunk_sequential_writer.h>

#include <ytlib/table_client/sync_writer.h>
#include <ytlib/table_client/private.h>
#include <ytlib/table_client/table_chunk_writer.h>
#include <ytlib/table_client/table_chunk_reader.h>
#include <ytlib/table_client/multi_chunk_sequential_reader.h>
#include <ytlib/table_client/merging_reader.h>

#include <ytlib/ytree/yson_string.h>

namespace NYT {
namespace NJobProxy {

using namespace NYTree;
using namespace NTableClient;
using namespace NChunkClient;
using namespace NChunkClient;
using namespace NObjectClient;
using namespace NScheduler::NProto;

////////////////////////////////////////////////////////////////////////////////

static NLog::TLogger& Logger = JobProxyLogger;
static NProfiling::TProfiler& Profiler = JobProxyProfiler;

typedef TMultiChunkSequentialWriter<TTableChunkWriter> TWriter;

////////////////////////////////////////////////////////////////////////////////

class TSortedMergeJob
    : public TJob
{
public:
    explicit TSortedMergeJob(IJobHost* host)
        : TJob(host)
    {
        const auto& jobSpec = Host->GetJobSpec();
        auto config = Host->GetConfig();

        YCHECK(jobSpec.output_specs_size() == 1);

        {
            std::vector<TTableChunkSequenceReaderPtr> readers;
             auto options = New<TChunkReaderOptions>();
            options->ReadKey = true;

            auto provider = New<TTableChunkReaderProvider>(config->JobIO->TableReader, options);

            FOREACH (const auto& inputSpec, jobSpec.input_specs()) {
                // ToDo(psushin): validate that input chunks are sorted.
                std::vector<NTableClient::NProto::TInputChunk> chunks(
                    inputSpec.chunks().begin(),
                    inputSpec.chunks().end());

                auto reader = New<TTableChunkSequenceReader>(
                    config->JobIO->TableReader,
                    Host->GetMasterChannel(),
                    Host->GetBlockCache(),
                    Host->GetNodeDirectory(),
                    std::move(chunks),
                    provider);

                readers.push_back(reader);
            }

            Reader = CreateMergingReader(readers);
        }

        {
            const auto& mergeSpec = jobSpec.GetExtension(TMergeJobSpecExt::merge_job_spec_ext);

            // ToDo(psushin): estimate row count for writer.
            auto transactionId = FromProto<TTransactionId>(jobSpec.output_transaction_id());
            const auto& outputSpec = jobSpec.output_specs(0);
<<<<<<< HEAD
            auto chunkListId = FromProto<TChunkListId>(outputSpec.chunk_list_id());
            auto options = ConvertTo<TTableWriterOptionsPtr>(TYsonString(outputSpec.table_writer_options()));
            options->KeyColumns = FromProto<Stroka>(mergeSpec.key_columns());
            Writer = New<TTableChunkSequenceWriter>(
=======

            auto chunkListId = TChunkListId::FromProto(outputSpec.chunk_list_id());
            auto options = ConvertTo<TTableWriterOptionsPtr>(TYsonString(outputSpec.table_writer_options()));
            options->KeyColumns = FromProto<Stroka>(mergeSpec.key_columns());

            auto writerProvider = New<TTableChunkWriterProvider>(
                config->JobIO->TableWriter,
                options);

            Writer = CreateSyncWriter<TTableChunkWriter>(New<TWriter>(
>>>>>>> 23b56a3c
                config->JobIO->TableWriter,
                options,
                writerProvider,
                Host->GetMasterChannel(),
                transactionId,
                chunkListId));
        }
    }

    virtual NScheduler::NProto::TJobResult Run() override
    {
        PROFILE_TIMING ("/sorted_merge_time") {;

            // Open readers, remove invalid ones, and create the initial heap.
            LOG_INFO("Initializing");
            {
                Reader->Open();
                Writer->Open();
            }
            PROFILE_TIMING_CHECKPOINT("init");

            // Run the actual merge.
            LOG_INFO("Merging");
            while (const TRow* row = Reader->GetRow()) {
                Writer->WriteRowUnsafe(*row, Reader->GetKey());
            }
            PROFILE_TIMING_CHECKPOINT("merge");

            LOG_INFO("Finalizing");
            {
                Writer->Close();

                TJobResult result;
                ToProto(result.mutable_error(), TError());
                return result;
            }
        }
    }

    double GetProgress() const override
    {
        i64 total = Reader->GetRowCount();
        if (total == 0) {
            LOG_WARNING("GetProgress: empty total");
            return 0;
        } else {
            double progress = (double) Reader->GetRowIndex() / total;
            LOG_DEBUG("GetProgress: %lf", progress);
            return progress;
        }
    }

    std::vector<NChunkClient::TChunkId> GetFailedChunks() const override
    {
        return Reader->GetFailedChunks();
    }

private:
    ISyncReaderPtr Reader;
    ISyncWriterUnsafePtr Writer;

};

TJobPtr CreateSortedMergeJob(IJobHost* host)
{
    return New<TSortedMergeJob>(host);
}

////////////////////////////////////////////////////////////////////////////////

} // namespace NJobProxy
} // namespace NYT<|MERGE_RESOLUTION|>--- conflicted
+++ resolved
@@ -84,14 +84,8 @@
             // ToDo(psushin): estimate row count for writer.
             auto transactionId = FromProto<TTransactionId>(jobSpec.output_transaction_id());
             const auto& outputSpec = jobSpec.output_specs(0);
-<<<<<<< HEAD
             auto chunkListId = FromProto<TChunkListId>(outputSpec.chunk_list_id());
-            auto options = ConvertTo<TTableWriterOptionsPtr>(TYsonString(outputSpec.table_writer_options()));
-            options->KeyColumns = FromProto<Stroka>(mergeSpec.key_columns());
-            Writer = New<TTableChunkSequenceWriter>(
-=======
 
-            auto chunkListId = TChunkListId::FromProto(outputSpec.chunk_list_id());
             auto options = ConvertTo<TTableWriterOptionsPtr>(TYsonString(outputSpec.table_writer_options()));
             options->KeyColumns = FromProto<Stroka>(mergeSpec.key_columns());
 
@@ -100,7 +94,6 @@
                 options);
 
             Writer = CreateSyncWriter<TTableChunkWriter>(New<TWriter>(
->>>>>>> 23b56a3c
                 config->JobIO->TableWriter,
                 options,
                 writerProvider,

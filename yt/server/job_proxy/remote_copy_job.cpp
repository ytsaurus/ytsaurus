#include "remote_copy_job.h"
#include "private.h"
#include "config.h"
#include "job_detail.h"

#include <yt/ytlib/api/client.h>
#include <yt/ytlib/api/config.h>
#include <yt/ytlib/api/native_connection.h>

#include <yt/ytlib/chunk_client/chunk_meta_extensions.h>
#include <yt/ytlib/chunk_client/chunk_reader.h>
#include <yt/ytlib/chunk_client/chunk_writer.h>
#include <yt/ytlib/chunk_client/client_block_cache.h>
#include <yt/ytlib/chunk_client/data_statistics.h>
#include <yt/ytlib/chunk_client/erasure_reader.h>
#include <yt/ytlib/chunk_client/erasure_writer.h>
#include <yt/ytlib/chunk_client/helpers.h>
#include <yt/ytlib/chunk_client/replication_reader.h>
#include <yt/ytlib/chunk_client/replication_writer.h>
#include <yt/ytlib/chunk_client/chunk_service_proxy.h>

#include <yt/ytlib/node_tracker_client/node_directory.h>

#include <yt/ytlib/object_client/helpers.h>

#include <yt/ytlib/table_client/chunk_meta_extensions.h>

#include <yt/core/erasure/codec.h>

namespace NYT {
namespace NJobProxy {

using namespace NRpc;
using namespace NYTree;
using namespace NYson;
using namespace NConcurrency;
using namespace NObjectClient;
using namespace NChunkClient;
using namespace NChunkClient::NProto;
using namespace NNodeTrackerClient;
using namespace NScheduler::NProto;
using namespace NScheduler;
using namespace NJobTrackerClient::NProto;
using namespace NTableClient;
using namespace NApi;
using namespace NErasure;

using NJobTrackerClient::TStatistics;

////////////////////////////////////////////////////////////////////////////////

static const auto& Logger = JobProxyLogger;
static const auto& Profiler = JobProxyProfiler;

////////////////////////////////////////////////////////////////////////////////

class TRemoteCopyJob
    : public TJob
{
public:
    explicit TRemoteCopyJob(IJobHostPtr host)
        : TJob(host)
        , JobSpec_(host->GetJobSpec())
        , SchedulerJobSpecExt_(JobSpec_.GetExtension(TSchedulerJobSpecExt::scheduler_job_spec_ext))
        , RemoteCopyJobSpecExt_(JobSpec_.GetExtension(TRemoteCopyJobSpecExt::remote_copy_job_spec_ext))
        , ReaderConfig_(Host_->GetConfig()->JobIO->TableReader)
        , WriterConfig_(Host_->GetConfig()->JobIO->TableWriter)
    {
        YCHECK(SchedulerJobSpecExt_.input_table_specs_size() == 1);
        YCHECK(SchedulerJobSpecExt_.output_table_specs_size() == 1);

<<<<<<< HEAD
        for (const auto& dataSliceDescriptor : SchedulerJobSpecExt_.input_specs(0).data_slice_descriptors()) {
            for (const auto& inputChunkSpec : dataSliceDescriptor.chunks()) {
                YCHECK(!inputChunkSpec.has_lower_limit());
                YCHECK(!inputChunkSpec.has_upper_limit());
            }
=======
        for (const auto& inputChunkSpec : SchedulerJobSpecExt_.input_table_specs(0).chunks()) {
            YCHECK(!inputChunkSpec.has_lower_limit());
            YCHECK(!inputChunkSpec.has_upper_limit());
>>>>>>> 3c565b3d
        }
    }

    virtual void Initialize() override
    {
        WriterOptionsTemplate_ = ConvertTo<TTableWriterOptionsPtr>(
            TYsonString(SchedulerJobSpecExt_.output_table_specs(0).table_writer_options()));
        OutputChunkListId_ = FromProto<TChunkListId>(
            SchedulerJobSpecExt_.output_table_specs(0).chunk_list_id());

        const auto& remoteCopySpec = JobSpec_.GetExtension(TRemoteCopyJobSpecExt::remote_copy_job_spec_ext);
        auto remoteConnectionConfig = ConvertTo<TNativeConnectionConfigPtr>(TYsonString(remoteCopySpec.connection_config()));
        RemoteConnection_ = CreateNativeConnection(remoteConnectionConfig);

        RemoteClient_ = RemoteConnection_->CreateNativeClient(TClientOptions(NSecurityClient::JobUserName));
    }

    virtual TJobResult Run() override
    {
        PROFILE_TIMING ("/remote_copy_time") {
<<<<<<< HEAD
            for (const auto& dataSliceDescriptor : SchedulerJobSpecExt_.input_specs(0).data_slice_descriptors()) {
                for (const auto& inputChunkSpec : dataSliceDescriptor.chunks()) {
                    CopyChunk(inputChunkSpec);
                }
=======
            for (const auto& inputChunkSpec : SchedulerJobSpecExt_.input_table_specs(0).chunks()) {
                CopyChunk(inputChunkSpec);
>>>>>>> 3c565b3d
            }
        }

        TJobResult result;
        ToProto(result.mutable_error(), TError());
        return result;
    }

    virtual void Abort() override
    { }

    virtual double GetProgress() const override
    {
        // Caution: progress calculated approximately (assuming all chunks have equal size).
        double chunkProgress = TotalChunkSize_ ? static_cast<double>(CopiedChunkSize_) / *TotalChunkSize_ : 0.0;
<<<<<<< HEAD
        return (CopiedChunkCount_ + chunkProgress) / SchedulerJobSpecExt_.input_specs(0).data_slice_descriptors_size();
=======
        return (CopiedChunkCount_ + chunkProgress) / SchedulerJobSpecExt_.input_table_specs(0).chunks_size();
>>>>>>> 3c565b3d
    }

    virtual std::vector<TChunkId> GetFailedChunkIds() const override
    {
        return FailedChunkId_
            ? std::vector<TChunkId>(1, *FailedChunkId_)
            : std::vector<TChunkId>();
    }

    virtual TStatistics GetStatistics() const override
    {
        TStatistics result;
        result.AddSample("/data/input", DataStatistics_);
        result.AddSample(
            "/data/output/" + NYPath::ToYPathLiteral(0),
            DataStatistics_);
        return result;
    }

private:
    const TJobSpec& JobSpec_;
    const TSchedulerJobSpecExt& SchedulerJobSpecExt_;
    const TRemoteCopyJobSpecExt& RemoteCopyJobSpecExt_;
    const TTableReaderConfigPtr ReaderConfig_;
    const TTableWriterConfigPtr WriterConfig_;

    TTableWriterOptionsPtr WriterOptionsTemplate_;

    TChunkListId OutputChunkListId_;

    INativeConnectionPtr RemoteConnection_;
    INativeClientPtr RemoteClient_;

    int CopiedChunkCount_ = 0;
    i64 CopiedChunkSize_ = 0;
    TNullable<i64> TotalChunkSize_;

    TDataStatistics DataStatistics_;

    TNullable<TChunkId> FailedChunkId_;


    void CopyChunk(const TChunkSpec& inputChunkSpec)
    {
        CopiedChunkSize_ = 0;

        auto writerOptions = CloneYsonSerializable(WriterOptionsTemplate_);
        auto inputChunkId = NYT::FromProto<TChunkId>(inputChunkSpec.chunk_id());

        LOG_INFO("Copying input chunk (ChunkId: %v)",
            inputChunkId);

        auto erasureCodecId = NErasure::ECodec(inputChunkSpec.erasure_codec());
        writerOptions->ErasureCodec = erasureCodecId;

        auto inputReplicas = NYT::FromProto<TChunkReplicaList>(inputChunkSpec.replicas());
        auto transactionId = FromProto<TTransactionId>(SchedulerJobSpecExt_.output_transaction_id());
        LOG_INFO("Creating output chunk");

        // Create output chunk.
        TChunkId outputChunkId;
        try {
            outputChunkId = CreateChunk(
                Host_->GetClient(),
                CellTagFromId(OutputChunkListId_),
                writerOptions,
                transactionId,
                OutputChunkListId_,
                Logger);
        } catch (const std::exception& ex) {
            THROW_ERROR_EXCEPTION(
                NChunkClient::EErrorCode::ChunkCreationFailed,
                "Error creating chunk")
                << ex;
        }

        LOG_INFO("Output chunk created (ChunkId: %v)",
            outputChunkId);

        // Copy chunk.
        LOG_INFO("Copying chunk data");

        TChunkInfo chunkInfo;
        TChunkMeta chunkMeta;
        TChunkReplicaList writtenReplicas;

        if (erasureCodecId != NErasure::ECodec::None) {
            auto erasureCodec = NErasure::GetCodec(erasureCodecId);
            auto readers = CreateErasureAllPartsReaders(
                ReaderConfig_,
                New<TRemoteReaderOptions>(),
                RemoteClient_,
                Host_->GetInputNodeDirectory(),
                inputChunkId,
                inputReplicas,
                erasureCodec,
                Host_->GetBlockCache());

            chunkMeta = GetChunkMeta(readers.front());

            auto writers = CreateErasurePartWriters(
                WriterConfig_,
                New<TRemoteWriterOptions>(),
                outputChunkId,
                erasureCodec,
                New<TNodeDirectory>(),
                Host_->GetClient());

            YCHECK(readers.size() == writers.size());

            auto erasurePlacementExt = GetProtoExtension<TErasurePlacementExt>(chunkMeta.extensions());

            // Compute an upper bound for total size.
            TotalChunkSize_ =
                GetProtoExtension<TMiscExt>(chunkMeta.extensions()).compressed_data_size() +
                erasurePlacementExt.parity_block_count() * erasurePlacementExt.parity_block_size() * erasurePlacementExt.parity_part_count();

            i64 diskSpace = 0;
            for (int i = 0; i < static_cast<int>(readers.size()); ++i) {
                int blockCount = (i < erasureCodec->GetDataPartCount())
                    ? erasurePlacementExt.part_infos(i).block_sizes_size()
                    : erasurePlacementExt.parity_block_count();

                // ToDo(psushin): copy chunk parts is parallel.
                DoCopy(readers[i], writers[i], blockCount, chunkMeta);
                diskSpace += writers[i]->GetChunkInfo().disk_space();

                auto replicas = writers[i]->GetWrittenChunkReplicas();
                YCHECK(replicas.size() == 1);
                auto replica = TChunkReplica(
                    replicas.front().GetNodeId(),
                    i,
                    replicas.front().GetMediumIndex());

                writtenReplicas.push_back(replica);
            }
            chunkInfo.set_disk_space(diskSpace);
        } else {
            auto reader = CreateReplicationReader(
                ReaderConfig_,
                New<TRemoteReaderOptions>(),
                RemoteClient_,
                Host_->GetInputNodeDirectory(),
                Host_->LocalDescriptor(),
                inputChunkId,
                TChunkReplicaList(),
                Host_->GetBlockCache());

            chunkMeta = GetChunkMeta(reader);

            auto writer = CreateReplicationWriter(
                WriterConfig_,
                New<TRemoteWriterOptions>(),
                outputChunkId,
                TChunkReplicaList(),
                New<TNodeDirectory>(),
                Host_->GetClient());

            auto blocksExt = GetProtoExtension<TBlocksExt>(chunkMeta.extensions());
            int blockCount = static_cast<int>(blocksExt.blocks_size());

            TotalChunkSize_ = GetProtoExtension<TMiscExt>(chunkMeta.extensions()).compressed_data_size();

            DoCopy(reader, writer, blockCount, chunkMeta);

            chunkInfo = writer->GetChunkInfo();
            writtenReplicas = writer->GetWrittenChunkReplicas();
        }

        // Prepare data statistics.
        auto miscExt = GetProtoExtension<TMiscExt>(chunkMeta.extensions());

        TDataStatistics chunkStatistics;
        chunkStatistics.set_compressed_data_size(miscExt.compressed_data_size());
        chunkStatistics.set_uncompressed_data_size(miscExt.uncompressed_data_size());
        chunkStatistics.set_row_count(miscExt.row_count());
        chunkStatistics.set_chunk_count(1);
        DataStatistics_ += chunkStatistics;

        // Confirm chunk.
        LOG_INFO("Confirming output chunk");
        YCHECK(!writtenReplicas.empty());
        {
            static const yhash_set<int> masterMetaTags{
                TProtoExtensionTag<TMiscExt>::Value,
                TProtoExtensionTag<NTableClient::NProto::TBoundaryKeysExt>::Value
            };

            auto masterChunkMeta = chunkMeta;
            FilterProtoExtensions(
                masterChunkMeta.mutable_extensions(),
                chunkMeta.extensions(),
                masterMetaTags);

            auto outputCellTag = CellTagFromId(OutputChunkListId_);
            auto outputMasterChannel = Host_->GetClient()->GetMasterChannelOrThrow(EMasterChannelKind::Leader, outputCellTag);
            TChunkServiceProxy proxy(outputMasterChannel);

            auto batchReq = proxy.ExecuteBatch();
            GenerateMutationId(batchReq);
            batchReq->set_suppress_upstream_sync(true);

            auto* req = batchReq->add_confirm_chunk_subrequests();
            ToProto(req->mutable_chunk_id(), outputChunkId);
            *req->mutable_chunk_info() = chunkInfo;
            *req->mutable_chunk_meta() = masterChunkMeta;
            NYT::ToProto(req->mutable_replicas(), writtenReplicas);

            auto batchRspOrError = WaitFor(batchReq->Invoke());
            THROW_ERROR_EXCEPTION_IF_FAILED(
                GetCumulativeError(batchRspOrError),
                NChunkClient::EErrorCode::MasterCommunicationFailed,
                "Failed to confirm chunk %v",
                outputChunkId);
        }
    }

    void DoCopy(
        IChunkReaderPtr reader,
        IChunkWriterPtr writer,
        int blockCount,
        const TChunkMeta& meta)
    {
        auto error = WaitFor(writer->Open());
        THROW_ERROR_EXCEPTION_IF_FAILED(error, "Error opening writer");

        for (int i = 0; i < blockCount; ++i) {
            auto asyncResult = reader->ReadBlocks(ReaderConfig_->WorkloadDescriptor, i, 1);
            auto result = WaitFor(asyncResult);
            if (!result.IsOK()) {
                FailedChunkId_ = reader->GetChunkId();
                THROW_ERROR_EXCEPTION_IF_FAILED(result, "Error reading block");
            }

            auto block = result.Value().front();
            CopiedChunkSize_ += block.Size();

            if (!writer->WriteBlock(block)) {
                auto result = WaitFor(writer->GetReadyEvent());
                THROW_ERROR_EXCEPTION_IF_FAILED(result, "Error writing block");
            }
        }

        {
            auto result = WaitFor(writer->Close(meta));
            THROW_ERROR_EXCEPTION_IF_FAILED(result, "Error closing chunk");
        }
    }

    // Request input chunk meta. Input and output chunk metas are the same.
    TChunkMeta GetChunkMeta(IChunkReaderPtr reader)
    {
        auto asyncResult = reader->GetMeta(ReaderConfig_->WorkloadDescriptor);
        auto result = WaitFor(asyncResult);
        if (!result.IsOK()) {
            FailedChunkId_ = reader->GetChunkId();
            THROW_ERROR_EXCEPTION_IF_FAILED(result, "Failed to get chunk meta");
        }
        return result.Value();
    }
};

IJobPtr CreateRemoteCopyJob(IJobHostPtr host)
{
    return New<TRemoteCopyJob>(host);
}

////////////////////////////////////////////////////////////////////////////////

} // namespace NJobProxy
} // namespace NYT<|MERGE_RESOLUTION|>--- conflicted
+++ resolved
@@ -69,17 +69,11 @@
         YCHECK(SchedulerJobSpecExt_.input_table_specs_size() == 1);
         YCHECK(SchedulerJobSpecExt_.output_table_specs_size() == 1);
 
-<<<<<<< HEAD
-        for (const auto& dataSliceDescriptor : SchedulerJobSpecExt_.input_specs(0).data_slice_descriptors()) {
+        for (const auto& dataSliceDescriptor : SchedulerJobSpecExt_.input_table_specs(0).data_slice_descriptors()) {
             for (const auto& inputChunkSpec : dataSliceDescriptor.chunks()) {
                 YCHECK(!inputChunkSpec.has_lower_limit());
                 YCHECK(!inputChunkSpec.has_upper_limit());
             }
-=======
-        for (const auto& inputChunkSpec : SchedulerJobSpecExt_.input_table_specs(0).chunks()) {
-            YCHECK(!inputChunkSpec.has_lower_limit());
-            YCHECK(!inputChunkSpec.has_upper_limit());
->>>>>>> 3c565b3d
         }
     }
 
@@ -100,15 +94,10 @@
     virtual TJobResult Run() override
     {
         PROFILE_TIMING ("/remote_copy_time") {
-<<<<<<< HEAD
-            for (const auto& dataSliceDescriptor : SchedulerJobSpecExt_.input_specs(0).data_slice_descriptors()) {
+            for (const auto& dataSliceDescriptor : SchedulerJobSpecExt_.input_table_specs(0).data_slice_descriptors()) {
                 for (const auto& inputChunkSpec : dataSliceDescriptor.chunks()) {
                     CopyChunk(inputChunkSpec);
                 }
-=======
-            for (const auto& inputChunkSpec : SchedulerJobSpecExt_.input_table_specs(0).chunks()) {
-                CopyChunk(inputChunkSpec);
->>>>>>> 3c565b3d
             }
         }
 
@@ -124,11 +113,7 @@
     {
         // Caution: progress calculated approximately (assuming all chunks have equal size).
         double chunkProgress = TotalChunkSize_ ? static_cast<double>(CopiedChunkSize_) / *TotalChunkSize_ : 0.0;
-<<<<<<< HEAD
-        return (CopiedChunkCount_ + chunkProgress) / SchedulerJobSpecExt_.input_specs(0).data_slice_descriptors_size();
-=======
-        return (CopiedChunkCount_ + chunkProgress) / SchedulerJobSpecExt_.input_table_specs(0).chunks_size();
->>>>>>> 3c565b3d
+        return (CopiedChunkCount_ + chunkProgress) / SchedulerJobSpecExt_.input_table_specs(0).data_slice_descriptors_size();
     }
 
     virtual std::vector<TChunkId> GetFailedChunkIds() const override

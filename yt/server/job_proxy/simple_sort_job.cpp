﻿#include "stdafx.h"

#include "simple_sort_job.h"

#include "config.h"
#include "job_detail.h"
#include "private.h"

#include <ytlib/chunk_client/chunk_spec.h>

#include <ytlib/new_table_client/name_table.h>
#include <ytlib/new_table_client/schemaless_chunk_reader.h>
#include <ytlib/new_table_client/schemaless_chunk_writer.h>
#include <ytlib/new_table_client/schemaless_sorting_reader.h>

#include <ytlib/transaction_client/public.h>

#include <core/ytree/yson_string.h>

#include <core/yson/lexer.h>

namespace NYT {
namespace NJobProxy {

using namespace NChunkClient;
using namespace NChunkClient::NProto;
using namespace NScheduler::NProto;
using namespace NTransactionClient;
using namespace NVersionedTableClient;
using namespace NYTree;

////////////////////////////////////////////////////////////////////////////////

static const auto& Logger = JobProxyLogger;

////////////////////////////////////////////////////////////////////////////////

class TSimpleSortJob
    : public TSimpleJobBase
{
public:
    explicit TSimpleSortJob(IJobHost* host)
        : TSimpleJobBase(host)
        , SortJobSpecExt_(JobSpec_.GetExtension(TSortJobSpecExt::sort_job_spec_ext))
    {
        auto config = host->GetConfig();

<<<<<<< HEAD
        YCHECK(SchedulerJobSpecExt.input_specs_size() == 1);
        const auto& inputSpec = SchedulerJobSpecExt.input_specs(0);

        YCHECK(SchedulerJobSpecExt.output_specs_size() == 1);
        const auto& outputSpec = SchedulerJobSpecExt.output_specs(0);

        KeyColumns = FromProto<Stroka>(SortJobSpecExt.key_columns());

        {
            auto options = New<TChunkReaderOptions>();
            options->KeepBlocks = true;

            std::vector<TChunkSpec> chunks(inputSpec.chunks().begin(), inputSpec.chunks().end());
            std::random_shuffle(chunks.begin(), chunks.end());

            auto provider = New<TTableChunkReaderProvider>(
                chunks,
                config->JobIO->TableReader,
                host->GetUncompressedBlockCache(),
                options);

            Reader = New<TReader>(
                config->JobIO->TableReader,
                host->GetMasterChannel(),
                host->GetCompressedBlockCache(),
                host->GetNodeDirectory(),
                std::move(chunks),
                provider);
        }

        {
            auto transactionId = FromProto<TTransactionId>(SchedulerJobSpecExt.output_transaction_id());
            auto chunkListId = FromProto<TChunkListId>(outputSpec.chunk_list_id());
            auto options = ConvertTo<TTableWriterOptionsPtr>(TYsonString(outputSpec.table_writer_options()));
            options->KeyColumns = KeyColumns;

            auto writerProvider = New<TTableChunkWriterProvider>(
                config->JobIO->TableWriter,
                options);

            Writer = CreateSyncWriter<TTableChunkWriterProvider>(New<TWriter>(
                config->JobIO->TableWriter,
                options,
                writerProvider,
                host->GetMasterChannel(),
                transactionId,
                chunkListId));
        }
    }

    virtual TJobResult Run() override
    {
        PROFILE_TIMING ("/sort_time") {
            size_t keyColumnCount = KeyColumns.size();

            yhash_map<TStringBuf, int> keyColumnToIndex;

            std::vector< std::pair<TStringBuf, TStringBuf> > valueBuffer;
            std::vector<TSmallKeyPart> keyBuffer;
            std::vector<ui32> valueIndexBuffer;
            std::vector<ui32> rowIndexBuffer;

            auto estimatedRowCount = SchedulerJobSpecExt.input_row_count();

            LOG_INFO("Initializing");
            {
                for (int i = 0; i < KeyColumns.size(); ++i) {
                    TStringBuf name(~KeyColumns[i], KeyColumns[i].size());
                    keyColumnToIndex[name] = i;
                }

                Sync(Reader.Get(), &TReader::AsyncOpen);

                valueBuffer.reserve(1000000);
                keyBuffer.reserve(estimatedRowCount * keyColumnCount);
                valueIndexBuffer.reserve(estimatedRowCount + 1);
                rowIndexBuffer.reserve(estimatedRowCount);

                // Add fake row.
                valueIndexBuffer.push_back(0);
            }

            PROFILE_TIMING_CHECKPOINT("init");

            LOG_INFO("Reading");
            {
                NYson::TStatelessLexer lexer;
                const TReader::TFacade* facade;
                while ((facade = Reader->GetFacade()) != nullptr) {
                    rowIndexBuffer.push_back(rowIndexBuffer.size());
                    YASSERT(rowIndexBuffer.back() <= std::numeric_limits<ui32>::max());

                    keyBuffer.resize(keyBuffer.size() + keyColumnCount);

                    for (const auto& pair : facade->GetRow()) {
                        auto it = keyColumnToIndex.find(pair.first);
                        if (it != keyColumnToIndex.end()) {
                            auto& keyPart = keyBuffer[rowIndexBuffer.back() * keyColumnCount + it->second];
                            SetSmallKeyPart(keyPart, pair.second, lexer);
                        }
                        valueBuffer.push_back(pair);
                    }

                    valueIndexBuffer.push_back(valueBuffer.size());

                    if (!Reader->FetchNext()) {
                        Sync(Reader.Get(), &TReader::GetReadyEvent);
                    }
                }
            }
            PROFILE_TIMING_CHECKPOINT("read");

            LOG_INFO("Sorting");

            std::sort(
                rowIndexBuffer.begin(),
                rowIndexBuffer.end(),
                [&] (ui32 lhs, ui32 rhs) -> bool {
                    for (int i = 0; i < keyColumnCount; ++i) {
                        auto res = CompareSmallKeyParts(
                            keyBuffer[lhs * keyColumnCount + i],
                            keyBuffer[rhs * keyColumnCount + i]);

                        if (res < 0)
                            return true;
                        if (res > 0)
                            return false;
                    }

                    return false;
            }
            );

            PROFILE_TIMING_CHECKPOINT("sort");

            LOG_INFO("Writing");
            {
                TRow row;

                struct TKeyMemoryPoolTag {};
                TChunkedMemoryPool keyMemoryPool { TKeyMemoryPoolTag() };

                auto key = TKey::Allocate(&keyMemoryPool, keyColumnCount);
                for (size_t progressIndex = 0; progressIndex < rowIndexBuffer.size(); ++progressIndex) {
                    row.clear();
                    ResetRowValues(&key);

                    ui32 rowIndex = rowIndexBuffer[progressIndex];
                    for (ui32 valueIndex = valueIndexBuffer[rowIndex];
                         valueIndex < valueIndexBuffer[rowIndex + 1];
                         ++valueIndex)
                    {
                        row.push_back(valueBuffer[valueIndex]);
                    }

                    for (int keyIndex = 0; keyIndex < keyColumnCount; ++keyIndex) {
                        auto& keyPart = keyBuffer[rowIndex * keyColumnCount + keyIndex];
                        key[keyIndex] = MakeKeyPart(keyPart);
                    }

                    if (SchedulerJobSpecExt.enable_sort_verification()) {
                        Writer->WriteRow(row);
                    } else {
                        Writer->WriteRowUnsafe(row, key);
                    }

                    if (progressIndex % 1000 == 0) {
                        Writer->SetProgress(double(progressIndex) / rowIndexBuffer.size());
                    }
                }

                Writer->Close();
            }

            PROFILE_TIMING_CHECKPOINT("write");

            LOG_INFO("Finalizing");
            {
                TJobResult result;
                ToProto(result.mutable_error(), TError());

                auto* schedulerResultExt = result.MutableExtension(TSchedulerJobResultExt::scheduler_job_result_ext);
                Writer->GetNodeDirectory()->DumpTo(schedulerResultExt->mutable_node_directory());
                ToProto(schedulerResultExt->mutable_chunks(), Writer->GetWrittenChunks());

                return result;
            }
        }
    }

    virtual double GetProgress() const override
    {
        i64 total = SchedulerJobSpecExt.input_row_count();
        if (total == 0) {
            LOG_WARNING("GetProgress: empty total");
            return 0;
        } else {
            // Split progress evenly between reading and writing.
            double progress =
                0.5 * Reader->GetProvider()->GetRowIndex() / total +
                0.5 * Writer->GetRowCount() / total;
            LOG_DEBUG("GetProgress: %lf", progress);
            return progress;
        }
    }

    virtual std::vector<TChunkId> GetFailedChunkIds() const override
    {
        return Reader->GetFailedChunkIds();
    }

    virtual TJobStatistics GetStatistics() const override
    {
        TJobStatistics result;
        result.set_time(GetElapsedTime().MilliSeconds());
        ToProto(result.mutable_input(), Reader->GetProvider()->GetDataStatistics());
        ToProto(result.add_output(), Writer->GetDataStatistics());
        return result;
=======
        auto keyColumns = FromProto<Stroka>(SortJobSpecExt_.key_columns());
        auto nameTable = TNameTable::FromKeyColumns(keyColumns);

        YCHECK(SchedulerJobSpecExt_.input_specs_size() == 1);
        const auto& inputSpec = SchedulerJobSpecExt_.input_specs(0);
        std::vector<TChunkSpec> chunkSpecs(inputSpec.chunks().begin(), inputSpec.chunks().end());
        TotalRowCount_ = GetCumulativeRowCount(chunkSpecs);

        auto reader = CreateSchemalessParallelMultiChunkReader(
            config->JobIO->NewTableReader,
            New<TMultiChunkReaderOptions>(),
            host->GetMasterChannel(),
            host->GetCompressedBlockCache(),
            host->GetUncompressedBlockCache(),
            host->GetNodeDirectory(),
            chunkSpecs,
            nameTable);

        Reader_ = CreateSchemalessSortingReader(reader, nameTable, keyColumns);

        auto transactionId = FromProto<TTransactionId>(SchedulerJobSpecExt_.output_transaction_id());
        const auto& outputSpec = SchedulerJobSpecExt_.output_specs(0);
        auto chunkListId = FromProto<TChunkListId>(outputSpec.chunk_list_id());
        auto options = ConvertTo<TTableWriterOptionsPtr>(TYsonString(outputSpec.table_writer_options()));

        Writer_ = CreateSchemalessMultiChunkWriter(
            config->JobIO->NewTableWriter,
            options,
            nameTable,
            keyColumns,
            host->GetMasterChannel(),
            transactionId,
            chunkListId);
>>>>>>> fac53408
    }

private:
    const TSortJobSpecExt& SortJobSpecExt_;

};

IJobPtr CreateSimpleSortJob(IJobHost* host)
{
    return New<TSimpleSortJob>(host);
}

////////////////////////////////////////////////////////////////////////////////

} // namespace NJobProxy
} // namespace NYT<|MERGE_RESOLUTION|>--- conflicted
+++ resolved
@@ -45,226 +45,6 @@
     {
         auto config = host->GetConfig();
 
-<<<<<<< HEAD
-        YCHECK(SchedulerJobSpecExt.input_specs_size() == 1);
-        const auto& inputSpec = SchedulerJobSpecExt.input_specs(0);
-
-        YCHECK(SchedulerJobSpecExt.output_specs_size() == 1);
-        const auto& outputSpec = SchedulerJobSpecExt.output_specs(0);
-
-        KeyColumns = FromProto<Stroka>(SortJobSpecExt.key_columns());
-
-        {
-            auto options = New<TChunkReaderOptions>();
-            options->KeepBlocks = true;
-
-            std::vector<TChunkSpec> chunks(inputSpec.chunks().begin(), inputSpec.chunks().end());
-            std::random_shuffle(chunks.begin(), chunks.end());
-
-            auto provider = New<TTableChunkReaderProvider>(
-                chunks,
-                config->JobIO->TableReader,
-                host->GetUncompressedBlockCache(),
-                options);
-
-            Reader = New<TReader>(
-                config->JobIO->TableReader,
-                host->GetMasterChannel(),
-                host->GetCompressedBlockCache(),
-                host->GetNodeDirectory(),
-                std::move(chunks),
-                provider);
-        }
-
-        {
-            auto transactionId = FromProto<TTransactionId>(SchedulerJobSpecExt.output_transaction_id());
-            auto chunkListId = FromProto<TChunkListId>(outputSpec.chunk_list_id());
-            auto options = ConvertTo<TTableWriterOptionsPtr>(TYsonString(outputSpec.table_writer_options()));
-            options->KeyColumns = KeyColumns;
-
-            auto writerProvider = New<TTableChunkWriterProvider>(
-                config->JobIO->TableWriter,
-                options);
-
-            Writer = CreateSyncWriter<TTableChunkWriterProvider>(New<TWriter>(
-                config->JobIO->TableWriter,
-                options,
-                writerProvider,
-                host->GetMasterChannel(),
-                transactionId,
-                chunkListId));
-        }
-    }
-
-    virtual TJobResult Run() override
-    {
-        PROFILE_TIMING ("/sort_time") {
-            size_t keyColumnCount = KeyColumns.size();
-
-            yhash_map<TStringBuf, int> keyColumnToIndex;
-
-            std::vector< std::pair<TStringBuf, TStringBuf> > valueBuffer;
-            std::vector<TSmallKeyPart> keyBuffer;
-            std::vector<ui32> valueIndexBuffer;
-            std::vector<ui32> rowIndexBuffer;
-
-            auto estimatedRowCount = SchedulerJobSpecExt.input_row_count();
-
-            LOG_INFO("Initializing");
-            {
-                for (int i = 0; i < KeyColumns.size(); ++i) {
-                    TStringBuf name(~KeyColumns[i], KeyColumns[i].size());
-                    keyColumnToIndex[name] = i;
-                }
-
-                Sync(Reader.Get(), &TReader::AsyncOpen);
-
-                valueBuffer.reserve(1000000);
-                keyBuffer.reserve(estimatedRowCount * keyColumnCount);
-                valueIndexBuffer.reserve(estimatedRowCount + 1);
-                rowIndexBuffer.reserve(estimatedRowCount);
-
-                // Add fake row.
-                valueIndexBuffer.push_back(0);
-            }
-
-            PROFILE_TIMING_CHECKPOINT("init");
-
-            LOG_INFO("Reading");
-            {
-                NYson::TStatelessLexer lexer;
-                const TReader::TFacade* facade;
-                while ((facade = Reader->GetFacade()) != nullptr) {
-                    rowIndexBuffer.push_back(rowIndexBuffer.size());
-                    YASSERT(rowIndexBuffer.back() <= std::numeric_limits<ui32>::max());
-
-                    keyBuffer.resize(keyBuffer.size() + keyColumnCount);
-
-                    for (const auto& pair : facade->GetRow()) {
-                        auto it = keyColumnToIndex.find(pair.first);
-                        if (it != keyColumnToIndex.end()) {
-                            auto& keyPart = keyBuffer[rowIndexBuffer.back() * keyColumnCount + it->second];
-                            SetSmallKeyPart(keyPart, pair.second, lexer);
-                        }
-                        valueBuffer.push_back(pair);
-                    }
-
-                    valueIndexBuffer.push_back(valueBuffer.size());
-
-                    if (!Reader->FetchNext()) {
-                        Sync(Reader.Get(), &TReader::GetReadyEvent);
-                    }
-                }
-            }
-            PROFILE_TIMING_CHECKPOINT("read");
-
-            LOG_INFO("Sorting");
-
-            std::sort(
-                rowIndexBuffer.begin(),
-                rowIndexBuffer.end(),
-                [&] (ui32 lhs, ui32 rhs) -> bool {
-                    for (int i = 0; i < keyColumnCount; ++i) {
-                        auto res = CompareSmallKeyParts(
-                            keyBuffer[lhs * keyColumnCount + i],
-                            keyBuffer[rhs * keyColumnCount + i]);
-
-                        if (res < 0)
-                            return true;
-                        if (res > 0)
-                            return false;
-                    }
-
-                    return false;
-            }
-            );
-
-            PROFILE_TIMING_CHECKPOINT("sort");
-
-            LOG_INFO("Writing");
-            {
-                TRow row;
-
-                struct TKeyMemoryPoolTag {};
-                TChunkedMemoryPool keyMemoryPool { TKeyMemoryPoolTag() };
-
-                auto key = TKey::Allocate(&keyMemoryPool, keyColumnCount);
-                for (size_t progressIndex = 0; progressIndex < rowIndexBuffer.size(); ++progressIndex) {
-                    row.clear();
-                    ResetRowValues(&key);
-
-                    ui32 rowIndex = rowIndexBuffer[progressIndex];
-                    for (ui32 valueIndex = valueIndexBuffer[rowIndex];
-                         valueIndex < valueIndexBuffer[rowIndex + 1];
-                         ++valueIndex)
-                    {
-                        row.push_back(valueBuffer[valueIndex]);
-                    }
-
-                    for (int keyIndex = 0; keyIndex < keyColumnCount; ++keyIndex) {
-                        auto& keyPart = keyBuffer[rowIndex * keyColumnCount + keyIndex];
-                        key[keyIndex] = MakeKeyPart(keyPart);
-                    }
-
-                    if (SchedulerJobSpecExt.enable_sort_verification()) {
-                        Writer->WriteRow(row);
-                    } else {
-                        Writer->WriteRowUnsafe(row, key);
-                    }
-
-                    if (progressIndex % 1000 == 0) {
-                        Writer->SetProgress(double(progressIndex) / rowIndexBuffer.size());
-                    }
-                }
-
-                Writer->Close();
-            }
-
-            PROFILE_TIMING_CHECKPOINT("write");
-
-            LOG_INFO("Finalizing");
-            {
-                TJobResult result;
-                ToProto(result.mutable_error(), TError());
-
-                auto* schedulerResultExt = result.MutableExtension(TSchedulerJobResultExt::scheduler_job_result_ext);
-                Writer->GetNodeDirectory()->DumpTo(schedulerResultExt->mutable_node_directory());
-                ToProto(schedulerResultExt->mutable_chunks(), Writer->GetWrittenChunks());
-
-                return result;
-            }
-        }
-    }
-
-    virtual double GetProgress() const override
-    {
-        i64 total = SchedulerJobSpecExt.input_row_count();
-        if (total == 0) {
-            LOG_WARNING("GetProgress: empty total");
-            return 0;
-        } else {
-            // Split progress evenly between reading and writing.
-            double progress =
-                0.5 * Reader->GetProvider()->GetRowIndex() / total +
-                0.5 * Writer->GetRowCount() / total;
-            LOG_DEBUG("GetProgress: %lf", progress);
-            return progress;
-        }
-    }
-
-    virtual std::vector<TChunkId> GetFailedChunkIds() const override
-    {
-        return Reader->GetFailedChunkIds();
-    }
-
-    virtual TJobStatistics GetStatistics() const override
-    {
-        TJobStatistics result;
-        result.set_time(GetElapsedTime().MilliSeconds());
-        ToProto(result.mutable_input(), Reader->GetProvider()->GetDataStatistics());
-        ToProto(result.add_output(), Writer->GetDataStatistics());
-        return result;
-=======
         auto keyColumns = FromProto<Stroka>(SortJobSpecExt_.key_columns());
         auto nameTable = TNameTable::FromKeyColumns(keyColumns);
 
@@ -298,7 +78,6 @@
             host->GetMasterChannel(),
             transactionId,
             chunkListId);
->>>>>>> fac53408
     }
 
 private:

﻿#include "stdafx.h"
#include "sorted_reduce_job_io.h"
#include "config.h"
#include "user_job_io_detail.h"
#include "job.h"

#include <ytlib/new_table_client/name_table.h>
#include <ytlib/new_table_client/schemaless_chunk_reader.h>
#include <ytlib/new_table_client/schemaless_sorted_merging_reader.h>

namespace NYT {
namespace NJobProxy {

using namespace NScheduler;
using namespace NScheduler::NProto;
using namespace NVersionedTableClient;
using namespace NChunkClient;
using namespace NTransactionClient;
using namespace NChunkClient::NProto;
using namespace NJobTrackerClient::NProto;

////////////////////////////////////////////////////////////////////

class TSortedReduceJobIO
    : public TUserJobIOBase
{
public:
    explicit TSortedReduceJobIO(IJobHost* host)
        : TUserJobIOBase(host)
    { }

    virtual ISchemalessMultiChunkReaderPtr DoCreateReader(
        TNameTablePtr nameTable,
        const TColumnFilter& columnFilter) override
    {
        YCHECK(nameTable->GetSize() == 0 && columnFilter.All);

        const auto& jobSpec = Host_->GetJobSpec();
        const auto& jobSpecExt = jobSpec.GetExtension(TReduceJobSpecExt::reduce_job_spec_ext);
        auto keyColumns = FromProto<Stroka>(jobSpecExt.key_columns());

        std::vector<ISchemalessMultiChunkReaderPtr> readers;
        nameTable = TNameTable::FromKeyColumns(keyColumns);
        auto options = New<TMultiChunkReaderOptions>();

        for (const auto& inputSpec : SchedulerJobSpec_.input_specs()) {
            // ToDo(psushin): validate that input chunks are sorted.
            std::vector<TChunkSpec> chunks(inputSpec.chunks().begin(), inputSpec.chunks().end());

            auto reader = CreateSchemalessSequentialMultiChunkReader(
                JobIOConfig_->TableReader,
                options,
                Host_->GetMasterChannel(),
                Host_->GetBlockCache(),
                Host_->GetNodeDirectory(),
                chunks,
                nameTable,
                columnFilter,
                keyColumns);

            readers.push_back(reader);
        }

<<<<<<< HEAD
        return CreateSchemalessSortedMergingReader(readers);
=======
        auto reader = CreateSchemalessSortedMergingReader(readers, keyColumns.size());
        return std::vector<ISchemalessMultiChunkReaderPtr>(1, reader);
>>>>>>> f9a4be66
    }

    virtual ISchemalessMultiChunkWriterPtr DoCreateWriter(
        TTableWriterOptionsPtr options,
        const TChunkListId& chunkListId,
        const TTransactionId& transactionId,
        const TKeyColumns& keyColumns) override
    {
        return CreateTableWriter(options, chunkListId, transactionId, keyColumns);
    }
};

std::unique_ptr<IUserJobIO> CreateSortedReduceJobIO(IJobHost* host)
{
    return std::unique_ptr<IUserJobIO>(new TSortedReduceJobIO(host));
}

////////////////////////////////////////////////////////////////////

} // namespace NJobProxy
} // namespace NYT<|MERGE_RESOLUTION|>--- conflicted
+++ resolved
@@ -61,12 +61,8 @@
             readers.push_back(reader);
         }
 
-<<<<<<< HEAD
-        return CreateSchemalessSortedMergingReader(readers);
-=======
         auto reader = CreateSchemalessSortedMergingReader(readers, keyColumns.size());
         return std::vector<ISchemalessMultiChunkReaderPtr>(1, reader);
->>>>>>> f9a4be66
     }
 
     virtual ISchemalessMultiChunkWriterPtr DoCreateWriter(

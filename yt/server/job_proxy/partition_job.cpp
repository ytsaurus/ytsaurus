--- conflicted
+++ resolved
@@ -43,22 +43,6 @@
         TotalRowCount_ = GetCumulativeRowCount(chunkSpecs);
 
         auto keyColumns = FromProto<TKeyColumns>(PartitionJobSpecExt_.sort_key_columns());
-<<<<<<< HEAD
-=======
-        auto nameTable = TNameTable::FromKeyColumns(keyColumns);
-
-        // NB: don't create parallel reader to eliminate non-deterministic behavior,
-        // which is a nightmare for restarted (lost) jobs.
-        Reader_ = CreateSchemalessSequentialMultiChunkReader(
-            config->JobIO->TableReader,
-            New<TMultiChunkReaderOptions>(),
-            host->GetClient(),
-            host->GetBlockCache(),
-            host->GetNodeDirectory(),
-            std::move(chunkSpecs),
-            nameTable,
-            TKeyColumns());
->>>>>>> 1c7c5e96
 
         NameTable_ = TNameTable::FromKeyColumns(keyColumns);
 
@@ -69,7 +53,7 @@
             Reader_ = CreateSchemalessSequentialMultiChunkReader(
                 config->JobIO->TableReader,
                 New<TMultiChunkReaderOptions>(),
-                host->GetMasterChannel(),
+                host->GetClient(),
                 host->GetBlockCache(),
                 host->GetNodeDirectory(),
                 std::move(chunkSpecs),
@@ -87,7 +71,6 @@
 
         auto options = ConvertTo<TTableWriterOptionsPtr>(TYsonString(outputSpec.table_writer_options()));
 
-<<<<<<< HEAD
         WriterFactory_ = [=] (TNameTablePtr nameTable) mutable {
             YCHECK(!Writer_);
             Writer_ = CreatePartitionMultiChunkWriter(
@@ -95,23 +78,12 @@
                 options,
                 nameTable,
                 keyColumns,
-                host->GetMasterChannel(),
+                host->GetClient(),
                 transactionId,
                 chunkListId,
                 GetPartitioner());
             return Writer_;
         };
-=======
-        Writer_ = CreatePartitionMultiChunkWriter(
-            config->JobIO->TableWriter,
-            options,
-            nameTable,
-            keyColumns,
-            host->GetClient(),
-            transactionId,
-            chunkListId,
-            std::move(partitioner));
->>>>>>> 1c7c5e96
     }
 
 private:

--- conflicted
+++ resolved
@@ -327,7 +327,6 @@
 
 TCypressNodeBase* TCypressManager::CreateNode(
     INodeTypeHandlerPtr handler,
-    //TCypressNodeBase* trunkParent,
     TTransaction* transaction,
     TAccount* account,
     IAttributeDictionary* attributes,
@@ -343,9 +342,6 @@
     auto node_ = ~node;
 
     RegisterNode(node, transaction, attributes);
-
-    // Set parent.
-    //node_->SetParent(trunkParent);
 
     // Set account (if not given in attributes).
     auto securityManager = Bootstrap->GetSecurityManager();
@@ -498,14 +494,9 @@
                 return;
             }
             if (existingLock.Mode == ELockMode::Snapshot) {
-<<<<<<< HEAD
-                NCypressClient::EErrorCode::SameTransactionLockConflict,
-                THROW_ERROR_EXCEPTION("Cannot take %s lock for node %s since %s lock is already taken by the same transaction",
-=======
                 THROW_ERROR_EXCEPTION(
                     NCypressClient::EErrorCode::SameTransactionLockConflict,
                     "Cannot take %s lock for node %s since %s lock is already taken by the same transaction",
->>>>>>> 2c867aee
                     ~FormatEnum(request.Mode).Quote(),
                     ~GetNodePath(trunkNode, transaction),
                     ~FormatEnum(existingLock.Mode).Quote());

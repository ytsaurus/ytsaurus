#include "cypress_manager.h"
#include "private.h"
#include "access_tracker.h"
#include "config.h"
#include "lock_proxy.h"
#include "node_detail.h"
#include "node_proxy_detail.h"

#include <yt/server/cell_master/bootstrap.h>
#include <yt/server/cell_master/hydra_facade.h>
#include <yt/server/cell_master/multicell_manager.h>

#include <yt/server/object_server/object_detail.h>
#include <yt/server/object_server/type_handler_detail.h>

#include <yt/server/security_server/account.h>
#include <yt/server/security_server/group.h>
#include <yt/server/security_server/security_manager.h>
#include <yt/server/security_server/user.h>

// COMPAT(babenko)
#include <yt/server/chunk_server/chunk_owner_base.h>
#include <yt/server/chunk_server/chunk_list.h>

#include <yt/ytlib/cypress_client/cypress_ypath.pb.h>
#include <yt/ytlib/cypress_client/cypress_ypath_proxy.h>

#include <yt/ytlib/object_client/helpers.h>
#include <yt/ytlib/object_client/object_service_proxy.h>

#include <yt/core/misc/singleton.h>

#include <yt/core/ytree/ephemeral_node_factory.h>
#include <yt/core/ytree/ypath_detail.h>

namespace NYT {
namespace NCypressServer {

using namespace NCellMaster;
using namespace NBus;
using namespace NRpc;
using namespace NYTree;
using namespace NTransactionServer;
using namespace NHydra;
using namespace NObjectClient;
using namespace NObjectClient::NProto;
using namespace NObjectServer;
using namespace NSecurityClient;
using namespace NSecurityServer;
using namespace NCypressClient::NProto;
using namespace NChunkServer; // COMPAT(babenko)

////////////////////////////////////////////////////////////////////////////////

static const auto& Logger = CypressServerLogger;

////////////////////////////////////////////////////////////////////////////////

class TCypressManager::TNodeFactory
    : public ICypressNodeFactory
{
public:
    TNodeFactory(
        NCellMaster::TBootstrap* bootstrap,
        TCypressManagerConfigPtr config,
        TTransaction* transaction,
        TAccount* account,
        bool preserveAccount)
        : Bootstrap_(bootstrap)
        , Config_(std::move(config))
        , Transaction_(transaction)
        , Account_(account)
        , PreserveAccount_(preserveAccount)
    {
        YCHECK(bootstrap);
        YCHECK(account);
    }

    ~TNodeFactory()
    {
        auto objectManager = Bootstrap_->GetObjectManager();
        for (auto* node : CreatedNodes_) {
            objectManager->UnrefObject(node);
        }
    }

    virtual IStringNodePtr CreateString() override
    {
        return CreateNode(EObjectType::StringNode)->AsString();
    }

    virtual IInt64NodePtr CreateInt64() override
    {
        return CreateNode(EObjectType::Int64Node)->AsInt64();
    }

    virtual IUint64NodePtr CreateUint64() override
    {
        return CreateNode(EObjectType::Uint64Node)->AsUint64();
    }

    virtual IDoubleNodePtr CreateDouble() override
    {
        return CreateNode(EObjectType::DoubleNode)->AsDouble();
    }

    virtual IBooleanNodePtr CreateBoolean() override
    {
        return CreateNode(EObjectType::BooleanNode)->AsBoolean();
    }

    virtual IMapNodePtr CreateMap() override
    {
        return CreateNode(EObjectType::MapNode)->AsMap();
    }

    virtual IListNodePtr CreateList() override
    {
        return CreateNode(EObjectType::ListNode)->AsList();
    }

    virtual IEntityNodePtr CreateEntity() override
    {
        THROW_ERROR_EXCEPTION("Entity nodes cannot be created inside Cypress");
    }

    virtual NTransactionServer::TTransaction* GetTransaction() override
    {
        return Transaction_;
    }

    virtual TAccount* GetNewNodeAccount() override
    {
        return Account_;
    }

    virtual TAccount* GetClonedNodeAccount(
        TCypressNodeBase* sourceNode) override
    {
        return PreserveAccount_ ? sourceNode->GetAccount() : Account_;
    }

    virtual ICypressNodeProxyPtr CreateNode(
        EObjectType type,
        IAttributeDictionary* attributes = nullptr) override
    {
        ValidateCreatedNodeType(type);

        auto* account = GetNewNodeAccount();
        account->ValidateResourceUsageIncrease(TClusterResources(0, 1, 0));

        auto cypressManager = Bootstrap_->GetCypressManager();
        auto handler = cypressManager->FindHandler(type);
        if (!handler) {
            THROW_ERROR_EXCEPTION("Unknown object type %Qlv",
                type);
        }

        std::unique_ptr<IAttributeDictionary> attributeHolder;
        if (!attributes) {
            attributeHolder = CreateEphemeralAttributes();
            attributes = attributeHolder.get();
        }

        bool isExternal = false;
        auto multicellManager = Bootstrap_->GetMulticellManager();
        if (attributes->Contains("external")) {
            isExternal = attributes->Get<bool>("external");
            attributes->Remove("external");
        } else {
            isExternal = Bootstrap_->IsPrimaryMaster() &&
                !multicellManager->GetRegisteredMasterCellTags().empty() &&
                handler->IsExternalizable();
        }

        auto cellTag = NotReplicatedCellTag;
        if (isExternal) {
            if (!Bootstrap_->IsPrimaryMaster()) {
                THROW_ERROR_EXCEPTION("External nodes are only created at primary masters");
            }

            if (!handler->IsExternalizable()) {
                THROW_ERROR_EXCEPTION("Type %Qlv is not externalizable",
                    handler->GetObjectType());
            }

            auto maybeExternalCellTag = attributes->Find<TCellTag>("external_cell_tag");
            if (maybeExternalCellTag) {
                cellTag = *maybeExternalCellTag;
                if (!multicellManager->IsRegisteredMasterCell(cellTag)) {
                    THROW_ERROR_EXCEPTION("Unknown cell tag %v", cellTag);
                }
                attributes->Remove("external_cell_tag");
            } else {
                cellTag = multicellManager->PickSecondaryMasterCell();
                if (cellTag == InvalidCellTag) {
                    THROW_ERROR_EXCEPTION("No secondary masters registered");
                }
            }
        }

        // INodeTypeHandler::Create may modify the attributes.
        std::unique_ptr<IAttributeDictionary> replicationAttributes;
        if (isExternal) {
            replicationAttributes = attributes->Clone();
        }

        auto* trunkNode = cypressManager->CreateNode(
            NullObjectId,
            cellTag,
            handler,
            account,
            Transaction_,
            attributes);

        RegisterCreatedNode(trunkNode);

        auto objectManager = Bootstrap_->GetObjectManager();
        objectManager->FillAttributes(trunkNode, *attributes);

        cypressManager->LockNode(trunkNode, Transaction_, ELockMode::Exclusive);

        if (isExternal) {
            NProto::TReqCreateForeignNode replicationRequest;
            ToProto(replicationRequest.mutable_node_id(), trunkNode->GetId());
            if (Transaction_) {
                ToProto(replicationRequest.mutable_transaction_id(), Transaction_->GetId());
            }
            replicationRequest.set_type(static_cast<int>(type));
            ToProto(replicationRequest.mutable_node_attributes(), *replicationAttributes);
            ToProto(replicationRequest.mutable_account_id(), Account_->GetId());
            multicellManager->PostToMaster(replicationRequest, cellTag);
        }

        return cypressManager->GetNodeProxy(trunkNode, Transaction_);
    }

    virtual TCypressNodeBase* InstantiateNode(
        const TNodeId& id,
        TCellTag externalCellTag) override
    {
        auto cypressManager = Bootstrap_->GetCypressManager();
        auto* node = cypressManager->InstantiateNode(id, externalCellTag);

        RegisterCreatedNode(node);

        return node;
    }

    virtual TCypressNodeBase* CloneNode(
        TCypressNodeBase* sourceNode,
        ENodeCloneMode mode) override
    {
        ValidateCreatedNodeType(sourceNode->GetType());

        auto* clonedAccount = GetClonedNodeAccount(sourceNode);
        // Resource limit check must be suppressed when moving nodes
        // without altering the account.
        if (mode != ENodeCloneMode::Move || clonedAccount != sourceNode->GetAccount()) {
            // NB: Ignore disk space increase since in multicell mode the primary cell
            // might not be aware of the actual resource usage.
            // This should be safe since chunk lists are shared anyway.
            clonedAccount->ValidateResourceUsageIncrease(TClusterResources(0, 1, 0));
        }

        auto cypressManager = Bootstrap_->GetCypressManager();
        auto* clonedTrunkNode = cypressManager->CloneNode(sourceNode, this, mode);
        auto* clonedNode = cypressManager->LockNode(clonedTrunkNode, Transaction_, ELockMode::Exclusive);

        // NB: No need to call RegisterCreatedNode since
        // cloning a node involves calling ICypressNodeFactory::InstantiateNode,
        // which calls RegisterCreatedNode.
        if (sourceNode->IsExternal()) {
            NProto::TReqCloneForeignNode protoRequest;
            ToProto(protoRequest.mutable_source_node_id(), sourceNode->GetId());
            if (sourceNode->GetTransaction()) {
                ToProto(protoRequest.mutable_source_transaction_id(), sourceNode->GetTransaction()->GetId());
            }
            ToProto(protoRequest.mutable_cloned_node_id(), clonedNode->GetId());
            if (clonedNode->GetTransaction()) {
                ToProto(protoRequest.mutable_cloned_transaction_id(), clonedNode->GetTransaction()->GetId());
            }
            protoRequest.set_mode(static_cast<int>(mode));
            ToProto(protoRequest.mutable_account_id(), clonedNode->GetAccount()->GetId());

            auto multicellManager = Bootstrap_->GetMulticellManager();
            multicellManager->PostToMaster(protoRequest, sourceNode->GetExternalCellTag());
        }

        return clonedTrunkNode;
    }

    virtual void Commit() override
    {
        if (Transaction_) {
            auto transactionManager = Bootstrap_->GetTransactionManager();
            for (auto* node : CreatedNodes_) {
                transactionManager->StageNode(Transaction_, node);
            }
        }
    }

private:
    NCellMaster::TBootstrap* const Bootstrap_;
    const TCypressManagerConfigPtr Config_;
    TTransaction* const Transaction_;
    TAccount* const Account_;
    const bool PreserveAccount_;

    std::vector<TCypressNodeBase*> CreatedNodes_;


    void ValidateCreatedNodeType(EObjectType type)
    {
        auto objectManager = Bootstrap_->GetObjectManager();
        auto* schema = objectManager->GetSchema(type);

        auto securityManager = Bootstrap_->GetSecurityManager();
        securityManager->ValidatePermission(schema, EPermission::Create);
    }

    void RegisterCreatedNode(TCypressNodeBase* trunkNode)
    {
        YASSERT(trunkNode->IsTrunk());
        auto objectManager = Bootstrap_->GetObjectManager();
        objectManager->RefObject(trunkNode);
        CreatedNodes_.push_back(trunkNode);
    }

};

////////////////////////////////////////////////////////////////////////////////

class TCypressManager::TNodeTypeHandler
    : public TObjectTypeHandlerBase<TCypressNodeBase>
{
public:
    TNodeTypeHandler(TImpl* owner, EObjectType type);

    virtual EObjectReplicationFlags GetReplicationFlags() const override
    {
        return
            EObjectReplicationFlags::ReplicateAttributes |
            EObjectReplicationFlags::ReplicateDestroy;
    }
<<<<<<< HEAD

    virtual TCellTag GetReplicationCellTag(const TObjectBase* object) override
    {
        return static_cast<const TCypressNodeBase*>(object)->GetExternalCellTag();
    }
=======
>>>>>>> ffdf4c34

    virtual EObjectType GetType() const override
    {
        return Type_;
    }

    virtual TObjectBase* FindObject(const TObjectId& id) override
    {
        auto cypressManager = Bootstrap_->GetCypressManager();
        return cypressManager->FindNode(TVersionedNodeId(id));
    }

    virtual void DestroyObject(TObjectBase* object) throw();

    virtual TNullable<TTypeCreationOptions> GetCreationOptions() const override
    {
        return TTypeCreationOptions(
            EObjectTransactionMode::Optional,
            EObjectAccountMode::Required);
    }

    virtual void ResetAllObjects() override
    {
        auto cypressManager = Bootstrap_->GetCypressManager();
        for (const auto& pair : cypressManager->Nodes()) {
            DoResetObject(pair.second);
        }
    }

private:
    TImpl* const Owner_;
    const EObjectType Type_;


<<<<<<< HEAD
    virtual Stroka DoGetName(TCypressNodeBase* node);
=======
    virtual TCellTagList DoGetReplicationCellTags(const TCypressNodeBase* node) override
    {
        auto externalCellTag = node->GetExternalCellTag();
        return externalCellTag == NotReplicatedCellTag ? TCellTagList() : TCellTagList{externalCellTag};
    }
>>>>>>> ffdf4c34

    virtual Stroka DoGetName(const TCypressNodeBase* node);

    virtual IObjectProxyPtr DoGetProxy(
        TCypressNodeBase* node,
        TTransaction* transaction) override
    {
        auto cypressManager = Bootstrap_->GetCypressManager();
        return cypressManager->GetNodeProxy(node, transaction);
    }

    virtual TAccessControlDescriptor* DoFindAcd(TCypressNodeBase* node) override
    {
        return &node->GetTrunkNode()->Acd();
    }

    virtual TObjectBase* DoGetParent(TCypressNodeBase* node) override
    {
        return node->GetParent();
    }

    void DoResetObject(TCypressNodeBase* node)
    {
        node->ResetWeakRefCounter();
    }

};

////////////////////////////////////////////////////////////////////////////////

class TCypressManager::TLockTypeHandler
    : public TObjectTypeHandlerWithMapBase<TLock>
{
public:
    explicit TLockTypeHandler(TImpl* owner);

    virtual EObjectType GetType() const override
    {
        return EObjectType::Lock;
    }

private:
    virtual Stroka DoGetName(const TLock* lock) override
    {
        return Format("lock %v", lock->GetId());
    }

    virtual IObjectProxyPtr DoGetProxy(
        TLock* lock,
        TTransaction* /*transaction*/) override
    {
        return CreateLockProxy(Bootstrap_, lock);
    }

};

////////////////////////////////////////////////////////////////////////////////

class TCypressManager::TYPathResolver
    : public INodeResolver
{
public:
    TYPathResolver(
        TBootstrap* bootstrap,
        TTransaction* transaction)
        : Bootstrap_(bootstrap)
        , Transaction_(transaction)
    { }

    virtual INodePtr ResolvePath(const TYPath& path) override
    {
        auto objectManager = Bootstrap_->GetObjectManager();
        auto* resolver = objectManager->GetObjectResolver();
        auto objectProxy = resolver->ResolvePath(path, Transaction_);
        auto* nodeProxy = dynamic_cast<ICypressNodeProxy*>(objectProxy.Get());
        if (!nodeProxy) {
            THROW_ERROR_EXCEPTION("Path %v points to a nonversioned %Qlv object instead of a node",
                path,
                TypeFromId(objectProxy->GetId()));
        }
        return nodeProxy;
    }

    virtual TYPath GetPath(INodePtr node) override
    {
        auto* nodeProxy = ICypressNodeProxy::FromNode(node.Get());

        auto cypressManager = Bootstrap_->GetCypressManager();
        if (!cypressManager->IsAlive(nodeProxy->GetTrunkNode(), nodeProxy->GetTransaction())) {
            return FromObjectId(nodeProxy->GetId());
        }

        INodePtr root;
        auto path = GetNodeYPath(node, &root);

        auto* rootProxy = ICypressNodeProxy::FromNode(root.Get());
        return rootProxy->GetId() == cypressManager->GetRootNode()->GetId()
            ? "/" + path
            : "?" + path;
    }

private:
    TBootstrap* const Bootstrap_;
    TTransaction* const Transaction_;

};

////////////////////////////////////////////////////////////////////////////////

class TCypressManager::TImpl
    : public NCellMaster::TMasterAutomatonPart
{
public:
    TImpl(
        TCypressManagerConfigPtr config,
        TBootstrap* bootstrap)
        : TMasterAutomatonPart(bootstrap)
        , Config_(config)
        , AccessTracker_(New<TAccessTracker>(config, bootstrap))
        , NodeMap_(TNodeMapTraits(this))
    {
        auto hydraFacade = Bootstrap_->GetHydraFacade();
        VERIFY_INVOKER_THREAD_AFFINITY(hydraFacade->GetAutomatonInvoker(), AutomatonThread);

        RootNodeId_ = MakeWellKnownId(EObjectType::MapNode, Bootstrap_->GetCellTag());

        RegisterHandler(New<TStringNodeTypeHandler>(Bootstrap_));
        RegisterHandler(New<TInt64NodeTypeHandler>(Bootstrap_));
        RegisterHandler(New<TUint64NodeTypeHandler>(Bootstrap_));
        RegisterHandler(New<TDoubleNodeTypeHandler>(Bootstrap_));
        RegisterHandler(New<TBooleanNodeTypeHandler>(Bootstrap_));
        RegisterHandler(New<TMapNodeTypeHandler>(Bootstrap_));
        RegisterHandler(New<TListNodeTypeHandler>(Bootstrap_));
        RegisterHandler(New<TLinkNodeTypeHandler>(Bootstrap_));
        RegisterHandler(New<TDocumentNodeTypeHandler>(Bootstrap_));

        RegisterLoader(
            "CypressManager.Keys",
            BIND(&TImpl::LoadKeys, Unretained(this)));
        RegisterLoader(
            "CypressManager.Values",
            BIND(&TImpl::LoadValues, Unretained(this)));

        RegisterSaver(
            ESyncSerializationPriority::Keys,
            "CypressManager.Keys",
            BIND(&TImpl::SaveKeys, Unretained(this)));
        RegisterSaver(
            ESyncSerializationPriority::Values,
            "CypressManager.Values",
            BIND(&TImpl::SaveValues, Unretained(this)));

        RegisterMethod(BIND(&TImpl::HydraUpdateAccessStatistics, Unretained(this)));
        RegisterMethod(BIND(&TImpl::HydraCreateForeignNode, Unretained(this)));
        RegisterMethod(BIND(&TImpl::HydraCloneForeignNode, Unretained(this)));
    }

    void Initialize()
    {
        auto transactionManager = Bootstrap_->GetTransactionManager();
        transactionManager->SubscribeTransactionCommitted(BIND(
            &TImpl::OnTransactionCommitted,
            MakeStrong(this)));
        transactionManager->SubscribeTransactionAborted(BIND(
            &TImpl::OnTransactionAborted,
            MakeStrong(this)));
<<<<<<< HEAD

        auto objectManager = Bootstrap_->GetObjectManager();
        objectManager->RegisterHandler(New<TLockTypeHandler>(this));
    }


    void RegisterHandler(INodeTypeHandlerPtr handler)
    {
        // No thread affinity is given here.
        // This will be called during init-time only.
        YCHECK(handler);

        auto type = handler->GetObjectType();
        YCHECK(!TypeToHandler_[type]);
        TypeToHandler_[type] = handler;

        auto objectManager = Bootstrap_->GetObjectManager();
        objectManager->RegisterHandler(New<TNodeTypeHandler>(this, type));
    }

    INodeTypeHandlerPtr FindHandler(EObjectType type)
    {
        VERIFY_THREAD_AFFINITY_ANY();

        if (type < TEnumTraits<EObjectType>::GetMinValue() || type > TEnumTraits<EObjectType>::GetMaxValue()) {
            return nullptr;
        }

        return TypeToHandler_[type];
    }

    INodeTypeHandlerPtr GetHandler(EObjectType type)
    {
        VERIFY_THREAD_AFFINITY_ANY();

        auto handler = FindHandler(type);
        YCHECK(handler);
        return handler;
    }

    INodeTypeHandlerPtr GetHandler(const TCypressNodeBase* node)
    {
        VERIFY_THREAD_AFFINITY_ANY();

        return GetHandler(node->GetType());
    }


    ICypressNodeFactoryPtr CreateNodeFactory(
        TTransaction* transaction,
        TAccount* account,
        bool preserveAccount)
    {
        return New<TNodeFactory>(
            Bootstrap_,
            Config_,
            transaction,
            account,
            preserveAccount);
    }

    TCypressNodeBase* CreateNode(
        const TNodeId& hintId,
        TCellTag externalCellTag,
        INodeTypeHandlerPtr handler,
        TAccount* account,
        TTransaction* transaction,
        IAttributeDictionary* attributes)
    {
        YCHECK(handler);
        YCHECK(account);
        YCHECK(attributes);

        auto nodeHolder = handler->Create(
            hintId,
            externalCellTag,
            transaction,
            attributes);
        auto* node = RegisterNode(std::move(nodeHolder));

        // Set account.
        auto securityManager = Bootstrap_->GetSecurityManager();
        securityManager->SetAccount(node, account);

        // Set owner.
        auto* user = securityManager->GetAuthenticatedUser();
        auto* acd = securityManager->GetAcd(node);
        acd->SetOwner(user);

        return node;
    }


    TCypressNodeBase* InstantiateNode(
        const TNodeId& id,
        TCellTag externalCellTag)
    {
        auto type = TypeFromId(id);
        auto handler = GetHandler(type);
        auto nodeHolder = handler->Instantiate(TVersionedNodeId(id), externalCellTag);
        return RegisterNode(std::move(nodeHolder));
    }

    TCypressNodeBase* CloneNode(
        TCypressNodeBase* sourceNode,
        ICypressNodeFactoryPtr factory,
        ENodeCloneMode mode)
    {
        YCHECK(sourceNode);
        YCHECK(factory);

        // Validate account access _before_ creating the actual copy.
        auto securityManager = Bootstrap_->GetSecurityManager();
        auto* clonedAccount = factory->GetClonedNodeAccount(sourceNode);
        securityManager->ValidatePermission(clonedAccount, EPermission::Use);

        return DoCloneNode(
            sourceNode,
            factory,
            NullObjectId,
            mode);
    }


    TCypressNodeBase* GetRootNode() const
    {
        VERIFY_THREAD_AFFINITY_ANY();

        return RootNode_;
    }

    TCypressNodeBase* GetNodeOrThrow(const TVersionedNodeId& id)
    {
        VERIFY_THREAD_AFFINITY(AutomatonThread);

        auto* node = FindNode(id);
        if (!IsObjectAlive(node)) {
            THROW_ERROR_EXCEPTION(
                NYTree::EErrorCode::ResolveError,
                "No such node %v",
                id);
        }

        return node;
    }

    INodeResolverPtr CreateResolver(TTransaction* transaction)
    {
        VERIFY_THREAD_AFFINITY(AutomatonThread);

        return New<TYPathResolver>(Bootstrap_, transaction);
    }

    TCypressNodeBase* FindNode(
        TCypressNodeBase* trunkNode,
        NTransactionServer::TTransaction* transaction)
    {
        VERIFY_THREAD_AFFINITY(AutomatonThread);
        YCHECK(trunkNode->IsTrunk());

        // Fast path -- no transaction.
        if (!transaction) {
            return trunkNode;
        }

        TVersionedNodeId versionedId(trunkNode->GetId(), GetObjectId(transaction));
        return FindNode(versionedId);
    }

    TCypressNodeBase* GetVersionedNode(
        TCypressNodeBase* trunkNode,
        TTransaction* transaction)
    {
        VERIFY_THREAD_AFFINITY(AutomatonThread);
        YCHECK(trunkNode->IsTrunk());

        auto* currentTransaction = transaction;
        while (true) {
            auto* currentNode = FindNode(trunkNode, currentTransaction);
            if (currentNode) {
                return currentNode;
            }
            currentTransaction = currentTransaction->GetParent();
        }
    }

    ICypressNodeProxyPtr GetNodeProxy(
        TCypressNodeBase* trunkNode,
        TTransaction* transaction)
    {
        VERIFY_THREAD_AFFINITY(AutomatonThread);
        YCHECK(trunkNode->IsTrunk());

        auto handler = GetHandler(trunkNode);
        return handler->GetProxy(trunkNode, transaction);
    }


    TCypressNodeBase* LockNode(
        TCypressNodeBase* trunkNode,
        TTransaction* transaction,
        const TLockRequest& request,
        bool recursive = false)
    {
        VERIFY_THREAD_AFFINITY(AutomatonThread);
        YCHECK(trunkNode->IsTrunk());
        YCHECK(request.Mode != ELockMode::None);

        TSubtreeNodes childrenToLock;
        if (recursive) {
            YCHECK(!request.ChildKey);
            YCHECK(!request.AttributeKey);
            ListSubtreeNodes(trunkNode, transaction, true, &childrenToLock);
        } else {
            childrenToLock.push_back(trunkNode);
        }

        // Validate all potentials lock to see if we need to take at least one of them.
        // This throws an exception in case the validation fails.
        bool isMandatory = false;
        for (auto* child : childrenToLock) {
            auto* trunkChild = child->GetTrunkNode();

            bool isChildMandatory;
            auto error = CheckLock(
                trunkChild,
                transaction,
                request,
                true,
                &isChildMandatory);

            error.ThrowOnError();

            isMandatory |= isChildMandatory;
        }

        if (!isMandatory) {
            return GetVersionedNode(trunkNode, transaction);
        }

        // Ensure deterministic order of children.
        std::sort(
            childrenToLock.begin(),
            childrenToLock.end(),
            [] (const TCypressNodeBase* lhs, const TCypressNodeBase* rhs) {
                return lhs->GetVersionedId() < rhs->GetVersionedId();
            });

        TCypressNodeBase* lockedNode = nullptr;
        for (auto* child : childrenToLock) {
            auto* lock = DoCreateLock(child, transaction, request);
            auto* lockedChild = DoAcquireLock(lock);
            if (child == trunkNode) {
                lockedNode = lockedChild;
=======

        auto objectManager = Bootstrap_->GetObjectManager();
        objectManager->RegisterHandler(New<TLockTypeHandler>(this));
    }


    void RegisterHandler(INodeTypeHandlerPtr handler)
    {
        // No thread affinity is given here.
        // This will be called during init-time only.
        YCHECK(handler);

        auto type = handler->GetObjectType();
        YCHECK(!TypeToHandler_[type]);
        TypeToHandler_[type] = handler;

        auto objectManager = Bootstrap_->GetObjectManager();
        objectManager->RegisterHandler(New<TNodeTypeHandler>(this, type));
    }

    INodeTypeHandlerPtr FindHandler(EObjectType type)
    {
        VERIFY_THREAD_AFFINITY_ANY();

        if (type < TEnumTraits<EObjectType>::GetMinValue() || type > TEnumTraits<EObjectType>::GetMaxValue()) {
            return nullptr;
        }

        return TypeToHandler_[type];
    }

    INodeTypeHandlerPtr GetHandler(EObjectType type)
    {
        VERIFY_THREAD_AFFINITY_ANY();

        auto handler = FindHandler(type);
        YCHECK(handler);
        return handler;
    }

    INodeTypeHandlerPtr GetHandler(const TCypressNodeBase* node)
    {
        VERIFY_THREAD_AFFINITY_ANY();

        return GetHandler(node->GetType());
    }


    ICypressNodeFactoryPtr CreateNodeFactory(
        TTransaction* transaction,
        TAccount* account,
        bool preserveAccount)
    {
        return New<TNodeFactory>(
            Bootstrap_,
            Config_,
            transaction,
            account,
            preserveAccount);
    }

    TCypressNodeBase* CreateNode(
        const TNodeId& hintId,
        TCellTag externalCellTag,
        INodeTypeHandlerPtr handler,
        TAccount* account,
        TTransaction* transaction,
        IAttributeDictionary* attributes)
    {
        YCHECK(handler);
        YCHECK(account);
        YCHECK(attributes);

        auto nodeHolder = handler->Create(
            hintId,
            externalCellTag,
            transaction,
            attributes);
        auto* node = RegisterNode(std::move(nodeHolder));

        // Set account.
        auto securityManager = Bootstrap_->GetSecurityManager();
        securityManager->SetAccount(node, account);

        // Set owner.
        auto* user = securityManager->GetAuthenticatedUser();
        auto* acd = securityManager->GetAcd(node);
        acd->SetOwner(user);

        return node;
    }


    TCypressNodeBase* InstantiateNode(
        const TNodeId& id,
        TCellTag externalCellTag)
    {
        auto type = TypeFromId(id);
        auto handler = GetHandler(type);
        auto nodeHolder = handler->Instantiate(TVersionedNodeId(id), externalCellTag);
        return RegisterNode(std::move(nodeHolder));
    }

    TCypressNodeBase* CloneNode(
        TCypressNodeBase* sourceNode,
        ICypressNodeFactoryPtr factory,
        ENodeCloneMode mode)
    {
        YCHECK(sourceNode);
        YCHECK(factory);

        // Validate account access _before_ creating the actual copy.
        auto securityManager = Bootstrap_->GetSecurityManager();
        auto* clonedAccount = factory->GetClonedNodeAccount(sourceNode);
        securityManager->ValidatePermission(clonedAccount, EPermission::Use);

        return DoCloneNode(
            sourceNode,
            factory,
            NullObjectId,
            mode);
    }


    TCypressNodeBase* GetRootNode() const
    {
        VERIFY_THREAD_AFFINITY_ANY();

        return RootNode_;
    }

    TCypressNodeBase* GetNodeOrThrow(const TVersionedNodeId& id)
    {
        VERIFY_THREAD_AFFINITY(AutomatonThread);

        auto* node = FindNode(id);
        if (!IsObjectAlive(node)) {
            THROW_ERROR_EXCEPTION(
                NYTree::EErrorCode::ResolveError,
                "No such node %v",
                id);
        }

        return node;
    }

    INodeResolverPtr CreateResolver(TTransaction* transaction)
    {
        VERIFY_THREAD_AFFINITY(AutomatonThread);

        return New<TYPathResolver>(Bootstrap_, transaction);
    }

    TCypressNodeBase* FindNode(
        TCypressNodeBase* trunkNode,
        NTransactionServer::TTransaction* transaction)
    {
        VERIFY_THREAD_AFFINITY(AutomatonThread);
        YCHECK(trunkNode->IsTrunk());

        // Fast path -- no transaction.
        if (!transaction) {
            return trunkNode;
        }

        TVersionedNodeId versionedId(trunkNode->GetId(), GetObjectId(transaction));
        return FindNode(versionedId);
    }

    TCypressNodeBase* GetVersionedNode(
        TCypressNodeBase* trunkNode,
        TTransaction* transaction)
    {
        VERIFY_THREAD_AFFINITY(AutomatonThread);
        YCHECK(trunkNode->IsTrunk());

        auto* currentTransaction = transaction;
        while (true) {
            auto* currentNode = FindNode(trunkNode, currentTransaction);
            if (currentNode) {
                return currentNode;
            }
            currentTransaction = currentTransaction->GetParent();
        }
    }

    ICypressNodeProxyPtr GetNodeProxy(
        TCypressNodeBase* trunkNode,
        TTransaction* transaction)
    {
        VERIFY_THREAD_AFFINITY(AutomatonThread);
        YCHECK(trunkNode->IsTrunk());

        auto handler = GetHandler(trunkNode);
        return handler->GetProxy(trunkNode, transaction);
    }


    TCypressNodeBase* LockNode(
        TCypressNodeBase* trunkNode,
        TTransaction* transaction,
        const TLockRequest& request,
        bool recursive = false)
    {
        VERIFY_THREAD_AFFINITY(AutomatonThread);
        YCHECK(trunkNode->IsTrunk());
        YCHECK(request.Mode != ELockMode::None);

        TSubtreeNodes childrenToLock;
        if (recursive) {
            YCHECK(!request.ChildKey);
            YCHECK(!request.AttributeKey);
            ListSubtreeNodes(trunkNode, transaction, true, &childrenToLock);
        } else {
            childrenToLock.push_back(trunkNode);
        }

        // Validate all potentials lock to see if we need to take at least one of them.
        // This throws an exception in case the validation fails.
        bool isMandatory = false;
        for (auto* child : childrenToLock) {
            auto* trunkChild = child->GetTrunkNode();

            bool isChildMandatory;
            auto error = CheckLock(
                trunkChild,
                transaction,
                request,
                true,
                &isChildMandatory);

            error.ThrowOnError();

            isMandatory |= isChildMandatory;
        }

        if (!isMandatory) {
            return GetVersionedNode(trunkNode, transaction);
        }

        // Ensure deterministic order of children.
        std::sort(
            childrenToLock.begin(),
            childrenToLock.end(),
            [] (const TCypressNodeBase* lhs, const TCypressNodeBase* rhs) {
                return lhs->GetVersionedId() < rhs->GetVersionedId();
            });

        TCypressNodeBase* lockedNode = nullptr;
        for (auto* child : childrenToLock) {
            auto* lock = DoCreateLock(child, transaction, request);
            auto* lockedChild = DoAcquireLock(lock);
            if (child == trunkNode) {
                lockedNode = lockedChild;
            }
        }

        YCHECK(lockedNode);
        return lockedNode;
    }

    TLock* CreateLock(
        TCypressNodeBase* trunkNode,
        NTransactionServer::TTransaction* transaction,
        const TLockRequest& request,
        bool waitable)
    {
        VERIFY_THREAD_AFFINITY(AutomatonThread);
        YCHECK(trunkNode->IsTrunk());
        YCHECK(transaction);
        YCHECK(request.Mode != ELockMode::None);

        if (waitable && !transaction) {
            THROW_ERROR_EXCEPTION("Waitable lock requires a transaction");
        }

        // Try to lock without waiting in the queue.
        bool isMandatory;
        auto error = CheckLock(
            trunkNode,
            transaction,
            request,
            true,
            &isMandatory);

        // Is it OK?
        if (error.IsOK()) {
            if (!isMandatory) {
                return nullptr;
>>>>>>> ffdf4c34
            }

            auto* lock = DoCreateLock(trunkNode, transaction, request);
            DoAcquireLock(lock);
            return lock;
        }

        // Should we wait?
        if (!waitable) {
            THROW_ERROR error;
        }

<<<<<<< HEAD
        YCHECK(lockedNode);
        return lockedNode;
    }

    TLock* CreateLock(
        TCypressNodeBase* trunkNode,
        NTransactionServer::TTransaction* transaction,
        const TLockRequest& request,
        bool waitable)
    {
        VERIFY_THREAD_AFFINITY(AutomatonThread);
        YCHECK(trunkNode->IsTrunk());
        YCHECK(transaction);
        YCHECK(request.Mode != ELockMode::None);

        if (waitable && !transaction) {
            THROW_ERROR_EXCEPTION("Waitable lock requires a transaction");
        }

        // Try to lock without waiting in the queue.
        bool isMandatory;
        auto error = CheckLock(
            trunkNode,
            transaction,
            request,
            true,
            &isMandatory);

        // Is it OK?
        if (error.IsOK()) {
            if (!isMandatory) {
                return nullptr;
            }

            auto* lock = DoCreateLock(trunkNode, transaction, request);
            DoAcquireLock(lock);
            return lock;
        }

        // Should we wait?
        if (!waitable) {
            THROW_ERROR error;
        }

        // Will wait.
        YCHECK(isMandatory);
        return DoCreateLock(trunkNode, transaction, request);
    }


    void SetModified(
        TCypressNodeBase* trunkNode,
        TTransaction* transaction)
    {
        VERIFY_THREAD_AFFINITY(AutomatonThread);

        AccessTracker_->SetModified(trunkNode, transaction);
    }

    void SetAccessed(TCypressNodeBase* trunkNode)
    {
        VERIFY_THREAD_AFFINITY(AutomatonThread);

        if (HydraManager_->IsLeader() || HydraManager_->IsFollower() && !HasMutationContext()) {
            AccessTracker_->SetAccessed(trunkNode);
        }
    }


    TSubtreeNodes ListSubtreeNodes(
        TCypressNodeBase* trunkNode,
        TTransaction* transaction,
        bool includeRoot)
    {
        TSubtreeNodes result;
        ListSubtreeNodes(trunkNode, transaction, includeRoot, &result);
        return result;
    }

    void AbortSubtreeTransactions(
        TCypressNodeBase* trunkNode,
        TTransaction* transaction)
    {
        std::vector<TTransaction*> transactions;

        auto addLock = [&] (const TLock* lock) {
            // Get the top-most transaction.
            auto* transaction = lock->GetTransaction();
            while (transaction->GetParent()) {
                transaction = transaction->GetParent();
            }
            transactions.push_back(transaction);
        };

        auto nodes = ListSubtreeNodes(trunkNode, transaction, true);
        for (const auto* node : nodes) {
            for (auto* lock : node->AcquiredLocks()) {
                addLock(lock);
            }
            for (auto* lock : node->PendingLocks()) {
                addLock(lock);
            }
        }

        std::sort(
            transactions.begin(),
            transactions.end(),
            [] (const TTransaction* lhs, const TTransaction* rhs) {
                return lhs->GetId() < rhs->GetId();
            });
        transactions.erase(
            std::unique(transactions.begin(), transactions.end()),
            transactions.end());

        auto transactionManager = Bootstrap_->GetTransactionManager();
        for (auto* transaction : transactions) {
            transactionManager->AbortTransaction(transaction, true);
        }
    }

    void AbortSubtreeTransactions(INodePtr node)
    {
        auto* cypressNode = ICypressNodeProxy::FromNode(node.Get());
        AbortSubtreeTransactions(cypressNode->GetTrunkNode(), cypressNode->GetTransaction());
    }


    bool IsOrphaned(TCypressNodeBase* trunkNode)
    {
        auto* currentNode = trunkNode;
        while (true) {
            if (!IsObjectAlive(currentNode)) {
                return true;
            }
            if (currentNode == RootNode_) {
                return false;
            }
            currentNode = currentNode->GetParent();
        }
    }

    bool IsAlive(TCypressNodeBase* trunkNode, TTransaction* transaction)
    {
        auto hasChild = [&] (TCypressNodeBase* parentTrunkNode, TCypressNodeBase* childTrunkNode) {
            // Compute child key or index.
            auto parentOriginators = GetNodeOriginators(transaction, parentTrunkNode);
            TNullable<Stroka> key;
            for (const auto* parentNode : parentOriginators) {
                switch (parentNode->GetNodeType()) {
                    case ENodeType::Map: {
                        const auto* parentMapNode = static_cast<const TMapNode*>(parentNode);
                        auto it = parentMapNode->ChildToKey().find(childTrunkNode);
                        if (it != parentMapNode->ChildToKey().end()) {
                            key = it->second;
                        }
                        break;
                    }

                    case ENodeType::List: {
                        const auto* parentListNode = static_cast<const TListNode*>(parentNode);
                        auto it = parentListNode->ChildToIndex().find(childTrunkNode);
                        return it != parentListNode->ChildToIndex().end();
                    }

                    default:
                        YUNREACHABLE();
                }

                if (key) {
                    break;
                }
            }

            if (!key) {
                return false;
            }

            // Look for thombstones.
            for (const auto* parentNode : parentOriginators) {
                switch (parentNode->GetNodeType()) {
                    case ENodeType::Map: {
                        const auto* parentMapNode = static_cast<const TMapNode*>(parentNode);
                        auto it = parentMapNode->KeyToChild().find(*key);
                        if (it != parentMapNode->KeyToChild().end() && it->second != childTrunkNode) {
                            return false;
                        }
                        break;
                    }

                    case ENodeType::List:
                        // Do nothing.
                        break;

                    default:
                        YUNREACHABLE();
                }
            }

            return true;
        };

=======
        // Will wait.
        YCHECK(isMandatory);
        return DoCreateLock(trunkNode, transaction, request);
    }


    void SetModified(
        TCypressNodeBase* trunkNode,
        TTransaction* transaction)
    {
        VERIFY_THREAD_AFFINITY(AutomatonThread);

        AccessTracker_->SetModified(trunkNode, transaction);
    }

    void SetAccessed(TCypressNodeBase* trunkNode)
    {
        VERIFY_THREAD_AFFINITY(AutomatonThread);

        if (HydraManager_->IsLeader() || HydraManager_->IsFollower() && !HasMutationContext()) {
            AccessTracker_->SetAccessed(trunkNode);
        }
    }


    TSubtreeNodes ListSubtreeNodes(
        TCypressNodeBase* trunkNode,
        TTransaction* transaction,
        bool includeRoot)
    {
        TSubtreeNodes result;
        ListSubtreeNodes(trunkNode, transaction, includeRoot, &result);
        return result;
    }

    void AbortSubtreeTransactions(
        TCypressNodeBase* trunkNode,
        TTransaction* transaction)
    {
        std::vector<TTransaction*> transactions;

        auto addLock = [&] (const TLock* lock) {
            // Get the top-most transaction.
            auto* transaction = lock->GetTransaction();
            while (transaction->GetParent()) {
                transaction = transaction->GetParent();
            }
            transactions.push_back(transaction);
        };

        auto nodes = ListSubtreeNodes(trunkNode, transaction, true);
        for (const auto* node : nodes) {
            for (auto* lock : node->AcquiredLocks()) {
                addLock(lock);
            }
            for (auto* lock : node->PendingLocks()) {
                addLock(lock);
            }
        }

        std::sort(
            transactions.begin(),
            transactions.end(),
            [] (const TTransaction* lhs, const TTransaction* rhs) {
                return lhs->GetId() < rhs->GetId();
            });
        transactions.erase(
            std::unique(transactions.begin(), transactions.end()),
            transactions.end());

        auto transactionManager = Bootstrap_->GetTransactionManager();
        for (auto* transaction : transactions) {
            transactionManager->AbortTransaction(transaction, true);
        }
    }

    void AbortSubtreeTransactions(INodePtr node)
    {
        auto* cypressNode = ICypressNodeProxy::FromNode(node.Get());
        AbortSubtreeTransactions(cypressNode->GetTrunkNode(), cypressNode->GetTransaction());
    }


    bool IsOrphaned(TCypressNodeBase* trunkNode)
    {
        auto* currentNode = trunkNode;
        while (true) {
            if (!IsObjectAlive(currentNode)) {
                return true;
            }
            if (currentNode == RootNode_) {
                return false;
            }
            currentNode = currentNode->GetParent();
        }
    }

    bool IsAlive(TCypressNodeBase* trunkNode, TTransaction* transaction)
    {
        auto hasChild = [&] (TCypressNodeBase* parentTrunkNode, TCypressNodeBase* childTrunkNode) {
            // Compute child key or index.
            auto parentOriginators = GetNodeOriginators(transaction, parentTrunkNode);
            TNullable<Stroka> key;
            for (const auto* parentNode : parentOriginators) {
                switch (parentNode->GetNodeType()) {
                    case ENodeType::Map: {
                        const auto* parentMapNode = static_cast<const TMapNode*>(parentNode);
                        auto it = parentMapNode->ChildToKey().find(childTrunkNode);
                        if (it != parentMapNode->ChildToKey().end()) {
                            key = it->second;
                        }
                        break;
                    }

                    case ENodeType::List: {
                        const auto* parentListNode = static_cast<const TListNode*>(parentNode);
                        auto it = parentListNode->ChildToIndex().find(childTrunkNode);
                        return it != parentListNode->ChildToIndex().end();
                    }

                    default:
                        YUNREACHABLE();
                }

                if (key) {
                    break;
                }
            }

            if (!key) {
                return false;
            }

            // Look for thombstones.
            for (const auto* parentNode : parentOriginators) {
                switch (parentNode->GetNodeType()) {
                    case ENodeType::Map: {
                        const auto* parentMapNode = static_cast<const TMapNode*>(parentNode);
                        auto it = parentMapNode->KeyToChild().find(*key);
                        if (it != parentMapNode->KeyToChild().end() && it->second != childTrunkNode) {
                            return false;
                        }
                        break;
                    }

                    case ENodeType::List:
                        // Do nothing.
                        break;

                    default:
                        YUNREACHABLE();
                }
            }

            return true;
        };

>>>>>>> ffdf4c34

        auto* currentNode = trunkNode;
        while (true) {
            if (!IsObjectAlive(currentNode)) {
                return false;
            }
            if (currentNode == RootNode_) {
                return true;
            }
            auto* parentNode = currentNode->GetParent();
            if (!parentNode) {
                return false;
            }
            if (!hasChild(parentNode, currentNode)) {
                return false;
            }
            currentNode = parentNode;
        }
    }


    TCypressNodeList GetNodeOriginators(
        TTransaction* transaction,
        TCypressNodeBase* trunkNode)
    {
        YCHECK(trunkNode->IsTrunk());

        // Fast path.
        if (!transaction) {
            return TCypressNodeList(1, trunkNode);
        }

        // Slow path.
        TCypressNodeList result;
        auto* currentNode = GetVersionedNode(trunkNode, transaction);
        while (currentNode) {
            result.push_back(currentNode);
            currentNode = currentNode->GetOriginator();
        }

        return result;
    }

    TCypressNodeList GetNodeReverseOriginators(
        TTransaction* transaction,
        TCypressNodeBase* trunkNode)
    {
        auto result = GetNodeOriginators(transaction, trunkNode);
        std::reverse(result.begin(), result.end());
        return result;
    }


    DECLARE_ENTITY_MAP_ACCESSORS(Node, TCypressNodeBase, TVersionedNodeId);
    DECLARE_ENTITY_MAP_ACCESSORS(Lock, TLock, TLockId);

private:
    friend class TNodeTypeHandler;
    friend class TLockTypeHandler;

    class TNodeMapTraits
    {
    public:
        explicit TNodeMapTraits(TImpl* owner);

        std::unique_ptr<TCypressNodeBase> Create(const TVersionedNodeId& id) const;

    private:
        TImpl* const Owner_;

    };

    const TCypressManagerConfigPtr Config_;

    const TAccessTrackerPtr AccessTracker_;

    NHydra::TEntityMap<TVersionedNodeId, TCypressNodeBase, TNodeMapTraits> NodeMap_;
    NHydra::TEntityMap<TLockId, TLock> LockMap_;

    TEnumIndexedVector<INodeTypeHandlerPtr, NObjectClient::EObjectType> TypeToHandler_;

    TNodeId RootNodeId_;
    TCypressNodeBase* RootNode_ = nullptr;

    // COMPAT(babenko)
    bool RecomputeChunkOwnerStatistics_ = false;

    DECLARE_THREAD_AFFINITY_SLOT(AutomatonThread);


    void SaveKeys(NCellMaster::TSaveContext& context) const
    {
        NodeMap_.SaveKeys(context);
        LockMap_.SaveKeys(context);
    }

    void SaveValues(NCellMaster::TSaveContext& context) const
    {
        NodeMap_.SaveValues(context);
        LockMap_.SaveValues(context);
    }


    void LoadKeys(NCellMaster::TLoadContext& context)
    {
        VERIFY_THREAD_AFFINITY(AutomatonThread);

        NodeMap_.LoadKeys(context);
        LockMap_.LoadKeys(context);
    }

    void LoadValues(NCellMaster::TLoadContext& context)
    {
        VERIFY_THREAD_AFFINITY(AutomatonThread);

        NodeMap_.LoadValues(context);
        LockMap_.LoadValues(context);
        // COMPAT(babenko)
        RecomputeChunkOwnerStatistics_ = (context.GetVersion() < 200);
    }


    virtual void Clear() override
    {
        VERIFY_THREAD_AFFINITY(AutomatonThread);

        TMasterAutomatonPart::Clear();

        NodeMap_.Clear();
        LockMap_.Clear();

        InitBuiltin();
    }

    virtual void OnAfterSnapshotLoaded() override
    {
        VERIFY_THREAD_AFFINITY(AutomatonThread);

        TMasterAutomatonPart::OnAfterSnapshotLoaded();

        auto transactionManager = Bootstrap_->GetTransactionManager();

        for (const auto& pair : NodeMap_) {
            auto* node = pair.second;

            // Reconstruct immediate ancestor sets.
            auto* parent = node->GetParent();
            if (parent) {
                YCHECK(parent->ImmediateDescendants().insert(node).second);
            }

            // Compute originators.
            if (!node->IsTrunk()) {
                auto* parentTransaction = node->GetTransaction()->GetParent();
                auto* originator = GetVersionedNode(node->GetTrunkNode(), parentTransaction);
                node->SetOriginator(originator);
            }


            // Reconstruct TrunkNode and Transaction.
            auto transactionId = node->GetVersionedId().TransactionId;
            if (transactionId) {
                node->SetTrunkNode(GetNode(TVersionedNodeId(node->GetId())));
                node->SetTransaction(transactionManager->GetTransaction(transactionId));
            }

            // Reconstruct iterators from locks to their positions in the lock list.
            for (auto it = node->AcquiredLocks().begin(); it != node->AcquiredLocks().end(); ++it) {
                auto* lock = *it;
                lock->SetLockListIterator(it);
            }
            for (auto it = node->PendingLocks().begin(); it != node->PendingLocks().end(); ++it) {
                auto* lock = *it;
                lock->SetLockListIterator(it);
            }

            // COMPAT(babenko)
            if (RecomputeChunkOwnerStatistics_ && (node->GetType() == EObjectType::Table || node->GetType() == EObjectType::Table)) {
                auto* chunkOwnerNode = static_cast<TChunkOwnerBase*>(node);
                const auto* chunkList = chunkOwnerNode->GetChunkList();
                if (chunkList) {
                    chunkOwnerNode->SnapshotStatistics() = chunkList->Statistics().ToDataStatistics();
                }
            }
        }

        InitBuiltin();
    }


    void InitBuiltin()
    {
        RootNode_ = FindNode(TVersionedNodeId(RootNodeId_));
        if (!RootNode_) {
            // Create the root.
            auto securityManager = Bootstrap_->GetSecurityManager();
            auto rootNodeHolder = std::make_unique<TMapNode>(TVersionedNodeId(RootNodeId_));
            rootNodeHolder->SetTrunkNode(rootNodeHolder.get());
            rootNodeHolder->SetAccount(securityManager->GetSysAccount());
            rootNodeHolder->Acd().SetInherit(false);
            rootNodeHolder->Acd().AddEntry(TAccessControlEntry(
                ESecurityAction::Allow,
                securityManager->GetEveryoneGroup(),
                EPermission::Read));
            rootNodeHolder->Acd().SetOwner(securityManager->GetRootUser());

            RootNode_ = NodeMap_.Insert(TVersionedNodeId(RootNodeId_), std::move(rootNodeHolder));
            YCHECK(RootNode_->RefObject() == 1);
        }
    }


    virtual void OnRecoveryComplete() override
    {
        VERIFY_THREAD_AFFINITY(AutomatonThread);

        TMasterAutomatonPart::OnRecoveryComplete();

        AccessTracker_->Start();
    }

    virtual void OnStopLeading() override
    {
        VERIFY_THREAD_AFFINITY(AutomatonThread);

        TMasterAutomatonPart::OnStopLeading();

        AccessTracker_->Stop();
    }

    virtual void OnStopFollowing() override
    {
        VERIFY_THREAD_AFFINITY(AutomatonThread);

        TMasterAutomatonPart::OnStopFollowing();

        AccessTracker_->Stop();
    }


    TCypressNodeBase* RegisterNode(std::unique_ptr<TCypressNodeBase> trunkNodeHolder)
    {
        VERIFY_THREAD_AFFINITY(AutomatonThread);
        YCHECK(trunkNodeHolder->IsTrunk());

        const auto& nodeId = trunkNodeHolder->GetId();
        auto* node = NodeMap_.Insert(TVersionedNodeId(nodeId), std::move(trunkNodeHolder));

        const auto* mutationContext = GetCurrentMutationContext();
        node->SetCreationTime(mutationContext->GetTimestamp());
        node->SetModificationTime(mutationContext->GetTimestamp());
        node->SetAccessTime(mutationContext->GetTimestamp());
        node->SetRevision(mutationContext->GetVersion().ToRevision());
        if (CellTagFromId(nodeId) != Bootstrap_->GetCellTag()) {
            node->SetForeign();
        }

        if (node->IsExternal()) {
            LOG_DEBUG_UNLESS(IsRecovery(), "External node registered (NodeId: %v, Type: %v, ExternalCellTag: %v)",
                node->GetId(),
                node->GetType(),
                node->GetExternalCellTag());
        } else {
            LOG_DEBUG_UNLESS(IsRecovery(), "%v node registered (NodeId: %v, Type: %v)",
                node->IsForeign() ? "Foreign" : "Local",
                node->GetId(),
                node->GetType());
        }

        return node;
    }

    void DestroyNode(TCypressNodeBase* trunkNode)
    {
        VERIFY_THREAD_AFFINITY(AutomatonThread);
        YCHECK(trunkNode->IsTrunk());

        NodeMap_.Release(trunkNode->GetVersionedId()).release();

        TCypressNodeBase::TLockList acquiredLocks;
        trunkNode->AcquiredLocks().swap(acquiredLocks);

        TCypressNodeBase::TLockList pendingLocks;
        trunkNode->PendingLocks().swap(pendingLocks);

        TCypressNodeBase::TLockStateMap lockStateMap;
        trunkNode->LockStateMap().swap(lockStateMap);

        auto objectManager = Bootstrap_->GetObjectManager();

        for (auto* lock : acquiredLocks) {
            lock->SetTrunkNode(nullptr);
        }
<<<<<<< HEAD

        for (auto* lock : pendingLocks) {
            LOG_DEBUG_UNLESS(IsRecovery(), "Lock orphaned (LockId: %v)",
                lock->GetId());
            lock->SetTrunkNode(nullptr);
            auto* transaction = lock->GetTransaction();
            YCHECK(transaction->Locks().erase(lock) == 1);
            lock->SetTransaction(nullptr);
            objectManager->UnrefObject(lock);
        }

        for (const auto& pair : lockStateMap) {
            auto* transaction = pair.first;
            YCHECK(transaction->LockedNodes().erase(trunkNode) == 1);
        }

=======

        for (auto* lock : pendingLocks) {
            LOG_DEBUG_UNLESS(IsRecovery(), "Lock orphaned (LockId: %v)",
                lock->GetId());
            lock->SetTrunkNode(nullptr);
            auto* transaction = lock->GetTransaction();
            YCHECK(transaction->Locks().erase(lock) == 1);
            lock->SetTransaction(nullptr);
            objectManager->UnrefObject(lock);
        }

        for (const auto& pair : lockStateMap) {
            auto* transaction = pair.first;
            YCHECK(transaction->LockedNodes().erase(trunkNode) == 1);
        }

>>>>>>> ffdf4c34
        auto handler = GetHandler(trunkNode);
        handler->Destroy(trunkNode);
    }


    void OnTransactionCommitted(TTransaction* transaction)
    {
        VERIFY_THREAD_AFFINITY(AutomatonThread);

        MergeNodes(transaction);
        ReleaseLocks(transaction);
    }
<<<<<<< HEAD

    void OnTransactionAborted(TTransaction* transaction)
    {
        VERIFY_THREAD_AFFINITY(AutomatonThread);

=======

    void OnTransactionAborted(TTransaction* transaction)
    {
        VERIFY_THREAD_AFFINITY(AutomatonThread);

>>>>>>> ffdf4c34
        RemoveBranchedNodes(transaction);
        ReleaseLocks(transaction);
    }


    TError CheckLock(
        TCypressNodeBase* trunkNode,
        TTransaction* transaction,
        const TLockRequest& request,
        bool checkPending,
        bool* isMandatory)
    {
        YCHECK(trunkNode->IsTrunk());

        *isMandatory = true;

        // Snapshot locks can only be taken inside a transaction.
        if (request.Mode == ELockMode::Snapshot && !transaction) {
            return TError("%Qlv lock requires a transaction",
                request.Mode);
        }

        // Check for conflicts with other transactions.
        for (const auto& pair : trunkNode->LockStateMap()) {
            auto* existingTransaction = pair.first;
            const auto& existingState = pair.second;

            // Skip same transaction.
            if (existingTransaction == transaction)
                continue;

            // Ignore other Snapshot locks.
            if (existingState.Mode == ELockMode::Snapshot)
                continue;

            if (!transaction || IsConcurrentTransaction(transaction, existingTransaction)) {
                // For Exclusive locks we check locks held by concurrent transactions.
                if ((request.Mode == ELockMode::Exclusive && existingState.Mode != ELockMode::Snapshot) ||
                    (existingState.Mode == ELockMode::Exclusive && request.Mode != ELockMode::Snapshot))
                {
                    return TError(
                        NCypressClient::EErrorCode::ConcurrentTransactionLockConflict,
                        "Cannot take %Qlv lock for node %v since %Qlv lock is taken by concurrent transaction %v",
                        request.Mode,
                        GetNodePath(trunkNode, transaction),
                        existingState.Mode,
                        existingTransaction->GetId())
                        << TErrorAttribute("winner_transaction", existingTransaction->GetDescription());
                }

                // For Shared locks we check child and attribute keys.
                if (request.Mode == ELockMode::Shared && existingState.Mode == ELockMode::Shared) {
                    if (request.ChildKey &&
                        existingState.ChildKeys.find(request.ChildKey.Get()) != existingState.ChildKeys.end())
                    {
                        return TError(
                            NCypressClient::EErrorCode::ConcurrentTransactionLockConflict,
                            "Cannot take lock for child %Qv of node %v since this child is locked by concurrent transaction %v",
                            *request.ChildKey,
                            GetNodePath(trunkNode, transaction),
                            existingTransaction->GetId())
                            << TErrorAttribute("winner_transaction", existingTransaction->GetDescription());
                    }
                    if (request.AttributeKey &&
                        existingState.AttributeKeys.find(request.AttributeKey.Get()) != existingState.AttributeKeys.end())
                    {
                        return TError(
                            NCypressClient::EErrorCode::ConcurrentTransactionLockConflict,
                            "Cannot take lock for attribute %Qv of node %v since this attribute is locked by concurrent transaction %v",
                            *request.AttributeKey,
                            GetNodePath(trunkNode, transaction),
                            existingTransaction->GetId())
                            << TErrorAttribute("winner_transaction", existingTransaction->GetDescription());
                    }
                }
            }
        }

        // Examine existing locks.
        // A quick check: same transaction, same or weaker lock mode (beware of Snapshot!).
        {
            auto it = trunkNode->LockStateMap().find(transaction);
            if (it != trunkNode->LockStateMap().end()) {
                const auto& existingState = it->second;
                if (IsRedundantLockRequest(existingState, request)) {
                    *isMandatory = false;
                    return TError();
                }
                if (existingState.Mode == ELockMode::Snapshot) {
                    return TError(
                        NCypressClient::EErrorCode::SameTransactionLockConflict,
                        "Cannot take %Qlv lock for node %v since %Qlv lock is already taken by the same transaction",
                        request.Mode,
                        GetNodePath(trunkNode, transaction),
                        existingState.Mode);
                }
            }
        }

        // If we're outside of a transaction then the lock is not needed.
        if (!transaction) {
            *isMandatory = false;
        }

        // Check pending locks.
        if (request.Mode != ELockMode::Snapshot && checkPending && !trunkNode->PendingLocks().empty()) {
            return TError(
                NCypressClient::EErrorCode::PendingLockConflict,
                "Cannot take %Qlv lock for node %v since there are %v pending lock(s) for this node",
                request.Mode,
                GetNodePath(trunkNode, transaction),
                trunkNode->PendingLocks().size());
        }

        return TError();
    }

    bool IsRedundantLockRequest(
        const TTransactionLockState& state,
        const TLockRequest& request)
    {
        if (state.Mode == ELockMode::Snapshot && request.Mode == ELockMode::Snapshot) {
            return true;
        }

        if (state.Mode > request.Mode && request.Mode != ELockMode::Snapshot) {
            return true;
        }

        if (state.Mode == request.Mode) {
            if (request.Mode == ELockMode::Shared) {
                if (request.ChildKey &&
                    state.ChildKeys.find(request.ChildKey.Get()) == state.ChildKeys.end())
                {
                    return false;
                }
                if (request.AttributeKey &&
                    state.AttributeKeys.find(request.AttributeKey.Get()) == state.AttributeKeys.end())
                {
                    return false;
                }
            }
            return true;
        }
<<<<<<< HEAD

        return false;
    }

    bool IsParentTransaction(
        TTransaction* transaction,
        TTransaction* parent)
    {
        auto currentTransaction = transaction;
        while (currentTransaction) {
            if (currentTransaction == parent) {
                return true;
            }
            currentTransaction = currentTransaction->GetParent();
        }
        return false;
    }

    bool IsConcurrentTransaction(
        TTransaction* requestingTransaction,
        TTransaction* existingTransaction)
    {
        return !IsParentTransaction(requestingTransaction, existingTransaction);
    }

    TCypressNodeBase* DoAcquireLock(TLock* lock)
    {
        auto* trunkNode = lock->GetTrunkNode();
        auto* transaction = lock->GetTransaction();
        const auto& request = lock->Request();

        LOG_DEBUG_UNLESS(IsRecovery(), "Lock acquired (LockId: %v)",
            lock->GetId());

        YCHECK(lock->GetState() == ELockState::Pending);
        lock->SetState(ELockState::Acquired);

        trunkNode->PendingLocks().erase(lock->GetLockListIterator());
        trunkNode->AcquiredLocks().push_back(lock);
        lock->SetLockListIterator(--trunkNode->AcquiredLocks().end());

        UpdateNodeLockState(trunkNode, transaction, request);

        // Upgrade locks held by parent transactions, if needed.
        if (request.Mode != ELockMode::Snapshot) {
            auto* currentTransaction = transaction->GetParent();
            while (currentTransaction) {
                UpdateNodeLockState(trunkNode, currentTransaction, request);
                currentTransaction = currentTransaction->GetParent();
            }
        }

=======

        return false;
    }

    bool IsParentTransaction(
        TTransaction* transaction,
        TTransaction* parent)
    {
        auto currentTransaction = transaction;
        while (currentTransaction) {
            if (currentTransaction == parent) {
                return true;
            }
            currentTransaction = currentTransaction->GetParent();
        }
        return false;
    }

    bool IsConcurrentTransaction(
        TTransaction* requestingTransaction,
        TTransaction* existingTransaction)
    {
        return !IsParentTransaction(requestingTransaction, existingTransaction);
    }

    TCypressNodeBase* DoAcquireLock(TLock* lock)
    {
        auto* trunkNode = lock->GetTrunkNode();
        auto* transaction = lock->GetTransaction();
        const auto& request = lock->Request();

        LOG_DEBUG_UNLESS(IsRecovery(), "Lock acquired (LockId: %v)",
            lock->GetId());

        YCHECK(lock->GetState() == ELockState::Pending);
        lock->SetState(ELockState::Acquired);

        trunkNode->PendingLocks().erase(lock->GetLockListIterator());
        trunkNode->AcquiredLocks().push_back(lock);
        lock->SetLockListIterator(--trunkNode->AcquiredLocks().end());

        UpdateNodeLockState(trunkNode, transaction, request);

        // Upgrade locks held by parent transactions, if needed.
        if (request.Mode != ELockMode::Snapshot) {
            auto* currentTransaction = transaction->GetParent();
            while (currentTransaction) {
                UpdateNodeLockState(trunkNode, currentTransaction, request);
                currentTransaction = currentTransaction->GetParent();
            }
        }

>>>>>>> ffdf4c34
        // Branch node, if needed.
        auto* branchedNode = FindNode(trunkNode, transaction);
        if (branchedNode) {
            if (branchedNode->GetLockMode() < request.Mode) {
                branchedNode->SetLockMode(request.Mode);
            }
            return branchedNode;
        }

        TCypressNodeBase* originatingNode;
        std::vector<TTransaction*> intermediateTransactions;
        // Walk up to the root, find originatingNode, construct the list of
        // intermediate transactions.
        auto* currentTransaction = transaction;
        while (true) {
            originatingNode = FindNode(trunkNode, currentTransaction);
            if (originatingNode) {
                break;
            }
            if (!currentTransaction) {
                break;
            }
            intermediateTransactions.push_back(currentTransaction);
            currentTransaction = currentTransaction->GetParent();
        }

        YCHECK(originatingNode);
        YCHECK(!intermediateTransactions.empty());

        if (request.Mode == ELockMode::Snapshot) {
            // Branch at requested transaction only.
            return BranchNode(originatingNode, transaction, request.Mode);
        } else {
            // Branch at all intermediate transactions.
            std::reverse(intermediateTransactions.begin(), intermediateTransactions.end());
            auto* currentNode = originatingNode;
            for (auto* transactionToBranch : intermediateTransactions) {
                currentNode = BranchNode(currentNode, transactionToBranch, request.Mode);
            }
            return currentNode;
        }
    }

    void UpdateNodeLockState(
        TCypressNodeBase* trunkNode,
        TTransaction* transaction,
        const TLockRequest& request)
    {
        YCHECK(trunkNode->IsTrunk());

        TVersionedNodeId versionedId(trunkNode->GetId(), transaction->GetId());
        TTransactionLockState* lockState;
        auto it = trunkNode->LockStateMap().find(transaction);
        if (it == trunkNode->LockStateMap().end()) {
            lockState = &trunkNode->LockStateMap()[transaction];
            lockState->Mode = request.Mode;
            YCHECK(transaction->LockedNodes().insert(trunkNode).second);
<<<<<<< HEAD

            LOG_DEBUG_UNLESS(IsRecovery(), "Node locked (NodeId: %v, Mode: %v)",
                versionedId,
                request.Mode);
        } else {
            lockState = &it->second;
            if (lockState->Mode < request.Mode) {
                lockState->Mode = request.Mode;

=======

            LOG_DEBUG_UNLESS(IsRecovery(), "Node locked (NodeId: %v, Mode: %v)",
                versionedId,
                request.Mode);
        } else {
            lockState = &it->second;
            if (lockState->Mode < request.Mode) {
                lockState->Mode = request.Mode;

>>>>>>> ffdf4c34
                LOG_DEBUG_UNLESS(IsRecovery(), "Node lock upgraded (NodeId: %v, Mode: %v)",
                    versionedId,
                    lockState->Mode);
            }
        }

        if (request.ChildKey &&
            lockState->ChildKeys.find(request.ChildKey.Get()) == lockState->ChildKeys.end())
        {
            YCHECK(lockState->ChildKeys.insert(request.ChildKey.Get()).second);
            LOG_DEBUG_UNLESS(IsRecovery(), "Node child locked (NodeId: %v, Key: %v)",
                versionedId,
                request.ChildKey.Get());
        }

        if (request.AttributeKey &&
            lockState->AttributeKeys.find(request.AttributeKey.Get()) == lockState->AttributeKeys.end())
        {
            YCHECK(lockState->AttributeKeys.insert(request.AttributeKey.Get()).second);
            LOG_DEBUG_UNLESS(IsRecovery(), "Node attribute locked (NodeId: %v, Key: %v)",
                versionedId,
                request.AttributeKey.Get());
        }
    }
<<<<<<< HEAD

    TLock* DoCreateLock(
        TCypressNodeBase* trunkNode,
        TTransaction* transaction,
        const TLockRequest& request)
    {
        auto objectManager = Bootstrap_->GetObjectManager();
        auto id = objectManager->GenerateId(EObjectType::Lock, NullObjectId);
        auto lockHolder = std::make_unique<TLock>(id);
        lockHolder->SetState(ELockState::Pending);
        lockHolder->SetTrunkNode(trunkNode);
        lockHolder->SetTransaction(transaction);
        lockHolder->Request() = request;
        trunkNode->PendingLocks().push_back(lockHolder.get());
        lockHolder->SetLockListIterator(--trunkNode->PendingLocks().end());
        auto* lock = LockMap_.Insert(id, std::move(lockHolder));

        YCHECK(transaction->Locks().insert(lock).second);
        objectManager->RefObject(lock);

        LOG_DEBUG_UNLESS(IsRecovery(), "Lock created (LockId: %v, Mode: %v, NodeId: %v)",
            id,
            request.Mode,
            TVersionedNodeId(trunkNode->GetId(), transaction->GetId()));

        return lock;
    }

=======

    TLock* DoCreateLock(
        TCypressNodeBase* trunkNode,
        TTransaction* transaction,
        const TLockRequest& request)
    {
        auto objectManager = Bootstrap_->GetObjectManager();
        auto id = objectManager->GenerateId(EObjectType::Lock, NullObjectId);
        auto lockHolder = std::make_unique<TLock>(id);
        lockHolder->SetState(ELockState::Pending);
        lockHolder->SetTrunkNode(trunkNode);
        lockHolder->SetTransaction(transaction);
        lockHolder->Request() = request;
        trunkNode->PendingLocks().push_back(lockHolder.get());
        lockHolder->SetLockListIterator(--trunkNode->PendingLocks().end());
        auto* lock = LockMap_.Insert(id, std::move(lockHolder));

        YCHECK(transaction->Locks().insert(lock).second);
        objectManager->RefObject(lock);

        LOG_DEBUG_UNLESS(IsRecovery(), "Lock created (LockId: %v, Mode: %v, NodeId: %v)",
            id,
            request.Mode,
            TVersionedNodeId(trunkNode->GetId(), transaction->GetId()));

        return lock;
    }

>>>>>>> ffdf4c34
    void ReleaseLocks(TTransaction* transaction)
    {
        auto* parentTransaction = transaction->GetParent();
        auto objectManager = Bootstrap_->GetObjectManager();

        TTransaction::TLockSet locks;
        transaction->Locks().swap(locks);

        TTransaction::TLockedNodeSet lockedNodes;
        transaction->LockedNodes().swap(lockedNodes);

        for (auto* lock : locks) {
            auto* trunkNode = lock->GetTrunkNode();
            // Decide if the lock must be promoted.
            if (parentTransaction && lock->Request().Mode != ELockMode::Snapshot) {
                lock->SetTransaction(parentTransaction);
                YCHECK(parentTransaction->Locks().insert(lock).second);
                LOG_DEBUG_UNLESS(IsRecovery(), "Lock promoted (LockId: %v, NewTransactionId: %v)",
                    lock->GetId(),
                    parentTransaction->GetId());
            } else {
                if (trunkNode) {
                    switch (lock->GetState()) {
                        case ELockState::Acquired:
                            trunkNode->AcquiredLocks().erase(lock->GetLockListIterator());
                            break;
                        case ELockState::Pending:
                            trunkNode->PendingLocks().erase(lock->GetLockListIterator());
                            break;
                        default:
                            YUNREACHABLE();
                    }
                    lock->SetTrunkNode(nullptr);
                }
                lock->SetTransaction(nullptr);
                objectManager->UnrefObject(lock);
            }
        }

        for (auto* trunkNode : lockedNodes) {
            YCHECK(trunkNode->LockStateMap().erase(transaction) == 1);

            TVersionedNodeId versionedId(trunkNode->GetId(), transaction->GetId());
            LOG_DEBUG_UNLESS(IsRecovery(), "Node unlocked (NodeId: %v)",
                versionedId);
<<<<<<< HEAD
        }

        for (auto* trunkNode : lockedNodes) {
            CheckPendingLocks(trunkNode);
        }
    }

    void CheckPendingLocks(TCypressNodeBase* trunkNode)
    {
        // Ignore orphaned nodes.
        // Eventually the node will get destroyed and the lock will become
        // orphaned.
        if (IsOrphaned(trunkNode))
            return;

        // Make acquisitions while possible.
        auto it = trunkNode->PendingLocks().begin();
        while (it != trunkNode->PendingLocks().end()) {
            // Be prepared to possible iterator invalidation.
            auto jt = it++;
            auto* lock = *jt;

            bool isMandatory;
            auto error = CheckLock(
                trunkNode,
                lock->GetTransaction(),
                lock->Request(),
                false,
                &isMandatory);

            // Is it OK?
            if (!error.IsOK())
                return;

            DoAcquireLock(lock);
        }
    }


    void ListSubtreeNodes(
        TCypressNodeBase* trunkNode,
        TTransaction* transaction,
        bool includeRoot,
        TSubtreeNodes* subtreeNodes)
    {
        YCHECK(trunkNode->IsTrunk());

        if (includeRoot) {
            subtreeNodes->push_back(trunkNode);
        }

        switch (trunkNode->GetNodeType()) {
            case ENodeType::Map: {
                auto originators = GetNodeReverseOriginators(transaction, trunkNode);
                yhash_map<Stroka, TCypressNodeBase*> children;
                for (const auto* node : originators) {
                    const auto* mapNode = static_cast<const TMapNode*>(node);
                    for (const auto& pair : mapNode->KeyToChild()) {
                        if (pair.second) {
                            children[pair.first] = pair.second;
                        } else {
                            // NB: erase may fail.
                            children.erase(pair.first);
                        }
                    }
                }

                for (const auto& pair : children) {
                    ListSubtreeNodes(pair.second, transaction, true, subtreeNodes);
                }

                break;
            }

            case ENodeType::List: {
                auto* node = GetVersionedNode(trunkNode, transaction);
                auto* listRoot = static_cast<TListNode*>(node);
                for (auto* trunkChild : listRoot->IndexToChild()) {
                    ListSubtreeNodes(trunkChild, transaction, true, subtreeNodes);
                }
                break;
            }

            default:
                break;
        }
    }


    TCypressNodeBase* BranchNode(
        TCypressNodeBase* originatingNode,
        TTransaction* transaction,
        ELockMode mode)
    {
        YCHECK(originatingNode);
        YCHECK(transaction);
        VERIFY_THREAD_AFFINITY(AutomatonThread);

        auto objectManager = Bootstrap_->GetObjectManager();
        auto securityManager = Bootstrap_->GetSecurityManager();

        const auto& id = originatingNode->GetId();

        // Create a branched node and initialize its state.
        auto handler = GetHandler(originatingNode);
        auto branchedNodeHolder = handler->Branch(originatingNode, transaction, mode);

        TVersionedNodeId versionedId(id, transaction->GetId());
        auto* branchedNode = NodeMap_.Insert(versionedId, std::move(branchedNodeHolder));

        YCHECK(branchedNode->GetLockMode() == mode);

        // Register the branched node with the transaction.
        transaction->BranchedNodes().push_back(branchedNode);

        // The branched node holds an implicit reference to its originator.
        objectManager->RefObject(originatingNode->GetTrunkNode());

        // Update resource usage.
        auto* account = originatingNode->GetAccount();
        securityManager->SetAccount(branchedNode, account);

        return branchedNode;
    }

    void MergeNode(
        TTransaction* transaction,
        TCypressNodeBase* branchedNode)
    {
        auto objectManager = Bootstrap_->GetObjectManager();
        auto securityManager = Bootstrap_->GetSecurityManager();

        auto handler = GetHandler(branchedNode);

        auto* trunkNode = branchedNode->GetTrunkNode();
        auto branchedId = branchedNode->GetVersionedId();
        auto* parentTransaction = transaction->GetParent();
        auto originatingId = TVersionedNodeId(branchedId.ObjectId, GetObjectId(parentTransaction));

        if (branchedNode->GetLockMode() != ELockMode::Snapshot) {
            auto* originatingNode = NodeMap_.Get(originatingId);

            // Merge changes back.
            handler->Merge(originatingNode, branchedNode);

            // The root needs a special handling.
            // When Cypress gets cleared, the root is created and is assigned zero creation time.
            // (We don't have any mutation context at hand to provide a synchronized timestamp.)
            // Later on, Cypress is initialized and filled with nodes.
            // At this point we set the root's creation time.
            if (trunkNode == RootNode_ && !parentTransaction) {
                originatingNode->SetCreationTime(originatingNode->GetModificationTime());
            }

            // Update resource usage.
            securityManager->UpdateAccountNodeUsage(originatingNode);
        } else {
            // Destroy the branched copy.
            handler->Destroy(branchedNode);

            LOG_DEBUG_UNLESS(IsRecovery(), "Node snapshot destroyed (NodeId: %v)", branchedId);
        }

        // Drop the implicit reference to the originator.
        objectManager->UnrefObject(trunkNode);

        // Remove the branched copy.
        NodeMap_.Remove(branchedId);

        LOG_DEBUG_UNLESS(IsRecovery(), "Branched node removed (NodeId: %v)", branchedId);
    }

    void MergeNodes(TTransaction* transaction)
    {
        for (auto* node : transaction->BranchedNodes()) {
            MergeNode(transaction, node);
        }
        transaction->BranchedNodes().clear();
    }

    void RemoveBranchedNode(
        TTransaction* transaction,
        TCypressNodeBase* branchedNode)
    {
        auto objectManager = Bootstrap_->GetObjectManager();

        auto handler = GetHandler(branchedNode);

        auto* trunkNode = branchedNode->GetTrunkNode();
        auto branchedNodeId = branchedNode->GetVersionedId();

        // Drop the implicit reference to the originator.
        objectManager->UnrefObject(trunkNode);

        if (branchedNode->GetLockMode() != ELockMode::Snapshot) {
            // Cleanup the branched node.
            auto branchedId = branchedNode->GetVersionedId();
            auto* parentTransaction = transaction->GetParent();
            auto originatingId = TVersionedNodeId(branchedId.ObjectId, GetObjectId(parentTransaction));
            auto* originatingNode = NodeMap_.Get(originatingId);
            handler->Unbranch(originatingNode, branchedNode);
        }

        // Remove the node.
        handler->Destroy(branchedNode);
        NodeMap_.Remove(branchedNodeId);

        LOG_DEBUG_UNLESS(IsRecovery(), "Branched node removed (NodeId: %v)", branchedNodeId);
    }

    void RemoveBranchedNodes(TTransaction* transaction)
    {
        for (auto* branchedNode : transaction->BranchedNodes()) {
            RemoveBranchedNode(transaction, branchedNode);
        }
        transaction->BranchedNodes().clear();
    }


    TYPath GetNodePath(
        TCypressNodeBase* trunkNode,
        TTransaction* transaction)
    {
        YCHECK(trunkNode->IsTrunk());

        auto proxy = GetNodeProxy(trunkNode, transaction);
        return proxy->GetResolver()->GetPath(proxy);
    }


    TCypressNodeBase* DoCloneNode(
        TCypressNodeBase* sourceNode,
        ICypressNodeFactoryPtr factory,
        const TNodeId& hintId,
        ENodeCloneMode mode)
    {
        auto handler = GetHandler(sourceNode);
        auto* clonedNode = handler->Clone(
            sourceNode,
            factory,
            hintId,
            mode);

        // Set account.
        auto securityManager = Bootstrap_->GetSecurityManager();
        auto* account = factory->GetClonedNodeAccount(sourceNode);
        securityManager->SetAccount(clonedNode, account);

        // Set owner.
        auto* user = securityManager->GetAuthenticatedUser();
        auto* acd = securityManager->GetAcd(clonedNode);
        acd->SetOwner(user);

        return clonedNode;
    }


    void HydraUpdateAccessStatistics(const NProto::TReqUpdateAccessStatistics& request) throw()
    {
        for (const auto& update : request.updates()) {
            auto nodeId = FromProto<TNodeId>(update.node_id());
            auto* node = FindNode(TVersionedNodeId(nodeId));
            if (!IsObjectAlive(node))
                continue;

            // Update access time.
            auto accessTime = FromProto<TInstant>(update.access_time());
            if (accessTime > node->GetAccessTime()) {
                node->SetAccessTime(accessTime);
            }

            // Update access counter.
            i64 accessCounter = node->GetAccessCounter() + update.access_counter_delta();
            node->SetAccessCounter(accessCounter);
        }
    }

    void HydraCreateForeignNode(const NProto::TReqCreateForeignNode& request) throw()
    {
        YCHECK(Bootstrap_->IsSecondaryMaster());

        auto nodeId = FromProto<TObjectId>(request.node_id());
        auto transactionId = request.has_transaction_id()
            ? FromProto<TTransactionId>(request.transaction_id())
            : NullTransactionId;
        auto accountId = request.has_account_id()
            ? FromProto<TAccountId>(request.account_id())
            : NullObjectId;
        auto type = EObjectType(request.type());

        auto transactionManager = Bootstrap_->GetTransactionManager();
        auto* transaction = transactionId
            ? transactionManager->GetTransaction(transactionId)
            : nullptr;

        auto securityManager = Bootstrap_->GetSecurityManager();
        auto* account = accountId
            ? securityManager->GetAccount(accountId)
            : nullptr;

        auto attributes = request.has_node_attributes()
            ? FromProto(request.node_attributes())
            : std::unique_ptr<IAttributeDictionary>();

        auto versionedNodeId = TVersionedNodeId(nodeId, transactionId);

        LOG_DEBUG_UNLESS(IsRecovery(), "Creating foreign node (NodeId: %v, Type: %v, Account: %v)",
            versionedNodeId,
            type,
            account ? MakeNullable(account->GetName()) : Null);

        auto handler = GetHandler(type);

        auto* trunkNode = CreateNode(
            nodeId,
            NotReplicatedCellTag,
            handler,
            account,
            transaction,
            attributes.get());

        auto objectManager = Bootstrap_->GetObjectManager();
        objectManager->RefObject(trunkNode);
        objectManager->FillAttributes(trunkNode, *attributes);

        LockNode(trunkNode, transaction, ELockMode::Exclusive);
    }

    void HydraCloneForeignNode(const NProto::TReqCloneForeignNode& request) throw()
    {
        YCHECK(Bootstrap_->IsSecondaryMaster());

        auto sourceNodeId = FromProto<TNodeId>(request.source_node_id());
        auto sourceTransactionId = request.has_source_transaction_id()
            ? FromProto<TTransactionId>(request.source_transaction_id())
            : NullTransactionId;
        auto clonedNodeId = FromProto<TNodeId>(request.cloned_node_id());
        auto clonedTransactionId = request.has_cloned_transaction_id()
            ? FromProto<TNodeId>(request.cloned_transaction_id())
            : NullTransactionId;
        auto mode = ENodeCloneMode(request.mode());
        auto accountId = FromProto<TAccountId>(request.account_id());

        auto* sourceNode = GetNode(TVersionedObjectId(sourceNodeId, sourceTransactionId));

        auto securityManager = Bootstrap_->GetSecurityManager();
        auto* account = securityManager->GetAccount(accountId);

        auto transactionManager = Bootstrap_->GetTransactionManager();
        auto* clonedTransaction = clonedTransactionId
            ? transactionManager->GetTransaction(clonedTransactionId)
            : nullptr;
=======
        }

        for (auto* trunkNode : lockedNodes) {
            CheckPendingLocks(trunkNode);
        }
    }

    void CheckPendingLocks(TCypressNodeBase* trunkNode)
    {
        // Ignore orphaned nodes.
        // Eventually the node will get destroyed and the lock will become
        // orphaned.
        if (IsOrphaned(trunkNode))
            return;

        // Make acquisitions while possible.
        auto it = trunkNode->PendingLocks().begin();
        while (it != trunkNode->PendingLocks().end()) {
            // Be prepared to possible iterator invalidation.
            auto jt = it++;
            auto* lock = *jt;

            bool isMandatory;
            auto error = CheckLock(
                trunkNode,
                lock->GetTransaction(),
                lock->Request(),
                false,
                &isMandatory);

            // Is it OK?
            if (!error.IsOK())
                return;

            DoAcquireLock(lock);
        }
    }


    void ListSubtreeNodes(
        TCypressNodeBase* trunkNode,
        TTransaction* transaction,
        bool includeRoot,
        TSubtreeNodes* subtreeNodes)
    {
        YCHECK(trunkNode->IsTrunk());

        if (includeRoot) {
            subtreeNodes->push_back(trunkNode);
        }

        switch (trunkNode->GetNodeType()) {
            case ENodeType::Map: {
                auto originators = GetNodeReverseOriginators(transaction, trunkNode);
                yhash_map<Stroka, TCypressNodeBase*> children;
                for (const auto* node : originators) {
                    const auto* mapNode = static_cast<const TMapNode*>(node);
                    for (const auto& pair : mapNode->KeyToChild()) {
                        if (pair.second) {
                            children[pair.first] = pair.second;
                        } else {
                            // NB: erase may fail.
                            children.erase(pair.first);
                        }
                    }
                }

                for (const auto& pair : children) {
                    ListSubtreeNodes(pair.second, transaction, true, subtreeNodes);
                }

                break;
            }

            case ENodeType::List: {
                auto* node = GetVersionedNode(trunkNode, transaction);
                auto* listRoot = static_cast<TListNode*>(node);
                for (auto* trunkChild : listRoot->IndexToChild()) {
                    ListSubtreeNodes(trunkChild, transaction, true, subtreeNodes);
                }
                break;
            }

            default:
                break;
        }
    }


    TCypressNodeBase* BranchNode(
        TCypressNodeBase* originatingNode,
        TTransaction* transaction,
        ELockMode mode)
    {
        YCHECK(originatingNode);
        YCHECK(transaction);
        VERIFY_THREAD_AFFINITY(AutomatonThread);

        auto objectManager = Bootstrap_->GetObjectManager();
        auto securityManager = Bootstrap_->GetSecurityManager();

        const auto& id = originatingNode->GetId();

        // Create a branched node and initialize its state.
        auto handler = GetHandler(originatingNode);
        auto branchedNodeHolder = handler->Branch(originatingNode, transaction, mode);

        TVersionedNodeId versionedId(id, transaction->GetId());
        auto* branchedNode = NodeMap_.Insert(versionedId, std::move(branchedNodeHolder));

        YCHECK(branchedNode->GetLockMode() == mode);

        // Register the branched node with the transaction.
        transaction->BranchedNodes().push_back(branchedNode);

        // The branched node holds an implicit reference to its originator.
        objectManager->RefObject(originatingNode->GetTrunkNode());

        // Update resource usage.
        auto* account = originatingNode->GetAccount();
        securityManager->SetAccount(branchedNode, account);

        return branchedNode;
    }

    void MergeNode(
        TTransaction* transaction,
        TCypressNodeBase* branchedNode)
    {
        auto objectManager = Bootstrap_->GetObjectManager();
        auto securityManager = Bootstrap_->GetSecurityManager();

        auto handler = GetHandler(branchedNode);

        auto* trunkNode = branchedNode->GetTrunkNode();
        auto branchedId = branchedNode->GetVersionedId();
        auto* parentTransaction = transaction->GetParent();
        auto originatingId = TVersionedNodeId(branchedId.ObjectId, GetObjectId(parentTransaction));

        if (branchedNode->GetLockMode() != ELockMode::Snapshot) {
            auto* originatingNode = NodeMap_.Get(originatingId);

            // Merge changes back.
            handler->Merge(originatingNode, branchedNode);

            // The root needs a special handling.
            // When Cypress gets cleared, the root is created and is assigned zero creation time.
            // (We don't have any mutation context at hand to provide a synchronized timestamp.)
            // Later on, Cypress is initialized and filled with nodes.
            // At this point we set the root's creation time.
            if (trunkNode == RootNode_ && !parentTransaction) {
                originatingNode->SetCreationTime(originatingNode->GetModificationTime());
            }

            // Update resource usage.
            securityManager->UpdateAccountNodeUsage(originatingNode);
        } else {
            // Destroy the branched copy.
            handler->Destroy(branchedNode);

            LOG_DEBUG_UNLESS(IsRecovery(), "Node snapshot destroyed (NodeId: %v)", branchedId);
        }

        // Drop the implicit reference to the originator.
        objectManager->UnrefObject(trunkNode);

        // Remove the branched copy.
        NodeMap_.Remove(branchedId);

        LOG_DEBUG_UNLESS(IsRecovery(), "Branched node removed (NodeId: %v)", branchedId);
    }

    void MergeNodes(TTransaction* transaction)
    {
        for (auto* node : transaction->BranchedNodes()) {
            MergeNode(transaction, node);
        }
        transaction->BranchedNodes().clear();
    }

    void RemoveBranchedNode(
        TTransaction* transaction,
        TCypressNodeBase* branchedNode)
    {
        auto objectManager = Bootstrap_->GetObjectManager();

        auto handler = GetHandler(branchedNode);

        auto* trunkNode = branchedNode->GetTrunkNode();
        auto branchedNodeId = branchedNode->GetVersionedId();

        // Drop the implicit reference to the originator.
        objectManager->UnrefObject(trunkNode);

        if (branchedNode->GetLockMode() != ELockMode::Snapshot) {
            // Cleanup the branched node.
            auto branchedId = branchedNode->GetVersionedId();
            auto* parentTransaction = transaction->GetParent();
            auto originatingId = TVersionedNodeId(branchedId.ObjectId, GetObjectId(parentTransaction));
            auto* originatingNode = NodeMap_.Get(originatingId);
            handler->Unbranch(originatingNode, branchedNode);
        }

        // Remove the node.
        handler->Destroy(branchedNode);
        NodeMap_.Remove(branchedNodeId);

        LOG_DEBUG_UNLESS(IsRecovery(), "Branched node removed (NodeId: %v)", branchedNodeId);
    }

    void RemoveBranchedNodes(TTransaction* transaction)
    {
        for (auto* branchedNode : transaction->BranchedNodes()) {
            RemoveBranchedNode(transaction, branchedNode);
        }
        transaction->BranchedNodes().clear();
    }


    TYPath GetNodePath(
        TCypressNodeBase* trunkNode,
        TTransaction* transaction)
    {
        YCHECK(trunkNode->IsTrunk());

        auto proxy = GetNodeProxy(trunkNode, transaction);
        return proxy->GetResolver()->GetPath(proxy);
    }


    TCypressNodeBase* DoCloneNode(
        TCypressNodeBase* sourceNode,
        ICypressNodeFactoryPtr factory,
        const TNodeId& hintId,
        ENodeCloneMode mode)
    {
        auto handler = GetHandler(sourceNode);
        auto* clonedNode = handler->Clone(
            sourceNode,
            factory,
            hintId,
            mode);

        // Set account.
        auto securityManager = Bootstrap_->GetSecurityManager();
        auto* account = factory->GetClonedNodeAccount(sourceNode);
        securityManager->SetAccount(clonedNode, account);

        // Set owner.
        auto* user = securityManager->GetAuthenticatedUser();
        auto* acd = securityManager->GetAcd(clonedNode);
        acd->SetOwner(user);

        return clonedNode;
    }


    void HydraUpdateAccessStatistics(const NProto::TReqUpdateAccessStatistics& request) throw()
    {
        for (const auto& update : request.updates()) {
            auto nodeId = FromProto<TNodeId>(update.node_id());
            auto* node = FindNode(TVersionedNodeId(nodeId));
            if (!IsObjectAlive(node))
                continue;

            // Update access time.
            auto accessTime = FromProto<TInstant>(update.access_time());
            if (accessTime > node->GetAccessTime()) {
                node->SetAccessTime(accessTime);
            }

            // Update access counter.
            i64 accessCounter = node->GetAccessCounter() + update.access_counter_delta();
            node->SetAccessCounter(accessCounter);
        }
    }

    void HydraCreateForeignNode(const NProto::TReqCreateForeignNode& request) throw()
    {
        YCHECK(Bootstrap_->IsSecondaryMaster());

        auto nodeId = FromProto<TObjectId>(request.node_id());
        auto transactionId = request.has_transaction_id()
            ? FromProto<TTransactionId>(request.transaction_id())
            : NullTransactionId;
        auto accountId = request.has_account_id()
            ? FromProto<TAccountId>(request.account_id())
            : NullObjectId;
        auto type = EObjectType(request.type());

        auto transactionManager = Bootstrap_->GetTransactionManager();
        auto* transaction = transactionId
            ? transactionManager->GetTransaction(transactionId)
            : nullptr;

        auto securityManager = Bootstrap_->GetSecurityManager();
        auto* account = accountId
            ? securityManager->GetAccount(accountId)
            : nullptr;

        auto attributes = request.has_node_attributes()
            ? FromProto(request.node_attributes())
            : std::unique_ptr<IAttributeDictionary>();

        auto versionedNodeId = TVersionedNodeId(nodeId, transactionId);

        LOG_DEBUG_UNLESS(IsRecovery(), "Creating foreign node (NodeId: %v, Type: %v, Account: %v)",
            versionedNodeId,
            type,
            account ? MakeNullable(account->GetName()) : Null);

        auto handler = GetHandler(type);

        auto* trunkNode = CreateNode(
            nodeId,
            NotReplicatedCellTag,
            handler,
            account,
            transaction,
            attributes.get());

        auto objectManager = Bootstrap_->GetObjectManager();
        objectManager->RefObject(trunkNode);
        objectManager->FillAttributes(trunkNode, *attributes);

        LockNode(trunkNode, transaction, ELockMode::Exclusive);
    }

    void HydraCloneForeignNode(const NProto::TReqCloneForeignNode& request) throw()
    {
        YCHECK(Bootstrap_->IsSecondaryMaster());

        auto sourceNodeId = FromProto<TNodeId>(request.source_node_id());
        auto sourceTransactionId = request.has_source_transaction_id()
            ? FromProto<TTransactionId>(request.source_transaction_id())
            : NullTransactionId;
        auto clonedNodeId = FromProto<TNodeId>(request.cloned_node_id());
        auto clonedTransactionId = request.has_cloned_transaction_id()
            ? FromProto<TNodeId>(request.cloned_transaction_id())
            : NullTransactionId;
        auto mode = ENodeCloneMode(request.mode());
        auto accountId = FromProto<TAccountId>(request.account_id());

        auto transactionManager = Bootstrap_->GetTransactionManager();
        auto* sourceTransaction = sourceTransactionId
            ? transactionManager->GetTransaction(sourceTransactionId)
            : nullptr;
        auto* clonedTransaction = clonedTransactionId
            ? transactionManager->GetTransaction(clonedTransactionId)
            : nullptr;

        auto* sourceTrunkNode = GetNode(TVersionedObjectId(sourceNodeId));
        auto* sourceNode = GetVersionedNode(sourceTrunkNode, sourceTransaction);

        auto securityManager = Bootstrap_->GetSecurityManager();
        auto* account = securityManager->GetAccount(accountId);
>>>>>>> ffdf4c34

        auto factory = CreateNodeFactory(clonedTransaction, account, false);

        LOG_DEBUG_UNLESS(IsRecovery(), "Cloning foreign node (SourceNodeId: %v, ClonedNodeId: %v, Account: %v)",
            TVersionedNodeId(sourceNodeId, sourceTransactionId),
            TVersionedNodeId(clonedNodeId, clonedTransactionId),
            account->GetName());

        auto* clonedTrunkNode = DoCloneNode(
            sourceNode,
            factory,
            clonedNodeId,
            mode);

        auto objectManager = Bootstrap_->GetObjectManager();
        objectManager->RefObject(clonedTrunkNode);

        LockNode(clonedTrunkNode, clonedTransaction, ELockMode::Exclusive);

        factory->Commit();
    }

};

DEFINE_ENTITY_MAP_ACCESSORS(TCypressManager::TImpl, Node, TCypressNodeBase, TVersionedNodeId, NodeMap_);
DEFINE_ENTITY_MAP_ACCESSORS(TCypressManager::TImpl, Lock, TLock, TLockId, LockMap_);

////////////////////////////////////////////////////////////////////////////////

TCypressManager::TImpl::TNodeMapTraits::TNodeMapTraits(TImpl* owner)
    : Owner_(owner)
{ }

auto TCypressManager::TImpl::TNodeMapTraits::Create(const TVersionedNodeId& id) const -> std::unique_ptr<TCypressNodeBase>
{
    auto type = TypeFromId(id.ObjectId);
    auto handler = Owner_->GetHandler(type);
    // This cell tag is fake and will be overwritten on load
    // (unless this is a pre-multicell snapshot, in which case NotReplicatedCellTag is just what we want).
    return handler->Instantiate(id, NotReplicatedCellTag);
}

////////////////////////////////////////////////////////////////////////////////

TCypressManager::TNodeTypeHandler::TNodeTypeHandler(TImpl* owner, EObjectType type)
    : TObjectTypeHandlerBase(owner->Bootstrap_)
    , Owner_(owner)
    , Type_(type)
{ }

void TCypressManager::TNodeTypeHandler::DestroyObject(TObjectBase* object) throw()
{
    Owner_->DestroyNode(static_cast<TCypressNodeBase*>(object));
}

<<<<<<< HEAD
Stroka TCypressManager::TNodeTypeHandler::DoGetName(TCypressNodeBase* node)
=======
Stroka TCypressManager::TNodeTypeHandler::DoGetName(const TCypressNodeBase* node)
>>>>>>> ffdf4c34
{
    auto path = Owner_->GetNodePath(node->GetTrunkNode(), node->GetTransaction());
    return Format("node %v", path);
}

////////////////////////////////////////////////////////////////////////////////

TCypressManager::TLockTypeHandler::TLockTypeHandler(TImpl* owner)
    : TObjectTypeHandlerWithMapBase(owner->Bootstrap_, &owner->LockMap_)
{ }

////////////////////////////////////////////////////////////////////////////////

TCypressManager::TCypressManager(
    TCypressManagerConfigPtr config,
    TBootstrap* bootstrap)
    : Impl_(New<TImpl>(config, bootstrap))
{ }

TCypressManager::~TCypressManager()
{ }

void TCypressManager::Initialize()
{
    Impl_->Initialize();
}

void TCypressManager::RegisterHandler(INodeTypeHandlerPtr handler)
{
    Impl_->RegisterHandler(std::move(handler));
}

INodeTypeHandlerPtr TCypressManager::FindHandler(EObjectType type)
{
    return Impl_->FindHandler(type);
}

INodeTypeHandlerPtr TCypressManager::GetHandler(EObjectType type)
{
    return Impl_->GetHandler(type);
}

INodeTypeHandlerPtr TCypressManager::GetHandler(const TCypressNodeBase* node)
{
    return Impl_->GetHandler(node);
}

ICypressNodeFactoryPtr TCypressManager::CreateNodeFactory(
    TTransaction* transaction,
    TAccount* account,
    bool preserveAccount)
{
    return Impl_->CreateNodeFactory(transaction, account, preserveAccount);
}

TCypressNodeBase* TCypressManager::CreateNode(
    const TNodeId& hintId,
    TCellTag externalCellTag,
    INodeTypeHandlerPtr handler,
    TAccount* account,
    TTransaction* transaction,
    IAttributeDictionary* attributes)
{
    return Impl_->CreateNode(
        hintId,
        externalCellTag,
        std::move(handler),
        account,
        transaction,
        attributes);
}

TCypressNodeBase* TCypressManager::InstantiateNode(
    const TNodeId& id,
    TCellTag externalCellTag)
{
    return Impl_->InstantiateNode(id, externalCellTag);
}

TCypressNodeBase* TCypressManager::CloneNode(
    TCypressNodeBase* sourceNode,
    ICypressNodeFactoryPtr factory,
    ENodeCloneMode mode)
{
    return Impl_->CloneNode(sourceNode, factory, mode);
}

TCypressNodeBase* TCypressManager::GetRootNode() const
{
    return Impl_->GetRootNode();
}

TCypressNodeBase* TCypressManager::GetNodeOrThrow(const TVersionedNodeId& id)
{
    return Impl_->GetNodeOrThrow(id);
}

INodeResolverPtr TCypressManager::CreateResolver(TTransaction* transaction)
{
    return Impl_->CreateResolver(transaction);
}

TCypressNodeBase* TCypressManager::FindNode(
    TCypressNodeBase* trunkNode,
    TTransaction* transaction)
{
    return Impl_->FindNode(trunkNode, transaction);
}

TCypressNodeBase* TCypressManager::GetVersionedNode(
    TCypressNodeBase* trunkNode,
    TTransaction* transaction)
{
    return Impl_->GetVersionedNode(trunkNode, transaction);
}

ICypressNodeProxyPtr TCypressManager::GetNodeProxy(
    TCypressNodeBase* trunkNode,
    TTransaction* transaction)
{
    return Impl_->GetNodeProxy(trunkNode, transaction);
}

TCypressNodeBase* TCypressManager::LockNode(
    TCypressNodeBase* trunkNode,
    TTransaction* transaction,
    const TLockRequest& request,
    bool recursive)
{
    return Impl_->LockNode(trunkNode, transaction, request, recursive);
}

TLock* TCypressManager::CreateLock(
    TCypressNodeBase* trunkNode,
    TTransaction* transaction,
    const TLockRequest& request,
    bool waitable)
{
    return Impl_->CreateLock(trunkNode, transaction, request, waitable);
}

void TCypressManager::SetModified(
    TCypressNodeBase* trunkNode,
    TTransaction* transaction)
{
    Impl_->SetModified(trunkNode, transaction);
}

void TCypressManager::SetAccessed(TCypressNodeBase* trunkNode)
{
    Impl_->SetAccessed(trunkNode);
}

TCypressManager::TSubtreeNodes TCypressManager::ListSubtreeNodes(
    TCypressNodeBase* trunkNode,
    TTransaction* transaction,
    bool includeRoot)
{
    return Impl_->ListSubtreeNodes(trunkNode, transaction, includeRoot);
}

void TCypressManager::AbortSubtreeTransactions(
    TCypressNodeBase* trunkNode,
    TTransaction* transaction)
{
    Impl_->AbortSubtreeTransactions(trunkNode, transaction);
}

void TCypressManager::AbortSubtreeTransactions(INodePtr node)
{
    Impl_->AbortSubtreeTransactions(std::move(node));
}

bool TCypressManager::IsOrphaned(TCypressNodeBase* trunkNode)
{
    return Impl_->IsOrphaned(trunkNode);
}

bool TCypressManager::IsAlive(
    TCypressNodeBase* trunkNode,
    TTransaction* transaction)
{
    return Impl_->IsAlive(trunkNode, transaction);
}

TCypressNodeList TCypressManager::GetNodeOriginators(
    TTransaction* transaction,
    TCypressNodeBase* trunkNode)
{
    return Impl_->GetNodeOriginators(transaction, trunkNode);
}

TCypressNodeList TCypressManager::GetNodeReverseOriginators(
    TTransaction* transaction,
    TCypressNodeBase* trunkNode)
{
    return Impl_->GetNodeReverseOriginators(transaction, trunkNode);
}

DELEGATE_ENTITY_MAP_ACCESSORS(TCypressManager, Node, TCypressNodeBase, TVersionedNodeId, *Impl_);
DELEGATE_ENTITY_MAP_ACCESSORS(TCypressManager, Lock, TLock, TLockId, *Impl_);

////////////////////////////////////////////////////////////////////////////////

} // namespace NCypressServer
} // namespace NYT<|MERGE_RESOLUTION|>--- conflicted
+++ resolved
@@ -343,14 +343,6 @@
             EObjectReplicationFlags::ReplicateAttributes |
             EObjectReplicationFlags::ReplicateDestroy;
     }
-<<<<<<< HEAD
-
-    virtual TCellTag GetReplicationCellTag(const TObjectBase* object) override
-    {
-        return static_cast<const TCypressNodeBase*>(object)->GetExternalCellTag();
-    }
-=======
->>>>>>> ffdf4c34
 
     virtual EObjectType GetType() const override
     {
@@ -385,15 +377,11 @@
     const EObjectType Type_;
 
 
-<<<<<<< HEAD
-    virtual Stroka DoGetName(TCypressNodeBase* node);
-=======
     virtual TCellTagList DoGetReplicationCellTags(const TCypressNodeBase* node) override
     {
         auto externalCellTag = node->GetExternalCellTag();
         return externalCellTag == NotReplicatedCellTag ? TCellTagList() : TCellTagList{externalCellTag};
     }
->>>>>>> ffdf4c34
 
     virtual Stroka DoGetName(const TCypressNodeBase* node);
 
@@ -560,7 +548,6 @@
         transactionManager->SubscribeTransactionAborted(BIND(
             &TImpl::OnTransactionAborted,
             MakeStrong(this)));
-<<<<<<< HEAD
 
         auto objectManager = Bootstrap_->GetObjectManager();
         objectManager->RegisterHandler(New<TLockTypeHandler>(this));
@@ -815,310 +802,9 @@
             auto* lockedChild = DoAcquireLock(lock);
             if (child == trunkNode) {
                 lockedNode = lockedChild;
-=======
-
-        auto objectManager = Bootstrap_->GetObjectManager();
-        objectManager->RegisterHandler(New<TLockTypeHandler>(this));
-    }
-
-
-    void RegisterHandler(INodeTypeHandlerPtr handler)
-    {
-        // No thread affinity is given here.
-        // This will be called during init-time only.
-        YCHECK(handler);
-
-        auto type = handler->GetObjectType();
-        YCHECK(!TypeToHandler_[type]);
-        TypeToHandler_[type] = handler;
-
-        auto objectManager = Bootstrap_->GetObjectManager();
-        objectManager->RegisterHandler(New<TNodeTypeHandler>(this, type));
-    }
-
-    INodeTypeHandlerPtr FindHandler(EObjectType type)
-    {
-        VERIFY_THREAD_AFFINITY_ANY();
-
-        if (type < TEnumTraits<EObjectType>::GetMinValue() || type > TEnumTraits<EObjectType>::GetMaxValue()) {
-            return nullptr;
-        }
-
-        return TypeToHandler_[type];
-    }
-
-    INodeTypeHandlerPtr GetHandler(EObjectType type)
-    {
-        VERIFY_THREAD_AFFINITY_ANY();
-
-        auto handler = FindHandler(type);
-        YCHECK(handler);
-        return handler;
-    }
-
-    INodeTypeHandlerPtr GetHandler(const TCypressNodeBase* node)
-    {
-        VERIFY_THREAD_AFFINITY_ANY();
-
-        return GetHandler(node->GetType());
-    }
-
-
-    ICypressNodeFactoryPtr CreateNodeFactory(
-        TTransaction* transaction,
-        TAccount* account,
-        bool preserveAccount)
-    {
-        return New<TNodeFactory>(
-            Bootstrap_,
-            Config_,
-            transaction,
-            account,
-            preserveAccount);
-    }
-
-    TCypressNodeBase* CreateNode(
-        const TNodeId& hintId,
-        TCellTag externalCellTag,
-        INodeTypeHandlerPtr handler,
-        TAccount* account,
-        TTransaction* transaction,
-        IAttributeDictionary* attributes)
-    {
-        YCHECK(handler);
-        YCHECK(account);
-        YCHECK(attributes);
-
-        auto nodeHolder = handler->Create(
-            hintId,
-            externalCellTag,
-            transaction,
-            attributes);
-        auto* node = RegisterNode(std::move(nodeHolder));
-
-        // Set account.
-        auto securityManager = Bootstrap_->GetSecurityManager();
-        securityManager->SetAccount(node, account);
-
-        // Set owner.
-        auto* user = securityManager->GetAuthenticatedUser();
-        auto* acd = securityManager->GetAcd(node);
-        acd->SetOwner(user);
-
-        return node;
-    }
-
-
-    TCypressNodeBase* InstantiateNode(
-        const TNodeId& id,
-        TCellTag externalCellTag)
-    {
-        auto type = TypeFromId(id);
-        auto handler = GetHandler(type);
-        auto nodeHolder = handler->Instantiate(TVersionedNodeId(id), externalCellTag);
-        return RegisterNode(std::move(nodeHolder));
-    }
-
-    TCypressNodeBase* CloneNode(
-        TCypressNodeBase* sourceNode,
-        ICypressNodeFactoryPtr factory,
-        ENodeCloneMode mode)
-    {
-        YCHECK(sourceNode);
-        YCHECK(factory);
-
-        // Validate account access _before_ creating the actual copy.
-        auto securityManager = Bootstrap_->GetSecurityManager();
-        auto* clonedAccount = factory->GetClonedNodeAccount(sourceNode);
-        securityManager->ValidatePermission(clonedAccount, EPermission::Use);
-
-        return DoCloneNode(
-            sourceNode,
-            factory,
-            NullObjectId,
-            mode);
-    }
-
-
-    TCypressNodeBase* GetRootNode() const
-    {
-        VERIFY_THREAD_AFFINITY_ANY();
-
-        return RootNode_;
-    }
-
-    TCypressNodeBase* GetNodeOrThrow(const TVersionedNodeId& id)
-    {
-        VERIFY_THREAD_AFFINITY(AutomatonThread);
-
-        auto* node = FindNode(id);
-        if (!IsObjectAlive(node)) {
-            THROW_ERROR_EXCEPTION(
-                NYTree::EErrorCode::ResolveError,
-                "No such node %v",
-                id);
-        }
-
-        return node;
-    }
-
-    INodeResolverPtr CreateResolver(TTransaction* transaction)
-    {
-        VERIFY_THREAD_AFFINITY(AutomatonThread);
-
-        return New<TYPathResolver>(Bootstrap_, transaction);
-    }
-
-    TCypressNodeBase* FindNode(
-        TCypressNodeBase* trunkNode,
-        NTransactionServer::TTransaction* transaction)
-    {
-        VERIFY_THREAD_AFFINITY(AutomatonThread);
-        YCHECK(trunkNode->IsTrunk());
-
-        // Fast path -- no transaction.
-        if (!transaction) {
-            return trunkNode;
-        }
-
-        TVersionedNodeId versionedId(trunkNode->GetId(), GetObjectId(transaction));
-        return FindNode(versionedId);
-    }
-
-    TCypressNodeBase* GetVersionedNode(
-        TCypressNodeBase* trunkNode,
-        TTransaction* transaction)
-    {
-        VERIFY_THREAD_AFFINITY(AutomatonThread);
-        YCHECK(trunkNode->IsTrunk());
-
-        auto* currentTransaction = transaction;
-        while (true) {
-            auto* currentNode = FindNode(trunkNode, currentTransaction);
-            if (currentNode) {
-                return currentNode;
-            }
-            currentTransaction = currentTransaction->GetParent();
-        }
-    }
-
-    ICypressNodeProxyPtr GetNodeProxy(
-        TCypressNodeBase* trunkNode,
-        TTransaction* transaction)
-    {
-        VERIFY_THREAD_AFFINITY(AutomatonThread);
-        YCHECK(trunkNode->IsTrunk());
-
-        auto handler = GetHandler(trunkNode);
-        return handler->GetProxy(trunkNode, transaction);
-    }
-
-
-    TCypressNodeBase* LockNode(
-        TCypressNodeBase* trunkNode,
-        TTransaction* transaction,
-        const TLockRequest& request,
-        bool recursive = false)
-    {
-        VERIFY_THREAD_AFFINITY(AutomatonThread);
-        YCHECK(trunkNode->IsTrunk());
-        YCHECK(request.Mode != ELockMode::None);
-
-        TSubtreeNodes childrenToLock;
-        if (recursive) {
-            YCHECK(!request.ChildKey);
-            YCHECK(!request.AttributeKey);
-            ListSubtreeNodes(trunkNode, transaction, true, &childrenToLock);
-        } else {
-            childrenToLock.push_back(trunkNode);
-        }
-
-        // Validate all potentials lock to see if we need to take at least one of them.
-        // This throws an exception in case the validation fails.
-        bool isMandatory = false;
-        for (auto* child : childrenToLock) {
-            auto* trunkChild = child->GetTrunkNode();
-
-            bool isChildMandatory;
-            auto error = CheckLock(
-                trunkChild,
-                transaction,
-                request,
-                true,
-                &isChildMandatory);
-
-            error.ThrowOnError();
-
-            isMandatory |= isChildMandatory;
-        }
-
-        if (!isMandatory) {
-            return GetVersionedNode(trunkNode, transaction);
-        }
-
-        // Ensure deterministic order of children.
-        std::sort(
-            childrenToLock.begin(),
-            childrenToLock.end(),
-            [] (const TCypressNodeBase* lhs, const TCypressNodeBase* rhs) {
-                return lhs->GetVersionedId() < rhs->GetVersionedId();
-            });
-
-        TCypressNodeBase* lockedNode = nullptr;
-        for (auto* child : childrenToLock) {
-            auto* lock = DoCreateLock(child, transaction, request);
-            auto* lockedChild = DoAcquireLock(lock);
-            if (child == trunkNode) {
-                lockedNode = lockedChild;
-            }
-        }
-
-        YCHECK(lockedNode);
-        return lockedNode;
-    }
-
-    TLock* CreateLock(
-        TCypressNodeBase* trunkNode,
-        NTransactionServer::TTransaction* transaction,
-        const TLockRequest& request,
-        bool waitable)
-    {
-        VERIFY_THREAD_AFFINITY(AutomatonThread);
-        YCHECK(trunkNode->IsTrunk());
-        YCHECK(transaction);
-        YCHECK(request.Mode != ELockMode::None);
-
-        if (waitable && !transaction) {
-            THROW_ERROR_EXCEPTION("Waitable lock requires a transaction");
-        }
-
-        // Try to lock without waiting in the queue.
-        bool isMandatory;
-        auto error = CheckLock(
-            trunkNode,
-            transaction,
-            request,
-            true,
-            &isMandatory);
-
-        // Is it OK?
-        if (error.IsOK()) {
-            if (!isMandatory) {
-                return nullptr;
->>>>>>> ffdf4c34
-            }
-
-            auto* lock = DoCreateLock(trunkNode, transaction, request);
-            DoAcquireLock(lock);
-            return lock;
-        }
-
-        // Should we wait?
-        if (!waitable) {
-            THROW_ERROR error;
-        }
-
-<<<<<<< HEAD
+            }
+        }
+
         YCHECK(lockedNode);
         return lockedNode;
     }
@@ -1320,165 +1006,6 @@
             return true;
         };
 
-=======
-        // Will wait.
-        YCHECK(isMandatory);
-        return DoCreateLock(trunkNode, transaction, request);
-    }
-
-
-    void SetModified(
-        TCypressNodeBase* trunkNode,
-        TTransaction* transaction)
-    {
-        VERIFY_THREAD_AFFINITY(AutomatonThread);
-
-        AccessTracker_->SetModified(trunkNode, transaction);
-    }
-
-    void SetAccessed(TCypressNodeBase* trunkNode)
-    {
-        VERIFY_THREAD_AFFINITY(AutomatonThread);
-
-        if (HydraManager_->IsLeader() || HydraManager_->IsFollower() && !HasMutationContext()) {
-            AccessTracker_->SetAccessed(trunkNode);
-        }
-    }
-
-
-    TSubtreeNodes ListSubtreeNodes(
-        TCypressNodeBase* trunkNode,
-        TTransaction* transaction,
-        bool includeRoot)
-    {
-        TSubtreeNodes result;
-        ListSubtreeNodes(trunkNode, transaction, includeRoot, &result);
-        return result;
-    }
-
-    void AbortSubtreeTransactions(
-        TCypressNodeBase* trunkNode,
-        TTransaction* transaction)
-    {
-        std::vector<TTransaction*> transactions;
-
-        auto addLock = [&] (const TLock* lock) {
-            // Get the top-most transaction.
-            auto* transaction = lock->GetTransaction();
-            while (transaction->GetParent()) {
-                transaction = transaction->GetParent();
-            }
-            transactions.push_back(transaction);
-        };
-
-        auto nodes = ListSubtreeNodes(trunkNode, transaction, true);
-        for (const auto* node : nodes) {
-            for (auto* lock : node->AcquiredLocks()) {
-                addLock(lock);
-            }
-            for (auto* lock : node->PendingLocks()) {
-                addLock(lock);
-            }
-        }
-
-        std::sort(
-            transactions.begin(),
-            transactions.end(),
-            [] (const TTransaction* lhs, const TTransaction* rhs) {
-                return lhs->GetId() < rhs->GetId();
-            });
-        transactions.erase(
-            std::unique(transactions.begin(), transactions.end()),
-            transactions.end());
-
-        auto transactionManager = Bootstrap_->GetTransactionManager();
-        for (auto* transaction : transactions) {
-            transactionManager->AbortTransaction(transaction, true);
-        }
-    }
-
-    void AbortSubtreeTransactions(INodePtr node)
-    {
-        auto* cypressNode = ICypressNodeProxy::FromNode(node.Get());
-        AbortSubtreeTransactions(cypressNode->GetTrunkNode(), cypressNode->GetTransaction());
-    }
-
-
-    bool IsOrphaned(TCypressNodeBase* trunkNode)
-    {
-        auto* currentNode = trunkNode;
-        while (true) {
-            if (!IsObjectAlive(currentNode)) {
-                return true;
-            }
-            if (currentNode == RootNode_) {
-                return false;
-            }
-            currentNode = currentNode->GetParent();
-        }
-    }
-
-    bool IsAlive(TCypressNodeBase* trunkNode, TTransaction* transaction)
-    {
-        auto hasChild = [&] (TCypressNodeBase* parentTrunkNode, TCypressNodeBase* childTrunkNode) {
-            // Compute child key or index.
-            auto parentOriginators = GetNodeOriginators(transaction, parentTrunkNode);
-            TNullable<Stroka> key;
-            for (const auto* parentNode : parentOriginators) {
-                switch (parentNode->GetNodeType()) {
-                    case ENodeType::Map: {
-                        const auto* parentMapNode = static_cast<const TMapNode*>(parentNode);
-                        auto it = parentMapNode->ChildToKey().find(childTrunkNode);
-                        if (it != parentMapNode->ChildToKey().end()) {
-                            key = it->second;
-                        }
-                        break;
-                    }
-
-                    case ENodeType::List: {
-                        const auto* parentListNode = static_cast<const TListNode*>(parentNode);
-                        auto it = parentListNode->ChildToIndex().find(childTrunkNode);
-                        return it != parentListNode->ChildToIndex().end();
-                    }
-
-                    default:
-                        YUNREACHABLE();
-                }
-
-                if (key) {
-                    break;
-                }
-            }
-
-            if (!key) {
-                return false;
-            }
-
-            // Look for thombstones.
-            for (const auto* parentNode : parentOriginators) {
-                switch (parentNode->GetNodeType()) {
-                    case ENodeType::Map: {
-                        const auto* parentMapNode = static_cast<const TMapNode*>(parentNode);
-                        auto it = parentMapNode->KeyToChild().find(*key);
-                        if (it != parentMapNode->KeyToChild().end() && it->second != childTrunkNode) {
-                            return false;
-                        }
-                        break;
-                    }
-
-                    case ENodeType::List:
-                        // Do nothing.
-                        break;
-
-                    default:
-                        YUNREACHABLE();
-                }
-            }
-
-            return true;
-        };
-
->>>>>>> ffdf4c34
 
         auto* currentNode = trunkNode;
         while (true) {
@@ -1772,7 +1299,6 @@
         for (auto* lock : acquiredLocks) {
             lock->SetTrunkNode(nullptr);
         }
-<<<<<<< HEAD
 
         for (auto* lock : pendingLocks) {
             LOG_DEBUG_UNLESS(IsRecovery(), "Lock orphaned (LockId: %v)",
@@ -1789,24 +1315,6 @@
             YCHECK(transaction->LockedNodes().erase(trunkNode) == 1);
         }
 
-=======
-
-        for (auto* lock : pendingLocks) {
-            LOG_DEBUG_UNLESS(IsRecovery(), "Lock orphaned (LockId: %v)",
-                lock->GetId());
-            lock->SetTrunkNode(nullptr);
-            auto* transaction = lock->GetTransaction();
-            YCHECK(transaction->Locks().erase(lock) == 1);
-            lock->SetTransaction(nullptr);
-            objectManager->UnrefObject(lock);
-        }
-
-        for (const auto& pair : lockStateMap) {
-            auto* transaction = pair.first;
-            YCHECK(transaction->LockedNodes().erase(trunkNode) == 1);
-        }
-
->>>>>>> ffdf4c34
         auto handler = GetHandler(trunkNode);
         handler->Destroy(trunkNode);
     }
@@ -1819,19 +1327,11 @@
         MergeNodes(transaction);
         ReleaseLocks(transaction);
     }
-<<<<<<< HEAD
 
     void OnTransactionAborted(TTransaction* transaction)
     {
         VERIFY_THREAD_AFFINITY(AutomatonThread);
 
-=======
-
-    void OnTransactionAborted(TTransaction* transaction)
-    {
-        VERIFY_THREAD_AFFINITY(AutomatonThread);
-
->>>>>>> ffdf4c34
         RemoveBranchedNodes(transaction);
         ReleaseLocks(transaction);
     }
@@ -1976,7 +1476,6 @@
             }
             return true;
         }
-<<<<<<< HEAD
 
         return false;
     }
@@ -2029,60 +1528,6 @@
             }
         }
 
-=======
-
-        return false;
-    }
-
-    bool IsParentTransaction(
-        TTransaction* transaction,
-        TTransaction* parent)
-    {
-        auto currentTransaction = transaction;
-        while (currentTransaction) {
-            if (currentTransaction == parent) {
-                return true;
-            }
-            currentTransaction = currentTransaction->GetParent();
-        }
-        return false;
-    }
-
-    bool IsConcurrentTransaction(
-        TTransaction* requestingTransaction,
-        TTransaction* existingTransaction)
-    {
-        return !IsParentTransaction(requestingTransaction, existingTransaction);
-    }
-
-    TCypressNodeBase* DoAcquireLock(TLock* lock)
-    {
-        auto* trunkNode = lock->GetTrunkNode();
-        auto* transaction = lock->GetTransaction();
-        const auto& request = lock->Request();
-
-        LOG_DEBUG_UNLESS(IsRecovery(), "Lock acquired (LockId: %v)",
-            lock->GetId());
-
-        YCHECK(lock->GetState() == ELockState::Pending);
-        lock->SetState(ELockState::Acquired);
-
-        trunkNode->PendingLocks().erase(lock->GetLockListIterator());
-        trunkNode->AcquiredLocks().push_back(lock);
-        lock->SetLockListIterator(--trunkNode->AcquiredLocks().end());
-
-        UpdateNodeLockState(trunkNode, transaction, request);
-
-        // Upgrade locks held by parent transactions, if needed.
-        if (request.Mode != ELockMode::Snapshot) {
-            auto* currentTransaction = transaction->GetParent();
-            while (currentTransaction) {
-                UpdateNodeLockState(trunkNode, currentTransaction, request);
-                currentTransaction = currentTransaction->GetParent();
-            }
-        }
-
->>>>>>> ffdf4c34
         // Branch node, if needed.
         auto* branchedNode = FindNode(trunkNode, transaction);
         if (branchedNode) {
@@ -2140,7 +1585,6 @@
             lockState = &trunkNode->LockStateMap()[transaction];
             lockState->Mode = request.Mode;
             YCHECK(transaction->LockedNodes().insert(trunkNode).second);
-<<<<<<< HEAD
 
             LOG_DEBUG_UNLESS(IsRecovery(), "Node locked (NodeId: %v, Mode: %v)",
                 versionedId,
@@ -2150,17 +1594,6 @@
             if (lockState->Mode < request.Mode) {
                 lockState->Mode = request.Mode;
 
-=======
-
-            LOG_DEBUG_UNLESS(IsRecovery(), "Node locked (NodeId: %v, Mode: %v)",
-                versionedId,
-                request.Mode);
-        } else {
-            lockState = &it->second;
-            if (lockState->Mode < request.Mode) {
-                lockState->Mode = request.Mode;
-
->>>>>>> ffdf4c34
                 LOG_DEBUG_UNLESS(IsRecovery(), "Node lock upgraded (NodeId: %v, Mode: %v)",
                     versionedId,
                     lockState->Mode);
@@ -2185,7 +1618,6 @@
                 request.AttributeKey.Get());
         }
     }
-<<<<<<< HEAD
 
     TLock* DoCreateLock(
         TCypressNodeBase* trunkNode,
@@ -2214,36 +1646,6 @@
         return lock;
     }
 
-=======
-
-    TLock* DoCreateLock(
-        TCypressNodeBase* trunkNode,
-        TTransaction* transaction,
-        const TLockRequest& request)
-    {
-        auto objectManager = Bootstrap_->GetObjectManager();
-        auto id = objectManager->GenerateId(EObjectType::Lock, NullObjectId);
-        auto lockHolder = std::make_unique<TLock>(id);
-        lockHolder->SetState(ELockState::Pending);
-        lockHolder->SetTrunkNode(trunkNode);
-        lockHolder->SetTransaction(transaction);
-        lockHolder->Request() = request;
-        trunkNode->PendingLocks().push_back(lockHolder.get());
-        lockHolder->SetLockListIterator(--trunkNode->PendingLocks().end());
-        auto* lock = LockMap_.Insert(id, std::move(lockHolder));
-
-        YCHECK(transaction->Locks().insert(lock).second);
-        objectManager->RefObject(lock);
-
-        LOG_DEBUG_UNLESS(IsRecovery(), "Lock created (LockId: %v, Mode: %v, NodeId: %v)",
-            id,
-            request.Mode,
-            TVersionedNodeId(trunkNode->GetId(), transaction->GetId()));
-
-        return lock;
-    }
-
->>>>>>> ffdf4c34
     void ReleaseLocks(TTransaction* transaction)
     {
         auto* parentTransaction = transaction->GetParent();
@@ -2289,7 +1691,6 @@
             TVersionedNodeId versionedId(trunkNode->GetId(), transaction->GetId());
             LOG_DEBUG_UNLESS(IsRecovery(), "Node unlocked (NodeId: %v)",
                 versionedId);
-<<<<<<< HEAD
         }
 
         for (auto* trunkNode : lockedNodes) {
@@ -2633,359 +2034,6 @@
         auto mode = ENodeCloneMode(request.mode());
         auto accountId = FromProto<TAccountId>(request.account_id());
 
-        auto* sourceNode = GetNode(TVersionedObjectId(sourceNodeId, sourceTransactionId));
-
-        auto securityManager = Bootstrap_->GetSecurityManager();
-        auto* account = securityManager->GetAccount(accountId);
-
-        auto transactionManager = Bootstrap_->GetTransactionManager();
-        auto* clonedTransaction = clonedTransactionId
-            ? transactionManager->GetTransaction(clonedTransactionId)
-            : nullptr;
-=======
-        }
-
-        for (auto* trunkNode : lockedNodes) {
-            CheckPendingLocks(trunkNode);
-        }
-    }
-
-    void CheckPendingLocks(TCypressNodeBase* trunkNode)
-    {
-        // Ignore orphaned nodes.
-        // Eventually the node will get destroyed and the lock will become
-        // orphaned.
-        if (IsOrphaned(trunkNode))
-            return;
-
-        // Make acquisitions while possible.
-        auto it = trunkNode->PendingLocks().begin();
-        while (it != trunkNode->PendingLocks().end()) {
-            // Be prepared to possible iterator invalidation.
-            auto jt = it++;
-            auto* lock = *jt;
-
-            bool isMandatory;
-            auto error = CheckLock(
-                trunkNode,
-                lock->GetTransaction(),
-                lock->Request(),
-                false,
-                &isMandatory);
-
-            // Is it OK?
-            if (!error.IsOK())
-                return;
-
-            DoAcquireLock(lock);
-        }
-    }
-
-
-    void ListSubtreeNodes(
-        TCypressNodeBase* trunkNode,
-        TTransaction* transaction,
-        bool includeRoot,
-        TSubtreeNodes* subtreeNodes)
-    {
-        YCHECK(trunkNode->IsTrunk());
-
-        if (includeRoot) {
-            subtreeNodes->push_back(trunkNode);
-        }
-
-        switch (trunkNode->GetNodeType()) {
-            case ENodeType::Map: {
-                auto originators = GetNodeReverseOriginators(transaction, trunkNode);
-                yhash_map<Stroka, TCypressNodeBase*> children;
-                for (const auto* node : originators) {
-                    const auto* mapNode = static_cast<const TMapNode*>(node);
-                    for (const auto& pair : mapNode->KeyToChild()) {
-                        if (pair.second) {
-                            children[pair.first] = pair.second;
-                        } else {
-                            // NB: erase may fail.
-                            children.erase(pair.first);
-                        }
-                    }
-                }
-
-                for (const auto& pair : children) {
-                    ListSubtreeNodes(pair.second, transaction, true, subtreeNodes);
-                }
-
-                break;
-            }
-
-            case ENodeType::List: {
-                auto* node = GetVersionedNode(trunkNode, transaction);
-                auto* listRoot = static_cast<TListNode*>(node);
-                for (auto* trunkChild : listRoot->IndexToChild()) {
-                    ListSubtreeNodes(trunkChild, transaction, true, subtreeNodes);
-                }
-                break;
-            }
-
-            default:
-                break;
-        }
-    }
-
-
-    TCypressNodeBase* BranchNode(
-        TCypressNodeBase* originatingNode,
-        TTransaction* transaction,
-        ELockMode mode)
-    {
-        YCHECK(originatingNode);
-        YCHECK(transaction);
-        VERIFY_THREAD_AFFINITY(AutomatonThread);
-
-        auto objectManager = Bootstrap_->GetObjectManager();
-        auto securityManager = Bootstrap_->GetSecurityManager();
-
-        const auto& id = originatingNode->GetId();
-
-        // Create a branched node and initialize its state.
-        auto handler = GetHandler(originatingNode);
-        auto branchedNodeHolder = handler->Branch(originatingNode, transaction, mode);
-
-        TVersionedNodeId versionedId(id, transaction->GetId());
-        auto* branchedNode = NodeMap_.Insert(versionedId, std::move(branchedNodeHolder));
-
-        YCHECK(branchedNode->GetLockMode() == mode);
-
-        // Register the branched node with the transaction.
-        transaction->BranchedNodes().push_back(branchedNode);
-
-        // The branched node holds an implicit reference to its originator.
-        objectManager->RefObject(originatingNode->GetTrunkNode());
-
-        // Update resource usage.
-        auto* account = originatingNode->GetAccount();
-        securityManager->SetAccount(branchedNode, account);
-
-        return branchedNode;
-    }
-
-    void MergeNode(
-        TTransaction* transaction,
-        TCypressNodeBase* branchedNode)
-    {
-        auto objectManager = Bootstrap_->GetObjectManager();
-        auto securityManager = Bootstrap_->GetSecurityManager();
-
-        auto handler = GetHandler(branchedNode);
-
-        auto* trunkNode = branchedNode->GetTrunkNode();
-        auto branchedId = branchedNode->GetVersionedId();
-        auto* parentTransaction = transaction->GetParent();
-        auto originatingId = TVersionedNodeId(branchedId.ObjectId, GetObjectId(parentTransaction));
-
-        if (branchedNode->GetLockMode() != ELockMode::Snapshot) {
-            auto* originatingNode = NodeMap_.Get(originatingId);
-
-            // Merge changes back.
-            handler->Merge(originatingNode, branchedNode);
-
-            // The root needs a special handling.
-            // When Cypress gets cleared, the root is created and is assigned zero creation time.
-            // (We don't have any mutation context at hand to provide a synchronized timestamp.)
-            // Later on, Cypress is initialized and filled with nodes.
-            // At this point we set the root's creation time.
-            if (trunkNode == RootNode_ && !parentTransaction) {
-                originatingNode->SetCreationTime(originatingNode->GetModificationTime());
-            }
-
-            // Update resource usage.
-            securityManager->UpdateAccountNodeUsage(originatingNode);
-        } else {
-            // Destroy the branched copy.
-            handler->Destroy(branchedNode);
-
-            LOG_DEBUG_UNLESS(IsRecovery(), "Node snapshot destroyed (NodeId: %v)", branchedId);
-        }
-
-        // Drop the implicit reference to the originator.
-        objectManager->UnrefObject(trunkNode);
-
-        // Remove the branched copy.
-        NodeMap_.Remove(branchedId);
-
-        LOG_DEBUG_UNLESS(IsRecovery(), "Branched node removed (NodeId: %v)", branchedId);
-    }
-
-    void MergeNodes(TTransaction* transaction)
-    {
-        for (auto* node : transaction->BranchedNodes()) {
-            MergeNode(transaction, node);
-        }
-        transaction->BranchedNodes().clear();
-    }
-
-    void RemoveBranchedNode(
-        TTransaction* transaction,
-        TCypressNodeBase* branchedNode)
-    {
-        auto objectManager = Bootstrap_->GetObjectManager();
-
-        auto handler = GetHandler(branchedNode);
-
-        auto* trunkNode = branchedNode->GetTrunkNode();
-        auto branchedNodeId = branchedNode->GetVersionedId();
-
-        // Drop the implicit reference to the originator.
-        objectManager->UnrefObject(trunkNode);
-
-        if (branchedNode->GetLockMode() != ELockMode::Snapshot) {
-            // Cleanup the branched node.
-            auto branchedId = branchedNode->GetVersionedId();
-            auto* parentTransaction = transaction->GetParent();
-            auto originatingId = TVersionedNodeId(branchedId.ObjectId, GetObjectId(parentTransaction));
-            auto* originatingNode = NodeMap_.Get(originatingId);
-            handler->Unbranch(originatingNode, branchedNode);
-        }
-
-        // Remove the node.
-        handler->Destroy(branchedNode);
-        NodeMap_.Remove(branchedNodeId);
-
-        LOG_DEBUG_UNLESS(IsRecovery(), "Branched node removed (NodeId: %v)", branchedNodeId);
-    }
-
-    void RemoveBranchedNodes(TTransaction* transaction)
-    {
-        for (auto* branchedNode : transaction->BranchedNodes()) {
-            RemoveBranchedNode(transaction, branchedNode);
-        }
-        transaction->BranchedNodes().clear();
-    }
-
-
-    TYPath GetNodePath(
-        TCypressNodeBase* trunkNode,
-        TTransaction* transaction)
-    {
-        YCHECK(trunkNode->IsTrunk());
-
-        auto proxy = GetNodeProxy(trunkNode, transaction);
-        return proxy->GetResolver()->GetPath(proxy);
-    }
-
-
-    TCypressNodeBase* DoCloneNode(
-        TCypressNodeBase* sourceNode,
-        ICypressNodeFactoryPtr factory,
-        const TNodeId& hintId,
-        ENodeCloneMode mode)
-    {
-        auto handler = GetHandler(sourceNode);
-        auto* clonedNode = handler->Clone(
-            sourceNode,
-            factory,
-            hintId,
-            mode);
-
-        // Set account.
-        auto securityManager = Bootstrap_->GetSecurityManager();
-        auto* account = factory->GetClonedNodeAccount(sourceNode);
-        securityManager->SetAccount(clonedNode, account);
-
-        // Set owner.
-        auto* user = securityManager->GetAuthenticatedUser();
-        auto* acd = securityManager->GetAcd(clonedNode);
-        acd->SetOwner(user);
-
-        return clonedNode;
-    }
-
-
-    void HydraUpdateAccessStatistics(const NProto::TReqUpdateAccessStatistics& request) throw()
-    {
-        for (const auto& update : request.updates()) {
-            auto nodeId = FromProto<TNodeId>(update.node_id());
-            auto* node = FindNode(TVersionedNodeId(nodeId));
-            if (!IsObjectAlive(node))
-                continue;
-
-            // Update access time.
-            auto accessTime = FromProto<TInstant>(update.access_time());
-            if (accessTime > node->GetAccessTime()) {
-                node->SetAccessTime(accessTime);
-            }
-
-            // Update access counter.
-            i64 accessCounter = node->GetAccessCounter() + update.access_counter_delta();
-            node->SetAccessCounter(accessCounter);
-        }
-    }
-
-    void HydraCreateForeignNode(const NProto::TReqCreateForeignNode& request) throw()
-    {
-        YCHECK(Bootstrap_->IsSecondaryMaster());
-
-        auto nodeId = FromProto<TObjectId>(request.node_id());
-        auto transactionId = request.has_transaction_id()
-            ? FromProto<TTransactionId>(request.transaction_id())
-            : NullTransactionId;
-        auto accountId = request.has_account_id()
-            ? FromProto<TAccountId>(request.account_id())
-            : NullObjectId;
-        auto type = EObjectType(request.type());
-
-        auto transactionManager = Bootstrap_->GetTransactionManager();
-        auto* transaction = transactionId
-            ? transactionManager->GetTransaction(transactionId)
-            : nullptr;
-
-        auto securityManager = Bootstrap_->GetSecurityManager();
-        auto* account = accountId
-            ? securityManager->GetAccount(accountId)
-            : nullptr;
-
-        auto attributes = request.has_node_attributes()
-            ? FromProto(request.node_attributes())
-            : std::unique_ptr<IAttributeDictionary>();
-
-        auto versionedNodeId = TVersionedNodeId(nodeId, transactionId);
-
-        LOG_DEBUG_UNLESS(IsRecovery(), "Creating foreign node (NodeId: %v, Type: %v, Account: %v)",
-            versionedNodeId,
-            type,
-            account ? MakeNullable(account->GetName()) : Null);
-
-        auto handler = GetHandler(type);
-
-        auto* trunkNode = CreateNode(
-            nodeId,
-            NotReplicatedCellTag,
-            handler,
-            account,
-            transaction,
-            attributes.get());
-
-        auto objectManager = Bootstrap_->GetObjectManager();
-        objectManager->RefObject(trunkNode);
-        objectManager->FillAttributes(trunkNode, *attributes);
-
-        LockNode(trunkNode, transaction, ELockMode::Exclusive);
-    }
-
-    void HydraCloneForeignNode(const NProto::TReqCloneForeignNode& request) throw()
-    {
-        YCHECK(Bootstrap_->IsSecondaryMaster());
-
-        auto sourceNodeId = FromProto<TNodeId>(request.source_node_id());
-        auto sourceTransactionId = request.has_source_transaction_id()
-            ? FromProto<TTransactionId>(request.source_transaction_id())
-            : NullTransactionId;
-        auto clonedNodeId = FromProto<TNodeId>(request.cloned_node_id());
-        auto clonedTransactionId = request.has_cloned_transaction_id()
-            ? FromProto<TNodeId>(request.cloned_transaction_id())
-            : NullTransactionId;
-        auto mode = ENodeCloneMode(request.mode());
-        auto accountId = FromProto<TAccountId>(request.account_id());
-
         auto transactionManager = Bootstrap_->GetTransactionManager();
         auto* sourceTransaction = sourceTransactionId
             ? transactionManager->GetTransaction(sourceTransactionId)
@@ -2999,7 +2047,6 @@
 
         auto securityManager = Bootstrap_->GetSecurityManager();
         auto* account = securityManager->GetAccount(accountId);
->>>>>>> ffdf4c34
 
         auto factory = CreateNodeFactory(clonedTransaction, account, false);
 
@@ -3055,11 +2102,7 @@
     Owner_->DestroyNode(static_cast<TCypressNodeBase*>(object));
 }
 
-<<<<<<< HEAD
-Stroka TCypressManager::TNodeTypeHandler::DoGetName(TCypressNodeBase* node)
-=======
 Stroka TCypressManager::TNodeTypeHandler::DoGetName(const TCypressNodeBase* node)
->>>>>>> ffdf4c34
 {
     auto path = Owner_->GetNodePath(node->GetTrunkNode(), node->GetTransaction());
     return Format("node %v", path);

--- conflicted
+++ resolved
@@ -802,7 +802,6 @@
                 true,
                 &isChildMandatory);
 
-<<<<<<< HEAD
             error.ThrowOnError();
 
             isMandatory |= isChildMandatory;
@@ -826,77 +825,6 @@
             auto* lockedChild = DoAcquireLock(lock);
             if (child == trunkNode) {
                 lockedNode = lockedChild;
-=======
-TError TCypressManager::CheckLock(
-    TCypressNodeBase* trunkNode,
-    TTransaction* transaction,
-    const TLockRequest& request,
-    bool checkPending,
-    bool* isMandatory)
-{
-    YCHECK(trunkNode->IsTrunk());
-
-    *isMandatory = true;
-
-    // Snapshot locks can only be taken inside a transaction.
-    if (request.Mode == ELockMode::Snapshot && !transaction) {
-        return TError("%Qlv lock requires a transaction",
-            request.Mode);
-    }
-
-    // Check for conflicts with other transactions.
-    for (const auto& pair : trunkNode->LockStateMap()) {
-        auto* existingTransaction = pair.first;
-        const auto& existingState = pair.second;
-
-        // Skip same transaction.
-        if (existingTransaction == transaction)
-            continue;
-
-        // Ignore other Snapshot locks.
-        if (existingState.Mode == ELockMode::Snapshot)
-            continue;
-
-        if (!transaction || IsConcurrentTransaction(transaction, existingTransaction)) {
-            // For Exclusive locks we check locks held by concurrent transactions.
-            if ((request.Mode == ELockMode::Exclusive && existingState.Mode != ELockMode::Snapshot) ||
-                (existingState.Mode == ELockMode::Exclusive && request.Mode != ELockMode::Snapshot))
-            {
-                return TError(
-                    NCypressClient::EErrorCode::ConcurrentTransactionLockConflict,
-                    "Cannot take %Qlv lock for node %v since %Qlv lock is taken by concurrent transaction %v",
-                    request.Mode,
-                    GetNodePath(trunkNode, transaction),
-                    existingState.Mode,
-                    existingTransaction->GetId())
-                    << TErrorAttribute("winner_transaction", existingTransaction->GetDescription());
-            }
-
-            // For Shared locks we check child and attribute keys.
-            if (request.Mode == ELockMode::Shared && existingState.Mode == ELockMode::Shared) {
-                if (request.ChildKey &&
-                    existingState.ChildKeys.find(request.ChildKey.Get()) != existingState.ChildKeys.end())
-                {
-                    return TError(
-                        NCypressClient::EErrorCode::ConcurrentTransactionLockConflict,
-                        "Cannot take lock for child %Qv of node %v since this child is locked by concurrent transaction %v",
-                        request.ChildKey.Get(),
-                        GetNodePath(trunkNode, transaction),
-                        existingTransaction->GetId())
-                        << TErrorAttribute("winner_transaction", existingTransaction->GetDescription());
-                }
-                if (request.AttributeKey &&
-                    existingState.AttributeKeys.find(request.AttributeKey.Get()) != existingState.AttributeKeys.end())
-                {
-                    return TError(
-                        NCypressClient::EErrorCode::ConcurrentTransactionLockConflict,
-                        "Cannot take lock for attribute %Qv of node %v since this attribute is locked by concurrent transaction %v",
-                        request.AttributeKey.Get(),
-                        GetNodePath(trunkNode, transaction),
-                        existingTransaction->GetId())
-                        << TErrorAttribute("winner_transaction", existingTransaction->GetDescription());
-                }
->>>>>>> b30f2ed9
             }
         }
 
@@ -1473,7 +1401,8 @@
                         request.Mode,
                         GetNodePath(trunkNode, transaction),
                         existingState.Mode,
-                        existingTransaction->GetId());
+                        existingTransaction->GetId())
+                        << TErrorAttribute("winner_transaction", existingTransaction->GetDescription());
                 }
 
                 // For Shared locks we check child and attribute keys.
@@ -1483,24 +1412,22 @@
                     {
                         return TError(
                             NCypressClient::EErrorCode::ConcurrentTransactionLockConflict,
-                            "Cannot take %Qlv lock for child %Qv of node %v since %Qlv lock is taken by concurrent transaction %v",
-                            request.Mode,
-                            request.ChildKey.Get(),
+                            "Cannot take lock for child %Qv of node %v since this child is locked by concurrent transaction %v",
+                            *request.ChildKey,
                             GetNodePath(trunkNode, transaction),
-                            existingState.Mode,
-                            existingTransaction->GetId());
+                            existingTransaction->GetId())
+                            << TErrorAttribute("winner_transaction", existingTransaction->GetDescription());
                     }
                     if (request.AttributeKey &&
                         existingState.AttributeKeys.find(request.AttributeKey.Get()) != existingState.AttributeKeys.end())
                     {
                         return TError(
                             NCypressClient::EErrorCode::ConcurrentTransactionLockConflict,
-                            "Cannot take %Qlv lock for attribute %Qv of node %v since %Qlv lock is taken by concurrent transaction %v",
-                            request.Mode,
-                            request.AttributeKey.Get(),
+                            "Cannot take lock for attribute %Qv of node %v since this attribute is locked by concurrent transaction %v",
+                            *request.AttributeKey,
                             GetNodePath(trunkNode, transaction),
-                            existingState.Mode,
-                            existingTransaction->GetId());
+                            existingTransaction->GetId())
+                            << TErrorAttribute("winner_transaction", existingTransaction->GetDescription());
                     }
                 }
             }

#include "stdafx.h"
#include "cypress_manager.h"
#include "node_detail.h"
#include "node_proxy_detail.h"
#include "config.h"
#include "access_tracker.h"
#include "lock_proxy.h"
#include "private.h"
#include "public.h"
#include "node.h"
#include "type_handler.h"
#include "node_proxy.h"
#include "lock.h"

#include <core/misc/id_generator.h>

#include <core/concurrency/thread_affinity.h>

#include <core/ytree/ypath_service.h>
#include <core/ytree/tree_builder.h>

#include <core/ytree/ephemeral_node_factory.h>
#include <core/ytree/ypath_detail.h>

#include <ytlib/cypress_client/cypress_ypath_proxy.h>
#include <ytlib/cypress_client/cypress_ypath.pb.h>

#include <ytlib/object_client/object_service_proxy.h>
#include <ytlib/object_client/helpers.h>

#include <ytlib/journal_client/journal_ypath_proxy.h>

#include <server/cell_master/bootstrap.h>
#include <server/cell_master/hydra_facade.h>

#include <server/object_server/object_manager.h>
#include <server/object_server/type_handler_detail.h>
#include <server/object_server/object_detail.h>

#include <server/security_server/account.h>
#include <server/security_server/group.h>
#include <server/security_server/user.h>
#include <server/security_server/security_manager.h>

#include <server/hydra/composite_automaton.h>
#include <server/hydra/entity_map.h>
#include <server/hydra/mutation.h>

#include <server/cell_master/automaton.h>
#include <server/cell_master/multicell_manager.h>

#include <server/transaction_server/transaction.h>
#include <server/transaction_server/transaction_manager.h>

#include <server/cypress_server/cypress_manager.pb.h>

#include <server/journal_server/journal_node.h>

// COMPAT(babenko)
#include <server/chunk_server/chunk_owner_base.h>
#include <server/chunk_server/chunk_list.h>

namespace NYT {
namespace NCypressServer {

using namespace NCellMaster;
using namespace NBus;
using namespace NRpc;
using namespace NYTree;
using namespace NTransactionServer;
using namespace NHydra;
using namespace NObjectClient;
using namespace NObjectClient::NProto;
using namespace NObjectServer;
using namespace NSecurityClient;
using namespace NSecurityServer;
using namespace NCypressClient::NProto;
// COMPAT(babenko)
using namespace NChunkServer;
using namespace NJournalClient;
using namespace NJournalServer;
using namespace NChunkClient::NProto;

////////////////////////////////////////////////////////////////////////////////

static const auto& Logger = CypressServerLogger;

////////////////////////////////////////////////////////////////////////////////

class TCypressManager::TNodeFactory
    : public ICypressNodeFactory
{
public:
    TNodeFactory(
        NCellMaster::TBootstrap* bootstrap,
        TCypressManagerConfigPtr config,
        TTransaction* transaction,
        TAccount* account,
        bool preserveAccount)
        : Bootstrap_(bootstrap)
        , Config_(std::move(config))
        , Transaction_(transaction)
        , Account_(account)
        , PreserveAccount_(preserveAccount)
    {
        YCHECK(bootstrap);
        YCHECK(account);
    }

    ~TNodeFactory()
    {
        auto objectManager = Bootstrap_->GetObjectManager();
        for (auto* node : CreatedNodes_) {
            objectManager->UnrefObject(node);
        }
    }

    virtual IStringNodePtr CreateString() override
    {
        return CreateNode(EObjectType::StringNode)->AsString();
    }

    virtual IInt64NodePtr CreateInt64() override
    {
        return CreateNode(EObjectType::Int64Node)->AsInt64();
    }

    virtual IUint64NodePtr CreateUint64() override
    {
        return CreateNode(EObjectType::Uint64Node)->AsUint64();
    }

    virtual IDoubleNodePtr CreateDouble() override
    {
        return CreateNode(EObjectType::DoubleNode)->AsDouble();
    }

    virtual IBooleanNodePtr CreateBoolean() override
    {
        return CreateNode(EObjectType::BooleanNode)->AsBoolean();
    }

    virtual IMapNodePtr CreateMap() override
    {
        return CreateNode(EObjectType::MapNode)->AsMap();
    }

    virtual IListNodePtr CreateList() override
    {
        return CreateNode(EObjectType::ListNode)->AsList();
    }

    virtual IEntityNodePtr CreateEntity() override
    {
        THROW_ERROR_EXCEPTION("Entity nodes cannot be created inside Cypress");
    }

    virtual NTransactionServer::TTransaction* GetTransaction() override
    {
        return Transaction_;
    }

    virtual TAccount* GetNewNodeAccount() override
    {
        return Account_;
    }

    virtual TAccount* GetClonedNodeAccount(
        TCypressNodeBase* sourceNode) override
    {
        return PreserveAccount_ ? sourceNode->GetAccount() : Account_;
    }

    virtual ICypressNodeProxyPtr CreateNode(
        EObjectType type,
        IAttributeDictionary* attributes = nullptr) override
    {
        ValidateCreatedNodeType(type);

        auto* account = GetNewNodeAccount();
        account->ValidateResourceUsageIncrease(TClusterResources(0, 1, 0));

        auto cypressManager = Bootstrap_->GetCypressManager();
        auto handler = cypressManager->FindHandler(type);
        if (!handler) {
            THROW_ERROR_EXCEPTION("Unknown object type %Qlv",
                type);
        }

        std::unique_ptr<IAttributeDictionary> attributeHolder;
        if (!attributes) {
            attributeHolder = CreateEphemeralAttributes();
            attributes = attributeHolder.get();
        }

        bool isExternal = false;
        auto multicellManager = Bootstrap_->GetMulticellManager();
        if (attributes->Contains("external")) {
            isExternal = attributes->Get<bool>("external");
            attributes->Remove("external");
        } else {
            isExternal = Bootstrap_->IsPrimaryMaster() &&
                !multicellManager->GetRegisteredMasterCellTags().empty() &&
                handler->IsExternalizable();
        }

        auto cellTag = NotReplicatedCellTag;
        if (isExternal) {
            if (!Bootstrap_->IsPrimaryMaster()) {
                THROW_ERROR_EXCEPTION("External nodes are only created at primary masters");
            }

            if (!handler->IsExternalizable()) {
                THROW_ERROR_EXCEPTION("Type %Qlv is not externalizable",
                    handler->GetObjectType());
            }

            auto maybeExternalCellTag = attributes->Find<TCellTag>("external_cell_tag");
            if (maybeExternalCellTag) {
                cellTag = *maybeExternalCellTag;
                if (!multicellManager->IsRegisteredMasterCell(cellTag)) {
                    THROW_ERROR_EXCEPTION("Unknown cell tag %v", cellTag);
                }
                attributes->Remove("external_cell_tag");
            } else {
                cellTag = multicellManager->PickSecondaryMasterCell();
                if (cellTag == InvalidCellTag) {
                    THROW_ERROR_EXCEPTION("No secondary masters registered");
                }
            }
        }

        // INodeTypeHandler::Create may modify the attributes.
        std::unique_ptr<IAttributeDictionary> replicationAttributes;
        if (isExternal) {
            replicationAttributes = attributes->Clone();
        }

        auto* trunkNode = cypressManager->CreateNode(
            NullObjectId,
            cellTag,
            handler,
            account,
            Transaction_,
            attributes);

        RegisterCreatedNode(trunkNode);

        auto objectManager = Bootstrap_->GetObjectManager();
        objectManager->FillAttributes(trunkNode, *attributes);

        cypressManager->LockNode(trunkNode, Transaction_, ELockMode::Exclusive);

        if (isExternal) {
            NProto::TReqCreateForeignNode replicationRequest;
            ToProto(replicationRequest.mutable_node_id(), trunkNode->GetId());
            if (Transaction_) {
                ToProto(replicationRequest.mutable_transaction_id(), Transaction_->GetId());
            }
            replicationRequest.set_type(static_cast<int>(type));
            ToProto(replicationRequest.mutable_node_attributes(), *replicationAttributes);
            ToProto(replicationRequest.mutable_account_id(), Account_->GetId());
            multicellManager->PostToMaster(replicationRequest, cellTag);
        }

        return cypressManager->GetNodeProxy(trunkNode, Transaction_);
    }

    virtual TCypressNodeBase* InstantiateNode(
        const TNodeId& id,
        TCellTag externalCellTag) override
    {
        auto cypressManager = Bootstrap_->GetCypressManager();
        auto* node = cypressManager->InstantiateNode(id, externalCellTag);

        RegisterCreatedNode(node);

        return node;
    }

    virtual TCypressNodeBase* CloneNode(
        TCypressNodeBase* sourceNode,
        ENodeCloneMode mode) override
    {
        ValidateCreatedNodeType(sourceNode->GetType());

<<<<<<< HEAD
        auto account = GetClonedNodeAccount(sourceNode);
        account->ValidateResourceUsageIncrease(TClusterResources(0, 1, 0));

=======
        auto* clonedAccount = GetClonedNodeAccount(sourceNode);
        // Resource limit check must be suppressed when moving nodes
        // without altering the account.
        if (mode != ENodeCloneMode::Move || clonedAccount != sourceNode->GetAccount()) {
            // NB: Ignore disk space increase since in multicell mode the primary cell
            // might not be aware of the actual resource usage.
            // This should be safe since chunk lists are shared anyway. 
            clonedAccount->ValidateResourceUsageIncrease(TClusterResources(0, 1, 0));
        }
        
>>>>>>> ebf07b57
        auto cypressManager = Bootstrap_->GetCypressManager();
        auto* clonedTrunkNode = cypressManager->CloneNode(sourceNode, this, mode);
        auto* clonedNode = cypressManager->LockNode(clonedTrunkNode, Transaction_, ELockMode::Exclusive);

        // NB: No need to call RegisterCreatedNode since
        // cloning a node involves calling ICypressNodeFactory::InstantiateNode,
        // which calls RegisterCreatedNode.
        if (sourceNode->IsExternal()) {
            NProto::TReqCloneForeignNode protoRequest;
            ToProto(protoRequest.mutable_source_node_id(), sourceNode->GetId());
            if (sourceNode->GetTransaction()) {
                ToProto(protoRequest.mutable_source_transaction_id(), sourceNode->GetTransaction()->GetId());
            }
            ToProto(protoRequest.mutable_cloned_node_id(), clonedNode->GetId());
            if (clonedNode->GetTransaction()) {
                ToProto(protoRequest.mutable_cloned_transaction_id(), clonedNode->GetTransaction()->GetId());
            }
            protoRequest.set_mode(static_cast<int>(mode));
            ToProto(protoRequest.mutable_account_id(), clonedNode->GetAccount()->GetId());

            auto multicellManager = Bootstrap_->GetMulticellManager();
            multicellManager->PostToMaster(protoRequest, sourceNode->GetExternalCellTag());
        }

        return clonedTrunkNode;
    }

    virtual void Commit() override
    {
        if (Transaction_) {
            auto transactionManager = Bootstrap_->GetTransactionManager();
            for (auto* node : CreatedNodes_) {
                transactionManager->StageNode(Transaction_, node);
            }
        }
    }

private:
    NCellMaster::TBootstrap* const Bootstrap_;
    const TCypressManagerConfigPtr Config_;
    TTransaction* const Transaction_;
    TAccount* const Account_;
    const bool PreserveAccount_;

    std::vector<TCypressNodeBase*> CreatedNodes_;


    void ValidateCreatedNodeType(EObjectType type)
    {
        auto objectManager = Bootstrap_->GetObjectManager();
        auto* schema = objectManager->GetSchema(type);

        auto securityManager = Bootstrap_->GetSecurityManager();
        securityManager->ValidatePermission(schema, EPermission::Create);
    }

    void RegisterCreatedNode(TCypressNodeBase* trunkNode)
    {
        YASSERT(trunkNode->IsTrunk());
        auto objectManager = Bootstrap_->GetObjectManager();
        objectManager->RefObject(trunkNode);
        CreatedNodes_.push_back(trunkNode);
    }

};

////////////////////////////////////////////////////////////////////////////////

class TCypressManager::TNodeTypeHandler
    : public TObjectTypeHandlerBase<TCypressNodeBase>
{
public:
    TNodeTypeHandler(TImpl* owner, EObjectType type);

    virtual EObjectReplicationFlags GetReplicationFlags() const override
    {
        return
            EObjectReplicationFlags::ReplicateAttributes |
            EObjectReplicationFlags::ReplicateDestroy;
    }

    virtual TCellTag GetReplicationCellTag(const TObjectBase* object) override
    {
        return static_cast<const TCypressNodeBase*>(object)->GetExternalCellTag();
    }

    virtual EObjectType GetType() const override
    {
        return Type_;
    }

    virtual TObjectBase* FindObject(const TObjectId& id) override
    {
        auto cypressManager = Bootstrap_->GetCypressManager();
        return cypressManager->FindNode(TVersionedNodeId(id));
    }

    virtual void DestroyObject(TObjectBase* object) throw();

    virtual TNullable<TTypeCreationOptions> GetCreationOptions() const override
    {
        return TTypeCreationOptions(
            EObjectTransactionMode::Optional,
            EObjectAccountMode::Required);
    }

    virtual void ResetAllObjects() override
    {
        auto cypressManager = Bootstrap_->GetCypressManager();
        for (const auto& pair : cypressManager->Nodes()) {
            DoResetObject(pair.second);
        }
    }

private:
    TImpl* const Owner_;
    const EObjectType Type_;


    virtual Stroka DoGetName(TCypressNodeBase* node);

    virtual IObjectProxyPtr DoGetProxy(
        TCypressNodeBase* node,
        TTransaction* transaction) override
    {
        auto cypressManager = Bootstrap_->GetCypressManager();
        return cypressManager->GetNodeProxy(node, transaction);
    }

    virtual TAccessControlDescriptor* DoFindAcd(TCypressNodeBase* node) override
    {
        return &node->GetTrunkNode()->Acd();
    }

    virtual TObjectBase* DoGetParent(TCypressNodeBase* node) override
    {
        return node->GetParent();
    }

    void DoResetObject(TCypressNodeBase* node)
    {
        node->ResetWeakRefCounter();
    }

};

////////////////////////////////////////////////////////////////////////////////

class TCypressManager::TLockTypeHandler
    : public TObjectTypeHandlerWithMapBase<TLock>
{
public:
    explicit TLockTypeHandler(TImpl* owner);

    virtual EObjectType GetType() const override
    {
        return EObjectType::Lock;
    }

private:
    virtual Stroka DoGetName(TLock* lock) override
    {
        return Format("lock %v", lock->GetId());
    }

    virtual IObjectProxyPtr DoGetProxy(
        TLock* lock,
        TTransaction* /*transaction*/) override
    {
        return CreateLockProxy(Bootstrap_, lock);
    }

};

////////////////////////////////////////////////////////////////////////////////

class TCypressManager::TYPathResolver
    : public INodeResolver
{
public:
    TYPathResolver(
        TBootstrap* bootstrap,
        TTransaction* transaction)
        : Bootstrap_(bootstrap)
        , Transaction_(transaction)
    { }

    virtual INodePtr ResolvePath(const TYPath& path) override
    {
        auto objectManager = Bootstrap_->GetObjectManager();
        auto* resolver = objectManager->GetObjectResolver();
        auto objectProxy = resolver->ResolvePath(path, Transaction_);
        auto* nodeProxy = dynamic_cast<ICypressNodeProxy*>(objectProxy.Get());
        if (!nodeProxy) {
            THROW_ERROR_EXCEPTION("Path %v points to a nonversioned %Qlv object instead of a node",
                path,
                TypeFromId(objectProxy->GetId()));
        }
        return nodeProxy;
    }

    virtual TYPath GetPath(INodePtr node) override
    {
        auto* nodeProxy = ICypressNodeProxy::FromNode(node.Get());

        auto cypressManager = Bootstrap_->GetCypressManager();
        if (!cypressManager->IsAlive(nodeProxy->GetTrunkNode(), nodeProxy->GetTransaction())) {
            return FromObjectId(nodeProxy->GetId());
        }

        INodePtr root;
        auto path = GetNodeYPath(node, &root);

        auto* rootProxy = ICypressNodeProxy::FromNode(root.Get());
        return rootProxy->GetId() == cypressManager->GetRootNode()->GetId()
            ? "/" + path
            : "?" + path;
    }

private:
    TBootstrap* const Bootstrap_;
    TTransaction* const Transaction_;

};

////////////////////////////////////////////////////////////////////////////////

class TCypressManager::TImpl
    : public NCellMaster::TMasterAutomatonPart
{
public:
    TImpl(
        TCypressManagerConfigPtr config,
        TBootstrap* bootstrap)
        : TMasterAutomatonPart(bootstrap)
        , Config_(config)
        , AccessTracker_(New<TAccessTracker>(config, bootstrap))
        , NodeMap_(TNodeMapTraits(this))
    {
        auto hydraFacade = Bootstrap_->GetHydraFacade();
        VERIFY_INVOKER_THREAD_AFFINITY(hydraFacade->GetAutomatonInvoker(), AutomatonThread);

        RootNodeId_ = MakeWellKnownId(EObjectType::MapNode, Bootstrap_->GetCellTag());

        RegisterHandler(New<TStringNodeTypeHandler>(Bootstrap_));
        RegisterHandler(New<TInt64NodeTypeHandler>(Bootstrap_));
        RegisterHandler(New<TUint64NodeTypeHandler>(Bootstrap_));
        RegisterHandler(New<TDoubleNodeTypeHandler>(Bootstrap_));
        RegisterHandler(New<TBooleanNodeTypeHandler>(Bootstrap_));
        RegisterHandler(New<TMapNodeTypeHandler>(Bootstrap_));
        RegisterHandler(New<TListNodeTypeHandler>(Bootstrap_));
        RegisterHandler(New<TLinkNodeTypeHandler>(Bootstrap_));
        RegisterHandler(New<TDocumentNodeTypeHandler>(Bootstrap_));

        RegisterLoader(
            "CypressManager.Keys",
            BIND(&TImpl::LoadKeys, Unretained(this)));
        RegisterLoader(
            "CypressManager.Values",
            BIND(&TImpl::LoadValues, Unretained(this)));

        RegisterSaver(
            ESyncSerializationPriority::Keys,
            "CypressManager.Keys",
            BIND(&TImpl::SaveKeys, Unretained(this)));
        RegisterSaver(
            ESyncSerializationPriority::Values,
            "CypressManager.Values",
            BIND(&TImpl::SaveValues, Unretained(this)));

        RegisterMethod(BIND(&TImpl::HydraUpdateAccessStatistics, Unretained(this)));
        RegisterMethod(BIND(&TImpl::HydraCreateForeignNode, Unretained(this)));
        RegisterMethod(BIND(&TImpl::HydraCloneForeignNode, Unretained(this)));
    }

    void Initialize()
    {
        auto transactionManager = Bootstrap_->GetTransactionManager();
        transactionManager->SubscribeTransactionCommitted(BIND(
            &TImpl::OnTransactionCommitted,
            MakeStrong(this)));
        transactionManager->SubscribeTransactionAborted(BIND(
            &TImpl::OnTransactionAborted,
            MakeStrong(this)));

        auto objectManager = Bootstrap_->GetObjectManager();
        objectManager->RegisterHandler(New<TLockTypeHandler>(this));
    }


    void RegisterHandler(INodeTypeHandlerPtr handler)
    {
        // No thread affinity is given here.
        // This will be called during init-time only.
        YCHECK(handler);

        auto type = handler->GetObjectType();
        YCHECK(!TypeToHandler_[type]);
        TypeToHandler_[type] = handler;

        auto objectManager = Bootstrap_->GetObjectManager();
        objectManager->RegisterHandler(New<TNodeTypeHandler>(this, type));
    }

    INodeTypeHandlerPtr FindHandler(EObjectType type)
    {
        VERIFY_THREAD_AFFINITY_ANY();

        if (type < TEnumTraits<EObjectType>::GetMinValue() || type > TEnumTraits<EObjectType>::GetMaxValue()) {
            return nullptr;
        }

        return TypeToHandler_[type];
    }

    INodeTypeHandlerPtr GetHandler(EObjectType type)
    {
        VERIFY_THREAD_AFFINITY_ANY();

        auto handler = FindHandler(type);
        YCHECK(handler);
        return handler;
    }

    INodeTypeHandlerPtr GetHandler(const TCypressNodeBase* node)
    {
        VERIFY_THREAD_AFFINITY_ANY();

        return GetHandler(node->GetType());
    }


    ICypressNodeFactoryPtr CreateNodeFactory(
        TTransaction* transaction,
        TAccount* account,
        bool preserveAccount)
    {
        return New<TNodeFactory>(
            Bootstrap_,
            Config_,
            transaction,
            account,
            preserveAccount);
    }

    TCypressNodeBase* CreateNode(
        const TNodeId& hintId,
        TCellTag externalCellTag,
        INodeTypeHandlerPtr handler,
        TAccount* account,
        TTransaction* transaction,
        IAttributeDictionary* attributes)
    {
        YCHECK(handler);
        YCHECK(account);
        YCHECK(attributes);

        auto nodeHolder = handler->Create(
            hintId,
            externalCellTag,
            transaction,
            attributes);
        auto* node = RegisterNode(std::move(nodeHolder));

        // Set account.
        auto securityManager = Bootstrap_->GetSecurityManager();
        securityManager->SetAccount(node, account);

        // Set owner.
        auto* user = securityManager->GetAuthenticatedUser();
        auto* acd = securityManager->GetAcd(node);
        acd->SetOwner(user);

        return node;
    }


    TCypressNodeBase* InstantiateNode(
        const TNodeId& id,
        TCellTag externalCellTag)
    {
        auto type = TypeFromId(id);
        auto handler = GetHandler(type);
        auto nodeHolder = handler->Instantiate(TVersionedNodeId(id), externalCellTag);
        return RegisterNode(std::move(nodeHolder));
    }

    TCypressNodeBase* CloneNode(
        TCypressNodeBase* sourceNode,
        ICypressNodeFactoryPtr factory,
        ENodeCloneMode mode)
    {
        YCHECK(sourceNode);
        YCHECK(factory);

<<<<<<< HEAD
        // Validate account access _before_ creating the actual copy.
        auto securityManager = Bootstrap_->GetSecurityManager();
        auto* account = factory->GetClonedNodeAccount(sourceNode);
        securityManager->ValidatePermission(account, EPermission::Use);
=======
    // Validate account access _before_ creating the actual copy.
    auto securityManager = Bootstrap_->GetSecurityManager();
    auto* clonedAccount = factory->GetClonedNodeAccount(sourceNode);
    securityManager->ValidatePermission(clonedAccount, EPermission::Use);
>>>>>>> ebf07b57

        return DoCloneNode(
            sourceNode,
            factory,
            NullObjectId,
            mode);
    }

<<<<<<< HEAD
=======
    // Set account.
    securityManager->SetAccount(clonedNode, clonedAccount);
>>>>>>> ebf07b57

    TCypressNodeBase* GetRootNode() const
    {
        VERIFY_THREAD_AFFINITY_ANY();

        return RootNode_;
    }

    TCypressNodeBase* GetNodeOrThrow(const TVersionedNodeId& id)
    {
        VERIFY_THREAD_AFFINITY(AutomatonThread);

        auto* node = FindNode(id);
        if (!IsObjectAlive(node)) {
            THROW_ERROR_EXCEPTION(
                NYTree::EErrorCode::ResolveError,
                "No such node %v",
                id);
        }

        return node;
    }

    INodeResolverPtr CreateResolver(TTransaction* transaction)
    {
        VERIFY_THREAD_AFFINITY(AutomatonThread);

        return New<TYPathResolver>(Bootstrap_, transaction);
    }

    TCypressNodeBase* FindNode(
        TCypressNodeBase* trunkNode,
        NTransactionServer::TTransaction* transaction)
    {
        VERIFY_THREAD_AFFINITY(AutomatonThread);
        YCHECK(trunkNode->IsTrunk());

        // Fast path -- no transaction.
        if (!transaction) {
            return trunkNode;
        }

        TVersionedNodeId versionedId(trunkNode->GetId(), GetObjectId(transaction));
        return FindNode(versionedId);
    }

    TCypressNodeBase* GetVersionedNode(
        TCypressNodeBase* trunkNode,
        TTransaction* transaction)
    {
        VERIFY_THREAD_AFFINITY(AutomatonThread);
        YCHECK(trunkNode->IsTrunk());

        auto* currentTransaction = transaction;
        while (true) {
            auto* currentNode = FindNode(trunkNode, currentTransaction);
            if (currentNode) {
                return currentNode;
            }
            currentTransaction = currentTransaction->GetParent();
        }
    }

    ICypressNodeProxyPtr GetNodeProxy(
        TCypressNodeBase* trunkNode,
        TTransaction* transaction)
    {
        VERIFY_THREAD_AFFINITY(AutomatonThread);
        YCHECK(trunkNode->IsTrunk());

        auto handler = GetHandler(trunkNode);
        return handler->GetProxy(trunkNode, transaction);
    }


    TCypressNodeBase* LockNode(
        TCypressNodeBase* trunkNode,
        TTransaction* transaction,
        const TLockRequest& request,
        bool recursive = false)
    {
        VERIFY_THREAD_AFFINITY(AutomatonThread);
        YCHECK(trunkNode->IsTrunk());
        YCHECK(request.Mode != ELockMode::None);

        TSubtreeNodes childrenToLock;
        if (recursive) {
            YCHECK(!request.ChildKey);
            YCHECK(!request.AttributeKey);
            ListSubtreeNodes(trunkNode, transaction, true, &childrenToLock);
        } else {
            childrenToLock.push_back(trunkNode);
        }

        // Validate all potentials lock to see if we need to take at least one of them.
        // This throws an exception in case the validation fails.
        bool isMandatory = false;
        for (auto* child : childrenToLock) {
            auto* trunkChild = child->GetTrunkNode();

            bool isChildMandatory;
            auto error = CheckLock(
                trunkChild,
                transaction,
                request,
                true,
                &isChildMandatory);

            error.ThrowOnError();

            isMandatory |= isChildMandatory;
        }

        if (!isMandatory) {
            return GetVersionedNode(trunkNode, transaction);
        }

        // Ensure deterministic order of children.
        std::sort(
            childrenToLock.begin(),
            childrenToLock.end(),
            [] (const TCypressNodeBase* lhs, const TCypressNodeBase* rhs) {
                return lhs->GetVersionedId() < rhs->GetVersionedId();
            });

        TCypressNodeBase* lockedNode = nullptr;
        for (auto* child : childrenToLock) {
            auto* lock = DoCreateLock(child, transaction, request);
            auto* lockedChild = DoAcquireLock(lock);
            if (child == trunkNode) {
                lockedNode = lockedChild;
            }
        }

        YCHECK(lockedNode);
        return lockedNode;
    }

    TLock* CreateLock(
        TCypressNodeBase* trunkNode,
        NTransactionServer::TTransaction* transaction,
        const TLockRequest& request,
        bool waitable)
    {
        VERIFY_THREAD_AFFINITY(AutomatonThread);
        YCHECK(trunkNode->IsTrunk());
        YCHECK(transaction);
        YCHECK(request.Mode != ELockMode::None);

        if (waitable && !transaction) {
            THROW_ERROR_EXCEPTION("Waitable lock requires a transaction");
        }

        // Try to lock without waiting in the queue.
        bool isMandatory;
        auto error = CheckLock(
            trunkNode,
            transaction,
            request,
            true,
            &isMandatory);

        // Is it OK?
        if (error.IsOK()) {
            if (!isMandatory) {
                return nullptr;
            }

            auto* lock = DoCreateLock(trunkNode, transaction, request);
            DoAcquireLock(lock);
            return lock;
        }

        // Should we wait?
        if (!waitable) {
            THROW_ERROR error;
        }

        // Will wait.
        YCHECK(isMandatory);
        return DoCreateLock(trunkNode, transaction, request);
    }


    void SetModified(
        TCypressNodeBase* trunkNode,
        TTransaction* transaction)
    {
        VERIFY_THREAD_AFFINITY(AutomatonThread);

        AccessTracker_->SetModified(trunkNode, transaction);
    }

    void SetAccessed(TCypressNodeBase* trunkNode)
    {
        VERIFY_THREAD_AFFINITY(AutomatonThread);

        if (HydraManager_->IsLeader() || HydraManager_->IsFollower() && !HasMutationContext()) {
            AccessTracker_->SetAccessed(trunkNode);
        }
    }


    TSubtreeNodes ListSubtreeNodes(
        TCypressNodeBase* trunkNode,
        TTransaction* transaction,
        bool includeRoot)
    {
        TSubtreeNodes result;
        ListSubtreeNodes(trunkNode, transaction, includeRoot, &result);
        return result;
    }

    void AbortSubtreeTransactions(
        TCypressNodeBase* trunkNode,
        TTransaction* transaction)
    {
        std::vector<TTransaction*> transactions;
        
        auto addLock = [&] (const TLock* lock) {
            // Get the top-most transaction.
            auto* transaction = lock->GetTransaction();
            while (transaction->GetParent()) {
                transaction = transaction->GetParent();
            }
            transactions.push_back(transaction);
        };

        auto nodes = ListSubtreeNodes(trunkNode, transaction, true);
        for (const auto* node : nodes) {
            for (auto* lock : node->AcquiredLocks()) {
                addLock(lock);
            }
            for (auto* lock : node->PendingLocks()) {
                addLock(lock);
            }
        }

        std::sort(
            transactions.begin(),
            transactions.end(),
            [] (const TTransaction* lhs, const TTransaction* rhs) {
                return lhs->GetId() < rhs->GetId();
            });
        transactions.erase(
            std::unique(transactions.begin(), transactions.end()),
            transactions.end());

        auto transactionManager = Bootstrap_->GetTransactionManager();
        for (auto* transaction : transactions) {
            transactionManager->AbortTransaction(transaction, true);
        }
    }

    void AbortSubtreeTransactions(INodePtr node)
    {
        auto* cypressNode = ICypressNodeProxy::FromNode(node.Get());
        AbortSubtreeTransactions(cypressNode->GetTrunkNode(), cypressNode->GetTransaction());
    }


    bool IsOrphaned(TCypressNodeBase* trunkNode)
    {
        auto* currentNode = trunkNode;
        while (true) {
            if (!IsObjectAlive(currentNode)) {
                return true;
            }
            if (currentNode == RootNode_) {
                return false;
            }
            currentNode = currentNode->GetParent();
        }
    }

    bool IsAlive(TCypressNodeBase* trunkNode, TTransaction* transaction)
    {
        auto hasChild = [&] (TCypressNodeBase* parentTrunkNode, TCypressNodeBase* childTrunkNode) {
            // Compute child key or index.
            auto parentOriginators = GetNodeOriginators(transaction, parentTrunkNode);
            TNullable<Stroka> key;
            for (const auto* parentNode : parentOriginators) {
                switch (parentNode->GetNodeType()) {
                    case ENodeType::Map: {
                        const auto* parentMapNode = static_cast<const TMapNode*>(parentNode);
                        auto it = parentMapNode->ChildToKey().find(childTrunkNode);
                        if (it != parentMapNode->ChildToKey().end()) {
                            key = it->second;
                        }
                        break;
                    }

                    case ENodeType::List: {
                        const auto* parentListNode = static_cast<const TListNode*>(parentNode);
                        auto it = parentListNode->ChildToIndex().find(childTrunkNode);
                        return it != parentListNode->ChildToIndex().end();
                    }

                    default:
                        YUNREACHABLE();
                }

                if (key) {
                    break;
                }
            }

            if (!key) {
                return false;
            }

            // Look for thombstones.
            for (const auto* parentNode : parentOriginators) {
                switch (parentNode->GetNodeType()) {
                    case ENodeType::Map: {
                        const auto* parentMapNode = static_cast<const TMapNode*>(parentNode);
                        auto it = parentMapNode->KeyToChild().find(*key);
                        if (it != parentMapNode->KeyToChild().end() && it->second != childTrunkNode) {
                            return false;
                        }
                        break;
                    }

                    case ENodeType::List:
                        // Do nothing.
                        break;

                    default:
                        YUNREACHABLE();
                }
            }

            return true;
        };


        auto* currentNode = trunkNode;
        while (true) {
            if (!IsObjectAlive(currentNode)) {
                return false;
            }
            if (currentNode == RootNode_) {
                return true;
            }
            auto* parentNode = currentNode->GetParent();
            if (!parentNode) {
                return false;
            }
            if (!hasChild(parentNode, currentNode)) {
                return false;
            }
            currentNode = parentNode;
        }
    }


    TCypressNodeList GetNodeOriginators(
        TTransaction* transaction,
        TCypressNodeBase* trunkNode)
    {
        YCHECK(trunkNode->IsTrunk());

        // Fast path.
        if (!transaction) {
            return TCypressNodeList(1, trunkNode);
        }

        // Slow path.
        TCypressNodeList result;
        auto* currentNode = GetVersionedNode(trunkNode, transaction);
        while (currentNode) {
            result.push_back(currentNode);
            currentNode = currentNode->GetOriginator();
        }

        return result;
    }

    TCypressNodeList GetNodeReverseOriginators(
        TTransaction* transaction,
        TCypressNodeBase* trunkNode)
    {
        auto result = GetNodeOriginators(transaction, trunkNode);
        std::reverse(result.begin(), result.end());
        return result;
    }


    DECLARE_ENTITY_MAP_ACCESSORS(Node, TCypressNodeBase, TVersionedNodeId);
    DECLARE_ENTITY_MAP_ACCESSORS(Lock, TLock, TLockId);

private:
    friend class TNodeTypeHandler;
    friend class TLockTypeHandler;

    class TNodeMapTraits
    {
    public:
        explicit TNodeMapTraits(TImpl* owner);

        std::unique_ptr<TCypressNodeBase> Create(const TVersionedNodeId& id) const;

    private:
        TImpl* const Owner_;

    };

    const TCypressManagerConfigPtr Config_;

    const TAccessTrackerPtr AccessTracker_;

    NHydra::TEntityMap<TVersionedNodeId, TCypressNodeBase, TNodeMapTraits> NodeMap_;
    NHydra::TEntityMap<TLockId, TLock> LockMap_;

    TEnumIndexedVector<INodeTypeHandlerPtr, NObjectClient::EObjectType> TypeToHandler_;

    TNodeId RootNodeId_;
    TCypressNodeBase* RootNode_ = nullptr;

    // COMPAT(babenko)
    bool RecomputeChunkOwnerStatistics_ = false;

    DECLARE_THREAD_AFFINITY_SLOT(AutomatonThread);


    void SaveKeys(NCellMaster::TSaveContext& context) const
    {
        NodeMap_.SaveKeys(context);
        LockMap_.SaveKeys(context);
    }

    void SaveValues(NCellMaster::TSaveContext& context) const
    {
        NodeMap_.SaveValues(context);
        LockMap_.SaveValues(context);
    }


    void LoadKeys(NCellMaster::TLoadContext& context)
    {
        VERIFY_THREAD_AFFINITY(AutomatonThread);

        NodeMap_.LoadKeys(context);
        LockMap_.LoadKeys(context);
    }

    void LoadValues(NCellMaster::TLoadContext& context)
    {
        VERIFY_THREAD_AFFINITY(AutomatonThread);

        NodeMap_.LoadValues(context);
        LockMap_.LoadValues(context);
        // COMPAT(babenko)
        RecomputeChunkOwnerStatistics_ = (context.GetVersion() < 200);
    }


    virtual void Clear() override
    {
        VERIFY_THREAD_AFFINITY(AutomatonThread);

        TMasterAutomatonPart::Clear();

        NodeMap_.Clear();
        LockMap_.Clear();

        InitBuiltin();
    }

    virtual void OnAfterSnapshotLoaded() override
    {
        VERIFY_THREAD_AFFINITY(AutomatonThread);

        TMasterAutomatonPart::OnAfterSnapshotLoaded();

        auto transactionManager = Bootstrap_->GetTransactionManager();

        for (const auto& pair : NodeMap_) {
            auto* node = pair.second;

            // Reconstruct immediate ancestor sets.
            auto* parent = node->GetParent();
            if (parent) {
                YCHECK(parent->ImmediateDescendants().insert(node).second);
            }

            // Compute originators.
            if (!node->IsTrunk()) {
                auto* parentTransaction = node->GetTransaction()->GetParent();
                auto* originator = GetVersionedNode(node->GetTrunkNode(), parentTransaction);
                node->SetOriginator(originator);
            }


            // Reconstruct TrunkNode and Transaction.
            auto transactionId = node->GetVersionedId().TransactionId;
            if (transactionId) {
                node->SetTrunkNode(GetNode(TVersionedNodeId(node->GetId())));
                node->SetTransaction(transactionManager->GetTransaction(transactionId));
            }

            // Reconstruct iterators from locks to their positions in the lock list.
            for (auto it = node->AcquiredLocks().begin(); it != node->AcquiredLocks().end(); ++it) {
                auto* lock = *it;
                lock->SetLockListIterator(it);
            }
            for (auto it = node->PendingLocks().begin(); it != node->PendingLocks().end(); ++it) {
                auto* lock = *it;
                lock->SetLockListIterator(it);
            }

            // COMPAT(babenko)
            if (RecomputeChunkOwnerStatistics_ && (node->GetType() == EObjectType::Table || node->GetType() == EObjectType::Table)) {
                auto* chunkOwnerNode = static_cast<TChunkOwnerBase*>(node);
                const auto* chunkList = chunkOwnerNode->GetChunkList();
                if (chunkList) {
                    chunkOwnerNode->SnapshotStatistics() = chunkList->Statistics().ToDataStatistics();
                }
            }
        }

        InitBuiltin();
    }


    void InitBuiltin()
    {
        RootNode_ = FindNode(TVersionedNodeId(RootNodeId_));
        if (!RootNode_) {
            // Create the root.
            auto securityManager = Bootstrap_->GetSecurityManager();
            auto rootNodeHolder = std::make_unique<TMapNode>(TVersionedNodeId(RootNodeId_));
            rootNodeHolder->SetTrunkNode(rootNodeHolder.get());
            rootNodeHolder->SetAccount(securityManager->GetSysAccount());
            rootNodeHolder->Acd().SetInherit(false);
            rootNodeHolder->Acd().AddEntry(TAccessControlEntry(
                ESecurityAction::Allow,
                securityManager->GetEveryoneGroup(),
                EPermission::Read));
            rootNodeHolder->Acd().SetOwner(securityManager->GetRootUser());

            RootNode_ = NodeMap_.Insert(TVersionedNodeId(RootNodeId_), std::move(rootNodeHolder));
            YCHECK(RootNode_->RefObject() == 1);
        }
    }


    virtual void OnRecoveryComplete() override
    {
        VERIFY_THREAD_AFFINITY(AutomatonThread);

        TMasterAutomatonPart::OnRecoveryComplete();

        AccessTracker_->Start();
    }

    virtual void OnStopLeading() override
    {
        VERIFY_THREAD_AFFINITY(AutomatonThread);

        TMasterAutomatonPart::OnStopLeading();

        AccessTracker_->Stop();
    }

    virtual void OnStopFollowing() override
    {
        VERIFY_THREAD_AFFINITY(AutomatonThread);

        TMasterAutomatonPart::OnStopFollowing();

        AccessTracker_->Stop();
    }


    TCypressNodeBase* RegisterNode(std::unique_ptr<TCypressNodeBase> trunkNodeHolder)
    {
        VERIFY_THREAD_AFFINITY(AutomatonThread);
        YCHECK(trunkNodeHolder->IsTrunk());

        const auto& nodeId = trunkNodeHolder->GetId();
        auto* node = NodeMap_.Insert(TVersionedNodeId(nodeId), std::move(trunkNodeHolder));

        const auto* mutationContext = GetCurrentMutationContext();
        node->SetCreationTime(mutationContext->GetTimestamp());
        node->SetModificationTime(mutationContext->GetTimestamp());
        node->SetAccessTime(mutationContext->GetTimestamp());
        node->SetRevision(mutationContext->GetVersion().ToRevision());
        if (CellTagFromId(nodeId) != Bootstrap_->GetCellTag()) {
            node->SetForeign();
        }

        if (node->IsExternal()) {
            LOG_DEBUG_UNLESS(IsRecovery(), "External node registered (NodeId: %v, Type: %v, ExternalCellTag: %v)",
                node->GetId(),
                node->GetType(),
                node->GetExternalCellTag());
        } else {
            LOG_DEBUG_UNLESS(IsRecovery(), "%v node registered (NodeId: %v, Type: %v)",
                node->IsForeign() ? "Foreign" : "Local",
                node->GetId(),
                node->GetType());
        }

        return node;
    }

    void DestroyNode(TCypressNodeBase* trunkNode)
    {
        VERIFY_THREAD_AFFINITY(AutomatonThread);
        YCHECK(trunkNode->IsTrunk());

        NodeMap_.Release(trunkNode->GetVersionedId()).release();

        TCypressNodeBase::TLockList acquiredLocks;
        trunkNode->AcquiredLocks().swap(acquiredLocks);

        TCypressNodeBase::TLockList pendingLocks;
        trunkNode->PendingLocks().swap(pendingLocks);

        TCypressNodeBase::TLockStateMap lockStateMap;
        trunkNode->LockStateMap().swap(lockStateMap);

        auto objectManager = Bootstrap_->GetObjectManager();

        for (auto* lock : acquiredLocks) {
            lock->SetTrunkNode(nullptr);
        }

        for (auto* lock : pendingLocks) {
            LOG_DEBUG_UNLESS(IsRecovery(), "Lock orphaned (LockId: %v)",
                lock->GetId());
            lock->SetTrunkNode(nullptr);
            auto* transaction = lock->GetTransaction();
            YCHECK(transaction->Locks().erase(lock) == 1);
            lock->SetTransaction(nullptr);
            objectManager->UnrefObject(lock);
        }

        for (const auto& pair : lockStateMap) {
            auto* transaction = pair.first;
            YCHECK(transaction->LockedNodes().erase(trunkNode) == 1);
        }

        auto handler = GetHandler(trunkNode);
        handler->Destroy(trunkNode);
    }


    void OnTransactionCommitted(TTransaction* transaction)
    {
        VERIFY_THREAD_AFFINITY(AutomatonThread);

        MergeNodes(transaction);
        ReleaseLocks(transaction);
    }

    void OnTransactionAborted(TTransaction* transaction)
    {
        VERIFY_THREAD_AFFINITY(AutomatonThread);

        RemoveBranchedNodes(transaction);
        ReleaseLocks(transaction);
    }


    TError CheckLock(
        TCypressNodeBase* trunkNode,
        TTransaction* transaction,
        const TLockRequest& request,
        bool checkPending,
        bool* isMandatory)
    {
        YCHECK(trunkNode->IsTrunk());

        *isMandatory = true;

        // Snapshot locks can only be taken inside a transaction.
        if (request.Mode == ELockMode::Snapshot && !transaction) {
            return TError("%Qlv lock requires a transaction",
                request.Mode);
        }

        // Check for conflicts with other transactions.
        for (const auto& pair : trunkNode->LockStateMap()) {
            auto* existingTransaction = pair.first;
            const auto& existingState = pair.second;

            // Skip same transaction.
            if (existingTransaction == transaction)
                continue;

            // Ignore other Snapshot locks.
            if (existingState.Mode == ELockMode::Snapshot)
                continue;

            if (!transaction || IsConcurrentTransaction(transaction, existingTransaction)) {
                // For Exclusive locks we check locks held by concurrent transactions.
                if ((request.Mode == ELockMode::Exclusive && existingState.Mode != ELockMode::Snapshot) ||
                    (existingState.Mode == ELockMode::Exclusive && request.Mode != ELockMode::Snapshot))
                {
                    return TError(
                        NCypressClient::EErrorCode::ConcurrentTransactionLockConflict,
                        "Cannot take %Qlv lock for node %v since %Qlv lock is taken by concurrent transaction %v",
                        request.Mode,
                        GetNodePath(trunkNode, transaction),
                        existingState.Mode,
                        existingTransaction->GetId())
                        << TErrorAttribute("winner_transaction", existingTransaction->GetDescription());
                }

                // For Shared locks we check child and attribute keys.
                if (request.Mode == ELockMode::Shared && existingState.Mode == ELockMode::Shared) {
                    if (request.ChildKey &&
                        existingState.ChildKeys.find(request.ChildKey.Get()) != existingState.ChildKeys.end())
                    {
                        return TError(
                            NCypressClient::EErrorCode::ConcurrentTransactionLockConflict,
                            "Cannot take lock for child %Qv of node %v since this child is locked by concurrent transaction %v",
                            *request.ChildKey,
                            GetNodePath(trunkNode, transaction),
                            existingTransaction->GetId())
                            << TErrorAttribute("winner_transaction", existingTransaction->GetDescription());
                    }
                    if (request.AttributeKey &&
                        existingState.AttributeKeys.find(request.AttributeKey.Get()) != existingState.AttributeKeys.end())
                    {
                        return TError(
                            NCypressClient::EErrorCode::ConcurrentTransactionLockConflict,
                            "Cannot take lock for attribute %Qv of node %v since this attribute is locked by concurrent transaction %v",
                            *request.AttributeKey,
                            GetNodePath(trunkNode, transaction),
                            existingTransaction->GetId())
                            << TErrorAttribute("winner_transaction", existingTransaction->GetDescription());
                    }
                }
            }
        }

        // Examine existing locks.
        // A quick check: same transaction, same or weaker lock mode (beware of Snapshot!).
        {
            auto it = trunkNode->LockStateMap().find(transaction);
            if (it != trunkNode->LockStateMap().end()) {
                const auto& existingState = it->second;
                if (IsRedundantLockRequest(existingState, request)) {
                    *isMandatory = false;
                    return TError();
                }
                if (existingState.Mode == ELockMode::Snapshot) {
                    return TError(
                        NCypressClient::EErrorCode::SameTransactionLockConflict,
                        "Cannot take %Qlv lock for node %v since %Qlv lock is already taken by the same transaction",
                        request.Mode,
                        GetNodePath(trunkNode, transaction),
                        existingState.Mode);
                }
            }
        }

        // If we're outside of a transaction then the lock is not needed.
        if (!transaction) {
            *isMandatory = false;
        }

        // Check pending locks.
        if (request.Mode != ELockMode::Snapshot && checkPending && !trunkNode->PendingLocks().empty()) {
            return TError(
                NCypressClient::EErrorCode::PendingLockConflict,
                "Cannot take %Qlv lock for node %v since there are %v pending lock(s) for this node",
                request.Mode,
                GetNodePath(trunkNode, transaction),
                trunkNode->PendingLocks().size());
        }

        return TError();
    }

    bool IsRedundantLockRequest(
        const TTransactionLockState& state,
        const TLockRequest& request)
    {
        if (state.Mode == ELockMode::Snapshot && request.Mode == ELockMode::Snapshot) {
            return true;
        }

        if (state.Mode > request.Mode && request.Mode != ELockMode::Snapshot) {
            return true;
        }

        if (state.Mode == request.Mode) {
            if (request.Mode == ELockMode::Shared) {
                if (request.ChildKey &&
                    state.ChildKeys.find(request.ChildKey.Get()) == state.ChildKeys.end())
                {
                    return false;
                }
                if (request.AttributeKey &&
                    state.AttributeKeys.find(request.AttributeKey.Get()) == state.AttributeKeys.end())
                {
                    return false;
                }
            }
            return true;
        }

        return false;
    }

    bool IsParentTransaction(
        TTransaction* transaction,
        TTransaction* parent)
    {
        auto currentTransaction = transaction;
        while (currentTransaction) {
            if (currentTransaction == parent) {
                return true;
            }
            currentTransaction = currentTransaction->GetParent();
        }
        return false;
    }

    bool IsConcurrentTransaction(
        TTransaction* requestingTransaction,
        TTransaction* existingTransaction)
    {
        return !IsParentTransaction(requestingTransaction, existingTransaction);
    }

    TCypressNodeBase* DoAcquireLock(TLock* lock)
    {
        auto* trunkNode = lock->GetTrunkNode();
        auto* transaction = lock->GetTransaction();
        const auto& request = lock->Request();

        LOG_DEBUG_UNLESS(IsRecovery(), "Lock acquired (LockId: %v)",
            lock->GetId());

        YCHECK(lock->GetState() == ELockState::Pending);
        lock->SetState(ELockState::Acquired);

        trunkNode->PendingLocks().erase(lock->GetLockListIterator());
        trunkNode->AcquiredLocks().push_back(lock);
        lock->SetLockListIterator(--trunkNode->AcquiredLocks().end());

        UpdateNodeLockState(trunkNode, transaction, request);

        // Upgrade locks held by parent transactions, if needed.
        if (request.Mode != ELockMode::Snapshot) {
            auto* currentTransaction = transaction->GetParent();
            while (currentTransaction) {
                UpdateNodeLockState(trunkNode, currentTransaction, request);
                currentTransaction = currentTransaction->GetParent();
            }
        }

        // Branch node, if needed.
        auto* branchedNode = FindNode(trunkNode, transaction);
        if (branchedNode) {
            if (branchedNode->GetLockMode() < request.Mode) {
                branchedNode->SetLockMode(request.Mode);
            }
            return branchedNode;
        }

        TCypressNodeBase* originatingNode;
        std::vector<TTransaction*> intermediateTransactions;
        // Walk up to the root, find originatingNode, construct the list of
        // intermediate transactions.
        auto* currentTransaction = transaction;
        while (true) {
            originatingNode = FindNode(trunkNode, currentTransaction);
            if (originatingNode) {
                break;
            }
            if (!currentTransaction) {
                break;
            }
            intermediateTransactions.push_back(currentTransaction);
            currentTransaction = currentTransaction->GetParent();
        }

        YCHECK(originatingNode);
        YCHECK(!intermediateTransactions.empty());

        if (request.Mode == ELockMode::Snapshot) {
            // Branch at requested transaction only.
            return BranchNode(originatingNode, transaction, request.Mode);
        } else {
            // Branch at all intermediate transactions.
            std::reverse(intermediateTransactions.begin(), intermediateTransactions.end());
            auto* currentNode = originatingNode;
            for (auto* transactionToBranch : intermediateTransactions) {
                currentNode = BranchNode(currentNode, transactionToBranch, request.Mode);
            }
            return currentNode;
        }
    }

    void UpdateNodeLockState(
        TCypressNodeBase* trunkNode,
        TTransaction* transaction,
        const TLockRequest& request)
    {
        YCHECK(trunkNode->IsTrunk());

        TVersionedNodeId versionedId(trunkNode->GetId(), transaction->GetId());
        TTransactionLockState* lockState;
        auto it = trunkNode->LockStateMap().find(transaction);
        if (it == trunkNode->LockStateMap().end()) {
            lockState = &trunkNode->LockStateMap()[transaction];
            lockState->Mode = request.Mode;
            YCHECK(transaction->LockedNodes().insert(trunkNode).second);

            LOG_DEBUG_UNLESS(IsRecovery(), "Node locked (NodeId: %v, Mode: %v)",
                versionedId,
                request.Mode);
        } else {
            lockState = &it->second;
            if (lockState->Mode < request.Mode) {
                lockState->Mode = request.Mode;

                LOG_DEBUG_UNLESS(IsRecovery(), "Node lock upgraded (NodeId: %v, Mode: %v)",
                    versionedId,
                    lockState->Mode);
            }
        }

        if (request.ChildKey &&
            lockState->ChildKeys.find(request.ChildKey.Get()) == lockState->ChildKeys.end())
        {
            YCHECK(lockState->ChildKeys.insert(request.ChildKey.Get()).second);
            LOG_DEBUG_UNLESS(IsRecovery(), "Node child locked (NodeId: %v, Key: %v)",
                versionedId,
                request.ChildKey.Get());
        }

        if (request.AttributeKey &&
            lockState->AttributeKeys.find(request.AttributeKey.Get()) == lockState->AttributeKeys.end())
        {
            YCHECK(lockState->AttributeKeys.insert(request.AttributeKey.Get()).second);
            LOG_DEBUG_UNLESS(IsRecovery(), "Node attribute locked (NodeId: %v, Key: %v)",
                versionedId,
                request.AttributeKey.Get());
        }
    }

    TLock* DoCreateLock(
        TCypressNodeBase* trunkNode,
        TTransaction* transaction,
        const TLockRequest& request)
    {
        auto objectManager = Bootstrap_->GetObjectManager();
        auto id = objectManager->GenerateId(EObjectType::Lock, NullObjectId);
        auto lockHolder = std::make_unique<TLock>(id);
        lockHolder->SetState(ELockState::Pending);
        lockHolder->SetTrunkNode(trunkNode);
        lockHolder->SetTransaction(transaction);
        lockHolder->Request() = request;
        trunkNode->PendingLocks().push_back(lockHolder.get());
        lockHolder->SetLockListIterator(--trunkNode->PendingLocks().end());
        auto* lock = LockMap_.Insert(id, std::move(lockHolder));

        YCHECK(transaction->Locks().insert(lock).second);
        objectManager->RefObject(lock);

        LOG_DEBUG_UNLESS(IsRecovery(), "Lock created (LockId: %v, Mode: %v, NodeId: %v)",
            id,
            request.Mode,
            TVersionedNodeId(trunkNode->GetId(), transaction->GetId()));

        return lock;
    }

    void ReleaseLocks(TTransaction* transaction)
    {
        auto* parentTransaction = transaction->GetParent();
        auto objectManager = Bootstrap_->GetObjectManager();

        TTransaction::TLockSet locks;
        transaction->Locks().swap(locks);

        TTransaction::TLockedNodeSet lockedNodes;
        transaction->LockedNodes().swap(lockedNodes);

        for (auto* lock : locks) {
            auto* trunkNode = lock->GetTrunkNode();
            // Decide if the lock must be promoted.
            if (parentTransaction && lock->Request().Mode != ELockMode::Snapshot) {
                lock->SetTransaction(parentTransaction);
                YCHECK(parentTransaction->Locks().insert(lock).second);
                LOG_DEBUG_UNLESS(IsRecovery(), "Lock promoted (LockId: %v, NewTransactionId: %v)",
                    lock->GetId(),
                    parentTransaction->GetId());
            } else {
                if (trunkNode) {
                    switch (lock->GetState()) {
                        case ELockState::Acquired:
                            trunkNode->AcquiredLocks().erase(lock->GetLockListIterator());
                            break;
                        case ELockState::Pending:
                            trunkNode->PendingLocks().erase(lock->GetLockListIterator());
                            break;
                        default:
                            YUNREACHABLE();
                    }
                    lock->SetTrunkNode(nullptr);
                }
                lock->SetTransaction(nullptr);
                objectManager->UnrefObject(lock);
            }
        }

        for (auto* trunkNode : lockedNodes) {
            YCHECK(trunkNode->LockStateMap().erase(transaction) == 1);

            TVersionedNodeId versionedId(trunkNode->GetId(), transaction->GetId());
            LOG_DEBUG_UNLESS(IsRecovery(), "Node unlocked (NodeId: %v)",
                versionedId);
        }

        for (auto* trunkNode : lockedNodes) {
            CheckPendingLocks(trunkNode);
        }
    }

    void CheckPendingLocks(TCypressNodeBase* trunkNode)
    {
        // Ignore orphaned nodes.
        // Eventually the node will get destroyed and the lock will become
        // orphaned.
        if (IsOrphaned(trunkNode))
            return;

        // Make acquisitions while possible.
        auto it = trunkNode->PendingLocks().begin();
        while (it != trunkNode->PendingLocks().end()) {
            // Be prepared to possible iterator invalidation.
            auto jt = it++;
            auto* lock = *jt;

            bool isMandatory;
            auto error = CheckLock(
                trunkNode,
                lock->GetTransaction(),
                lock->Request(),
                false,
                &isMandatory);

            // Is it OK?
            if (!error.IsOK())
                return;

            DoAcquireLock(lock);
        }
    }


    void ListSubtreeNodes(
        TCypressNodeBase* trunkNode,
        TTransaction* transaction,
        bool includeRoot,
        TSubtreeNodes* subtreeNodes)
    {
        YCHECK(trunkNode->IsTrunk());

        if (includeRoot) {
            subtreeNodes->push_back(trunkNode);
        }

        switch (trunkNode->GetNodeType()) {
            case ENodeType::Map: {
                auto originators = GetNodeReverseOriginators(transaction, trunkNode);
                yhash_map<Stroka, TCypressNodeBase*> children;
                for (const auto* node : originators) {
                    const auto* mapNode = static_cast<const TMapNode*>(node);
                    for (const auto& pair : mapNode->KeyToChild()) {
                        if (pair.second) {
                            children[pair.first] = pair.second;
                        } else {
                            // NB: erase may fail.
                            children.erase(pair.first);
                        }
                    }
                }

                for (const auto& pair : children) {
                    ListSubtreeNodes(pair.second, transaction, true, subtreeNodes);
                }

                break;
            }

            case ENodeType::List: {
                auto* node = GetVersionedNode(trunkNode, transaction);
                auto* listRoot = static_cast<TListNode*>(node);
                for (auto* trunkChild : listRoot->IndexToChild()) {
                    ListSubtreeNodes(trunkChild, transaction, true, subtreeNodes);
                }
                break;
            }

            default:
                break;
        }
    }


    TCypressNodeBase* BranchNode(
        TCypressNodeBase* originatingNode,
        TTransaction* transaction,
        ELockMode mode)
    {
        YCHECK(originatingNode);
        YCHECK(transaction);
        VERIFY_THREAD_AFFINITY(AutomatonThread);

        auto objectManager = Bootstrap_->GetObjectManager();
        auto securityManager = Bootstrap_->GetSecurityManager();

        const auto& id = originatingNode->GetId();

        // Create a branched node and initialize its state.
        auto handler = GetHandler(originatingNode);
        auto branchedNodeHolder = handler->Branch(originatingNode, transaction, mode);

        TVersionedNodeId versionedId(id, transaction->GetId());
        auto* branchedNode = NodeMap_.Insert(versionedId, std::move(branchedNodeHolder));

        YCHECK(branchedNode->GetLockMode() == mode);

        // Register the branched node with the transaction.
        transaction->BranchedNodes().push_back(branchedNode);

        // The branched node holds an implicit reference to its originator.
        objectManager->RefObject(originatingNode->GetTrunkNode());

        // Update resource usage.
        auto* account = originatingNode->GetAccount();
        securityManager->SetAccount(branchedNode, account);

        return branchedNode;
    }

    void MergeNode(
        TTransaction* transaction,
        TCypressNodeBase* branchedNode)
    {
        auto objectManager = Bootstrap_->GetObjectManager();
        auto securityManager = Bootstrap_->GetSecurityManager();

        auto handler = GetHandler(branchedNode);

        auto* trunkNode = branchedNode->GetTrunkNode();
        auto branchedId = branchedNode->GetVersionedId();
        auto* parentTransaction = transaction->GetParent();
        auto originatingId = TVersionedNodeId(branchedId.ObjectId, GetObjectId(parentTransaction));

        if (branchedNode->GetLockMode() != ELockMode::Snapshot) {
            auto* originatingNode = NodeMap_.Get(originatingId);

            // Merge changes back.
            handler->Merge(originatingNode, branchedNode);

            // The root needs a special handling.
            // When Cypress gets cleared, the root is created and is assigned zero creation time.
            // (We don't have any mutation context at hand to provide a synchronized timestamp.)
            // Later on, Cypress is initialized and filled with nodes.
            // At this point we set the root's creation time.
            if (trunkNode == RootNode_ && !parentTransaction) {
                originatingNode->SetCreationTime(originatingNode->GetModificationTime());
            }

            // Update resource usage.
            securityManager->UpdateAccountNodeUsage(originatingNode);
        } else {
            // Destroy the branched copy.
            handler->Destroy(branchedNode);

            LOG_DEBUG_UNLESS(IsRecovery(), "Node snapshot destroyed (NodeId: %v)", branchedId);
        }

        // Drop the implicit reference to the originator.
        objectManager->UnrefObject(trunkNode);

        // Remove the branched copy.
        NodeMap_.Remove(branchedId);

        LOG_DEBUG_UNLESS(IsRecovery(), "Branched node removed (NodeId: %v)", branchedId);
    }

    void MergeNodes(TTransaction* transaction)
    {
        for (auto* node : transaction->BranchedNodes()) {
            MergeNode(transaction, node);
        }
        transaction->BranchedNodes().clear();
    }

    void RemoveBranchedNode(
        TTransaction* transaction,
        TCypressNodeBase* branchedNode)
    {
        auto objectManager = Bootstrap_->GetObjectManager();

        auto handler = GetHandler(branchedNode);

        auto* trunkNode = branchedNode->GetTrunkNode();
        auto branchedNodeId = branchedNode->GetVersionedId();

        // Drop the implicit reference to the originator.
        objectManager->UnrefObject(trunkNode);

        if (branchedNode->GetLockMode() != ELockMode::Snapshot) {
            // Cleanup the branched node.
            auto branchedId = branchedNode->GetVersionedId();
            auto* parentTransaction = transaction->GetParent();
            auto originatingId = TVersionedNodeId(branchedId.ObjectId, GetObjectId(parentTransaction));
            auto* originatingNode = NodeMap_.Get(originatingId);
            handler->Unbranch(originatingNode, branchedNode);
        }

        // Remove the node.
        handler->Destroy(branchedNode);
        NodeMap_.Remove(branchedNodeId);

        LOG_DEBUG_UNLESS(IsRecovery(), "Branched node removed (NodeId: %v)", branchedNodeId);
    }

    void RemoveBranchedNodes(TTransaction* transaction)
    {
        for (auto* branchedNode : transaction->BranchedNodes()) {
            RemoveBranchedNode(transaction, branchedNode);
        }
        transaction->BranchedNodes().clear();
    }


    TYPath GetNodePath(
        TCypressNodeBase* trunkNode,
        TTransaction* transaction)
    {
        YCHECK(trunkNode->IsTrunk());

        auto proxy = GetNodeProxy(trunkNode, transaction);
        return proxy->GetResolver()->GetPath(proxy);
    }


    TCypressNodeBase* DoCloneNode(
        TCypressNodeBase* sourceNode,
        ICypressNodeFactoryPtr factory,
        const TNodeId& hintId,
        ENodeCloneMode mode)
    {
        auto handler = GetHandler(sourceNode);
        auto* clonedNode = handler->Clone(
            sourceNode,
            factory,
            hintId,
            mode);

        // Set account.
        auto securityManager = Bootstrap_->GetSecurityManager();
        auto* account = factory->GetClonedNodeAccount(sourceNode);
        securityManager->SetAccount(clonedNode, account);

        // Set owner.
        auto* user = securityManager->GetAuthenticatedUser();
        auto* acd = securityManager->GetAcd(clonedNode);
        acd->SetOwner(user);

        return clonedNode;
    }


    void HydraUpdateAccessStatistics(const NProto::TReqUpdateAccessStatistics& request) throw()
    {
        for (const auto& update : request.updates()) {
            auto nodeId = FromProto<TNodeId>(update.node_id());
            auto* node = FindNode(TVersionedNodeId(nodeId));
            if (!IsObjectAlive(node))
                continue;

            // Update access time.
            auto accessTime = TInstant(update.access_time());
            if (accessTime > node->GetAccessTime()) {
                node->SetAccessTime(accessTime);
            }

            // Update access counter.
            i64 accessCounter = node->GetAccessCounter() + update.access_counter_delta();
            node->SetAccessCounter(accessCounter);
        }
    }

    void HydraCreateForeignNode(const NProto::TReqCreateForeignNode& request) throw()
    {
        YCHECK(Bootstrap_->IsSecondaryMaster());

        auto nodeId = FromProto<TObjectId>(request.node_id());
        auto transactionId = request.has_transaction_id()
            ? FromProto<TTransactionId>(request.transaction_id())
            : NullTransactionId;
        auto accountId = request.has_account_id()
            ? FromProto<TAccountId>(request.account_id())
            : NullObjectId;
        auto type = EObjectType(request.type());

        auto transactionManager = Bootstrap_->GetTransactionManager();
        auto* transaction = transactionId
            ? transactionManager->GetTransaction(transactionId)
            : nullptr;

        auto securityManager = Bootstrap_->GetSecurityManager();
        auto* account = accountId
            ? securityManager->GetAccount(accountId)
            : nullptr;

        auto attributes = request.has_node_attributes()
            ? FromProto(request.node_attributes())
            : std::unique_ptr<IAttributeDictionary>();

        auto versionedNodeId = TVersionedNodeId(nodeId, transactionId);

        LOG_DEBUG_UNLESS(IsRecovery(), "Creating foreign node (NodeId: %v, Type: %v, Account: %v)",
            versionedNodeId,
            transactionId,
            type,
            account ? MakeNullable(account->GetName()) : Null);

        auto handler = GetHandler(type);

        auto* trunkNode = CreateNode(
            nodeId,
            NotReplicatedCellTag,
            handler,
            account,
            transaction,
            attributes.get());

        auto objectManager = Bootstrap_->GetObjectManager();
        objectManager->RefObject(trunkNode);
        objectManager->FillAttributes(trunkNode, *attributes);

        LockNode(trunkNode, transaction, ELockMode::Exclusive);
    }

    void HydraCloneForeignNode(const NProto::TReqCloneForeignNode& request) throw()
    {
        YCHECK(Bootstrap_->IsSecondaryMaster());

        auto sourceNodeId = FromProto<TNodeId>(request.source_node_id());
        auto sourceTransactionId = request.has_source_transaction_id()
            ? FromProto<TTransactionId>(request.source_transaction_id())
            : NullTransactionId;
        auto clonedNodeId = FromProto<TNodeId>(request.cloned_node_id());
        auto clonedTransactionId = request.has_cloned_transaction_id()
            ? FromProto<TNodeId>(request.cloned_transaction_id())
            : NullTransactionId;
        auto mode = ENodeCloneMode(request.mode());
        auto accountId = FromProto<TAccountId>(request.account_id());

        auto* sourceNode = GetNode(TVersionedObjectId(sourceNodeId, sourceTransactionId));

        auto securityManager = Bootstrap_->GetSecurityManager();
        auto* account = securityManager->GetAccount(accountId);

        auto transactionManager = Bootstrap_->GetTransactionManager();
        auto* clonedTransaction = clonedTransactionId
            ? transactionManager->GetTransaction(clonedTransactionId)
            : nullptr;

        auto factory = CreateNodeFactory(clonedTransaction, account, false);

        LOG_DEBUG_UNLESS(IsRecovery(), "Cloning foreign node (SourceNodeId: %v, ClonedNodeId: %v, Account: %v)",
            TVersionedNodeId(sourceNodeId, sourceTransactionId),
            TVersionedNodeId(clonedNodeId, clonedTransactionId),
            account->GetName());

        auto* clonedTrunkNode = DoCloneNode(
            sourceNode,
            factory,
            clonedNodeId,
            mode);

        auto objectManager = Bootstrap_->GetObjectManager();
        objectManager->RefObject(clonedTrunkNode);

        LockNode(clonedTrunkNode, clonedTransaction, ELockMode::Exclusive);

        factory->Commit();
    }

};

DEFINE_ENTITY_MAP_ACCESSORS(TCypressManager::TImpl, Node, TCypressNodeBase, TVersionedNodeId, NodeMap_);
DEFINE_ENTITY_MAP_ACCESSORS(TCypressManager::TImpl, Lock, TLock, TLockId, LockMap_);

////////////////////////////////////////////////////////////////////////////////

TCypressManager::TImpl::TNodeMapTraits::TNodeMapTraits(TImpl* owner)
    : Owner_(owner)
{ }

auto TCypressManager::TImpl::TNodeMapTraits::Create(const TVersionedNodeId& id) const -> std::unique_ptr<TCypressNodeBase>
{
    auto type = TypeFromId(id.ObjectId);
    auto handler = Owner_->GetHandler(type);
    // This cell tag is fake and will be overwritten on load
    // (unless this is a pre-multicell snapshot, in which case NotReplicatedCellTag is just what we want).
    return handler->Instantiate(id, NotReplicatedCellTag);
}

////////////////////////////////////////////////////////////////////////////////

TCypressManager::TNodeTypeHandler::TNodeTypeHandler(TImpl* owner, EObjectType type)
    : TObjectTypeHandlerBase(owner->Bootstrap_)
    , Owner_(owner)
    , Type_(type)
{ }

void TCypressManager::TNodeTypeHandler::DestroyObject(TObjectBase* object) throw()
{
    Owner_->DestroyNode(static_cast<TCypressNodeBase*>(object));
}

Stroka TCypressManager::TNodeTypeHandler::DoGetName(TCypressNodeBase* node)
{
    auto path = Owner_->GetNodePath(node->GetTrunkNode(), node->GetTransaction());
    return Format("node %v", path);
}

////////////////////////////////////////////////////////////////////////////////

TCypressManager::TLockTypeHandler::TLockTypeHandler(TImpl* owner)
    : TObjectTypeHandlerWithMapBase(owner->Bootstrap_, &owner->LockMap_)
{ }

////////////////////////////////////////////////////////////////////////////////

TCypressManager::TCypressManager(
    TCypressManagerConfigPtr config,
    TBootstrap* bootstrap)
    : Impl_(New<TImpl>(config, bootstrap))
{ }

TCypressManager::~TCypressManager()
{ }

void TCypressManager::Initialize()
{
    Impl_->Initialize();
}

void TCypressManager::RegisterHandler(INodeTypeHandlerPtr handler)
{
    Impl_->RegisterHandler(std::move(handler));
}

INodeTypeHandlerPtr TCypressManager::FindHandler(EObjectType type)
{
    return Impl_->FindHandler(type);
}

INodeTypeHandlerPtr TCypressManager::GetHandler(EObjectType type)
{
    return Impl_->GetHandler(type);
}

INodeTypeHandlerPtr TCypressManager::GetHandler(const TCypressNodeBase* node)
{
    return Impl_->GetHandler(node);
}

ICypressNodeFactoryPtr TCypressManager::CreateNodeFactory(
    TTransaction* transaction,
    TAccount* account,
    bool preserveAccount)
{
    return Impl_->CreateNodeFactory(transaction, account, preserveAccount);
}

TCypressNodeBase* TCypressManager::CreateNode(
    const TNodeId& hintId,
    TCellTag externalCellTag,
    INodeTypeHandlerPtr handler,
    TAccount* account,
    TTransaction* transaction,
    IAttributeDictionary* attributes)
{
    return Impl_->CreateNode(
        hintId,
        externalCellTag,
        std::move(handler),
        account,
        transaction,
        attributes);
}

TCypressNodeBase* TCypressManager::InstantiateNode(
    const TNodeId& id,
    TCellTag externalCellTag)
{
    return Impl_->InstantiateNode(id, externalCellTag);
}

TCypressNodeBase* TCypressManager::CloneNode(
    TCypressNodeBase* sourceNode,
    ICypressNodeFactoryPtr factory,
    ENodeCloneMode mode)
{
    return Impl_->CloneNode(sourceNode, factory, mode);
}

TCypressNodeBase* TCypressManager::GetRootNode() const
{
    return Impl_->GetRootNode();
}

TCypressNodeBase* TCypressManager::GetNodeOrThrow(const TVersionedNodeId& id)
{
    return Impl_->GetNodeOrThrow(id);
}

INodeResolverPtr TCypressManager::CreateResolver(TTransaction* transaction)
{
    return Impl_->CreateResolver(transaction);
}

TCypressNodeBase* TCypressManager::FindNode(
    TCypressNodeBase* trunkNode,
    TTransaction* transaction)
{
    return Impl_->FindNode(trunkNode, transaction);
}

TCypressNodeBase* TCypressManager::GetVersionedNode(
    TCypressNodeBase* trunkNode,
    TTransaction* transaction)
{
    return Impl_->GetVersionedNode(trunkNode, transaction);
}

ICypressNodeProxyPtr TCypressManager::GetNodeProxy(
    TCypressNodeBase* trunkNode,
    TTransaction* transaction)
{
    return Impl_->GetNodeProxy(trunkNode, transaction);
}

TCypressNodeBase* TCypressManager::LockNode(
    TCypressNodeBase* trunkNode,
    TTransaction* transaction,
    const TLockRequest& request,
    bool recursive)
{
    return Impl_->LockNode(trunkNode, transaction, request, recursive);
}

TLock* TCypressManager::CreateLock(
    TCypressNodeBase* trunkNode,
    TTransaction* transaction,
    const TLockRequest& request,
    bool waitable)
{
    return Impl_->CreateLock(trunkNode, transaction, request, waitable);
}

void TCypressManager::SetModified(
    TCypressNodeBase* trunkNode,
    TTransaction* transaction)
{
    Impl_->SetModified(trunkNode, transaction);
}

void TCypressManager::SetAccessed(TCypressNodeBase* trunkNode)
{
    Impl_->SetAccessed(trunkNode);
}

TCypressManager::TSubtreeNodes TCypressManager::ListSubtreeNodes(
    TCypressNodeBase* trunkNode,
    TTransaction* transaction,
    bool includeRoot)
{
    return Impl_->ListSubtreeNodes(trunkNode, transaction, includeRoot);
}

void TCypressManager::AbortSubtreeTransactions(
    TCypressNodeBase* trunkNode,
    TTransaction* transaction)
{
    Impl_->AbortSubtreeTransactions(trunkNode, transaction);
}

void TCypressManager::AbortSubtreeTransactions(INodePtr node)
{
    Impl_->AbortSubtreeTransactions(std::move(node));
}

bool TCypressManager::IsOrphaned(TCypressNodeBase* trunkNode)
{
    return Impl_->IsOrphaned(trunkNode);
}

bool TCypressManager::IsAlive(
    TCypressNodeBase* trunkNode,
    TTransaction* transaction)
{
    return Impl_->IsAlive(trunkNode, transaction);
}

TCypressNodeList TCypressManager::GetNodeOriginators(
    TTransaction* transaction,
    TCypressNodeBase* trunkNode)
{
    return Impl_->GetNodeOriginators(transaction, trunkNode);
}

TCypressNodeList TCypressManager::GetNodeReverseOriginators(
    TTransaction* transaction,
    TCypressNodeBase* trunkNode)
{
    return Impl_->GetNodeReverseOriginators(transaction, trunkNode);
}

DELEGATE_ENTITY_MAP_ACCESSORS(TCypressManager, Node, TCypressNodeBase, TVersionedNodeId, *Impl_);
DELEGATE_ENTITY_MAP_ACCESSORS(TCypressManager, Lock, TLock, TLockId, *Impl_);

////////////////////////////////////////////////////////////////////////////////

} // namespace NCypressServer
} // namespace NYT<|MERGE_RESOLUTION|>--- conflicted
+++ resolved
@@ -284,22 +284,16 @@
     {
         ValidateCreatedNodeType(sourceNode->GetType());
 
-<<<<<<< HEAD
-        auto account = GetClonedNodeAccount(sourceNode);
-        account->ValidateResourceUsageIncrease(TClusterResources(0, 1, 0));
-
-=======
         auto* clonedAccount = GetClonedNodeAccount(sourceNode);
         // Resource limit check must be suppressed when moving nodes
         // without altering the account.
         if (mode != ENodeCloneMode::Move || clonedAccount != sourceNode->GetAccount()) {
             // NB: Ignore disk space increase since in multicell mode the primary cell
             // might not be aware of the actual resource usage.
-            // This should be safe since chunk lists are shared anyway. 
+            // This should be safe since chunk lists are shared anyway.
             clonedAccount->ValidateResourceUsageIncrease(TClusterResources(0, 1, 0));
         }
-        
->>>>>>> ebf07b57
+
         auto cypressManager = Bootstrap_->GetCypressManager();
         auto* clonedTrunkNode = cypressManager->CloneNode(sourceNode, this, mode);
         auto* clonedNode = cypressManager->LockNode(clonedTrunkNode, Transaction_, ELockMode::Exclusive);
@@ -695,17 +689,10 @@
         YCHECK(sourceNode);
         YCHECK(factory);
 
-<<<<<<< HEAD
         // Validate account access _before_ creating the actual copy.
         auto securityManager = Bootstrap_->GetSecurityManager();
-        auto* account = factory->GetClonedNodeAccount(sourceNode);
-        securityManager->ValidatePermission(account, EPermission::Use);
-=======
-    // Validate account access _before_ creating the actual copy.
-    auto securityManager = Bootstrap_->GetSecurityManager();
-    auto* clonedAccount = factory->GetClonedNodeAccount(sourceNode);
-    securityManager->ValidatePermission(clonedAccount, EPermission::Use);
->>>>>>> ebf07b57
+        auto* clonedAccount = factory->GetClonedNodeAccount(sourceNode);
+        securityManager->ValidatePermission(clonedAccount, EPermission::Use);
 
         return DoCloneNode(
             sourceNode,
@@ -714,11 +701,6 @@
             mode);
     }
 
-<<<<<<< HEAD
-=======
-    // Set account.
-    securityManager->SetAccount(clonedNode, clonedAccount);
->>>>>>> ebf07b57
 
     TCypressNodeBase* GetRootNode() const
     {
@@ -937,7 +919,7 @@
         TTransaction* transaction)
     {
         std::vector<TTransaction*> transactions;
-        
+
         auto addLock = [&] (const TLock* lock) {
             // Get the top-most transaction.
             auto* transaction = lock->GetTransaction();

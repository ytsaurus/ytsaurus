--- conflicted
+++ resolved
@@ -123,15 +123,9 @@
                 : nullptr;
 
             int currentNodeCount = 0;
-<<<<<<< HEAD
             while (currentNodeCount < MaxNodesPerStep) {
-                YASSERT(!Stack_.empty());
+                Y_ASSERT(!Stack_.empty());
                 auto& entry = Stack_.back();
-=======
-            while (currentNodeCount < MaxNodesPerAction) {
-                Y_ASSERT(!Stack.empty());
-                auto& entry = Stack.back();
->>>>>>> ce78efee
                 auto childIndex = entry.ChildIndex++;
                 if (childIndex >= entry.Children.size()) {
                     Stack_.pop_back();

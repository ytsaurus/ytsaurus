#include "helpers.h"
#include "node_detail.h"

#include <yt/server/cell_master/bootstrap.h>

#include <yt/server/cypress_server/cypress_manager.h>

#include <yt/server/transaction_server/transaction_manager.h>

namespace NYT {
namespace NCypressServer {

using namespace NObjectClient;
using namespace NObjectServer;
using namespace NTransactionServer;
using namespace NYTree;
using namespace NYson;

////////////////////////////////////////////////////////////////////////////////

const THashMap<TString, TCypressNodeBase*>& GetMapNodeChildMap(
    const TCypressManagerPtr& cypressManager,
    TCypressNodeBase* trunkNode,
    TTransaction* transaction,
    THashMap<TString, TCypressNodeBase*>* storage)
{
    Y_ASSERT(trunkNode->GetNodeType() == ENodeType::Map);

    if (!transaction) {
        // Fast path.
        return trunkNode->As<TMapNode>()->KeyToChild();
    }

    // Slow path.
    storage->clear();
    auto originators = cypressManager->GetNodeReverseOriginators(transaction, trunkNode);
    for (const auto* node : originators) {
        const auto* mapNode = node->As<TMapNode>();
        const auto& keyToChild = mapNode->KeyToChild();
        if (mapNode == trunkNode) {
            storage->reserve(keyToChild.size());
        }
        for (const auto& pair : keyToChild) {
            if (!pair.second) {
                // NB: key may be absent.
                storage->erase(pair.first);
            } else {
                (*storage)[pair.first] = pair.second;
            }
        }
    }

    return *storage;
}

std::vector<TCypressNodeBase*> GetMapNodeChildList(
    const TCypressManagerPtr& cypressManager,
    TCypressNodeBase* trunkNode,
    TTransaction* transaction)
{
    Y_ASSERT(trunkNode->GetNodeType() == ENodeType::Map);

    THashMap<TString, TCypressNodeBase*> keyToChildMapStorage;
    const auto& keyToChildMap = GetMapNodeChildMap(
        cypressManager,
        trunkNode,
        transaction,
        &keyToChildMapStorage);
    return GetValues(keyToChildMap);
}

const std::vector<TCypressNodeBase*>& GetListNodeChildList(
    const TCypressManagerPtr& cypressManager,
    TCypressNodeBase* trunkNode,
    NTransactionServer::TTransaction* transaction)
{
    Y_ASSERT(trunkNode->GetNodeType() == ENodeType::List);

    auto* node = cypressManager->GetVersionedNode(trunkNode, transaction);
    auto* listNode = node->As<TListNode>();
    return listNode->IndexToChild();
}

std::vector<std::pair<TString, TCypressNodeBase*>> SortKeyToChild(
    const THashMap<TString, TCypressNodeBase*>& keyToChildMap)
{
    std::vector<std::pair<TString, TCypressNodeBase*>> keyToChildList;
    keyToChildList.reserve(keyToChildMap.size());
    for (const auto& pair : keyToChildMap) {
        keyToChildList.emplace_back(pair.first, pair.second);
    }
    std::sort(keyToChildList.begin(), keyToChildList.end(),
        [] (const std::pair<TString, TCypressNodeBase*>& lhs, const std::pair<TString, TCypressNodeBase*>& rhs) {
            return lhs.first < rhs.first;
        });
    return keyToChildList;
}

TCypressNodeBase* FindMapNodeChild(
    const TCypressManagerPtr& cypressManager,
    TCypressNodeBase* trunkNode,
    TTransaction* transaction,
    const TString& key)
{
    auto originators = cypressManager->GetNodeOriginators(transaction, trunkNode);

    for (const auto* node : originators) {
        const auto* mapNode = node->As<TMapNode>();
        auto it = mapNode->KeyToChild().find(key);
        if (it != mapNode->KeyToChild().end()) {
            return it->second;
        }
    }

    return nullptr;
}

<<<<<<< HEAD
TStringBuf FindMapNodeChildKey(
    TMapNode* parentNode,
    TCypressNodeBase* trunkChildNode)
{
    Y_ASSERT(trunkChildNode->IsTrunk());

    TStringBuf key;

    for (const auto* currentParentNode = parentNode; currentParentNode;) {
        auto it = currentParentNode->ChildToKey().find(trunkChildNode);
        if (it != currentParentNode->ChildToKey().end()) {
            key = it->second;
            break;
        }
        auto* originator = currentParentNode->GetOriginator();
        if (!originator) {
            break;
        }
        currentParentNode = originator->As<TMapNode>();
    }

    if (!key.data()) {
        return TStringBuf();
    }

    for (const auto* currentParentNode = parentNode; currentParentNode;) {
        auto it = currentParentNode->KeyToChild().find(key);
        if (it != currentParentNode->KeyToChild().end() && !it->second) {
            return TStringBuf();
        }
        auto* originator = currentParentNode->GetOriginator();
        if (!originator) {
            break;
        }
        currentParentNode = originator->As<TMapNode>();
    }

    return key;
}

int FindListNodeChildIndex(
    TListNode* parentNode,
    TCypressNodeBase* trunkChildNode)
{
    Y_ASSERT(trunkChildNode->IsTrunk());

    while (true) {
        auto it = parentNode->ChildToIndex().find(trunkChildNode);
        if (it != parentNode->ChildToIndex().end()) {
            return it->second;
        }
        auto* originator = parentNode->GetOriginator();
        if (!originator) {
            break;
        }
        parentNode = originator->As<TListNode>();
    }

    return -1;
}

yhash<TString, NYson::TYsonString> GetNodeAttributes(
=======
THashMap<TString, NYson::TYsonString> GetNodeAttributes(
>>>>>>> e754f8d4
    const TCypressManagerPtr& cypressManager,
    TCypressNodeBase* trunkNode,
    TTransaction* transaction)
{
    auto originators = cypressManager->GetNodeReverseOriginators(transaction, trunkNode);

    THashMap<TString, TYsonString> result;
    for (const auto* node : originators) {
        const auto* userAttributes = node->GetAttributes();
        if (userAttributes) {
            for (const auto& pair : userAttributes->Attributes()) {
                if (pair.second) {
                    result[pair.first] = pair.second;
                } else {
                    YCHECK(result.erase(pair.first) == 1);
                }
            }
        }
    }

    return result;
}

THashSet<TString> ListNodeAttributes(
    const TCypressManagerPtr& cypressManager,
    TCypressNodeBase* trunkNode,
    TTransaction* transaction)
{
    auto originators = cypressManager->GetNodeReverseOriginators(transaction, trunkNode);

    THashSet<TString> result;
    for (const auto* node : originators) {
        const auto* userAttributes = node->GetAttributes();
        if (userAttributes) {
            for (const auto& pair : userAttributes->Attributes()) {
                if (pair.second) {
                    result.insert(pair.first);
                } else {
                    YCHECK(result.erase(pair.first) == 1);
                }
            }
        }
    }

    return result;
}

void AttachChild(
    const TObjectManagerPtr& objectManager,
    TCypressNodeBase* trunkParent,
    TCypressNodeBase* child)
{
    YCHECK(trunkParent->IsTrunk());

    child->SetParent(trunkParent);

    // Walk upwards along the originator links and set missing parents
    // This ensures that when a new node is created within a transaction
    // and then attached somewhere, its originators have valid parent links.
    auto* trunkChild = child->GetTrunkNode();
    if (trunkChild != child) {
        auto* currentChild = child->GetOriginator();
        while (currentChild && !currentChild->GetParent()) {
            currentChild->SetParent(trunkParent);
            currentChild = currentChild->GetOriginator();
        }
    }

    objectManager->RefObject(trunkChild);
}

void DetachChild(
    const TObjectManagerPtr& objectManager,
    TCypressNodeBase* /*trunkParent*/,
    TCypressNodeBase* child,
    bool unref)
{
    child->SetParent(nullptr);

    if (unref) {
        objectManager->UnrefObject(child->GetTrunkNode());
    }
}

bool NodeHasKey(const TCypressNodeBase* node)
{
    auto* parent = node->GetParent();
    if (!parent) {
        return false;
    }
    return parent->GetNodeType() == ENodeType::Map;
}

bool IsAncestorOf(
    const TCypressNodeBase* trunkAncestor,
    const TCypressNodeBase* trunkDescendant)
{
    Y_ASSERT(trunkAncestor->IsTrunk());
    Y_ASSERT(trunkDescendant->IsTrunk());
    auto* current = trunkDescendant;
    while (current) {
        if (current == trunkAncestor) {
            return true;
        }
        current = current->GetParent();
    }
    return false;
}

////////////////////////////////////////////////////////////////////////////////

} // namespace NCypressServer
} // namespace NYT
<|MERGE_RESOLUTION|>--- conflicted
+++ resolved
@@ -115,7 +115,6 @@
     return nullptr;
 }
 
-<<<<<<< HEAD
 TStringBuf FindMapNodeChildKey(
     TMapNode* parentNode,
     TCypressNodeBase* trunkChildNode)
@@ -177,10 +176,7 @@
     return -1;
 }
 
-yhash<TString, NYson::TYsonString> GetNodeAttributes(
-=======
 THashMap<TString, NYson::TYsonString> GetNodeAttributes(
->>>>>>> e754f8d4
     const TCypressManagerPtr& cypressManager,
     TCypressNodeBase* trunkNode,
     TTransaction* transaction)

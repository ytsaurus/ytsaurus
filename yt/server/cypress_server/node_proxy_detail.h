#pragma once

#include "node_detail.h"
#include "node_proxy.h"

#include <yt/server/cell_master/config.h>

#include <yt/server/object_server/public.h>

#include <yt/server/security_server/public.h>

#include <yt/server/transaction_server/public.h>

#include <yt/ytlib/cypress_client/cypress_ypath.pb.h>

#include <yt/core/ytree/node.h>

namespace NYT {
namespace NCypressServer {

////////////////////////////////////////////////////////////////////////////////

class TNontemplateCypressNodeProxyBase
    : public NYTree::TNodeBase
    , public NObjectServer::TObjectProxyBase
    , public ICypressNodeProxy
{
public:
    TNontemplateCypressNodeProxyBase(
        INodeTypeHandlerPtr typeHandler,
        NCellMaster::TBootstrap* bootstrap,
        NTransactionServer::TTransaction* transaction,
        TCypressNodeBase* trunkNode);

    virtual NYTree::INodeFactoryPtr CreateFactory() const override;
    virtual ICypressNodeFactoryPtr CreateCypressFactory(
        NSecurityServer::TAccount* account,
        bool preserveAccount) const override;

    virtual NYTree::INodeResolverPtr GetResolver() const override;

    virtual NTransactionServer::TTransaction* GetTransaction() const override;

    virtual TCypressNodeBase* GetTrunkNode() const override;

    virtual NYTree::ENodeType GetType() const override;

    virtual NYTree::ICompositeNodePtr GetParent() const override;
    virtual void SetParent(NYTree::ICompositeNodePtr parent) override;

    virtual const NYTree::IAttributeDictionary& Attributes() const override;
    virtual NYTree::IAttributeDictionary* MutableAttributes() override;

protected:
    class TCustomAttributeDictionary;
    class TResourceUsageVisitor;

    INodeTypeHandlerPtr TypeHandler;
    TCypressManagerConfigPtr Config;
    NTransactionServer::TTransaction* Transaction;
    TCypressNodeBase* TrunkNode;

    mutable TCypressNodeBase* CachedNode = nullptr;
    mutable NYTree::INodeResolverPtr CachedResolver;

    bool AccessTrackingSuppressed = false;
    bool ModificationTrackingSuppressed = false;


    virtual NObjectServer::TVersionedObjectId GetVersionedId() const override;
    virtual NSecurityServer::TAccessControlDescriptor* FindThisAcd() override;

    virtual void ListSystemAttributes(std::vector<TAttributeDescriptor>* descriptors) override;
    virtual bool GetBuiltinAttribute(const Stroka& key, NYson::IYsonConsumer* consumer) override;
    virtual TFuture<NYson::TYsonString> GetBuiltinAttributeAsync(const Stroka& key) override;
    TFuture<NYson::TYsonString> GetExternalBuiltinAttributeAsync(const Stroka& key);
    virtual bool SetBuiltinAttribute(const Stroka& key, const NYson::TYsonString& value) override;

    virtual void BeforeInvoke(NRpc::IServiceContextPtr context) override;
    virtual void AfterInvoke(NRpc::IServiceContextPtr context) override;
    virtual bool DoInvoke(NRpc::IServiceContextPtr context) override;

    virtual void RemoveSelf(
        TReqRemove* request,
        TRspRemove* response,
        TCtxRemovePtr context) override;

    // Suppress access handling in the cases below.
    virtual void GetAttribute(
        const NYTree::TYPath& path,
        TReqGet* request,
        TRspGet* response,
        TCtxGetPtr context) override;
    virtual void ListAttribute(
        const NYTree::TYPath& path,
        TReqList* request,
        TRspList* response,
        TCtxListPtr context) override;
    virtual void ExistsSelf(
        TReqExists* request,
        TRspExists* response,
        TCtxExistsPtr context) override;
    virtual void ExistsRecursive(
        const NYTree::TYPath& path,
        TReqExists* request,
        TRspExists* response,
        TCtxExistsPtr context) override;
    virtual void ExistsAttribute(
        const NYTree::TYPath& path,
        TReqExists* request,
        TRspExists* response,
        TCtxExistsPtr context) override;

    TCypressNodeBase* GetImpl(TCypressNodeBase* trunkNode) const;

    TCypressNodeBase* LockImpl(
        TCypressNodeBase* trunkNode,
        const TLockRequest& request = ELockMode::Exclusive,
        bool recursive = false) const;

    TCypressNodeBase* GetThisImpl();
    const TCypressNodeBase* GetThisImpl() const;

    TCypressNodeBase* LockThisImpl(
        const TLockRequest& request = ELockMode::Exclusive,
        bool recursive = false);


    template <class TImpl>
    TImpl* GetThisTypedImpl()
    {
        return dynamic_cast<TImpl*>(GetThisImpl());
    }

    template <class TImpl>
    const TImpl* GetThisTypedImpl() const
    {
        return dynamic_cast<const TImpl*>(GetThisImpl());
    }

    template <class TImpl>
    TImpl* LockThisTypedImpl(
        const TLockRequest& request = ELockMode::Exclusive,
        bool recursive = false)
    {
        return dynamic_cast<TImpl*>(LockThisImpl(request, recursive));
    }


    ICypressNodeProxyPtr GetProxy(TCypressNodeBase* trunkNode) const;

    virtual std::unique_ptr<NYTree::IAttributeDictionary> DoCreateCustomAttributes() override;
    
    // TSupportsPermissions members
    virtual void ValidatePermission(
        NYTree::EPermissionCheckScope scope,
        NYTree::EPermission permission) override;

    // Cypress-specific overload.
    void ValidatePermission(
        TCypressNodeBase* node,
        NYTree::EPermissionCheckScope scope,
        NYTree::EPermission permission);

    // Inject other overloads into the scope.
    using TObjectProxyBase::ValidatePermission;

    void ValidateNotExternal();

    void SetModified();
    void SuppressModificationTracking();

    void SetAccessed();
    void SuppressAccessTracking();

    virtual bool CanHaveChildren() const;
    
    virtual void SetChildNode(
        NYTree::INodeFactoryPtr factory,
        const NYPath::TYPath& path,
        NYTree::INodePtr child,
        bool recursive);

    NSecurityServer::TClusterResources GetResourceUsage() const;


    DECLARE_YPATH_SERVICE_METHOD(NCypressClient::NProto, Lock);
    DECLARE_YPATH_SERVICE_METHOD(NCypressClient::NProto, Create);
    DECLARE_YPATH_SERVICE_METHOD(NCypressClient::NProto, Copy);

};

////////////////////////////////////////////////////////////////////////////////

class TNontemplateCompositeCypressNodeProxyBase
    : public TNontemplateCypressNodeProxyBase
    , public virtual NYTree::ICompositeNode
{
public:
    virtual TIntrusivePtr<const NYTree::ICompositeNode> AsComposite() const override;
    virtual TIntrusivePtr<NYTree::ICompositeNode> AsComposite() override;

protected:
    TNontemplateCompositeCypressNodeProxyBase(
        INodeTypeHandlerPtr typeHandler,
        NCellMaster::TBootstrap* bootstrap,
        NTransactionServer::TTransaction* transaction,
        TCypressNodeBase* trunkNode);

    virtual void ListSystemAttributes(std::vector<TAttributeDescriptor>* descriptors) override;
    virtual bool GetBuiltinAttribute(const Stroka& key, NYson::IYsonConsumer* consumer) override;

    virtual bool CanHaveChildren() const override;

};

////////////////////////////////////////////////////////////////////////////////

template <class TBase, class IBase, class TImpl>
class TCypressNodeProxyBase
    : public TBase
    , public virtual IBase
{
public:
    TCypressNodeProxyBase(
        INodeTypeHandlerPtr typeHandler,
        NCellMaster::TBootstrap* bootstrap,
        NTransactionServer::TTransaction* transaction,
        TImpl* trunkNode)
        : TBase(
            typeHandler,
            bootstrap,
            transaction,
            trunkNode)
    { }

protected:
    TImpl* GetThisTypedImpl()
    {
        return TNontemplateCypressNodeProxyBase::GetThisTypedImpl<TImpl>();
    }

    const TImpl* GetThisTypedImpl() const
    {
        return TNontemplateCypressNodeProxyBase::GetThisTypedImpl<TImpl>();
    }

    TImpl* LockThisTypedImpl(
        const TLockRequest& request = ELockMode::Exclusive,
        bool recursive = false)
    {
        return TNontemplateCypressNodeProxyBase::LockThisTypedImpl<TImpl>(request, recursive);
    }
};

////////////////////////////////////////////////////////////////////////////////

template <class TValue, class IBase, class TImpl>
class TScalarNodeProxy
    : public TCypressNodeProxyBase<TNontemplateCypressNodeProxyBase, IBase, TImpl>
{
public:
    TScalarNodeProxy(
        INodeTypeHandlerPtr typeHandler,
        NCellMaster::TBootstrap* bootstrap,
        NTransactionServer::TTransaction* transaction,
        TScalarNode<TValue>* trunkNode)
        : TBase(
            typeHandler,
            bootstrap,
            transaction,
            trunkNode)
    { }

    virtual typename NMpl::TCallTraits<TValue>::TType GetValue() const override
    {
        return this->GetThisTypedImpl()->Value();
    }

    virtual void SetValue(typename NMpl::TCallTraits<TValue>::TType value) override
    {
        this->ValidateValue(value);
        this->LockThisTypedImpl()->Value() = value;
        this->SetModified();
    }

private:
    typedef TCypressNodeProxyBase<TNontemplateCypressNodeProxyBase, IBase, TImpl> TBase;

    virtual void ValidateValue(typename NMpl::TCallTraits<TValue>::TType /*value*/)
    { }

};

////////////////////////////////////////////////////////////////////////////////

#define BEGIN_DEFINE_SCALAR_TYPE(key, type) \
    class T##key##NodeProxy \
        : public TScalarNodeProxy<type, NYTree::I##key##Node, T##key##Node> \
    { \
        YTREE_NODE_TYPE_OVERRIDES(key) \
    \
    public: \
        T##key##NodeProxy( \
            INodeTypeHandlerPtr typeHandler, \
            NCellMaster::TBootstrap* bootstrap, \
            NTransactionServer::TTransaction* transaction, \
            TScalarNode<type>* node) \
            : TScalarNodeProxy<type, NYTree::I##key##Node, T##key##Node>( \
                typeHandler, \
                bootstrap, \
                transaction, \
                node) \
        { }

#define END_DEFINE_SCALAR_TYPE(key, type) \
    }; \
    \
    template <> \
    inline ICypressNodeProxyPtr TScalarNodeTypeHandler<type>::DoGetProxy( \
        TScalarNode<type>* node, \
        NTransactionServer::TTransaction* transaction) \
    { \
        return New<T##key##NodeProxy>( \
            this, \
            Bootstrap_, \
            transaction, \
            node); \
    }

BEGIN_DEFINE_SCALAR_TYPE(String, Stroka)
    protected:
        virtual void ValidateValue(const Stroka& value) override
        {
            auto length = value.length();
            auto limit = Bootstrap_->GetConfig()->CypressManager->MaxStringNodeLength;
            if (length > limit) {
<<<<<<< HEAD
                THROW_ERROR_EXCEPTION("String node length limit exceeded: %v > %v",
=======
                THROW_ERROR_EXCEPTION(
                    NYTree::EErrorCode::MaxStringLengthViolation,
                    "String node length limit exceeded: %v > %v",
>>>>>>> 4c21d8c5
                    length,
                    limit);
            }
        }
END_DEFINE_SCALAR_TYPE(String, Stroka)

BEGIN_DEFINE_SCALAR_TYPE(Int64, i64)
END_DEFINE_SCALAR_TYPE(Int64, i64)

BEGIN_DEFINE_SCALAR_TYPE(Uint64, ui64)
END_DEFINE_SCALAR_TYPE(Uint64, ui64)

BEGIN_DEFINE_SCALAR_TYPE(Double, double)
END_DEFINE_SCALAR_TYPE(Double, double)

BEGIN_DEFINE_SCALAR_TYPE(Boolean, bool)
END_DEFINE_SCALAR_TYPE(Boolean, bool)

#undef BEGIN_DEFINE_SCALAR_TYPE
#undef END_DEFINE_SCALAR_TYPE

////////////////////////////////////////////////////////////////////////////////

class TMapNodeProxy
    : public TCypressNodeProxyBase<TNontemplateCompositeCypressNodeProxyBase, NYTree::IMapNode, TMapNode>
    , public NYTree::TMapNodeMixin
{
    YTREE_NODE_TYPE_OVERRIDES(Map)

public:
    TMapNodeProxy(
        INodeTypeHandlerPtr typeHandler,
        NCellMaster::TBootstrap* bootstrap,
        NTransactionServer::TTransaction* transaction,
        TMapNode* trunkNode);

    virtual void Clear() override;
    virtual int GetChildCount() const override;
    virtual std::vector< std::pair<Stroka, NYTree::INodePtr> > GetChildren() const override;
    virtual std::vector<Stroka> GetKeys() const override;
    virtual NYTree::INodePtr FindChild(const Stroka& key) const override;
    virtual bool AddChild(NYTree::INodePtr child, const Stroka& key) override;
    virtual bool RemoveChild(const Stroka& key) override;
    virtual void ReplaceChild(NYTree::INodePtr oldChild, NYTree::INodePtr newChild) override;
    virtual void RemoveChild(NYTree::INodePtr child) override;
    virtual Stroka GetChildKey(NYTree::IConstNodePtr child) override;

private:
    typedef TCypressNodeProxyBase<TNontemplateCompositeCypressNodeProxyBase, NYTree::IMapNode, TMapNode> TBase;

    virtual bool DoInvoke(NRpc::IServiceContextPtr context) override;
    
    virtual void SetChildNode(
        NYTree::INodeFactoryPtr factory,
        const NYPath::TYPath& path,
        NYTree::INodePtr child,
        bool recursive) override;

    virtual int GetMaxChildCount() const override;

    virtual TResolveResult ResolveRecursive(const NYPath::TYPath& path, NRpc::IServiceContextPtr context) override;

    void DoRemoveChild(TMapNode* impl, const Stroka& key, TCypressNodeBase* childImpl);

};

////////////////////////////////////////////////////////////////////////////////

class TListNodeProxy
    : public TCypressNodeProxyBase<TNontemplateCompositeCypressNodeProxyBase, NYTree::IListNode, TListNode>
    , public NYTree::TListNodeMixin
{
    YTREE_NODE_TYPE_OVERRIDES(List)

public:
    TListNodeProxy(
        INodeTypeHandlerPtr typeHandler,
        NCellMaster::TBootstrap* bootstrap,
        NTransactionServer::TTransaction* transaction,
        TListNode* trunkNode);

    virtual void Clear() override;
    virtual int GetChildCount() const override;
    virtual std::vector<NYTree::INodePtr> GetChildren() const override;
    virtual NYTree::INodePtr FindChild(int index) const override;
    virtual void AddChild(NYTree::INodePtr child, int beforeIndex = -1) override;
    virtual bool RemoveChild(int index) override;
    virtual void ReplaceChild(NYTree::INodePtr oldChild, NYTree::INodePtr newChild) override;
    virtual void RemoveChild(NYTree::INodePtr child) override;
    virtual int GetChildIndex(NYTree::IConstNodePtr child) override;

private:
    typedef TCypressNodeProxyBase<TNontemplateCompositeCypressNodeProxyBase, NYTree::IListNode, TListNode> TBase;

    virtual void SetChildNode(
        NYTree::INodeFactoryPtr factory,
        const NYPath::TYPath& path,
        NYTree::INodePtr child,
        bool recursive) override;

    virtual int GetMaxChildCount() const override;

    virtual TResolveResult ResolveRecursive(
        const NYPath::TYPath& path,
        NRpc::IServiceContextPtr context) override;

};

////////////////////////////////////////////////////////////////////////////////

class TLinkNodeProxy
    : public TCypressNodeProxyBase<TNontemplateCypressNodeProxyBase, NYTree::IEntityNode, TLinkNode>
{
    YTREE_NODE_TYPE_OVERRIDES(Entity)

public:
    TLinkNodeProxy(
        INodeTypeHandlerPtr typeHandler,
        NCellMaster::TBootstrap* bootstrap,
        NTransactionServer::TTransaction* transaction,
        TLinkNode* trunkNode);

    virtual TResolveResult Resolve(
        const NYPath::TYPath& path,
        NRpc::IServiceContextPtr context) override;

private:
    typedef TCypressNodeProxyBase<TNontemplateCypressNodeProxyBase, NYTree::IEntityNode, TLinkNode> TBase;

    virtual void ListSystemAttributes(std::vector<TAttributeDescriptor>* descriptors) override;
    virtual bool GetBuiltinAttribute(const Stroka& key, NYson::IYsonConsumer* consumer) override;
    virtual bool SetBuiltinAttribute(const Stroka& key, const NYson::TYsonString& value) override;

    NObjectServer::IObjectProxyPtr FindTargetProxy() const;
    NObjectServer::IObjectProxyPtr GetTargetProxy() const;

    bool IsBroken(const NObjectServer::TObjectId& id) const;

};

////////////////////////////////////////////////////////////////////////////////

class TDocumentNodeProxy
    : public TCypressNodeProxyBase<TNontemplateCypressNodeProxyBase, NYTree::IEntityNode, TDocumentNode>
{
public:
    TDocumentNodeProxy(
        INodeTypeHandlerPtr typeHandler,
        NCellMaster::TBootstrap* bootstrap,
        NTransactionServer::TTransaction* transaction,
        TDocumentNode* trunkNode);

    virtual NYTree::ENodeType GetType() const override;

    virtual TIntrusivePtr<const NYTree::IEntityNode> AsEntity() const override;
    virtual TIntrusivePtr<NYTree::IEntityNode> AsEntity() override;

private:
    typedef TCypressNodeProxyBase<TNontemplateCypressNodeProxyBase, NYTree::IEntityNode, TDocumentNode> TBase;

    virtual TResolveResult ResolveRecursive(const NYPath::TYPath& path, NRpc::IServiceContextPtr context) override;

    virtual void GetSelf(TReqGet* request, TRspGet* response, TCtxGetPtr context) override;
    virtual void GetRecursive(const NYPath::TYPath& path, TReqGet* request, TRspGet* response, TCtxGetPtr context) override;

    virtual void SetSelf(TReqSet* request, TRspSet* response, TCtxSetPtr context) override;
    virtual void SetRecursive(const NYPath::TYPath& path, TReqSet* request, TRspSet* response, TCtxSetPtr context) override;

    virtual void ListSelf(TReqList* request, TRspList* response, TCtxListPtr context) override;
    virtual void ListRecursive(const NYPath::TYPath& path, TReqList* request, TRspList* response, TCtxListPtr context) override;

    virtual void RemoveRecursive(const NYPath::TYPath& path, TReqRemove* request, TRspRemove* response, TCtxRemovePtr context) override;

    virtual void ExistsRecursive(const NYPath::TYPath& path, TReqExists* request, TRspExists* response, TCtxExistsPtr context) override;

    virtual void ListSystemAttributes(std::vector<TAttributeDescriptor>* descriptors) override;
    virtual bool GetBuiltinAttribute(const Stroka& key, NYson::IYsonConsumer* consumer) override;
    virtual bool SetBuiltinAttribute(const Stroka& key, const NYson::TYsonString& value) override;

};

////////////////////////////////////////////////////////////////////////////////

} // namespace NCypressServer
} // namespace NYT<|MERGE_RESOLUTION|>--- conflicted
+++ resolved
@@ -335,13 +335,9 @@
             auto length = value.length();
             auto limit = Bootstrap_->GetConfig()->CypressManager->MaxStringNodeLength;
             if (length > limit) {
-<<<<<<< HEAD
-                THROW_ERROR_EXCEPTION("String node length limit exceeded: %v > %v",
-=======
                 THROW_ERROR_EXCEPTION(
                     NYTree::EErrorCode::MaxStringLengthViolation,
                     "String node length limit exceeded: %v > %v",
->>>>>>> 4c21d8c5
                     length,
                     limit);
             }

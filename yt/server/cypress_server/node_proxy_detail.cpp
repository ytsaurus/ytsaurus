#include "stdafx.h"
#include "node_proxy_detail.h"
#include "cypress_traversing.h"
#include "helpers.h"
#include "private.h"

#include <core/misc/string.h>

#include <ytlib/object_client/helpers.h>

#include <ytlib/cypress_client/cypress_ypath_proxy.h>
#include <ytlib/cypress_client/rpc_helpers.h>

#include <core/ytree/ypath_detail.h>
#include <core/ytree/node_detail.h>
#include <core/ytree/convert.h>
#include <core/ytree/ephemeral_node_factory.h>
#include <core/ytree/fluent.h>
#include <core/ytree/ypath_client.h>
#include <core/ytree/exception_helpers.h>

#include <core/ypath/tokenizer.h>

#include <server/security_server/account.h>
#include <server/security_server/security_manager.h>
#include <server/security_server/user.h>

namespace NYT {
namespace NCypressServer {

using namespace NYTree;
using namespace NYson;
using namespace NYPath;
using namespace NRpc;
using namespace NObjectClient;
using namespace NObjectServer;
using namespace NCellMaster;
using namespace NTransactionServer;
using namespace NSecurityServer;
using namespace NCypressClient;

////////////////////////////////////////////////////////////////////////////////

class TNontemplateCypressNodeProxyBase::TCustomAttributeDictionary
    : public IAttributeDictionary
{
public:
    explicit TCustomAttributeDictionary(TNontemplateCypressNodeProxyBase* proxy)
        : Proxy(proxy)
    { }

    virtual std::vector<Stroka> List() const override
    {
        auto keys = ListNodeAttributes(
            Proxy->Bootstrap,
            Proxy->TrunkNode,
            Proxy->Transaction);
        return std::vector<Stroka>(keys.begin(), keys.end());
    }

    virtual TNullable<TYsonString> FindYson(const Stroka& name) const override
    {
        auto objectManager = Proxy->Bootstrap->GetObjectManager();
        auto transactionManager = Proxy->Bootstrap->GetTransactionManager();

        auto transactions = transactionManager->GetTransactionPath(Proxy->Transaction);

        for (const auto* transaction : transactions) {
            TVersionedObjectId versionedId(Proxy->TrunkNode->GetId(), GetObjectId(transaction));
            const auto* userAttributes = objectManager->FindAttributes(versionedId);
            if (userAttributes) {
                auto it = userAttributes->Attributes().find(name);
                if (it != userAttributes->Attributes().end()) {
                    return it->second;
                }
            }
        }

        return Null;
    }

    virtual void SetYson(const Stroka& key, const TYsonString& value) override
    {
        auto objectManager = Proxy->Bootstrap->GetObjectManager();
        auto cypressManager = Proxy->Bootstrap->GetCypressManager();

        auto oldValue = FindYson(key);
        Proxy->GuardedValidateCustomAttributeUpdate(key, oldValue, value);

        auto* node = cypressManager->LockNode(
            Proxy->TrunkNode,
            Proxy->Transaction,
            TLockRequest::SharedAttribute(key));
        auto versionedId = node->GetVersionedId();

        auto* userAttributes = objectManager->GetOrCreateAttributes(versionedId);
        userAttributes->Attributes()[key] = value;

        cypressManager->SetModified(Proxy->TrunkNode, Proxy->Transaction);
    }

    virtual bool Remove(const Stroka& key) override
    {
        auto cypressManager = Proxy->Bootstrap->GetCypressManager();
        auto objectManager = Proxy->Bootstrap->GetObjectManager();
        auto transactionManager = Proxy->Bootstrap->GetTransactionManager();

        auto oldValue = FindYson(key);
        Proxy->GuardedValidateCustomAttributeUpdate(key, oldValue, Null);

        auto transactions = transactionManager->GetTransactionPath(Proxy->Transaction);
        std::reverse(transactions.begin(), transactions.end());

        const TTransaction* containingTransaction = nullptr;
        bool contains = false;
        for (const auto* transaction : transactions) {
            TVersionedObjectId versionedId(Proxy->TrunkNode->GetId(), GetObjectId(transaction));
            const auto* userAttributes = objectManager->FindAttributes(versionedId);
            if (userAttributes) {
                auto it = userAttributes->Attributes().find(key);
                if (it != userAttributes->Attributes().end()) {
                    contains = it->second.HasValue();
                    if (contains) {
                        containingTransaction = transaction;
                    }
                    break;
                }
            }
        }

        if (!contains) {
            return false;
        }

        auto* node = cypressManager->LockNode(
            Proxy->TrunkNode,
            Proxy->Transaction,
            TLockRequest::SharedAttribute(key));
        auto versionedId = node->GetVersionedId();

        if (containingTransaction == Proxy->Transaction) {
            auto* userAttributes = objectManager->GetAttributes(versionedId);
            YCHECK(userAttributes->Attributes().erase(key) == 1);
        } else {
            YCHECK(!containingTransaction);
            auto* userAttributes = objectManager->GetOrCreateAttributes(versionedId);
            userAttributes->Attributes()[key] = Null;
        }

        cypressManager->SetModified(Proxy->TrunkNode, Proxy->Transaction);
        return true;
    }

protected:
    TNontemplateCypressNodeProxyBase* Proxy;

};

////////////////////////////////////////////////////////////////////////////////

class TNontemplateCypressNodeProxyBase::TResourceUsageVisitor
    : public ICypressNodeVisitor
{
public:
    explicit TResourceUsageVisitor(NCellMaster::TBootstrap* bootstrap, IYsonConsumer* consumer)
        : Bootstrap(bootstrap)
        , Consumer(consumer)
        , Result(NewPromise<TError>())
    { }

    TAsyncError Run(ICypressNodeProxyPtr rootNode)
    {
        TraverseCypress(Bootstrap, rootNode, this);
        return Result;
    }

private:
    NCellMaster::TBootstrap* Bootstrap;
    IYsonConsumer* Consumer;

    TPromise<TError> Result;
    TClusterResources ResourceUsage;

    virtual void OnNode(ICypressNodeProxyPtr node) override
    {
        ResourceUsage += node->GetResourceUsage();
    }

    virtual void OnError(const TError& error) override
    {
        auto wrappedError = TError("Error computing recursive resource usage")
            << error;
        Result.Set(wrappedError);
    }

    virtual void OnCompleted() override
    {
        Consume(ResourceUsage, Consumer);
        Result.Set(TError());
    }

};

////////////////////////////////////////////////////////////////////////////////

<<<<<<< HEAD
class TNodeFactory
    : public ICypressNodeFactory
{
public:
    TNodeFactory(
        NCellMaster::TBootstrap* bootstrap,
        NTransactionServer::TTransaction* transaction,
        NSecurityServer::TAccount* account,
        bool preserveAccount);

    ~TNodeFactory();

    virtual IStringNodePtr CreateString() override;
    virtual IIntegerNodePtr CreateInteger() override;
    virtual IDoubleNodePtr CreateDouble() override;
    virtual IMapNodePtr CreateMap() override;
    virtual IListNodePtr CreateList() override;
    virtual IEntityNodePtr CreateEntity() override;

    virtual NTransactionServer::TTransaction* GetTransaction() override;

    virtual NSecurityServer::TAccount* GetNewNodeAccount() override;
    virtual NSecurityServer::TAccount* GetClonedNodeAccount(
        TCypressNodeBase* sourceNode) override;

    virtual ICypressNodeProxyPtr CreateNode(
        NObjectClient::EObjectType type,
        IAttributeDictionary* attributes = nullptr,
        TReqCreate* request = nullptr,
        TRspCreate* response = nullptr) override;

    virtual TCypressNodeBase* CloneNode(
        TCypressNodeBase* sourceNode) override;

    virtual void Commit() override;

private:
    NCellMaster::TBootstrap* Bootstrap;
    NTransactionServer::TTransaction* Transaction;
    NSecurityServer::TAccount* Account;
    bool PreserveAccount;

    std::vector<TCypressNodeBase*> CreatedNodes;


    void ValidateNodeCreation(NObjectClient::EObjectType type);
    void RegisterCreatedNode(TCypressNodeBase* node);

};

////////////////////////////////////////////////////////////////////////////////

TNodeFactory::TNodeFactory(
    TBootstrap* bootstrap,
    TTransaction* transaction,
    TAccount* account,
    bool preserveAccount)
    : Bootstrap(bootstrap)
    , Transaction(transaction)
    , Account(account)
    , PreserveAccount(preserveAccount)
{
    YCHECK(bootstrap);
    YCHECK(account);
}

TNodeFactory::~TNodeFactory()
{
    auto objectManager = Bootstrap->GetObjectManager();
    FOREACH (auto* node, CreatedNodes) {
        objectManager->UnrefObject(node);
    }
}

IStringNodePtr TNodeFactory::CreateString()
{
    return CreateNode(EObjectType::StringNode)->AsString();
}

IIntegerNodePtr TNodeFactory::CreateInteger()
{
    return CreateNode(EObjectType::IntegerNode)->AsInteger();
}

IDoubleNodePtr TNodeFactory::CreateDouble()
{
    return CreateNode(EObjectType::DoubleNode)->AsDouble();
}

IMapNodePtr TNodeFactory::CreateMap()
{
    return CreateNode(EObjectType::MapNode)->AsMap();
}

IListNodePtr TNodeFactory::CreateList()
{
    return CreateNode(EObjectType::ListNode)->AsList();
}

IEntityNodePtr TNodeFactory::CreateEntity()
{
    THROW_ERROR_EXCEPTION("Entity nodes cannot be created inside Cypress");
}

TTransaction* TNodeFactory::GetTransaction()
{
    return Transaction;
}

TAccount* TNodeFactory::GetNewNodeAccount()
{
    return Account;
}

TAccount* TNodeFactory::GetClonedNodeAccount(
    TCypressNodeBase* sourceNode)
{
    return PreserveAccount ? sourceNode->GetAccount() : Account;
}

ICypressNodeProxyPtr TNodeFactory::CreateNode(
    EObjectType type,
    IAttributeDictionary* attributes,
    TReqCreate* request,
    TRspCreate* response)
{
    ValidateNodeCreation(type);

    auto cypressManager = Bootstrap->GetCypressManager();
    auto handler = cypressManager->FindHandler(type);
    if (!handler) {
        THROW_ERROR_EXCEPTION("Unknown object type %s",
            ~FormatEnum(type).Quote());
    }

    auto* node = cypressManager->CreateNode(
        handler,
        this,
        request,
        response);
    auto* trunkNode = node->GetTrunkNode();

    RegisterCreatedNode(trunkNode);

    if (attributes) {
        handler->SetDefaultAttributes(attributes, Transaction);
        auto keys = attributes->List();
        std::sort(keys.begin(), keys.end());
        if (!keys.empty()) {
            auto trunkProxy = cypressManager->GetNodeProxy(trunkNode, nullptr);

            std::vector<ISystemAttributeProvider::TAttributeInfo> builtinAttributes;
            trunkProxy->ListBuiltinAttributes(&builtinAttributes);

            yhash_set<Stroka> builtinAttributeKeys;
            FOREACH (const auto& attribute, builtinAttributes) {
                YCHECK(builtinAttributeKeys.insert(attribute.Key).second);
            }

            FOREACH (const auto& key, keys) {
                auto value = attributes->GetYson(key);
                if (builtinAttributeKeys.find(key) == builtinAttributeKeys.end()) {
                    trunkProxy->MutableAttributes()->SetYson(key, value);
                } else {
                    if (!trunkProxy->SetBuiltinAttribute(key, value)) {
                        ThrowCannotSetBuiltinAttribute(key);
                    }
                }
            }        
        }        
    }

    cypressManager->LockNode(trunkNode, Transaction, ELockMode::Exclusive);

    return cypressManager->GetNodeProxy(trunkNode, Transaction);
}

TCypressNodeBase* TNodeFactory::CloneNode(
    TCypressNodeBase* sourceNode)
{
    ValidateNodeCreation(sourceNode->GetType());

    auto cypressManager = Bootstrap->GetCypressManager();
    auto* clonedTrunkNode = cypressManager->CloneNode(sourceNode, this);

    RegisterCreatedNode(clonedTrunkNode);

    cypressManager->LockNode(clonedTrunkNode, Transaction, ELockMode::Exclusive);

    return clonedTrunkNode;
}

void TNodeFactory::Commit()
{
    if (Transaction) {
        auto transactionManager = Bootstrap->GetTransactionManager();
        FOREACH (auto* node, CreatedNodes) {
            transactionManager->StageNode(Transaction, node);
        }
    }
}

void TNodeFactory::ValidateNodeCreation(EObjectType type)
{
    auto objectManager = Bootstrap->GetObjectManager();
    auto* schema = objectManager->GetSchema(type);

    auto securityManager = Bootstrap->GetSecurityManager();
    securityManager->ValidatePermission(schema, EPermission::Create);
}

void TNodeFactory::RegisterCreatedNode(TCypressNodeBase* node)
{
    auto objectManager = Bootstrap->GetObjectManager();
    objectManager->RefObject(node);
    CreatedNodes.push_back(node);
}

////////////////////////////////////////////////////////////////////////////////

=======
>>>>>>> 3aa99092
TNontemplateCypressNodeProxyBase::TNontemplateCypressNodeProxyBase(
    INodeTypeHandlerPtr typeHandler,
    NCellMaster::TBootstrap* bootstrap,
    TTransaction* transaction,
    TCypressNodeBase* trunkNode)
    : TObjectProxyBase(bootstrap, trunkNode)
    , TypeHandler(typeHandler)
    , Bootstrap(bootstrap)
    , Transaction(transaction)
    , TrunkNode(trunkNode)
    , CachedNode(nullptr)
    , AccessTrackingSuppressed(false)
{
    YASSERT(typeHandler);
    YASSERT(bootstrap);
    YASSERT(trunkNode);
    YASSERT(trunkNode->IsTrunk());
}

INodeFactoryPtr TNontemplateCypressNodeProxyBase::CreateFactory() const
{
    return CreateCypressFactory(false);
}

ICypressNodeFactoryPtr TNontemplateCypressNodeProxyBase::CreateCypressFactory(
    bool preserveAccount) const
{
    const auto* impl = GetThisImpl();
    auto* account = impl->GetAccount();
    auto cypressManager = Bootstrap->GetCypressManager();
    return cypressManager->CreateNodeFactory(
        Transaction,
        account,
        preserveAccount);
}

INodeResolverPtr TNontemplateCypressNodeProxyBase::GetResolver() const
{
    if (!CachedResolver) {
        auto cypressManager = Bootstrap->GetCypressManager();
        CachedResolver = cypressManager->CreateResolver(Transaction);
    }
    return CachedResolver;
}

TTransaction* TNontemplateCypressNodeProxyBase::GetTransaction() const
{
    return Transaction;
}

TCypressNodeBase* TNontemplateCypressNodeProxyBase::GetTrunkNode() const
{
    return TrunkNode;
}

ENodeType TNontemplateCypressNodeProxyBase::GetType() const
{
    return TypeHandler->GetNodeType();
}

ICompositeNodePtr TNontemplateCypressNodeProxyBase::GetParent() const
{
    auto* parent = GetThisImpl()->GetParent();
    return parent ? GetProxy(parent)->AsComposite() : nullptr;
}

void TNontemplateCypressNodeProxyBase::SetParent(ICompositeNodePtr parent)
{
    auto* impl = LockThisImpl();
    impl->SetParent(parent ? ToProxy(INodePtr(parent))->GetTrunkNode() : nullptr);
}

const IAttributeDictionary& TNontemplateCypressNodeProxyBase::Attributes() const
{
    return TObjectProxyBase::Attributes();
}

IAttributeDictionary* TNontemplateCypressNodeProxyBase::MutableAttributes()
{
    return TObjectProxyBase::MutableAttributes();
}

TAsyncError TNontemplateCypressNodeProxyBase::GetBuiltinAttributeAsync(
    const Stroka& key,
    IYsonConsumer* consumer)
{
    if (key == "recursive_resource_usage") {
        auto visitor = New<TResourceUsageVisitor>(Bootstrap, consumer);
        return visitor->Run(const_cast<TNontemplateCypressNodeProxyBase*>(this));
    }

    return TObjectProxyBase::GetBuiltinAttributeAsync(key, consumer);
}

bool TNontemplateCypressNodeProxyBase::SetBuiltinAttribute(const Stroka& key, const TYsonString& value)
{
    if (key == "account") {
        ValidateNoTransaction();
        ValidatePermission(EPermissionCheckScope::This, EPermission::Administer);
        
        auto securityManager = Bootstrap->GetSecurityManager();

        auto name = ConvertTo<Stroka>(value);
        auto* account = securityManager->GetAccountByNameOrThrow(name);

        ValidatePermission(account, EPermission::Use);

        auto* node = LockThisImpl();
        securityManager->SetAccount(node, account);

        return true;
    }

    return TObjectProxyBase::SetBuiltinAttribute(key, value);
}

TVersionedObjectId TNontemplateCypressNodeProxyBase::GetVersionedId() const
{
    return TVersionedObjectId(Object->GetId(), GetObjectId(Transaction));
}

void TNontemplateCypressNodeProxyBase::ListSystemAttributes(std::vector<TAttributeInfo>* attributes)
{
    const auto* node = GetThisImpl();
    bool hasKey = NodeHasKey(Bootstrap, node);
    attributes->push_back(TAttributeInfo("parent_id", node->GetParent()));
    attributes->push_back("locks");
    attributes->push_back("lock_mode");
    attributes->push_back(TAttributeInfo("path", true, true));
    attributes->push_back(TAttributeInfo("key", hasKey, false));
    attributes->push_back("creation_time");
    attributes->push_back("modification_time");
    attributes->push_back("access_time");
    attributes->push_back("access_counter");
    attributes->push_back("revision");
    attributes->push_back("resource_usage");
    attributes->push_back(TAttributeInfo("recursive_resource_usage", true, true));
    attributes->push_back("account");
    attributes->push_back("user_attribute_keys");
    TObjectProxyBase::ListSystemAttributes(attributes);
}

bool TNontemplateCypressNodeProxyBase::GetBuiltinAttribute(
    const Stroka& key,
    IYsonConsumer* consumer)
{
    const auto* node = GetThisImpl();
    const auto* trunkNode = node->GetTrunkNode();
    bool hasKey = NodeHasKey(Bootstrap, node);

    if (key == "parent_id" && node->GetParent()) {
        BuildYsonFluently(consumer)
            .Value(node->GetParent()->GetId());
        return true;
    }

    if (key == "locks") {
        auto printLock = [=] (TFluentList fluent, const TLock* lock) {
            fluent.Item()
                .BeginMap()
                    .Item("id").Value(lock->GetId())
                    .Item("state").Value(lock->GetState())
                    .Item("transaction_id").Value(lock->GetTransaction()->GetId())
                    .Item("mode").Value(lock->Request().Mode)
                    .DoIf(lock->Request().ChildKey.HasValue(), [=] (TFluentMap fluent) {
                        fluent
                            .Item("child_key").Value(*lock->Request().ChildKey);
                    })
                    .DoIf(lock->Request().AttributeKey.HasValue(), [=] (TFluentMap fluent) {
                        fluent
                            .Item("attribute_key").Value(*lock->Request().AttributeKey);
                    })
                .EndMap();
        };

        BuildYsonFluently(consumer)
            .BeginList()
                .DoFor(trunkNode->AcquiredLocks(), printLock)
                .DoFor(trunkNode->PendingLocks(), printLock)
            .EndList();
        return true;
    }

    if (key == "lock_mode") {
        BuildYsonFluently(consumer)
            .Value(FormatEnum(node->GetLockMode()));
        return true;
    }

    if (key == "path") {
        BuildYsonFluently(consumer)
            .Value(GetPath());
        return true;
    }

    if (hasKey && key == "key") {
        BuildYsonFluently(consumer)
            .Value(GetParent()->AsMap()->GetChildKey(this));
        return true;
    }

    if (key == "creation_time") {
        BuildYsonFluently(consumer)
            .Value(node->GetCreationTime());
        return true;
    }

    if (key == "modification_time") {
        BuildYsonFluently(consumer)
            .Value(node->GetModificationTime());
        return true;
    }

    if (key == "access_time") {
        BuildYsonFluently(consumer)
            .Value(trunkNode->GetAccessTime());
        return true;
    }
 
    if (key == "access_counter") {
        BuildYsonFluently(consumer)
            .Value(trunkNode->GetAccessCounter());
        return true;
    }

    if (key == "revision") {
        BuildYsonFluently(consumer)
            .Value(node->GetRevision());
        return true;
    }

    if (key == "resource_usage") {
        BuildYsonFluently(consumer)
            .Value(GetResourceUsage());
        return true;
    }

    if (key == "account") {
        BuildYsonFluently(consumer)
            .Value(node->GetAccount()->GetName());
        return true;
    }

    if (key == "user_attribute_keys") {
        std::vector<TAttributeInfo> systemAttributes;
        ListSystemAttributes(&systemAttributes);

        auto customAttributes = GetCustomAttributes()->List();
        yhash_set<Stroka> customAttributesSet(customAttributes.begin(), customAttributes.end());

        for (const auto& attribute : systemAttributes) {
            if (attribute.IsCustom) {
                customAttributesSet.erase(attribute.Key);
            }
        }

        BuildYsonFluently(consumer)
            .Value(customAttributesSet);
        return true;
    }

    return TObjectProxyBase::GetBuiltinAttribute(key, consumer);
}

void TNontemplateCypressNodeProxyBase::BeforeInvoke(IServiceContextPtr context)
{
    AccessTrackingSuppressed = GetSuppressAccessTracking(context->RequestHeader());

    TObjectProxyBase::BeforeInvoke(std::move(context));
}

void TNontemplateCypressNodeProxyBase::AfterInvoke(IServiceContextPtr context)
{
    if (!AccessTrackingSuppressed) {
        SetAccessed();
    }

    TObjectProxyBase::AfterInvoke(std::move(context));
}

bool TNontemplateCypressNodeProxyBase::DoInvoke(NRpc::IServiceContextPtr context)
{
    DISPATCH_YPATH_SERVICE_METHOD(Lock);
    DISPATCH_YPATH_SERVICE_METHOD(Create);
    DISPATCH_YPATH_SERVICE_METHOD(Copy);

    if (TNodeBase::DoInvoke(context)) {
        return true;
    }

    if (TObjectProxyBase::DoInvoke(context)) {
        return true;
    }

    return false;
}

void TNontemplateCypressNodeProxyBase::GetAttribute(
    const TYPath& path,
    TReqGet* request,
    TRspGet* response,
    TCtxGetPtr context)
{
    SuppressAccessTracking();
    TObjectProxyBase::GetAttribute(path, request, response, context);
}

void TNontemplateCypressNodeProxyBase::ListAttribute(
    const TYPath& path,
    TReqList* request,
    TRspList* response,
    TCtxListPtr context)
{
    SuppressAccessTracking();
    TObjectProxyBase::ListAttribute(path, request, response, context);
}

void TNontemplateCypressNodeProxyBase::ExistsSelf(
    TReqExists* request,
    TRspExists* response,
    TCtxExistsPtr context)
{
    SuppressAccessTracking();
    TObjectProxyBase::ExistsSelf(request, response, context);
}

void TNontemplateCypressNodeProxyBase::ExistsRecursive(
    const TYPath& path,
    TReqExists* request,
    TRspExists* response,
    TCtxExistsPtr context)
{
    SuppressAccessTracking();
    TObjectProxyBase::ExistsRecursive(path, request, response, context);
}

void TNontemplateCypressNodeProxyBase::ExistsAttribute(
    const TYPath& path,
    TReqExists* request,
    TRspExists* response,
    TCtxExistsPtr context)
{
    SuppressAccessTracking();
    TObjectProxyBase::ExistsAttribute(path, request, response, context);
}

TCypressNodeBase* TNontemplateCypressNodeProxyBase::GetImpl(TCypressNodeBase* trunkNode) const
{
    auto cypressManager = Bootstrap->GetCypressManager();
    return cypressManager->GetVersionedNode(trunkNode, Transaction);
}

TCypressNodeBase* TNontemplateCypressNodeProxyBase::LockImpl(
    TCypressNodeBase* trunkNode,
    const TLockRequest& request /*= ELockMode::Exclusive*/,
    bool recursive /*= false*/) const
{
    auto cypressManager = Bootstrap->GetCypressManager();
    return cypressManager->LockNode(trunkNode, Transaction, request, recursive);
}

TCypressNodeBase* TNontemplateCypressNodeProxyBase::GetThisImpl()
{
    if (CachedNode) {
        return CachedNode;
    }
    auto* node = GetImpl(TrunkNode);
    if (node->GetTransaction() == Transaction) {
        CachedNode = node;
    }
    return node;
}

const TCypressNodeBase* TNontemplateCypressNodeProxyBase::GetThisImpl() const
{
    return const_cast<TNontemplateCypressNodeProxyBase*>(this)->GetThisImpl();
}

TCypressNodeBase* TNontemplateCypressNodeProxyBase::LockThisImpl(
    const TLockRequest& request /*= ELockMode::Exclusive*/,
    bool recursive /*= false*/)
{
    // NB: Cannot use |CachedNode| here.
    CachedNode = nullptr;
    return LockImpl(TrunkNode, request, recursive);
}

ICypressNodeProxyPtr TNontemplateCypressNodeProxyBase::GetProxy(TCypressNodeBase* trunkNode) const
{
    auto cypressManager = Bootstrap->GetCypressManager();
    return cypressManager->GetNodeProxy(trunkNode, Transaction);
}

ICypressNodeProxy* TNontemplateCypressNodeProxyBase::ToProxy(INodePtr node)
{
    return dynamic_cast<ICypressNodeProxy*>(node.Get());
}

const ICypressNodeProxy* TNontemplateCypressNodeProxyBase::ToProxy(IConstNodePtr node)
{
    return dynamic_cast<const ICypressNodeProxy*>(node.Get());
}

std::unique_ptr<IAttributeDictionary> TNontemplateCypressNodeProxyBase::DoCreateCustomAttributes()
{
    return std::unique_ptr<IAttributeDictionary>(new TCustomAttributeDictionary(this));
}

void TNontemplateCypressNodeProxyBase::ValidatePermission(
    EPermissionCheckScope scope,
    EPermission permission)
{
    auto* node = GetThisImpl();
    ValidatePermission(node, scope, permission);
}

void TNontemplateCypressNodeProxyBase::ValidatePermission(
    TCypressNodeBase* node,
    EPermissionCheckScope scope,
    EPermission permission)
{
    if (scope & EPermissionCheckScope::This) {
        ValidatePermission(node, permission);
    }

    if (scope & EPermissionCheckScope::Parent) {
        ValidatePermission(node->GetParent(), permission);
    }

    if (scope & EPermissionCheckScope::Descendants) {
        auto cypressManager = Bootstrap->GetCypressManager();
        auto* trunkNode = node->GetTrunkNode();
        auto descendants = cypressManager->ListSubtreeNodes(trunkNode, Transaction, false);
        for (auto* descendant : descendants) {
            ValidatePermission(descendant, permission);
        }
    }
}

void TNontemplateCypressNodeProxyBase::SetModified()
{
    if (TrunkNode->IsAlive()) {
        auto cypressManager = Bootstrap->GetCypressManager();
        cypressManager->SetModified(TrunkNode, Transaction);
    }
}

void TNontemplateCypressNodeProxyBase::SetAccessed()
{
    if (TrunkNode->IsAlive()) {
        auto cypressManager = Bootstrap->GetCypressManager();
        cypressManager->SetAccessed(TrunkNode);
    }
}

void TNontemplateCypressNodeProxyBase::SuppressAccessTracking()
{
    AccessTrackingSuppressed = true;
}

ICypressNodeProxyPtr TNontemplateCypressNodeProxyBase::ResolveSourcePath(const TYPath& path)
{   
    auto node = GetResolver()->ResolvePath(path);
    auto* nodeProxy = dynamic_cast<ICypressNodeProxy*>(node.Get());
    YCHECK(nodeProxy);
    return nodeProxy;
}

bool TNontemplateCypressNodeProxyBase::CanHaveChildren() const
{
    return false;
}

void TNontemplateCypressNodeProxyBase::SetChild(
    INodeFactoryPtr /*factory*/,
    const TYPath& /*path*/,
    INodePtr /*value*/,
    bool /*recursive*/)
{
    YUNREACHABLE();
}

TClusterResources TNontemplateCypressNodeProxyBase::GetResourceUsage() const
{
    return TClusterResources(0, 1);
}

NLog::TLogger TNontemplateCypressNodeProxyBase::CreateLogger() const
{
    return CypressServerLogger;
}

DEFINE_YPATH_SERVICE_METHOD(TNontemplateCypressNodeProxyBase, Lock)
{
    DeclareMutating();

    auto mode = ELockMode(request->mode());
    bool waitable = request->waitable();

    if (mode != ELockMode::Snapshot &&
        mode != ELockMode::Shared &&
        mode != ELockMode::Exclusive)
    {
        THROW_ERROR_EXCEPTION("Invalid lock mode %s",
            ~FormatEnum(mode).Quote());
    }

    context->SetRequestInfo("Mode: %s, Waitable: %s",
        ~ToString(mode),
        ~FormatBool(waitable));

    ValidateTransaction();
    ValidatePermission(
        EPermissionCheckScope::This,
        mode == ELockMode::Snapshot ? EPermission::Read : EPermission::Write);

    auto cypressManager = Bootstrap->GetCypressManager();
    auto* lock = cypressManager->CreateLock(
        TrunkNode,
        Transaction,
        mode,
        waitable);
    auto lockId = GetObjectId(lock);
    ToProto(response->mutable_lock_id(), lockId);

    context->SetResponseInfo("LockId: %s",
        ~ToString(lockId));

    context->Reply();
}

DEFINE_YPATH_SERVICE_METHOD(TNontemplateCypressNodeProxyBase, Create)
{
    DeclareMutating();

    auto type = EObjectType(request->type());
    const auto& path = GetRequestYPath(context);

    context->SetRequestInfo("Type: %s, IgnoreExisting: %s, Recursive: %s",
        ~ToString(type),
        ~FormatBool(request->ignore_existing()),
        ~FormatBool(request->recursive()));

    if (path.Empty()) {
        if (request->ignore_existing() && GetThisImpl()->GetType() == type) {
            ToProto(response->mutable_node_id(), GetId());
            context->Reply();
            return;
        }
        ThrowAlreadyExists(this);
    }

    if (!CanHaveChildren()) {
        ThrowCannotHaveChildren(this);
    }

    ValidatePermission(EPermissionCheckScope::This, EPermission::Write);

    auto* node = GetThisImpl();
    auto* account = node->GetAccount();
    ValidatePermission(account, EPermission::Use);

    auto factory = CreateCypressFactory(false);

    auto attributes = request->has_node_attributes()
        ? FromProto(request->node_attributes())
        : CreateEphemeralAttributes();

    auto newProxy = factory->CreateNode(
        type,
        attributes.get(),
        request,
        response);

    SetChild(factory, path, newProxy, request->recursive());

    factory->Commit();

    context->SetResponseInfo("NodeId: %s", ~ToString(newProxy->GetId()));

    context->Reply();
}

DEFINE_YPATH_SERVICE_METHOD(TNontemplateCypressNodeProxyBase, Copy)
{
    DeclareMutating();

    auto sourcePath = request->source_path();
    bool preserveAccount = request->preserve_account();
    bool removeSource = request->remove_source();
    auto targetPath = GetRequestYPath(context);

    context->SetRequestInfo("SourcePath: %s, PreserveAccount: %s, RemoveSource: %s",
        ~sourcePath,
        ~FormatBool(preserveAccount),
        ~FormatBool(removeSource));

    auto sourceProxy = ResolveSourcePath(sourcePath);

    if (targetPath.empty()) {
        ThrowAlreadyExists(this);
    }

    if (!CanHaveChildren()) {
        ThrowCannotHaveChildren(this);
    }

    auto* trunkSourceImpl = sourceProxy->GetTrunkNode();
    auto* sourceImpl = removeSource
        ? LockImpl(trunkSourceImpl, ELockMode::Exclusive, true)
        : GetImpl(trunkSourceImpl);

    if (IsParentOf(sourceImpl, GetThisImpl())) {
        THROW_ERROR_EXCEPTION("Cannot copy or move a node to its descendant");
    }

    ValidatePermission(
        trunkSourceImpl,
        EPermissionCheckScope(EPermissionCheckScope::This | EPermissionCheckScope::Descendants),
        removeSource ? EPermission(EPermission::Read) : EPermission(EPermission::Read | EPermission::Write));

    auto sourceParent = sourceProxy->GetParent();
    if (removeSource) {
        // Cf. TNodeBase::RemoveSelf
        if (!sourceParent) {
            ThrowCannotRemoveRoot();
        }

        ValidatePermission(sourceImpl, EPermissionCheckScope::This, EPermission::Write);
        ValidatePermission(sourceImpl, EPermissionCheckScope::Descendants, EPermission::Write);
        ValidatePermission(sourceImpl, EPermissionCheckScope::Parent, EPermission::Write);
    }

    auto factory = CreateCypressFactory(preserveAccount);

    auto* clonedImpl = factory->CloneNode(sourceImpl);
    auto* clonedTrunkImpl = clonedImpl->GetTrunkNode();
    auto clonedProxy = GetProxy(clonedTrunkImpl);

    SetChild(factory, targetPath, clonedProxy, false);

    factory->Commit();

    if (removeSource) {
        sourceParent->RemoveChild(sourceProxy);
    }

    ToProto(response->mutable_object_id(), clonedTrunkImpl->GetId());

    context->SetRequestInfo("NodeId: %s", ~ToString(clonedTrunkImpl->GetId()));

    context->Reply();
}

TAccessControlDescriptor* TNontemplateCypressNodeProxyBase::FindThisAcd()
{
    auto securityManager = Bootstrap->GetSecurityManager();
    auto* node = GetThisImpl();
    return securityManager->FindAcd(node);
}

////////////////////////////////////////////////////////////////////////////////

TNontemplateCompositeCypressNodeProxyBase::TNontemplateCompositeCypressNodeProxyBase(
    INodeTypeHandlerPtr typeHandler,
    NCellMaster::TBootstrap* bootstrap,
    TTransaction* transaction,
    TCypressNodeBase* trunkNode)
    : TNontemplateCypressNodeProxyBase(
        typeHandler,
        bootstrap,
        transaction,
        trunkNode)
{ }

TIntrusivePtr<const ICompositeNode> TNontemplateCompositeCypressNodeProxyBase::AsComposite() const
{
    return this;
}

TIntrusivePtr<ICompositeNode> TNontemplateCompositeCypressNodeProxyBase::AsComposite()
{
    return this;
}

void TNontemplateCompositeCypressNodeProxyBase::ListSystemAttributes(std::vector<TAttributeInfo>* attributes)
{
    attributes->push_back("count");
    TNontemplateCypressNodeProxyBase::ListSystemAttributes(attributes);
}

bool TNontemplateCompositeCypressNodeProxyBase::GetBuiltinAttribute(const Stroka& key, IYsonConsumer* consumer)
{
    if (key == "count") {
        BuildYsonFluently(consumer)
            .Value(GetChildCount());
        return true;
    }

    return TNontemplateCypressNodeProxyBase::GetBuiltinAttribute(key, consumer);
}

bool TNontemplateCompositeCypressNodeProxyBase::CanHaveChildren() const
{
    return true;
}

////////////////////////////////////////////////////////////////////////////////

TMapNodeProxy::TMapNodeProxy(
    INodeTypeHandlerPtr typeHandler,
    TBootstrap* bootstrap,
    TTransaction* transaction,
    TMapNode* trunkNode)
    : TBase(
        typeHandler,
        bootstrap,
        transaction,
        trunkNode)
{ }

void TMapNodeProxy::Clear()
{
    // Take shared lock for the node itself.
    auto* impl = LockThisTypedImpl(ELockMode::Shared);

    // Construct children list.
    auto keyToChild = GetMapNodeChildren(Bootstrap, TrunkNode, Transaction);

    // Take shared locks for children.
    typedef std::pair<Stroka, TCypressNodeBase*> TChild;
    std::vector<TChild> children;
    children.reserve(keyToChild.size());
    for (const auto& pair : keyToChild) {
        LockThisImpl(TLockRequest::SharedChild(pair.first));
        auto* childImpl = LockImpl(pair.second);
        children.push_back(std::make_pair(pair.first, childImpl));
    }

    // Insert tombstones (if in transaction).
    for (const auto& pair : children) {
        const auto& key = pair.first;
        auto* child = pair.second;
        DoRemoveChild(impl, key, child);
    }

    SetModified();
}

int TMapNodeProxy::GetChildCount() const
{
    auto cypressManager = Bootstrap->GetCypressManager();
    auto transactionManager = Bootstrap->GetTransactionManager();

    auto transactions = transactionManager->GetTransactionPath(Transaction);
    // NB: No need to reverse transactions.

    int result = 0;
    for (const auto* currentTransaction : transactions) {
        TVersionedNodeId versionedId(Object->GetId(), GetObjectId(currentTransaction));
        const auto* node = cypressManager->FindNode(versionedId);
        if (node) {
            const auto* mapNode = static_cast<const TMapNode*>(node);
            result += mapNode->ChildCountDelta();
        }
    }
    return result;
}

std::vector< std::pair<Stroka, INodePtr> > TMapNodeProxy::GetChildren() const
{
    auto keyToChild = GetMapNodeChildren(Bootstrap, TrunkNode, Transaction);

    std::vector< std::pair<Stroka, INodePtr> > result;
    result.reserve(keyToChild.size());
    for (const auto& pair : keyToChild) {
        result.push_back(std::make_pair(pair.first, GetProxy(pair.second)));
    }

    return result;
}

std::vector<Stroka> TMapNodeProxy::GetKeys() const
{
    auto keyToChild = GetMapNodeChildren(Bootstrap, TrunkNode, Transaction);

    std::vector<Stroka> result;
    for (const auto& pair : keyToChild) {
        result.push_back(pair.first);
    }

    return result;
}

INodePtr TMapNodeProxy::FindChild(const Stroka& key) const
{
    auto* childTrunkNode = FindMapNodeChild(Bootstrap, TrunkNode, Transaction, key);
    return childTrunkNode ? GetProxy(childTrunkNode) : nullptr;
}

bool TMapNodeProxy::AddChild(INodePtr child, const Stroka& key)
{
    YASSERT(!key.empty());

    if (FindChild(key)) {
        return false;
    }

    auto* impl = LockThisTypedImpl(TLockRequest::SharedChild(key));
    auto* trunkChildImpl = ToProxy(child)->GetTrunkNode();
    auto* childImpl = LockImpl(trunkChildImpl);

    impl->KeyToChild()[key] = trunkChildImpl;
    YCHECK(impl->ChildToKey().insert(std::make_pair(trunkChildImpl, key)).second);
    ++impl->ChildCountDelta();

    AttachChild(Bootstrap, TrunkNode, childImpl);

    SetModified();

    return true;
}

bool TMapNodeProxy::RemoveChild(const Stroka& key)
{
    auto* trunkChildImpl = FindMapNodeChild(Bootstrap, TrunkNode, Transaction, key);
    if (!trunkChildImpl) {
        return false;
    }

    auto* childImpl = LockImpl(trunkChildImpl, ELockMode::Exclusive, true);
    auto* impl = LockThisTypedImpl(TLockRequest::SharedChild(key));
    DoRemoveChild(impl, key, childImpl);

    SetModified();

    return true;
}

void TMapNodeProxy::RemoveChild(INodePtr child)
{
    auto key = GetChildKey(child);
    auto* trunkChildImpl = ToProxy(child)->GetTrunkNode();

    auto* childImpl = LockImpl(trunkChildImpl, ELockMode::Exclusive, true);
    auto* impl = LockThisTypedImpl(TLockRequest::SharedChild(key));
    DoRemoveChild(impl, key, childImpl);

    SetModified();
}

void TMapNodeProxy::ReplaceChild(INodePtr oldChild, INodePtr newChild)
{
    if (oldChild == newChild)
        return;

    auto key = GetChildKey(oldChild);

    auto* oldTrunkChildImpl = ToProxy(oldChild)->GetTrunkNode();
    auto* oldChildImpl = LockImpl(oldTrunkChildImpl, ELockMode::Exclusive, true);

    auto* newTrunkChildImpl = ToProxy(newChild)->GetTrunkNode();
    auto* newChildImpl = LockImpl(newTrunkChildImpl);

    auto* impl = LockThisTypedImpl(TLockRequest::SharedChild(key));

    auto& keyToChild = impl->KeyToChild();
    auto& childToKey = impl->ChildToKey();

    bool ownsOldChild = keyToChild.find(key) != keyToChild.end();
    DetachChild(Bootstrap, TrunkNode, oldChildImpl, ownsOldChild);

    keyToChild[key] = newTrunkChildImpl;
    YCHECK(childToKey.insert(std::make_pair(newTrunkChildImpl, key)).second);
    AttachChild(Bootstrap, TrunkNode, newChildImpl);

    SetModified();
}

Stroka TMapNodeProxy::GetChildKey(IConstNodePtr child)
{
    auto cypressManager = Bootstrap->GetCypressManager();
    auto transactionManager = Bootstrap->GetTransactionManager();

    auto transactions = transactionManager->GetTransactionPath(Transaction);
    // NB: Use the latest key, don't reverse transactions.

    auto* trunkChildImpl = ToProxy(child)->GetTrunkNode();

    for (const auto* currentTransaction : transactions) {
        TVersionedNodeId versionedId(Object->GetId(), GetObjectId(currentTransaction));
        const auto* node = cypressManager->FindNode(versionedId);
        if (node) {
            const auto* mapNode = static_cast<const TMapNode*>(node);
            auto it = mapNode->ChildToKey().find(trunkChildImpl);
            if (it != mapNode->ChildToKey().end()) {
                return it->second;
            }
        }
    }

    // COMPAT(babenko)
    return "(unknown)";
}

bool TMapNodeProxy::DoInvoke(NRpc::IServiceContextPtr context)
{
    DISPATCH_YPATH_SERVICE_METHOD(List);
    return TBase::DoInvoke(context);
}

void TMapNodeProxy::SetChild(
    INodeFactoryPtr factory,
    const TYPath& path,
    INodePtr value,
    bool recursive)
{
    TMapNodeMixin::SetChild(factory, path, value, recursive);
}

IYPathService::TResolveResult TMapNodeProxy::ResolveRecursive(
    const TYPath& path,
    IServiceContextPtr context)
{
    return TMapNodeMixin::ResolveRecursive(path, context);
}

void TMapNodeProxy::DoRemoveChild(
    TMapNode* impl,
    const Stroka& key,
    TCypressNodeBase* childImpl)
{
    auto* trunkChildImpl = childImpl->GetTrunkNode();
    auto& keyToChild = impl->KeyToChild();
    auto& childToKey = impl->ChildToKey();
    if (Transaction) {
        auto it = keyToChild.find(key);
        if (it == keyToChild.end()) {
            // TODO(babenko): remove cast when GCC supports native nullptr
            YCHECK(keyToChild.insert(std::make_pair(key, (TCypressNodeBase*) nullptr)).second);
            DetachChild(Bootstrap, TrunkNode, childImpl, false);
        } else {
            it->second = nullptr;
            YCHECK(childToKey.erase(trunkChildImpl) == 1);
            DetachChild(Bootstrap, TrunkNode, childImpl, true);
        }
    } else {
        YCHECK(keyToChild.erase(key) == 1);
        YCHECK(childToKey.erase(trunkChildImpl) == 1);
        DetachChild(Bootstrap, TrunkNode, childImpl, true);
    }
    --impl->ChildCountDelta();
}

////////////////////////////////////////////////////////////////////////////////

TListNodeProxy::TListNodeProxy(
    INodeTypeHandlerPtr typeHandler,
    TBootstrap* bootstrap,
    TTransaction* transaction,
    TListNode* trunkNode)
    : TBase(
        typeHandler,
        bootstrap,
        transaction,
        trunkNode)
{ }

void TListNodeProxy::Clear()
{
    auto* impl = LockThisTypedImpl();

    // Lock children and collect impls.
    std::vector<TCypressNodeBase*> children;
    for (auto* trunkChild : impl->IndexToChild()) {
        children.push_back(LockImpl(trunkChild));
    }

    // Detach children.
    for (auto* child : children) {
        DetachChild(Bootstrap, TrunkNode, child, true);
    }

    impl->IndexToChild().clear();
    impl->ChildToIndex().clear();

    SetModified();
}

int TListNodeProxy::GetChildCount() const
{
    const auto* impl = GetThisTypedImpl();
    return impl->IndexToChild().size();
}

std::vector<INodePtr> TListNodeProxy::GetChildren() const
{
    std::vector<INodePtr> result;
    const auto* impl = GetThisTypedImpl();
    const auto& indexToChild = impl->IndexToChild();
    result.reserve(indexToChild.size());
    for (auto* child : indexToChild) {
        result.push_back(GetProxy(child));
    }
    return result;
}

INodePtr TListNodeProxy::FindChild(int index) const
{
    const auto* impl = GetThisTypedImpl();
    const auto& indexToChild = impl->IndexToChild();
    return index >= 0 && index < indexToChild.size() ? GetProxy(indexToChild[index]) : nullptr;
}

void TListNodeProxy::AddChild(INodePtr child, int beforeIndex /*= -1*/)
{
    auto* impl = LockThisTypedImpl();
    auto& list = impl->IndexToChild();

    auto* trunkChildImpl = ToProxy(child)->GetTrunkNode();
    auto* childImpl = LockImpl(trunkChildImpl);

    if (beforeIndex < 0) {
        YCHECK(impl->ChildToIndex().insert(std::make_pair(trunkChildImpl, static_cast<int>(list.size()))).second);
        list.push_back(trunkChildImpl);
    } else {
        // Update indices.
        for (auto it = list.begin() + beforeIndex; it != list.end(); ++it) {
            ++impl->ChildToIndex()[*it];
        }

        // Insert the new child.
        YCHECK(impl->ChildToIndex().insert(std::make_pair(trunkChildImpl, beforeIndex)).second);
        list.insert(list.begin() + beforeIndex, trunkChildImpl);
    }

    AttachChild(Bootstrap, TrunkNode, childImpl);

    SetModified();
}

bool TListNodeProxy::RemoveChild(int index)
{
    auto* impl = LockThisTypedImpl();
    auto& list = impl->IndexToChild();

    if (index < 0 || index >= list.size()) {
        return false;
    }

    auto* trunkChildImpl = list[index];
    auto* childImpl = LockImpl(trunkChildImpl, ELockMode::Exclusive, true);

    // Update the indices.
    for (auto it = list.begin() + index + 1; it != list.end(); ++it) {
        --impl->ChildToIndex()[*it];
    }

    // Remove the child.
    list.erase(list.begin() + index);
    YCHECK(impl->ChildToIndex().erase(trunkChildImpl));
    DetachChild(Bootstrap, TrunkNode, childImpl, true);

    SetModified();
    return true;
}

void TListNodeProxy::RemoveChild(INodePtr child)
{
    int index = GetChildIndex(child);
    YCHECK(RemoveChild(index));
}

void TListNodeProxy::ReplaceChild(INodePtr oldChild, INodePtr newChild)
{
    if (oldChild == newChild)
        return;

    auto* impl = LockThisTypedImpl();

    auto* oldTrunkChildImpl = ToProxy(oldChild)->GetTrunkNode();
    auto* oldChildImpl = LockImpl(oldTrunkChildImpl);

    auto* newTrunkChildImpl = ToProxy(newChild)->GetTrunkNode();
    auto* newChildImpl = LockImpl(newTrunkChildImpl);

    auto it = impl->ChildToIndex().find(oldTrunkChildImpl);
    YASSERT(it != impl->ChildToIndex().end());

    int index = it->second;

    DetachChild(Bootstrap, TrunkNode, oldChildImpl, true);

    impl->IndexToChild()[index] = newTrunkChildImpl;
    impl->ChildToIndex().erase(it);
    YCHECK(impl->ChildToIndex().insert(std::make_pair(newTrunkChildImpl, index)).second);
    AttachChild(Bootstrap, TrunkNode, newChildImpl);

    SetModified();
}

int TListNodeProxy::GetChildIndex(IConstNodePtr child)
{
    const auto* impl = GetThisTypedImpl();

    auto* trunkChildImpl = ToProxy(child)->GetTrunkNode();

    auto it = impl->ChildToIndex().find(trunkChildImpl);
    YCHECK(it != impl->ChildToIndex().end());

    return it->second;
}

void TListNodeProxy::SetChild(
    INodeFactoryPtr factory,
    const TYPath& path,
    INodePtr value,
    bool recursive)
{
    TListNodeMixin::SetChild(factory, path, value, recursive);
}

IYPathService::TResolveResult TListNodeProxy::ResolveRecursive(
    const TYPath& path,
    IServiceContextPtr context)
{
    return TListNodeMixin::ResolveRecursive(path, context);
}

////////////////////////////////////////////////////////////////////////////////

class TLinkNodeProxy::TDoesNotExistService
    : public TYPathServiceBase
    , public TSupportsExists
{
private:
    bool DoInvoke(NRpc::IServiceContextPtr context)
    {
        DISPATCH_YPATH_SERVICE_METHOD(Exists);
        return TYPathServiceBase::DoInvoke(context);
    }

    virtual TResolveResult Resolve(
        const TYPath& path,
        IServiceContextPtr /*context*/) override
    {
        return TResolveResult::Here(path);
    }

    virtual void ExistsSelf(
        TReqExists* /*request*/,
        TRspExists* /*response*/,
        TCtxExistsPtr context) override
    {
        ExistsAny(context);
    }

    virtual void ExistsRecursive(
        const TYPath& /*path*/,
        TReqExists* /*request*/,
        TRspExists* /*response*/,
        TCtxExistsPtr context) override
    {
        ExistsAny(context);
    }

    virtual void ExistsAttribute(
        const TYPath& /*path*/,
        TReqExists* /*request*/,
        TRspExists* /*response*/,
        TCtxExistsPtr context) override
    {
        ExistsAny(context);
    }

    void ExistsAny(TCtxExistsPtr context)
    {
        context->SetRequestInfo("");
        Reply(context, false);
    }
};

////////////////////////////////////////////////////////////////////////////////

TLinkNodeProxy::TLinkNodeProxy(
    INodeTypeHandlerPtr typeHandler,
    TBootstrap* bootstrap,
    TTransaction* transaction,
    TLinkNode* trunkNode)
    : TBase(
        typeHandler,
        bootstrap,
        transaction,
        trunkNode)
{ }

IYPathService::TResolveResult TLinkNodeProxy::Resolve(
    const TYPath& path,
    IServiceContextPtr context)
{
    const auto& method = context->GetMethod();

    auto propagate = [&] () -> TResolveResult {
        if (method == "Exists") {
            auto proxy = FindTargetProxy();
            static IYPathServicePtr doesNotExistService = New<TDoesNotExistService>();
            return
                proxy
                ? TResolveResult::There(proxy, path)
                : TResolveResult::There(doesNotExistService, path);
        } else {
            return TResolveResult::There(GetTargetProxy(), path);
        }
    };

    NYPath::TTokenizer tokenizer(path);
    switch (tokenizer.Advance()) {
        case NYPath::ETokenType::Ampersand:
            return TBase::Resolve(tokenizer.GetSuffix(), context);

        case NYPath::ETokenType::EndOfStream: {
            // NB: Always handle Remove and Create locally.
            if (method == "Remove" || method == "Create") {
                return TResolveResult::Here(path);
            } else if (method == "Exists") {
                return propagate();
            } else {
                return TResolveResult::There(GetTargetProxy(), path);
            }
        }

        default:
            return propagate();
    }
}

void TLinkNodeProxy::ListSystemAttributes(std::vector<TAttributeInfo>* attributes)
{
    TBase::ListSystemAttributes(attributes);
    attributes->push_back("target_id");
    attributes->push_back(TAttributeInfo("target_path", true, true));
    attributes->push_back("broken");
}

bool TLinkNodeProxy::GetBuiltinAttribute(const Stroka& key, IYsonConsumer* consumer)
{
    const auto* impl = GetThisTypedImpl();
    const auto& targetId = impl->GetTargetId();

    if (key == "target_id") {
        BuildYsonFluently(consumer)
            .Value(targetId);
        return true;
    }

    if (key == "target_path") {
        auto target = FindTargetProxy();
        if (target) {
            auto objectManager = Bootstrap->GetObjectManager();
            auto* resolver = objectManager->GetObjectResolver();
            auto path = resolver->GetPath(target);
            BuildYsonFluently(consumer)
                .Value(path);
        } else {
            BuildYsonFluently(consumer)
                .Value(FromObjectId(impl->GetTargetId()));
        }
        return true;
    }

    if (key == "broken") {
        BuildYsonFluently(consumer)
            .Value(IsBroken(targetId));
        return true;
    }

    return TBase::GetBuiltinAttribute(key, consumer);
}

bool TLinkNodeProxy::SetBuiltinAttribute(const Stroka& key, const TYsonString& value)
{
    if (key == "target_id") {
        auto targetId = ConvertTo<TObjectId>(value);
        auto* impl = LockThisTypedImpl();
        impl->SetTargetId(targetId);
        return true;
    }

    if (key == "target_path") {
        auto targetPath = ConvertTo<Stroka>(value);
        auto objectManager = Bootstrap->GetObjectManager();
        auto* resolver = objectManager->GetObjectResolver();
        auto targetProxy = resolver->ResolvePath(targetPath, Transaction);
        auto* impl = LockThisTypedImpl();
        impl->SetTargetId(targetProxy->GetId());
        return true;
    }

    return TBase::SetBuiltinAttribute(key, value);
}

IObjectProxyPtr TLinkNodeProxy::FindTargetProxy() const
{
    const auto* impl = GetThisTypedImpl();
    const auto& targetId = impl->GetTargetId();

    if (IsBroken(targetId)) {
        return nullptr;
    }

    auto objectManager = Bootstrap->GetObjectManager();
    auto* target = objectManager->GetObject(targetId);
    return objectManager->GetProxy(target, Transaction);
}

IObjectProxyPtr TLinkNodeProxy::GetTargetProxy() const
{
    auto result = FindTargetProxy();
    if (!result) {
        const auto* impl = GetThisTypedImpl();
        THROW_ERROR_EXCEPTION("Link target %s does not exist",
            ~ToString(impl->GetTargetId()));
    }
    return result;
}

bool TLinkNodeProxy::IsBroken(const NObjectServer::TObjectId& id) const
{
    if (IsVersionedType(TypeFromId(id))) {
        auto cypressManager = Bootstrap->GetCypressManager();
        auto* node = cypressManager->FindNode(TVersionedNodeId(id));
        return cypressManager->IsOrphaned(node);
    } else {
        auto objectManager = Bootstrap->GetObjectManager();
        auto* obj = objectManager->FindObject(id);
        return !IsObjectAlive(obj);
    }
}

////////////////////////////////////////////////////////////////////////////////

TDocumentNodeProxy::TDocumentNodeProxy(
    INodeTypeHandlerPtr typeHandler,
    TBootstrap* bootstrap,
    TTransaction* transaction,
    TDocumentNode* trunkNode)
    : TBase(
        typeHandler,
        bootstrap,
        transaction,
        trunkNode)
{ }

ENodeType TDocumentNodeProxy::GetType() const 
{
    return ENodeType::Entity;
}

TIntrusivePtr<const IEntityNode> TDocumentNodeProxy::AsEntity() const
{
    return this;
}

TIntrusivePtr<IEntityNode> TDocumentNodeProxy::AsEntity()
{
    return this;
}

IYPathService::TResolveResult TDocumentNodeProxy::ResolveRecursive(const TYPath& path, IServiceContextPtr context)
{
    return TResolveResult::Here("/" + path);
}

namespace {

template <class TServerRequest, class TServerResponse, class TContext>
void DelegateInvocation(
    IYPathServicePtr service,
    TServerRequest* serverRequest,
    TServerResponse* serverResponse,
    TIntrusivePtr<TContext> context)
{
    typedef typename TServerRequest::TMessage  TRequestMessage;
    typedef typename TServerResponse::TMessage TResponseMessage;
    
    typedef TTypedYPathRequest<TRequestMessage, TResponseMessage>  TClientRequest;
    typedef TTypedYPathResponse<TRequestMessage, TResponseMessage> TClientResponse;

    auto clientRequest = New<TClientRequest>(context->RequestHeader());
    clientRequest->MergeFrom(*serverRequest);

    auto clientResponse = ExecuteVerb(service, clientRequest).Get();

    if (clientResponse->IsOK()) {
        serverResponse->MergeFrom(*clientResponse);
        context->Reply();
    } else {
        context->Reply(clientResponse->GetError());
    }
}

} // namespace

void TDocumentNodeProxy::GetSelf(TReqGet* request, TRspGet* response, TCtxGetPtr context)
{
    ValidatePermission(EPermissionCheckScope::This, EPermission::Read);
    const auto* impl = GetThisTypedImpl();
    DelegateInvocation(impl->GetValue(), request, response, context);
}

void TDocumentNodeProxy::GetRecursive(const TYPath& /*path*/, TReqGet* request, TRspGet* response, TCtxGetPtr context)
{
    ValidatePermission(EPermissionCheckScope::This, EPermission::Read);
    const auto* impl = GetThisTypedImpl();
    DelegateInvocation(impl->GetValue(), request, response, context);
}

void TDocumentNodeProxy::SetSelf(TReqSet* request, TRspSet* /*response*/, TCtxSetPtr context)
{
    ValidatePermission(EPermissionCheckScope::This, EPermission::Write);
    auto* impl = LockThisTypedImpl();
    impl->SetValue(ConvertToNode(TYsonString(request->value())));
    context->Reply();
}

void TDocumentNodeProxy::SetRecursive(const TYPath& /*path*/, TReqSet* request, TRspSet* response, TCtxSetPtr context)
{
    ValidatePermission(EPermissionCheckScope::This, EPermission::Write);
    auto* impl = LockThisTypedImpl();
    DelegateInvocation(impl->GetValue(), request, response, context);
}

void TDocumentNodeProxy::ListSelf(TReqList* request, TRspList* response, TCtxListPtr context)
{
    ValidatePermission(EPermissionCheckScope::This, EPermission::Read);
    const auto* impl = GetThisTypedImpl();
    DelegateInvocation(impl->GetValue(), request, response, context);
}

void TDocumentNodeProxy::ListRecursive(const TYPath& /*path*/, TReqList* request, TRspList* response, TCtxListPtr context)
{
    ValidatePermission(EPermissionCheckScope::This, EPermission::Read);
    const auto* impl = GetThisTypedImpl();
    DelegateInvocation(impl->GetValue(), request, response, context);
}

void TDocumentNodeProxy::RemoveRecursive(const TYPath& /*path*/, TReqRemove* request, TRspRemove* response, TCtxRemovePtr context)
{
    ValidatePermission(EPermissionCheckScope::This, EPermission::Write);
    auto* impl = LockThisTypedImpl();
    DelegateInvocation(impl->GetValue(), request, response, context);
}

void TDocumentNodeProxy::ExistsRecursive(const TYPath& /*path*/, TReqExists* request, TRspExists* response, TCtxExistsPtr context)
{
    ValidatePermission(EPermissionCheckScope::This, EPermission::Read);
    const auto* impl = GetThisTypedImpl();
    DelegateInvocation(impl->GetValue(), request, response, context);
}

void TDocumentNodeProxy::ListSystemAttributes(std::vector<TAttributeInfo>* attributes)
{
    TBase::ListSystemAttributes(attributes);
    attributes->push_back(TAttributeInfo("value", true, true));
}

bool TDocumentNodeProxy::GetBuiltinAttribute(const Stroka& key, IYsonConsumer* consumer)
{
    const auto* impl = GetThisTypedImpl();

    if (key == "value") {
        BuildYsonFluently(consumer)
            .Value(impl->GetValue());
        return true;
    }

    return TBase::GetBuiltinAttribute(key, consumer);
}

bool TDocumentNodeProxy::SetBuiltinAttribute(const Stroka& key, const TYsonString& value)
{
    if (key == "value") {
        auto* impl = LockThisTypedImpl();
        impl->SetValue(ConvertToNode(value));
        return true;
    }

    return TBase::SetBuiltinAttribute(key, value);
}

////////////////////////////////////////////////////////////////////////////////

} // namespace NCypressServer
} // namespace NYT
<|MERGE_RESOLUTION|>--- conflicted
+++ resolved
@@ -203,229 +203,6 @@
 
 ////////////////////////////////////////////////////////////////////////////////
 
-<<<<<<< HEAD
-class TNodeFactory
-    : public ICypressNodeFactory
-{
-public:
-    TNodeFactory(
-        NCellMaster::TBootstrap* bootstrap,
-        NTransactionServer::TTransaction* transaction,
-        NSecurityServer::TAccount* account,
-        bool preserveAccount);
-
-    ~TNodeFactory();
-
-    virtual IStringNodePtr CreateString() override;
-    virtual IIntegerNodePtr CreateInteger() override;
-    virtual IDoubleNodePtr CreateDouble() override;
-    virtual IMapNodePtr CreateMap() override;
-    virtual IListNodePtr CreateList() override;
-    virtual IEntityNodePtr CreateEntity() override;
-
-    virtual NTransactionServer::TTransaction* GetTransaction() override;
-
-    virtual NSecurityServer::TAccount* GetNewNodeAccount() override;
-    virtual NSecurityServer::TAccount* GetClonedNodeAccount(
-        TCypressNodeBase* sourceNode) override;
-
-    virtual ICypressNodeProxyPtr CreateNode(
-        NObjectClient::EObjectType type,
-        IAttributeDictionary* attributes = nullptr,
-        TReqCreate* request = nullptr,
-        TRspCreate* response = nullptr) override;
-
-    virtual TCypressNodeBase* CloneNode(
-        TCypressNodeBase* sourceNode) override;
-
-    virtual void Commit() override;
-
-private:
-    NCellMaster::TBootstrap* Bootstrap;
-    NTransactionServer::TTransaction* Transaction;
-    NSecurityServer::TAccount* Account;
-    bool PreserveAccount;
-
-    std::vector<TCypressNodeBase*> CreatedNodes;
-
-
-    void ValidateNodeCreation(NObjectClient::EObjectType type);
-    void RegisterCreatedNode(TCypressNodeBase* node);
-
-};
-
-////////////////////////////////////////////////////////////////////////////////
-
-TNodeFactory::TNodeFactory(
-    TBootstrap* bootstrap,
-    TTransaction* transaction,
-    TAccount* account,
-    bool preserveAccount)
-    : Bootstrap(bootstrap)
-    , Transaction(transaction)
-    , Account(account)
-    , PreserveAccount(preserveAccount)
-{
-    YCHECK(bootstrap);
-    YCHECK(account);
-}
-
-TNodeFactory::~TNodeFactory()
-{
-    auto objectManager = Bootstrap->GetObjectManager();
-    FOREACH (auto* node, CreatedNodes) {
-        objectManager->UnrefObject(node);
-    }
-}
-
-IStringNodePtr TNodeFactory::CreateString()
-{
-    return CreateNode(EObjectType::StringNode)->AsString();
-}
-
-IIntegerNodePtr TNodeFactory::CreateInteger()
-{
-    return CreateNode(EObjectType::IntegerNode)->AsInteger();
-}
-
-IDoubleNodePtr TNodeFactory::CreateDouble()
-{
-    return CreateNode(EObjectType::DoubleNode)->AsDouble();
-}
-
-IMapNodePtr TNodeFactory::CreateMap()
-{
-    return CreateNode(EObjectType::MapNode)->AsMap();
-}
-
-IListNodePtr TNodeFactory::CreateList()
-{
-    return CreateNode(EObjectType::ListNode)->AsList();
-}
-
-IEntityNodePtr TNodeFactory::CreateEntity()
-{
-    THROW_ERROR_EXCEPTION("Entity nodes cannot be created inside Cypress");
-}
-
-TTransaction* TNodeFactory::GetTransaction()
-{
-    return Transaction;
-}
-
-TAccount* TNodeFactory::GetNewNodeAccount()
-{
-    return Account;
-}
-
-TAccount* TNodeFactory::GetClonedNodeAccount(
-    TCypressNodeBase* sourceNode)
-{
-    return PreserveAccount ? sourceNode->GetAccount() : Account;
-}
-
-ICypressNodeProxyPtr TNodeFactory::CreateNode(
-    EObjectType type,
-    IAttributeDictionary* attributes,
-    TReqCreate* request,
-    TRspCreate* response)
-{
-    ValidateNodeCreation(type);
-
-    auto cypressManager = Bootstrap->GetCypressManager();
-    auto handler = cypressManager->FindHandler(type);
-    if (!handler) {
-        THROW_ERROR_EXCEPTION("Unknown object type %s",
-            ~FormatEnum(type).Quote());
-    }
-
-    auto* node = cypressManager->CreateNode(
-        handler,
-        this,
-        request,
-        response);
-    auto* trunkNode = node->GetTrunkNode();
-
-    RegisterCreatedNode(trunkNode);
-
-    if (attributes) {
-        handler->SetDefaultAttributes(attributes, Transaction);
-        auto keys = attributes->List();
-        std::sort(keys.begin(), keys.end());
-        if (!keys.empty()) {
-            auto trunkProxy = cypressManager->GetNodeProxy(trunkNode, nullptr);
-
-            std::vector<ISystemAttributeProvider::TAttributeInfo> builtinAttributes;
-            trunkProxy->ListBuiltinAttributes(&builtinAttributes);
-
-            yhash_set<Stroka> builtinAttributeKeys;
-            FOREACH (const auto& attribute, builtinAttributes) {
-                YCHECK(builtinAttributeKeys.insert(attribute.Key).second);
-            }
-
-            FOREACH (const auto& key, keys) {
-                auto value = attributes->GetYson(key);
-                if (builtinAttributeKeys.find(key) == builtinAttributeKeys.end()) {
-                    trunkProxy->MutableAttributes()->SetYson(key, value);
-                } else {
-                    if (!trunkProxy->SetBuiltinAttribute(key, value)) {
-                        ThrowCannotSetBuiltinAttribute(key);
-                    }
-                }
-            }        
-        }        
-    }
-
-    cypressManager->LockNode(trunkNode, Transaction, ELockMode::Exclusive);
-
-    return cypressManager->GetNodeProxy(trunkNode, Transaction);
-}
-
-TCypressNodeBase* TNodeFactory::CloneNode(
-    TCypressNodeBase* sourceNode)
-{
-    ValidateNodeCreation(sourceNode->GetType());
-
-    auto cypressManager = Bootstrap->GetCypressManager();
-    auto* clonedTrunkNode = cypressManager->CloneNode(sourceNode, this);
-
-    RegisterCreatedNode(clonedTrunkNode);
-
-    cypressManager->LockNode(clonedTrunkNode, Transaction, ELockMode::Exclusive);
-
-    return clonedTrunkNode;
-}
-
-void TNodeFactory::Commit()
-{
-    if (Transaction) {
-        auto transactionManager = Bootstrap->GetTransactionManager();
-        FOREACH (auto* node, CreatedNodes) {
-            transactionManager->StageNode(Transaction, node);
-        }
-    }
-}
-
-void TNodeFactory::ValidateNodeCreation(EObjectType type)
-{
-    auto objectManager = Bootstrap->GetObjectManager();
-    auto* schema = objectManager->GetSchema(type);
-
-    auto securityManager = Bootstrap->GetSecurityManager();
-    securityManager->ValidatePermission(schema, EPermission::Create);
-}
-
-void TNodeFactory::RegisterCreatedNode(TCypressNodeBase* node)
-{
-    auto objectManager = Bootstrap->GetObjectManager();
-    objectManager->RefObject(node);
-    CreatedNodes.push_back(node);
-}
-
-////////////////////////////////////////////////////////////////////////////////
-
-=======
->>>>>>> 3aa99092
 TNontemplateCypressNodeProxyBase::TNontemplateCypressNodeProxyBase(
     INodeTypeHandlerPtr typeHandler,
     NCellMaster::TBootstrap* bootstrap,

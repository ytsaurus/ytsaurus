--- conflicted
+++ resolved
@@ -649,13 +649,10 @@
         THROW_ERROR_EXCEPTION("Cannot copy a node to its child");
     }
 
-<<<<<<< HEAD
-=======
     if (targetPath.Empty()) {
         ThrowAlreadyExists(this);
     }
 
->>>>>>> 2c867aee
     if (!CanHaveChildren()) {
         ThrowCannotHaveChildren(this);
     }   

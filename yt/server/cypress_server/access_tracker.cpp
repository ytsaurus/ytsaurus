--- conflicted
+++ resolved
@@ -128,13 +128,8 @@
     CreateMutation(hydraManager, UpdateAccessStatisticsRequest_)
         ->SetAllowLeaderForwarding(true)
         ->Commit()
-<<<<<<< HEAD
-        .Subscribe(BIND([this, this_] (const TErrorOr<TMutationResponse>& result) {
-            if (result.IsOK()) {
-=======
         .Subscribe(BIND([=, this_ = MakeStrong(this)] (const TErrorOr<TMutationResponse>& error) {
             if (error.IsOK()) {
->>>>>>> 251206e8
                 FlushExecutor_->ScheduleOutOfBand();
             } else {
                 LOG_WARNING(error, "Error committing access statistics update");

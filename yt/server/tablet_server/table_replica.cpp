#include "table_replica.h"
#include "tablet.h"

#include <yt/server/table_server/replicated_table_node.h>

#include <yt/server/cell_master/serialize.h>

namespace NYT {
namespace NTabletServer {

using namespace NYPath;
using namespace NTableServer;
using namespace NTransactionClient;

////////////////////////////////////////////////////////////////////////////////

TTableReplica::TTableReplica(const TTableReplicaId& id)
    : TObjectBase(id)
{ }

void TTableReplica::Save(NCellMaster::TSaveContext& context) const
{
    TObjectBase::Save(context);

    using NYT::Save;
    Save(context, ClusterName_);
    Save(context, ReplicaPath_);
    Save(context, StartReplicationTimestamp_);
    Save(context, Table_);
    Save(context, State_);
    Save(context, Mode_);
    Save(context, DisablingTablets_);
<<<<<<< HEAD
    Save(context, EnableReplicatedTableManager_);
    Save(context, PreserveTimestamps_);
    Save(context, Atomicity_);
=======
    Save(context, EnableReplicatedTableTracker_);
>>>>>>> ab3b8866
}

void TTableReplica::Load(NCellMaster::TLoadContext& context)
{
    TObjectBase::Load(context);

    using NYT::Load;
    Load(context, ClusterName_);
    Load(context, ReplicaPath_);
    Load(context, StartReplicationTimestamp_);
    Load(context, Table_);
    Load(context, State_);
    // COMPAT(babenko)
    if (context.GetVersion() >= 602) {
        Load(context, Mode_);
    } else {
        Mode_ = ETableReplicaMode::Async;
    }
    Load(context, DisablingTablets_);
    // COMPAT(aozeritsky)
    if (context.GetVersion() >= 717) {
        Load(context, EnableReplicatedTableTracker_);
    }
    if (context.GetVersion() >= 802) {
        Load(context, PreserveTimestamps_);
        Load(context, Atomicity_);
    }
}

void TTableReplica::ThrowInvalidState()
{
    THROW_ERROR_EXCEPTION("Table replica %v is in %Qlv state",
        Id_,
        State_);
}

TDuration TTableReplica::ComputeReplicationLagTime(TTimestamp latestTimestamp) const
{
    if (Mode_ == ETableReplicaMode::Sync) {
        return TDuration::Zero();
    }
    auto result = TDuration::Zero();
    for (auto* tablet : Table_->Tablets()) {
        const auto* replicaInfo = tablet->GetReplicaInfo(this);
        result = std::max(result, tablet->ComputeReplicationLagTime(latestTimestamp, *replicaInfo));
    }
    return result;
}

std::vector<TError> TTableReplica::GetErrors() const
{
    std::vector<TError> errors;
    errors.reserve(Table_->Tablets().size());
    for (auto* tablet : Table_->Tablets()) {
        const auto* replicaInfo = tablet->GetReplicaInfo(this);
        const auto& error = replicaInfo->Error();
        if (!error.IsOK()) {
            errors.push_back(error);
        }
    }
    return errors;
}

////////////////////////////////////////////////////////////////////////////////

} // namespace NTabletServer
} // namespace NYT
<|MERGE_RESOLUTION|>--- conflicted
+++ resolved
@@ -30,13 +30,9 @@
     Save(context, State_);
     Save(context, Mode_);
     Save(context, DisablingTablets_);
-<<<<<<< HEAD
-    Save(context, EnableReplicatedTableManager_);
+    Save(context, EnableReplicatedTableTracker_);
     Save(context, PreserveTimestamps_);
     Save(context, Atomicity_);
-=======
-    Save(context, EnableReplicatedTableTracker_);
->>>>>>> ab3b8866
 }
 
 void TTableReplica::Load(NCellMaster::TLoadContext& context)

#include "tablet_cell_bundle_proxy.h"
#include "tablet_cell_bundle.h"
#include "tablet_cell.h"
#include "tablet_manager.h"
#include "private.h"

#include <yt/core/ytree/fluent.h>

#include <yt/server/object_server/object_detail.h>

#include <yt/server/cell_master/bootstrap.h>

#include <yt/ytlib/tablet_client/config.h>

namespace NYT {
namespace NTabletServer {

using namespace NYTree;
using namespace NYson;
using namespace NObjectServer;

////////////////////////////////////////////////////////////////////////////////

class TTabletCellBundleProxy
    : public TNonversionedObjectProxyBase<TTabletCellBundle>
{
public:
    TTabletCellBundleProxy(
        NCellMaster::TBootstrap* bootstrap,
        TObjectTypeMetadata* metadata,
        TTabletCellBundle* cellBundle)
        : TBase(bootstrap, metadata, cellBundle)
    { }

private:
    typedef TNonversionedObjectProxyBase<TTabletCellBundle> TBase;

    virtual void ValidateRemoval() override
    {
        const auto* cellBundle = GetThisImpl();
        if (!cellBundle->TabletCells().empty()) {
            THROW_ERROR_EXCEPTION("Cannot remove tablet cell bundle %Qv since it has %v active tablet cell(s)",
                cellBundle->GetName(),
                cellBundle->TabletCells().size());
        }
    }

    virtual void ListSystemAttributes(std::vector<TAttributeDescriptor>* attributes) override
    {
        attributes->push_back(TAttributeDescriptor("name")
            .SetReplicated(true)
            .SetMandatory(true));
        attributes->push_back(TAttributeDescriptor("options")
<<<<<<< HEAD
            .SetReplicated(true));
        attributes->push_back(TAttributeDescriptor("node_tag_filter")
            .SetReplicated(true));
=======
            .SetReplicated(true)
            .SetMandatory(true));
        attributes->push_back(TAttributeDescriptor("node_tag")
            .SetReplicated(true)
            .SetPresent(cellBundle->GetNodeTag().HasValue()));
>>>>>>> a2e1ef26
        attributes->push_back("tablet_cell_count");
        attributes->push_back(TAttributeDescriptor("tablet_cell_ids")
            .SetOpaque(true));

        TBase::ListSystemAttributes(attributes);
    }

    virtual bool GetBuiltinAttribute(const Stroka& key, IYsonConsumer* consumer) override
    {
        const auto* cellBundle = GetThisImpl();

        if (key == "name") {
            BuildYsonFluently(consumer)
                .Value(cellBundle->GetName());
            return true;
        }

        if (key == "options") {
            BuildYsonFluently(consumer)
                .Value(cellBundle->GetOptions());
            return true;
        }

        if (key == "node_tag_filter") {
            BuildYsonFluently(consumer)
                .Value(cellBundle->NodeTagFilter().GetFormula());
            return true;
        }

        if (key == "tablet_cell_ids") {
            BuildYsonFluently(consumer)
                .DoListFor(cellBundle->TabletCells(), [] (TFluentList fluent, const TTabletCell* cell) {
                    fluent
                        .Item().Value(cell->GetId());
                });
            return true;
        }

        if (key == "tablet_cell_count") {
            BuildYsonFluently(consumer)
                .Value(cellBundle->TabletCells().size());
            return true;
        }

        return TBase::GetBuiltinAttribute(key, consumer);
    }

    virtual bool SetBuiltinAttribute(const Stroka& key, const TYsonString& value) override
    {
        const auto& tabletManager = Bootstrap_->GetTabletManager();

        auto* cellBundle = GetThisImpl();

        if (key == "name") {
            auto newName = ConvertTo<Stroka>(value);
            tabletManager->RenameTabletCellBundle(cellBundle, newName);
            return true;
        }

        if (key == "options") {
            auto options = ConvertTo<TTabletCellOptionsPtr>(value);
            if (!cellBundle->TabletCells().empty()) {
                THROW_ERROR_EXCEPTION("Cannot change options since tablet cell bundle has %v tablet cell(s)",
                    cellBundle->TabletCells().size());
            }
            cellBundle->SetOptions(options);
            return true;
        }

        if (key == "node_tag_filter") {
            auto formula = ConvertTo<Stroka>(value);
            cellBundle->NodeTagFilter() = MakeBooleanFormula(formula);
            return true;
        }

        return TBase::SetBuiltinAttribute(key, value);
    }
};

IObjectProxyPtr CreateTabletCellBundleProxy(
    NCellMaster::TBootstrap* bootstrap,
    TObjectTypeMetadata* metadata,
    TTabletCellBundle* cellBundle)
{
    return New<TTabletCellBundleProxy>(bootstrap, metadata, cellBundle);
}

////////////////////////////////////////////////////////////////////////////////

} // namespace NTabletServer
} // namespace NYT
<|MERGE_RESOLUTION|>--- conflicted
+++ resolved
@@ -51,17 +51,10 @@
             .SetReplicated(true)
             .SetMandatory(true));
         attributes->push_back(TAttributeDescriptor("options")
-<<<<<<< HEAD
-            .SetReplicated(true));
+            .SetReplicated(true)
+            .SetMandatory(true));
         attributes->push_back(TAttributeDescriptor("node_tag_filter")
             .SetReplicated(true));
-=======
-            .SetReplicated(true)
-            .SetMandatory(true));
-        attributes->push_back(TAttributeDescriptor("node_tag")
-            .SetReplicated(true)
-            .SetPresent(cellBundle->GetNodeTag().HasValue()));
->>>>>>> a2e1ef26
         attributes->push_back("tablet_cell_count");
         attributes->push_back(TAttributeDescriptor("tablet_cell_ids")
             .SetOpaque(true));

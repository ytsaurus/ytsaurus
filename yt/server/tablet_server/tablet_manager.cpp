#include "config.h"
#include "cypress_integration.h"
#include "private.h"
#include "table_replica.h"
#include "table_replica_type_handler.h"
#include "tablet.h"
#include "tablet_cell.h"
#include "tablet_cell_bundle.h"
#include "tablet_cell_bundle_type_handler.h"
#include "tablet_cell_type_handler.h"
#include "tablet_balancer.h"
#include "tablet_manager.h"
#include "tablet_tracker.h"
#include "tablet_type_handler.h"

#include <yt/server/cell_master/config.h>
#include <yt/server/cell_master/config_manager.h>
#include <yt/server/cell_master/bootstrap.h>
#include <yt/server/cell_master/hydra_facade.h>
#include <yt/server/cell_master/serialize.h>

#include <yt/server/chunk_server/chunk_list.h>
#include <yt/server/chunk_server/chunk_manager.h>
#include <yt/server/chunk_server/chunk_tree_traverser.h>
#include <yt/server/chunk_server/medium.h>

#include <yt/server/cypress_server/cypress_manager.h>

#include <yt/server/hive/hive_manager.h>
#include <yt/server/hive/helpers.h>

#include <yt/server/node_tracker_server/node.h>
#include <yt/server/node_tracker_server/node_tracker.h>

#include <yt/server/object_server/object_manager.h>

#include <yt/server/security_server/security_manager.h>
#include <yt/server/security_server/group.h>
#include <yt/server/security_server/subject.h>

#include <yt/server/hydra/snapshot_quota_helpers.h>

#include <yt/server/table_server/table_node.h>
#include <yt/server/table_server/replicated_table_node.h>

#include <yt/server/tablet_node/config.h>
#include <yt/server/tablet_node/tablet_manager.pb.h>

#include <yt/server/tablet_server/tablet_manager.pb.h>

#include <yt/ytlib/chunk_client/chunk_meta_extensions.h>
#include <yt/ytlib/chunk_client/config.h>
#include <yt/ytlib/chunk_client/helpers.h>

#include <yt/ytlib/election/config.h>

#include <yt/ytlib/hive/cell_directory.h>

#include <yt/ytlib/object_client/helpers.h>

#include <yt/ytlib/table_client/chunk_meta_extensions.h>
#include <yt/ytlib/table_client/schema.h>
#include <yt/ytlib/table_client/helpers.h>

#include <yt/ytlib/tablet_client/config.h>

#include <yt/core/concurrency/periodic_executor.h>

#include <yt/core/misc/collection_helpers.h>
#include <yt/core/misc/string.h>

#include <yt/core/ypath/token.h>

#include <algorithm>

namespace NYT {
namespace NTabletServer {

using namespace NCellMaster;
using namespace NChunkClient::NProto;
using namespace NChunkClient;
using namespace NChunkServer;
using namespace NConcurrency;
using namespace NCypressClient;
using namespace NCypressServer;
using namespace NHiveClient;
using namespace NHiveServer;
using namespace NHydra;
using namespace NNodeTrackerClient::NProto;
using namespace NNodeTrackerClient;
using namespace NNodeTrackerServer::NProto;
using namespace NNodeTrackerServer;
using namespace NObjectClient::NProto;
using namespace NObjectClient;
using namespace NObjectServer;
using namespace NSecurityServer;
using namespace NTableClient::NProto;
using namespace NTableClient;
using namespace NTableServer;
using namespace NTabletClient::NProto;
using namespace NTabletClient;
using namespace NTabletNode::NProto;
using namespace NTabletServer::NProto;
using namespace NTransactionServer;
using namespace NYPath;
using namespace NYTree;
using namespace NYson;

using NTabletNode::TTableMountConfigPtr;
using NTabletNode::EStoreType;
using NNodeTrackerServer::NProto::TReqIncrementalHeartbeat;
using NNodeTrackerClient::TNodeDescriptor;
using NTransactionServer::TTransaction;

////////////////////////////////////////////////////////////////////////////////

static const auto& Logger = TabletServerLogger;
static const auto CleanupPeriod = TDuration::Seconds(10);

////////////////////////////////////////////////////////////////////////////////

////////////////////////////////////////////////////////////////////////////////

class TTabletManager::TImpl
    : public TMasterAutomatonPart
{
public:
    explicit TImpl(
        TTabletManagerConfigPtr config,
        NCellMaster::TBootstrap* bootstrap)
        : TMasterAutomatonPart(bootstrap)
        , Config_(config)
        , TabletTracker_(New<TTabletTracker>(Config_, Bootstrap_))
        , TabletBalancer_(New<TTabletBalancer>(Config_->TabletBalancer, Bootstrap_))
    {
        VERIFY_INVOKER_THREAD_AFFINITY(Bootstrap_->GetHydraFacade()->GetAutomatonInvoker(), AutomatonThread);

        RegisterLoader(
            "TabletManager.Keys",
            BIND(&TImpl::LoadKeys, Unretained(this)));
        RegisterLoader(
            "TabletManager.Values",
            BIND(&TImpl::LoadValues, Unretained(this)));

        RegisterSaver(
            ESyncSerializationPriority::Keys,
            "TabletManager.Keys",
            BIND(&TImpl::SaveKeys, Unretained(this)));
        RegisterSaver(
            ESyncSerializationPriority::Values,
            "TabletManager.Values",
            BIND(&TImpl::SaveValues, Unretained(this)));

        auto cellTag = Bootstrap_->GetPrimaryCellTag();
        DefaultTabletCellBundleId_ = MakeWellKnownId(EObjectType::TabletCellBundle, cellTag, 0xffffffffffffffff);

        RegisterMethod(BIND(&TImpl::HydraAssignPeers, Unretained(this)));
        RegisterMethod(BIND(&TImpl::HydraRevokePeers, Unretained(this)));
        RegisterMethod(BIND(&TImpl::HydraSetLeadingPeer, Unretained(this)));
        RegisterMethod(BIND(&TImpl::HydraOnTabletMounted, Unretained(this)));
        RegisterMethod(BIND(&TImpl::HydraOnTabletUnmounted, Unretained(this)));
        RegisterMethod(BIND(&TImpl::HydraOnTabletFrozen, Unretained(this)));
        RegisterMethod(BIND(&TImpl::HydraOnTabletUnfrozen, Unretained(this)));
        RegisterMethod(BIND(&TImpl::HydraUpdateTableReplicaStatistics, Unretained(this)));
        RegisterMethod(BIND(&TImpl::HydraOnTableReplicaDisabled, Unretained(this)));
        RegisterMethod(BIND(&TImpl::HydraUpdateTabletTrimmedRowCount, Unretained(this)));
        RegisterMethod(BIND(&TImpl::HydraCreateTabletAction, Unretained(this)));

        if (Bootstrap_->IsPrimaryMaster()) {
            const auto& nodeTracker = Bootstrap_->GetNodeTracker();
            nodeTracker->SubscribeNodeRegistered(BIND(&TImpl::OnNodeRegistered, MakeWeak(this)));
            nodeTracker->SubscribeNodeUnregistered(BIND(&TImpl::OnNodeUnregistered, MakeWeak(this)));
            nodeTracker->SubscribeIncrementalHeartbeat(BIND(&TImpl::OnIncrementalHeartbeat, MakeWeak(this)));
        }
    }

    void Initialize()
    {
        const auto& objectManager = Bootstrap_->GetObjectManager();
        objectManager->RegisterHandler(CreateTabletCellBundleTypeHandler(Bootstrap_, &TabletCellBundleMap_));
        objectManager->RegisterHandler(CreateTabletCellTypeHandler(Bootstrap_, &TabletCellMap_));
        objectManager->RegisterHandler(CreateTabletTypeHandler(Bootstrap_, &TabletMap_));
        objectManager->RegisterHandler(CreateTableReplicaTypeHandler(Bootstrap_, &TableReplicaMap_));
        objectManager->RegisterHandler(CreateTabletActionTypeHandler(Bootstrap_, &TabletActionMap_));

        const auto& transactionManager = Bootstrap_->GetTransactionManager();
        transactionManager->SubscribeTransactionCommitted(BIND(&TImpl::OnTransactionFinished, MakeWeak(this)));
        transactionManager->SubscribeTransactionAborted(BIND(&TImpl::OnTransactionFinished, MakeWeak(this)));
        transactionManager->RegisterPrepareActionHandler(MakeTransactionActionHandlerDescriptor(BIND(&TImpl::HydraPrepareUpdateTabletStores, MakeStrong(this))));
        transactionManager->RegisterCommitActionHandler(MakeTransactionActionHandlerDescriptor(BIND(&TImpl::HydraCommitUpdateTabletStores, MakeStrong(this))));
        transactionManager->RegisterAbortActionHandler(MakeTransactionActionHandlerDescriptor(BIND(&TImpl::HydraAbortUpdateTabletStores, MakeStrong(this))));

        if (Bootstrap_->IsPrimaryMaster()) {
            const auto& multicellManager = Bootstrap_->GetMulticellManager();
            multicellManager->SubscribeReplicateKeysToSecondaryMaster(
                BIND(&TImpl::OnReplicateKeysToSecondaryMaster, MakeWeak(this)));
            multicellManager->SubscribeReplicateValuesToSecondaryMaster(
                BIND(&TImpl::OnReplicateValuesToSecondaryMaster, MakeWeak(this)));
        }
    }

    TTabletCellBundle* CreateTabletCellBundle(const TString& name, const TObjectId& hintId)
    {
        VERIFY_THREAD_AFFINITY(AutomatonThread);

        ValidateTabletCellBundleName(name);

        if (FindTabletCellBundleByName(name)) {
            THROW_ERROR_EXCEPTION(
                NYTree::EErrorCode::AlreadyExists,
                "Tablet cell bundle %Qv already exists",
                name);
        }

        const auto& objectManager = Bootstrap_->GetObjectManager();
        auto id = objectManager->GenerateId(EObjectType::TabletCellBundle, hintId);
        return DoCreateTabletCellBundle(id, name);
    }

    TTabletCellBundle* DoCreateTabletCellBundle(const TTabletCellBundleId& id, const TString& name)
    {
        auto cellBundleHolder = std::make_unique<TTabletCellBundle>(id);
        cellBundleHolder->SetName(name);

        auto* cellBundle = TabletCellBundleMap_.Insert(id, std::move(cellBundleHolder));
        YCHECK(NameToTabletCellBundleMap_.insert(std::make_pair(cellBundle->GetName(), cellBundle)).second);

        const auto& objectManager = Bootstrap_->GetObjectManager();
        objectManager->RefObject(cellBundle);

        return cellBundle;
    }

    void DestroyTabletCellBundle(TTabletCellBundle* cellBundle)
    {
        VERIFY_THREAD_AFFINITY(AutomatonThread);

        // Remove tablet cell bundle from maps.
        YCHECK(NameToTabletCellBundleMap_.erase(cellBundle->GetName()) == 1);
    }

    TTabletCell* CreateTabletCell(TTabletCellBundle* cellBundle, const TObjectId& hintId)
    {
        VERIFY_THREAD_AFFINITY(AutomatonThread);

        const auto& securityManager = Bootstrap_->GetSecurityManager();
        securityManager->ValidatePermission(cellBundle, EPermission::Use);

        const auto& objectManager = Bootstrap_->GetObjectManager();
        auto id = objectManager->GenerateId(EObjectType::TabletCell, hintId);
        auto cellHolder = std::make_unique<TTabletCell>(id);

        cellHolder->Peers().resize(cellBundle->GetOptions()->PeerCount);
        cellHolder->SetCellBundle(cellBundle);
        YCHECK(cellBundle->TabletCells().insert(cellHolder.get()).second);
        objectManager->RefObject(cellBundle);

        ReconfigureCell(cellHolder.get());

        auto* cell = TabletCellMap_.Insert(id, std::move(cellHolder));

        // Make the fake reference.
        YCHECK(cell->RefObject() == 1);

        const auto& hiveManager = Bootstrap_->GetHiveManager();
        hiveManager->CreateMailbox(id);

        auto cellMapNodeProxy = GetCellMapNode();
        auto cellNodePath = "/" + ToString(id);

        try {
            // NB: Users typically are not allowed to create these types.
            auto* rootUser = securityManager->GetRootUser();
            TAuthenticatedUserGuard userGuard(securityManager, rootUser);

            // Create Cypress node.
            {
                auto req = TCypressYPathProxy::Create(cellNodePath);
                req->set_type(static_cast<int>(EObjectType::TabletCellNode));

                auto attributes = CreateEphemeralAttributes();
                attributes->Set("opaque", true);
                ToProto(req->mutable_node_attributes(), *attributes);

                SyncExecuteVerb(cellMapNodeProxy, req);
            }

            // Create "snapshots" child.
            {
                auto req = TCypressYPathProxy::Create(cellNodePath + "/snapshots");
                req->set_type(static_cast<int>(EObjectType::MapNode));

                SyncExecuteVerb(cellMapNodeProxy, req);
            }

            // Create "changelogs" child.
            {
                auto req = TCypressYPathProxy::Create(cellNodePath + "/changelogs");
                req->set_type(static_cast<int>(EObjectType::MapNode));

                SyncExecuteVerb(cellMapNodeProxy, req);
            }
        } catch (const std::exception& ex) {
            LOG_ERROR_UNLESS(IsRecovery(), ex, "Error registering tablet cell in Cypress");
        }

        return cell;
    }

    void DestroyTabletCell(TTabletCell* cell)
    {
        VERIFY_THREAD_AFFINITY(AutomatonThread);

        auto actions = cell->Actions();
        for (auto* action : actions) {
            // NB: If destination cell disappears, don't drop action - let it continue with some other cells.
            UnbindTabletActionFromCells(action);
            OnTabletActionDisturbed(action, TError("Tablet cell %v has been removed", cell->GetId()));
        }
        YCHECK(cell->Actions().empty());

        const auto& hiveManager = Bootstrap_->GetHiveManager();
        const auto& cellId = cell->GetId();
        auto* mailbox = hiveManager->FindMailbox(cellId);
        if (mailbox) {
            hiveManager->RemoveMailbox(mailbox);
        }

        for (const auto& peer : cell->Peers()) {
            if (peer.Node) {
                peer.Node->DetachTabletCell(cell);
            }
            if (!peer.Descriptor.IsNull()) {
                RemoveFromAddressToCellMap(peer.Descriptor, cell);
            }
        }
        cell->Peers().clear();

        auto* cellBundle = cell->GetCellBundle();
        YCHECK(cellBundle->TabletCells().erase(cell) == 1);
        const auto& objectManager = Bootstrap_->GetObjectManager();
        objectManager->UnrefObject(cellBundle);
        cell->SetCellBundle(nullptr);

        // NB: Code below interacts with other master parts and may require root permissions
        // (for example, when aborting a transaction).
        // We want this code to always succeed.
        auto securityManager = Bootstrap_->GetSecurityManager();
        auto* rootUser = securityManager->GetRootUser();
        TAuthenticatedUserGuard userGuard(securityManager, rootUser);

        AbortPrerequisiteTransaction(cell);
        AbortCellSubtreeTransactions(cell);

        auto cellNodeProxy = FindCellNode(cellId);
        if (cellNodeProxy) {
            try {
                // NB: Subtree transactions were already aborted in AbortPrerequisiteTransaction.
                cellNodeProxy->GetParent()->RemoveChild(cellNodeProxy);
            } catch (const std::exception& ex) {
                LOG_ERROR_UNLESS(IsRecovery(), ex, "Error unregisterting tablet cell from Cypress");
            }
        }
    }


    TTablet* CreateTablet(TTableNode* table)
    {
        VERIFY_THREAD_AFFINITY(AutomatonThread);
        YCHECK(table->IsTrunk());

        const auto& objectManager = Bootstrap_->GetObjectManager();
        auto id = objectManager->GenerateId(EObjectType::Tablet, NullObjectId);
        auto tabletHolder = std::make_unique<TTablet>(id);
        tabletHolder->SetTable(table);

        auto* tablet = TabletMap_.Insert(id, std::move(tabletHolder));
        objectManager->RefObject(tablet);

        LOG_DEBUG_UNLESS(IsRecovery(), "Tablet created (TableId: %v, TabletId: %v)",
            table->GetId(),
            tablet->GetId());

        return tablet;
    }

    void DestroyTablet(TTablet* tablet)
    {
        VERIFY_THREAD_AFFINITY(AutomatonThread);

        YCHECK(!tablet->GetCell());
        YCHECK(!tablet->GetTable());

        if (auto* action = tablet->GetAction()) {
            OnTabletActionTabletsTouched(
                action,
                yhash_set<TTablet*>{tablet},
                TError("Tablet %v has been removed", tablet->GetId()));
        }
    }


    TTableReplica* CreateTableReplica(
        TReplicatedTableNode* table,
        const TString& clusterName,
        const TYPath& replicaPath,
        ETableReplicaMode mode,
        TTimestamp startReplicationTimestamp)
    {
        VERIFY_THREAD_AFFINITY(AutomatonThread);

        for (const auto* replica : table->Replicas()) {
            if (replica->GetClusterName() == clusterName &&
                replica->GetReplicaPath() == replicaPath)
            {
                THROW_ERROR_EXCEPTION("Replica table %v at cluster %Qv already exists",
                    NTabletClient::EErrorCode::TableReplicaAlreadyExists,
                    replicaPath,
                    clusterName);
            }
        }

        const auto& objectManager = Bootstrap_->GetObjectManager();
        auto id = objectManager->GenerateId(EObjectType::TableReplica, NullObjectId);
        auto replicaHolder = std::make_unique<TTableReplica>(id);
        replicaHolder->SetTable(table);
        replicaHolder->SetClusterName(clusterName);
        replicaHolder->SetReplicaPath(replicaPath);
        replicaHolder->SetMode(mode);
        replicaHolder->SetStartReplicationTimestamp(startReplicationTimestamp);
        replicaHolder->SetState(ETableReplicaState::Disabled);

        auto* replica = TableReplicaMap_.Insert(id, std::move(replicaHolder));
        objectManager->RefObject(replica);

        YCHECK(table->Replicas().insert(replica).second);

        LOG_DEBUG_UNLESS(IsRecovery(), "Table replica created (TableId: %v, ReplicaId: %v, Mode: %v, StartReplicationTimestamp: %llx)",
            table->GetId(),
            replica->GetId(),
            mode,
            startReplicationTimestamp);

        const auto& hiveManager = Bootstrap_->GetHiveManager();
        for (auto* tablet : table->Tablets()) {
            auto pair = tablet->Replicas().emplace(replica, TTableReplicaInfo());
            YCHECK(pair.second);
            auto& replicaInfo = pair.first->second;

            if (!tablet->IsActive()) {
                replicaInfo.SetState(ETableReplicaState::None);
                continue;
            }

            replicaInfo.SetState(ETableReplicaState::Disabled);

            auto* cell = tablet->GetCell();
            auto* mailbox = hiveManager->GetMailbox(cell->GetId());
            TReqAddTableReplica req;
            ToProto(req.mutable_tablet_id(), tablet->GetId());
            PopulateTableReplicaDescriptor(req.mutable_replica(), replica, replicaInfo);
            hiveManager->PostMessage(mailbox, req);
        }

        return replica;

    }

    void DestroyTableReplica(TTableReplica* replica)
    {
        VERIFY_THREAD_AFFINITY(AutomatonThread);

        auto* table = replica->GetTable();
        if (table) {
            YCHECK(table->Replicas().erase(replica) == 1);

            const auto& hiveManager = Bootstrap_->GetHiveManager();
            for (auto* tablet : table->Tablets()) {
                YCHECK(tablet->Replicas().erase(replica) == 1);

                if (!tablet->IsActive()) {
                    continue;
                }

                auto* cell = tablet->GetCell();
                auto* mailbox = hiveManager->GetMailbox(cell->GetId());
                TReqRemoveTableReplica req;
                ToProto(req.mutable_tablet_id(), tablet->GetId());
                ToProto(req.mutable_replica_id(), replica->GetId());
                hiveManager->PostMessage(mailbox, req);
            }
        }
    }

    void SetTableReplicaEnabled(TTableReplica* replica, bool enabled)
    {
        VERIFY_THREAD_AFFINITY(AutomatonThread);

        auto state = replica->GetState();
        if (enabled) {
            if (state == ETableReplicaState::Enabled) {
                return;
            }
            if (state != ETableReplicaState::Disabled) {
                replica->ThrowInvalidState();
            }
        } else {
            if (state == ETableReplicaState::Disabled || state == ETableReplicaState::Disabling) {
                return;
            }
            if (state != ETableReplicaState::Enabled) {
                replica->ThrowInvalidState();
            }
        }

        auto* table = replica->GetTable();

        if (enabled) {
            LOG_DEBUG_UNLESS(IsRecovery(), "Table replica enabled (TableId: %v, ReplicaId: %v)",
                table->GetId(),
                replica->GetId());

            replica->SetState(ETableReplicaState::Enabled);
        } else {
            for (auto* tablet : table->Tablets()) {
                if (tablet->GetState() == ETabletState::Unmounting) {
                    THROW_ERROR_EXCEPTION("Cannot disable replica since tablet %v is in %Qlv state",
                        tablet->GetId(),
                        tablet->GetState());
                }
            }

            LOG_DEBUG_UNLESS(IsRecovery(), "Disabling table replica (TableId: %v, ReplicaId: %v)",
                table->GetId(),
                replica->GetId());

            replica->SetState(ETableReplicaState::Disabling);
        }

        const auto& hiveManager = Bootstrap_->GetHiveManager();
        for (auto* tablet : table->Tablets()) {
            if (!tablet->IsActive()) {
                continue;
            }

            auto* replicaInfo = tablet->GetReplicaInfo(replica);

            if (enabled) {
                replicaInfo->SetState(ETableReplicaState::Enabled);
            } else {
                replicaInfo->SetState(ETableReplicaState::Disabling);
                YCHECK(replica->DisablingTablets().insert(tablet).second);
            }

            auto* cell = tablet->GetCell();
            auto* mailbox = hiveManager->GetMailbox(cell->GetId());
            TReqSetTableReplicaEnabled req;
            ToProto(req.mutable_tablet_id(), tablet->GetId());
            ToProto(req.mutable_replica_id(), replica->GetId());
            req.set_enabled(enabled);
            hiveManager->PostMessage(mailbox, req);
        }

        CheckForReplicaDisabled(replica);
    }

    void SetTableReplicaMode(TTableReplica* replica, ETableReplicaMode mode)
    {
        VERIFY_THREAD_AFFINITY(AutomatonThread);

        if (replica->GetMode() == mode) {
            return;
        }

        auto* table = replica->GetTable();

        LOG_DEBUG_UNLESS(IsRecovery(), "Table replica mode updated (TableId: %v, ReplicaId: %v, Mode: %v)",
            table->GetId(),
            replica->GetId(),
            mode);

        replica->SetMode(mode);

        const auto& hiveManager = Bootstrap_->GetHiveManager();
        for (auto* tablet : table->Tablets()) {
            if (!tablet->IsActive()) {
                continue;
            }

            auto* cell = tablet->GetCell();
            auto* mailbox = hiveManager->GetMailbox(cell->GetId());
            TReqSetTableReplicaMode req;
            ToProto(req.mutable_tablet_id(), tablet->GetId());
            ToProto(req.mutable_replica_id(), replica->GetId());
            req.set_mode(static_cast<int>(mode));
            hiveManager->PostMessage(mailbox, req);
        }
    }


    TTabletAction* CreateTabletAction(
        const TObjectId& hintId,
        ETabletActionKind kind,
        const std::vector<TTablet*>& tablets,
        const std::vector<TTabletCell*>& cells,
        const std::vector<NTableClient::TOwningKey>& pivotKeys,
        const TNullable<int>& tabletCount,
        bool skipFreezing,
        TNullable<bool> freeze,
        bool keepFinished)
    {
        VERIFY_THREAD_AFFINITY(AutomatonThread);

        if (tablets.empty()) {
            THROW_ERROR_EXCEPTION("Invalud number of tablets: expected more than zero");
        }

        for (const auto* tablet : tablets) {
            if (auto* action = tablet->GetAction()) {
                THROW_ERROR_EXCEPTION("Tablet %v already participating in action %v",
                    tablet->GetId(),
                    action->GetId());
            }
            if (tablet->GetState() != ETabletState::Mounted && tablet->GetState() != ETabletState::Frozen) {
                THROW_ERROR_EXCEPTION("Tablet %v is in state %Qlv",
                    tablet->GetId(),
                    tablet->GetState());
            }
        }

        if (!freeze) {
            auto state = tablets[0]->GetState();
            for (const auto* tablet : tablets) {
                if (tablet->GetState() != state) {
                    THROW_ERROR_EXCEPTION("Tablets are in mixed state");
                }
            }
            freeze = state == ETabletState::Frozen;
        }

        switch (kind) {
            case ETabletActionKind::Move:
                if (cells.size() != 0 && cells.size() != tablets.size()) {
                    THROW_ERROR_EXCEPTION("Number of destination cells and tablets mismatch: %v tablets, %v cells",
                        cells.size());
                }
                if (pivotKeys.size() != 0) {
                    THROW_ERROR_EXCEPTION("Invalid number of pivot keys: expected 0, actual %v",
                        pivotKeys.size());
                }
                if (!!tabletCount) {
                    THROW_ERROR_EXCEPTION("Invalid number of tablets: expected Null, actual %v",
                        *tabletCount);
                }
                break;

            case ETabletActionKind::Reshard:
                if (cells.size() != 0 && cells.size() != pivotKeys.size()) {
                    THROW_ERROR_EXCEPTION("Number of destination cells and pivot keys mismatch: pivot keys %v, cells %",
                        cells.size());
                }
                if (pivotKeys.size() == 0 && (!tabletCount || *tabletCount < 1)) {
                    THROW_ERROR_EXCEPTION("Invalid number of new tablets: expected pivot keys or tablet count greater than 1");
                }
                for (int index = 1; index < tablets.size(); ++index) {
                    const auto& cur = tablets[index];
                    const auto& prev = tablets[index - 1];
                    if (cur->GetTable() != prev->GetTable()) {
                        THROW_ERROR_EXCEPTION("Tablets %v and %v belong to different tables",
                            prev->GetId(),
                            cur->GetId());
                    }
                    if (cur->GetIndex() != prev->GetIndex() + 1) {
                        THROW_ERROR_EXCEPTION("Tablets %v and %v are not consequent",
                            prev->GetId(),
                            cur->GetId());
                    }
                }
                break;

            default:
                Y_UNREACHABLE();
        }

        const auto& objectManager = Bootstrap_->GetObjectManager();
        auto id = objectManager->GenerateId(EObjectType::TabletAction, hintId);
        auto actionHolder = std::make_unique<TTabletAction>(id);
        auto* action = TabletActionMap_.Insert(id, std::move(actionHolder));
        objectManager->RefObject(action);

        for (auto* tablet : tablets) {
            tablet->SetAction(action);
        }
        for (auto* cell : cells) {
            cell->Actions().insert(action);
        }

        action->SetKind(kind);
        action->SetState(ETabletActionState::Preparing);
        action->Tablets() = std::move(tablets);
        action->TabletCells() = std::move(cells);
        action->PivotKeys() = std::move(pivotKeys);
        action->SetTabletCount(tabletCount);
        action->SetSkipFreezing(skipFreezing);
        action->SetFreeze(*freeze);
        action->SetKeepFinished(keepFinished);

        LOG_DEBUG_UNLESS(IsRecovery(), "Tablet action created (%v)",
            *action);

        OnTabletActionStateChanged(action);

        return action;
    }

    void UnbindTabletActionFromCells(TTabletAction* action)
    {
        VERIFY_THREAD_AFFINITY(AutomatonThread);

        for (auto* cell : action->TabletCells()) {
            cell->Actions().erase(action);
        }

        action->TabletCells().clear();
    }

    void UnbindTabletActionFromTablets(TTabletAction* action)
    {
        VERIFY_THREAD_AFFINITY(AutomatonThread);

        for (auto* tablet : action->Tablets()) {
            YCHECK(tablet->GetAction() == action);
            tablet->SetAction(nullptr);
        }

        action->Tablets().clear();
    }

    void UnbindTabletAction(TTabletAction* action)
    {
        UnbindTabletActionFromTablets(action);
        UnbindTabletActionFromCells(action);
    }

    void DestroyTabletAction(TTabletAction* action)
    {
        VERIFY_THREAD_AFFINITY(AutomatonThread);

        UnbindTabletAction(action);

        LOG_DEBUG_UNLESS(IsRecovery(), "Tablet action destroyed (ActionId: %v)",
            action->GetId());
    }

    std::vector<TOwningKey> CalculatePivotKeys(
        TTableNode* table,
        int firstTabletIndex,
        int lastTabletIndex,
        int newTabletCount)
    {

        ParseTabletRange(table, &firstTabletIndex, &lastTabletIndex);

        if (newTabletCount <= 0) {
            THROW_ERROR_EXCEPTION("Tablet count must be positive");
        }

        struct TEntry
        {
            TOwningKey MinKey;
            TOwningKey MaxKey;
            i64 Size;

            bool operator<(const TEntry& other) const
            {
                return MinKey < other.MinKey;
            }
        };

        std::vector<TEntry> entries;
        i64 totalSize = 0;

        for (int index = firstTabletIndex; index <= lastTabletIndex; ++index) {
            for (const auto* chunkList : table->GetChunkList()->Children()[index]->AsChunkList()->Children()) {
                const auto* chunk = chunkList->AsChunk();
                if (chunk->MiscExt().eden()) {
                    continue;
                }

                auto boundaryKeysExt = GetProtoExtension<TBoundaryKeysExt>(chunk->ChunkMeta().extensions());
                i64 size = chunk->MiscExt().uncompressed_data_size();
                entries.push_back({
                    FromProto<TOwningKey>(boundaryKeysExt.min()),
                    FromProto<TOwningKey>(boundaryKeysExt.max()),
                    size});
                totalSize += size;
            }
        }

        std::sort(entries.begin(), entries.end());

        i64 desired = totalSize / newTabletCount;
        std::vector<TOwningKey> pivotKeys{table->Tablets()[firstTabletIndex]->GetPivotKey()};
        TOwningKey lastKey;
        i64 current = 0;

        for (const auto& entry : entries) {
            if (lastKey && lastKey < entry.MinKey) {
                if (current >= desired) {
                    current = 0;
                    pivotKeys.push_back(entry.MinKey);
                    lastKey = entry.MaxKey;
                }
            } else if (entry.MaxKey > lastKey) {
                lastKey = entry.MaxKey;
            }
            current += entry.Size;
        }

        return pivotKeys;
    }

    void MountMissedInActionTablets(TTabletAction* action)
    {
        for (auto* tablet : action->Tablets()) {
            try {
                if (!IsObjectAlive(tablet)) {
                    continue;
                }

                switch (tablet->GetState()) {
                    case ETabletState::Mounted:
                        break;

                    case ETabletState::Unmounted:
                        DoMountTablet(tablet, nullptr, action->GetFreeze());
                        break;

                    case ETabletState::Frozen:
                        if (!action->GetFreeze()) {
                            DoUnfreezeTablet(tablet);
                        }
                        break;

                    default:
                        THROW_ERROR_EXCEPTION("Tablet %v is in unrecognized state %Qv",
                            tablet->GetId(),
                            tablet->GetState());
                }
            } catch (const std::exception& ex) {
                LOG_ERROR_UNLESS(IsRecovery(), ex, "Error mounting missed in action tablet (TabletId: %v, ActionId: %v)",
                    tablet->GetId(),
                    action->GetId());
            }
        }
    }

    void OnTabletActionTabletsTouched(
        TTabletAction* action,
        const yhash_set<TTablet*>& touchedTablets,
        const TError& error)
    {
        bool touched = false;
        for (auto* tablet : action->Tablets()) {
            if (touchedTablets.find(tablet) != touchedTablets.end()) {
                YCHECK(tablet->GetAction() == action);
                tablet->SetAction(nullptr);
                touched = true;
            }
        }

        if (!touched) {
            return;
        }

        auto& tablets = action->Tablets();
        tablets.erase(
            std::remove_if(
                tablets.begin(),
                tablets.end(),
                [&] (auto* tablet) {
                    return touchedTablets.find(tablet) != touchedTablets.end();
                }),
            tablets.end());

        UnbindTabletActionFromCells(action);
        OnTabletActionDisturbed(action, error);
    }

    void TouchAffectedTabletActions(
        TTableNode* table,
        int firstTabletIndex,
        int lastTabletIndex,
        const TString& request)
    {
        YCHECK(firstTabletIndex >= 0 && firstTabletIndex <= lastTabletIndex && lastTabletIndex < table->Tablets().size());

        auto error = TError("User request %Qv interfered with the action", request);
        yhash_set<TTablet*> touchedTablets;
        for (int index = firstTabletIndex; index <= lastTabletIndex; ++index) {
            touchedTablets.insert(table->Tablets()[index]);
        }
        for (int index = firstTabletIndex; index <= lastTabletIndex; ++index) {
            if (auto* action = table->Tablets()[index]->GetAction()) {
                OnTabletActionTabletsTouched(action, touchedTablets, error);
            }
        }
    }

    void ChangeTabletActionState(TTabletAction* action, ETabletActionState state, bool recursive = true)
    {
        action->SetState(state);
        LOG_DEBUG_UNLESS(IsRecovery(), "Change tablet action state (ActionId: %v, State: %v)",
            action->GetId(),
            state);
        if (recursive) {
            OnTabletActionStateChanged(action);
        }
    }

    void OnTabletActionDisturbed(TTabletAction* action, const TError& error)
    {
        if (action->Tablets().empty()) {
            action->Error() = error.Sanitize();
            ChangeTabletActionState(action, ETabletActionState::Failed);
            return;
        }

        switch (action->GetState()) {
            case ETabletActionState::Unmounting:
            case ETabletActionState::Freezing:
                // Wait until tablets are unmounted, then mount them.
                action->Error() = error.Sanitize();
                break;

            case ETabletActionState::Mounting:
                // Nothing can be done here.
                action->Error() = error.Sanitize();
                ChangeTabletActionState(action, ETabletActionState::Failed);
                break;

            case ETabletActionState::Completed:
            case ETabletActionState::Failed:
                // All tablets have been already taken care of. Do nothing.
                break;

            case ETabletActionState::Mounted:
            case ETabletActionState::Frozen:
            case ETabletActionState::Unmounted:
            case ETabletActionState::Preparing:
            case ETabletActionState::Failing:
                // Transient states inside mutation. Nothing wrong should happen here.
                Y_UNREACHABLE();

            default:
                Y_UNREACHABLE();
        }
    }

    void OnTabletActionStateChanged(TTabletAction* action)
    {
        VERIFY_THREAD_AFFINITY(AutomatonThread);

        if (!action) {
            return;
        }

        bool repeat;
        do {
            repeat = false;
            try {
                DoTabletActionStateChanged(action);
            } catch (const std::exception& ex) {
                YCHECK(action->GetState() != ETabletActionState::Failing);
                action->Error() = TError(ex).Sanitize();
                if (action->GetState() != ETabletActionState::Unmounting) {
                    ChangeTabletActionState(action, ETabletActionState::Failing, false);
                }
                repeat = true;
            }
        } while (repeat);
    }

    void DoTabletActionStateChanged(TTabletAction* action)
    {
        switch (action->GetState()) {
            case ETabletActionState::Preparing: {
                if (action->GetSkipFreezing()) {
                    ChangeTabletActionState(action, ETabletActionState::Frozen);
                    break;
                }

                for (auto* tablet : action->Tablets()) {
                    DoFreezeTablet(tablet);
                }

                ChangeTabletActionState(action, ETabletActionState::Freezing);
                break;
            }

            case ETabletActionState::Freezing: {
                int freezingCount = 0;
                for (const auto* tablet : action->Tablets()) {
                    YCHECK(IsObjectAlive(tablet));
                    if (tablet->GetState() == ETabletState::Freezing) {
                        ++freezingCount;
                    }
                }
                if (freezingCount == 0) {
                    auto state = action->Error().IsOK()
                        ? ETabletActionState::Frozen
                        : ETabletActionState::Failing;
                    ChangeTabletActionState(action, state);
                }
                break;
            }

            case ETabletActionState::Frozen: {
                for (auto* tablet : action->Tablets()) {
                    YCHECK(IsObjectAlive(tablet));
                    DoUnmountTablet(tablet, false);
                }

                ChangeTabletActionState(action, ETabletActionState::Unmounting);
                break;
            }

            case ETabletActionState::Unmounting: {
                int unmountingCount = 0;
                for (const auto* tablet : action->Tablets()) {
                    YCHECK(IsObjectAlive(tablet));
                    if (tablet->GetState() == ETabletState::Unmounting) {
                        ++unmountingCount;
                    }
                }
                if (unmountingCount == 0) {
                    auto state = action->Error().IsOK()
                        ? ETabletActionState::Unmounted
                        : ETabletActionState::Failing;
                    ChangeTabletActionState(action, state);
                }
                break;
            }

            case ETabletActionState::Unmounted: {
                switch (action->GetKind()) {
                    case ETabletActionKind::Move: {
                        for (int index = 0; index < action->Tablets().size(); ++index) {
                            if (!IsObjectAlive(action->Tablets()[index]->GetTable())) {
                                THROW_ERROR_EXCEPTION("Table is not alive");
                            }
                            DoMountTablet(
                                action->Tablets()[index],
                                action->TabletCells().empty()
                                    ? nullptr
                                    : action->TabletCells()[index],
                                action->GetFreeze());
                        }
                        break;
                    }

                    case ETabletActionKind::Reshard: {
                        auto* table = action->Tablets().front()->GetTable();
                        if (!IsObjectAlive(table)) {
                            THROW_ERROR_EXCEPTION("Table is not alive");
                        }

                        int firstTabletIndex = action->Tablets().front()->GetIndex();
                        int lastTabletIndex = action->Tablets().back()->GetIndex();

                        std::vector<TTablet*> oldTablets;
                        oldTablets.swap(action->Tablets());
                        for (auto* tablet : oldTablets) {
                            tablet->SetAction(nullptr);
                        }

                        int newTabletCount = action->GetTabletCount()
                            ? *action->GetTabletCount()
                            : action->PivotKeys().size();

                        try {
                            newTabletCount = ReshardTable(
                                table,
                                firstTabletIndex,
                                lastTabletIndex,
                                newTabletCount,
                                action->PivotKeys());
                        } catch (const std::exception& ex) {
                            for (auto* tablet : oldTablets) {
                                YCHECK(IsObjectAlive(tablet));
                                tablet->SetAction(action);
                            }
                            action->Tablets() = std::move(oldTablets);
                            throw;
                        }

                        action->Tablets() = std::vector<TTablet*>(
                            table->Tablets().begin() + firstTabletIndex,
                            table->Tablets().begin() + firstTabletIndex + newTabletCount);
                        for (auto* tablet : action->Tablets()) {
                            tablet->SetAction(action);
                        }

                        TTableMountConfigPtr mountConfig;
                        NTabletNode::TTabletChunkReaderConfigPtr readerConfig;
                        NTabletNode::TTabletChunkWriterConfigPtr writerConfig;
                        NTabletNode::TTabletWriterOptionsPtr writerOptions;
                        GetTableSettings(table, &mountConfig, &readerConfig, &writerConfig, &writerOptions);
                        auto serializedMountConfig = ConvertToYsonString(mountConfig);
                        auto serializedReaderConfig = ConvertToYsonString(readerConfig);
                        auto serializedWriterConfig = ConvertToYsonString(writerConfig);
                        auto serializedWriterOptions = ConvertToYsonString(writerOptions);

                        std::vector<std::pair<TTablet*, TTabletCell*>> assignment;
                        if (action->TabletCells().empty()) {
                            assignment = ComputeTabletAssignment(
                                table,
                                mountConfig,
                                nullptr,
                                action->Tablets());
                        } else {
                            for (int index = 0; index < action->Tablets().size(); ++index) {
                                assignment.emplace_back(
                                    action->Tablets()[index],
                                    action->TabletCells()[index]);
                            }
                        }

                        DoMountTablets(
                            table,
                            assignment,
                            mountConfig->InMemoryMode,
                            action->GetFreeze(),
                            serializedMountConfig,
                            serializedReaderConfig,
                            serializedWriterConfig,
                            serializedWriterOptions);

                        break;
                    }

                    default:
                        Y_UNREACHABLE();
                }

                ChangeTabletActionState(action, ETabletActionState::Mounting);
                break;
            }

            case ETabletActionState::Mounting: {
                int mountedCount = 0;
                for (const auto* tablet : action->Tablets()) {
                    YCHECK(IsObjectAlive(tablet));
                    if (tablet->GetState() == ETabletState::Mounted ||
                        tablet->GetState() == ETabletState::Frozen)
                    {
                        ++mountedCount;
                    }
                }

                if (mountedCount == action->Tablets().size()) {
                    ChangeTabletActionState(action, ETabletActionState::Mounted);
                }
                break;
            }

            case ETabletActionState::Mounted: {
                ChangeTabletActionState(action, ETabletActionState::Completed);
                break;
            }

            case ETabletActionState::Failing: {
                LOG_DEBUG_UNLESS(IsRecovery(), action->Error(), "Tablet action failed (ActionId: %v)",
                    action->GetId());

                MountMissedInActionTablets(action);
                UnbindTabletAction(action);
                ChangeTabletActionState(action, ETabletActionState::Failed);
                break;
            }

            case ETabletActionState::Completed:
                if (!action->Error().IsOK()) {
                    ChangeTabletActionState(action, ETabletActionState::Failed, false);
                }
                // No break intentionaly.
            case ETabletActionState::Failed: {
                if (!action->GetKeepFinished()) {
                    const auto& objectManager = Bootstrap_->GetObjectManager();
                    objectManager->UnrefObject(action);
                }
                break;
            }

            default:
                Y_UNREACHABLE();
        }
    }

    const TTabletCellSet* FindAssignedTabletCells(const TString& address) const
    {
        auto it = AddressToCell_.find(address);
        return it != AddressToCell_.end()
            ? &it->second
            : nullptr;
    }

    TTabletStatistics GetTabletStatistics(const TTablet* tablet)
    {
        const auto* table = tablet->GetTable();
        const auto* tabletChunkList = tablet->GetChunkList();
        const auto& treeStatistics = tabletChunkList->Statistics();
        const auto& nodeStatistics = tablet->NodeStatistics();

        TTabletStatistics tabletStatistics;
        tabletStatistics.PartitionCount = nodeStatistics.partition_count();
        tabletStatistics.StoreCount = nodeStatistics.store_count();
        tabletStatistics.PreloadPendingStoreCount = nodeStatistics.preload_pending_store_count();
        tabletStatistics.PreloadCompletedStoreCount = nodeStatistics.preload_completed_store_count();
        tabletStatistics.PreloadFailedStoreCount = nodeStatistics.preload_failed_store_count();
        tabletStatistics.OverlappingStoreCount = nodeStatistics.overlapping_store_count();
        tabletStatistics.DynamicMemoryPoolSize = nodeStatistics.dynamic_memory_pool_size();
        tabletStatistics.UnmergedRowCount = treeStatistics.RowCount;
        tabletStatistics.UncompressedDataSize = treeStatistics.UncompressedDataSize;
        tabletStatistics.CompressedDataSize = treeStatistics.CompressedDataSize;
        switch (tablet->GetInMemoryMode()) {
            case EInMemoryMode::Compressed:
                tabletStatistics.MemorySize = tabletStatistics.CompressedDataSize;
                break;
            case EInMemoryMode::Uncompressed:
                tabletStatistics.MemorySize = tabletStatistics.UncompressedDataSize;
                break;
            case EInMemoryMode::None:
                tabletStatistics.MemorySize = 0;
                break;
            default:
                Y_UNREACHABLE();
        }
        for (int mediumIndex = 0; mediumIndex < NChunkClient::MaxMediumCount; ++mediumIndex) {
            tabletStatistics.DiskSpacePerMedium[mediumIndex] = CalculateDiskSpaceUsage(
                table->Replication()[mediumIndex].GetReplicationFactor(),
                treeStatistics.RegularDiskSpace,
                treeStatistics.ErasureDiskSpace);
        }
        tabletStatistics.ChunkCount = treeStatistics.ChunkCount;
        tabletStatistics.TabletCountPerMemoryMode[tablet->GetInMemoryMode()] = 1;
        return tabletStatistics;
    }


    void MountTable(
        TTableNode* table,
        int firstTabletIndex,
        int lastTabletIndex,
        TTabletCell* hintCell,
        bool freeze,
        TTimestamp mountTimestamp)
    {
        VERIFY_THREAD_AFFINITY(AutomatonThread);
        YCHECK(table->IsTrunk());

        if (!table->IsDynamic()) {
            THROW_ERROR_EXCEPTION("Cannot mount a static table");
        }

        ParseTabletRange(table, &firstTabletIndex, &lastTabletIndex); // may throw

        if (hintCell && hintCell->GetCellBundle() != table->GetTabletCellBundle()) {
            // Will throw :)
            THROW_ERROR_EXCEPTION("Cannot mount tablets into cell %v since it belongs to bundle %Qv while the table "
                "is configured to use bundle %Qv",
                hintCell->GetId(),
                hintCell->GetCellBundle()->GetName(),
                table->GetTabletCellBundle()->GetName());
        }

        if (!hintCell) {
            ValidateHasHealthyCells(table->GetTabletCellBundle()); // may throw
        }

        const auto& allTablets = table->Tablets();

        for (int index = firstTabletIndex; index <= lastTabletIndex; ++index) {
            const auto* tablet = allTablets[index];
            auto state = tablet->GetState();
            if (state != ETabletState::Unmounted && (freeze
                    ? state != ETabletState::Frozen &&
                        state != ETabletState::Freezing &&
                        state != ETabletState::FrozenMounting
                    : state != ETabletState::Mounted &&
                        state != ETabletState::Mounting &&
                        state != ETabletState::Unfreezing))
            {
                THROW_ERROR_EXCEPTION("Tablet %v is in %Qlv state",
                    tablet->GetId(),
                    state);
            }
        }

        TTableMountConfigPtr mountConfig;
        NTabletNode::TTabletChunkReaderConfigPtr readerConfig;
        NTabletNode::TTabletChunkWriterConfigPtr writerConfig;
        NTabletNode::TTabletWriterOptionsPtr writerOptions;
        GetTableSettings(table, &mountConfig, &readerConfig, &writerConfig, &writerOptions);
        ValidateTableMountConfig(table, mountConfig);
        ValidateTabletStaticMemoryUpdate(
            table,
            firstTabletIndex,
            lastTabletIndex,
            mountConfig,
            false);

        if (mountConfig->InMemoryMode != EInMemoryMode::None &&
            writerOptions->ErasureCodec != NErasure::ECodec::None)
        {
            THROW_ERROR_EXCEPTION("Cannot mount erasure coded table in memory");
        }

        // Do after all validations.
        TouchAffectedTabletActions(table, firstTabletIndex, lastTabletIndex, "mount_table");

        auto serializedMountConfig = ConvertToYsonString(mountConfig);
        auto serializedReaderConfig = ConvertToYsonString(readerConfig);
        auto serializedWriterConfig = ConvertToYsonString(writerConfig);
        auto serializedWriterOptions = ConvertToYsonString(writerOptions);

        std::vector<TTablet*> tabletsToMount;
        for (int index = firstTabletIndex; index <= lastTabletIndex; ++index) {
            auto* tablet = allTablets[index];
            if (!tablet->GetCell()) {
                tabletsToMount.push_back(tablet);
            }
        }

        auto assignment = ComputeTabletAssignment(
            table,
            mountConfig,
            hintCell,
            std::move(tabletsToMount));

        DoMountTablets(
            table,
            assignment,
            mountConfig->InMemoryMode,
            freeze,
            serializedMountConfig,
            serializedReaderConfig,
            serializedWriterConfig,
            serializedWriterOptions,
            mountTimestamp);
    }

    void DoMountTablet(
        TTablet* tablet,
        TTabletCell* cell,
        bool freeze)
    {
        auto* table = tablet->GetTable();
        TTableMountConfigPtr mountConfig;
        NTabletNode::TTabletChunkReaderConfigPtr readerConfig;
        NTabletNode::TTabletChunkWriterConfigPtr writerConfig;
        NTabletNode::TTabletWriterOptionsPtr writerOptions;
        GetTableSettings(table, &mountConfig, &readerConfig, &writerConfig, &writerOptions);

        auto serializedMountConfig = ConvertToYsonString(mountConfig);
        auto serializedReaderConfig = ConvertToYsonString(readerConfig);
        auto serializedWriterConfig = ConvertToYsonString(writerConfig);
        auto serializedWriterOptions = ConvertToYsonString(writerOptions);

        auto assignment = ComputeTabletAssignment(
            table,
            mountConfig,
            cell,
            std::vector<TTablet*>{tablet});

        DoMountTablets(
            table,
            assignment,
            mountConfig->InMemoryMode,
            freeze,
            serializedMountConfig,
            serializedReaderConfig,
            serializedWriterConfig,
            serializedWriterOptions);
    }

    void DoMountTablets(
        TTableNode* table,
        const std::vector<std::pair<TTablet*, TTabletCell*>>& assignment,
        EInMemoryMode inMemoryMode,
        bool freeze,
        const TYsonString& serializedMountConfig,
        const TYsonString& serializedReaderConfig,
        const TYsonString& serializedWriterConfig,
        const TYsonString& serializedWriterOptions,
        TTimestamp mountTimestamp = NullTimestamp)
    {
        const auto& hiveManager = Bootstrap_->GetHiveManager();
        const auto& objectManager = Bootstrap_->GetObjectManager();
        const auto& cypressManager = Bootstrap_->GetCypressManager();
<<<<<<< HEAD
        const auto nodeProxy = cypressManager->GetNodeProxy(table);
        TYPath path = nodeProxy->GetPath();
        const auto resourceUsageBefore = table->GetTabletResourceUsage();
=======
        auto path = cypressManager->GetNodePath(table, nullptr);
>>>>>>> 8884a1ac
        const auto& allTablets = table->Tablets();
        for (const auto& pair : assignment) {
            auto* tablet = pair.first;
            auto* cell = pair.second;
            int tabletIndex = tablet->GetIndex();
            const auto& chunkLists = table->GetChunkList()->Children();
            YCHECK(allTablets.size() == chunkLists.size());

            tablet->SetCell(cell);
            YCHECK(cell->Tablets().insert(tablet).second);
            objectManager->RefObject(cell);

            YCHECK(tablet->GetState() == ETabletState::Unmounted);
            tablet->SetState(freeze ? ETabletState::FrozenMounting : ETabletState::Mounting);
            tablet->SetInMemoryMode(inMemoryMode);

            cell->TotalStatistics() += GetTabletStatistics(tablet);

            const auto* context = GetCurrentMutationContext();
            tablet->SetMountRevision(context->GetVersion().ToRevision());
            if (mountTimestamp != NullTimestamp) {
                tablet->NodeStatistics().set_unflushed_timestamp(mountTimestamp);
            }

            auto* mailbox = hiveManager->GetMailbox(cell->GetId());

            {
                TReqMountTablet req;
                req.set_path(path);
                ToProto(req.mutable_tablet_id(), tablet->GetId());
                req.set_mount_revision(tablet->GetMountRevision());
                ToProto(req.mutable_table_id(), table->GetId());
                ToProto(req.mutable_schema(), table->TableSchema());
                if (table->IsPhysicallySorted()) {
                    ToProto(req.mutable_pivot_key(), tablet->GetPivotKey());
                    ToProto(req.mutable_next_pivot_key(), tablet->GetIndex() + 1 == allTablets.size()
                        ? MaxKey()
                        : allTablets[tabletIndex + 1]->GetPivotKey());
                } else {
                    req.set_trimmed_row_count(tablet->GetTrimmedRowCount());
                }
                req.set_mount_config(serializedMountConfig.GetData());
                req.set_reader_config(serializedReaderConfig.GetData());
                req.set_writer_config(serializedWriterConfig.GetData());
                req.set_writer_options(serializedWriterOptions.GetData());
                req.set_atomicity(static_cast<int>(table->GetAtomicity()));
                req.set_commit_ordering(static_cast<int>(table->GetCommitOrdering()));
                req.set_freeze(freeze);
                ToProto(req.mutable_upstream_replica_id(), table->GetUpstreamReplicaId());
                if (table->IsReplicated()) {
                    auto* replicatedTable = table->As<TReplicatedTableNode>();
                    for (auto* replica : replicatedTable->Replicas()) {
                        const auto* replicaInfo = tablet->GetReplicaInfo(replica);
                        PopulateTableReplicaDescriptor(req.add_replicas(), replica, *replicaInfo);
                    }
                }

                auto* chunkList = chunkLists[tabletIndex]->AsChunkList();
                const auto& chunkListStatistics = chunkList->Statistics();
                auto chunks = EnumerateChunksInChunkTree(chunkList);
                auto storeType = table->IsPhysicallySorted() ? EStoreType::SortedChunk : EStoreType::OrderedChunk;
                i64 startingRowIndex = chunkListStatistics.LogicalRowCount - chunkListStatistics.RowCount;
                for (const auto* chunk : chunks) {
                    auto* descriptor = req.add_stores();
                    descriptor->set_store_type(static_cast<int>(storeType));
                    ToProto(descriptor->mutable_store_id(), chunk->GetId());
                    descriptor->mutable_chunk_meta()->CopyFrom(chunk->ChunkMeta());
                    descriptor->set_starting_row_index(startingRowIndex);
                    startingRowIndex += chunk->MiscExt().row_count();
                }

                LOG_DEBUG_UNLESS(IsRecovery(), "Mounting tablet (TableId: %v, TabletId: %v, CellId: %v, ChunkCount: %v, "
                    "Atomicity: %v, CommitOrdering: %v, Freeze: %v, UpstreamReplicaId: %v)",
                    table->GetId(),
                    tablet->GetId(),
                    cell->GetId(),
                    chunks.size(),
                    table->GetAtomicity(),
                    table->GetCommitOrdering(),
                    freeze,
                    table->GetUpstreamReplicaId());

                hiveManager->PostMessage(mailbox, req);
            }

            for (auto& pair  : tablet->Replicas()) {
                auto* replica = pair.first;
                auto& replicaInfo = pair.second;
                if (replica->GetState() != ETableReplicaState::Enabled) {
                    replicaInfo.SetState(ETableReplicaState::Disabled);
                    continue;
                }

                TReqSetTableReplicaEnabled req;
                ToProto(req.mutable_tablet_id(), tablet->GetId());
                ToProto(req.mutable_replica_id(), replica->GetId());
                req.set_enabled(true);
                hiveManager->PostMessage(mailbox, req);

                replicaInfo.SetState(ETableReplicaState::Enabled);
            }
        }

        CommitTabletStaticMemoryUpdate(table, resourceUsageBefore, table->GetTabletResourceUsage());
    }

    void UnmountTable(
        TTableNode* table,
        bool force,
        int firstTabletIndex,
        int lastTabletIndex)
    {
        VERIFY_THREAD_AFFINITY(AutomatonThread);
        YCHECK(table->IsTrunk());

        if (!table->IsDynamic()) {
            THROW_ERROR_EXCEPTION("Cannot unmount a static table");
        }

        ParseTabletRange(table, &firstTabletIndex, &lastTabletIndex); // may throw

        if (!force) {
            for (int index = firstTabletIndex; index <= lastTabletIndex; ++index) {
                auto* tablet = table->Tablets()[index];
                auto state = tablet->GetState();
                if (state != ETabletState::Mounted &&
                    state != ETabletState::Frozen &&
                    state != ETabletState::Freezing &&
                    state != ETabletState::Unmounted &&
                    state != ETabletState::Unmounting)
                {
                    THROW_ERROR_EXCEPTION("Tablet %v is in %Qlv state",
                        tablet->GetId(),
                        state);
                }
            }
        }

        // Do after all validations.
        TouchAffectedTabletActions(table, firstTabletIndex, lastTabletIndex, "reshard_table");

        DoUnmountTable(table, force, firstTabletIndex, lastTabletIndex);
    }

    void RemountTable(
        TTableNode* table,
        int firstTabletIndex,
        int lastTabletIndex)
    {
        VERIFY_THREAD_AFFINITY(AutomatonThread);
        YCHECK(table->IsTrunk());

        if (!table->IsDynamic()) {
            THROW_ERROR_EXCEPTION("Cannot remount a static table");
        }

        ParseTabletRange(table, &firstTabletIndex, &lastTabletIndex); // may throw

        auto resourceUsageBefore = table->GetTabletResourceUsage();

        TTableMountConfigPtr mountConfig;
        NTabletNode::TTabletChunkReaderConfigPtr readerConfig;
        NTabletNode::TTabletChunkWriterConfigPtr writerConfig;
        NTabletNode::TTabletWriterOptionsPtr writerOptions;
        GetTableSettings(table, &mountConfig, &readerConfig, &writerConfig, &writerOptions);
        ValidateTableMountConfig(table, mountConfig);
        ValidateTabletStaticMemoryUpdate(
            table,
            firstTabletIndex,
            lastTabletIndex,
            mountConfig,
            true);

        if (mountConfig->InMemoryMode != EInMemoryMode::None &&
            writerOptions->ErasureCodec != NErasure::ECodec::None)
        {
            THROW_ERROR_EXCEPTION("Cannot mount erasure coded table in memory");
        }

        // Do after all validations.
        TouchAffectedTabletActions(table, firstTabletIndex, lastTabletIndex, "reshard_table");

        auto serializedMountConfig = ConvertToYsonString(mountConfig);
        auto serializedReaderConfig = ConvertToYsonString(readerConfig);
        auto serializedWriterConfig = ConvertToYsonString(writerConfig);
        auto serializedWriterOptions = ConvertToYsonString(writerOptions);

        for (int index = firstTabletIndex; index <= lastTabletIndex; ++index) {
            auto* tablet = table->Tablets()[index];
            auto* cell = tablet->GetCell();
            auto state = tablet->GetState();

            if (state == ETabletState::Mounted ||
                state == ETabletState::Mounting ||
                state == ETabletState::FrozenMounting ||
                state == ETabletState::Frozen ||
                state == ETabletState::Freezing)
            {
                LOG_DEBUG_UNLESS(IsRecovery(), "Remounting tablet (TableId: %v, TabletId: %v, CellId: %v)",
                    table->GetId(),
                    tablet->GetId(),
                    cell->GetId());

                cell->TotalStatistics() -= GetTabletStatistics(tablet);
                tablet->SetInMemoryMode(mountConfig->InMemoryMode);
                cell->TotalStatistics() += GetTabletStatistics(tablet);

                const auto& hiveManager = Bootstrap_->GetHiveManager();

                TReqRemountTablet request;
                request.set_mount_config(serializedMountConfig.GetData());
                request.set_reader_config(serializedReaderConfig.GetData());
                request.set_writer_config(serializedWriterConfig.GetData());
                request.set_writer_options(serializedWriterOptions.GetData());
                ToProto(request.mutable_tablet_id(), tablet->GetId());

                auto* mailbox = hiveManager->GetMailbox(cell->GetId());
                hiveManager->PostMessage(mailbox, request);
            }
        }

        CommitTabletStaticMemoryUpdate(table, resourceUsageBefore, table->GetTabletResourceUsage());
    }

    void FreezeTable(
        TTableNode* table,
        int firstTabletIndex,
        int lastTabletIndex)
    {
        VERIFY_THREAD_AFFINITY(AutomatonThread);
        YCHECK(table->IsTrunk());

        if (!table->IsDynamic()) {
            THROW_ERROR_EXCEPTION("Cannot freeze a static table");
        }

        ParseTabletRange(table, &firstTabletIndex, &lastTabletIndex); // may throw

        for (int index = firstTabletIndex; index <= lastTabletIndex; ++index) {
            auto* tablet = table->Tablets()[index];
            auto state = tablet->GetState();
            if (state != ETabletState::Mounted &&
                state != ETabletState::FrozenMounting &&
                state != ETabletState::Freezing &&
                state != ETabletState::Frozen)
            {
                THROW_ERROR_EXCEPTION("Tablet %v is in %Qlv state",
                    tablet->GetId(),
                    state);
            }
        }

        // Do after all validations.
        TouchAffectedTabletActions(table, firstTabletIndex, lastTabletIndex, "freeze_table");

        for (int index = firstTabletIndex; index <= lastTabletIndex; ++index) {
            auto* tablet = table->Tablets()[index];
            DoFreezeTablet(tablet);
        }
    }

    void DoFreezeTablet(TTablet* tablet)
    {
        const auto& hiveManager = Bootstrap_->GetHiveManager();
        auto* cell = tablet->GetCell();
        auto state = tablet->GetState();
        YCHECK(state == ETabletState::Mounted ||
            state == ETabletState::FrozenMounting ||
            state == ETabletState::Frozen ||
            state == ETabletState::Freezing);

        if (tablet->GetState() == ETabletState::Mounted) {
            LOG_DEBUG_UNLESS(IsRecovery(), "Freezing tablet (TableId: %v, TabletId: %v, CellId: %v)",
                tablet->GetTable()->GetId(),
                tablet->GetId(),
                cell->GetId());

            tablet->SetState(ETabletState::Freezing);

            TReqFreezeTablet request;
            ToProto(request.mutable_tablet_id(), tablet->GetId());

            auto* mailbox = hiveManager->GetMailbox(cell->GetId());
            hiveManager->PostMessage(mailbox, request);
        }
    }

    void UnfreezeTable(
        TTableNode* table,
        int firstTabletIndex,
        int lastTabletIndex)
    {
        VERIFY_THREAD_AFFINITY(AutomatonThread);
        YCHECK(table->IsTrunk());

        if (!table->IsDynamic()) {
            THROW_ERROR_EXCEPTION("Cannot unfreeze a static table");
        }

        ParseTabletRange(table, &firstTabletIndex, &lastTabletIndex); // may throw

        for (int index = firstTabletIndex; index <= lastTabletIndex; ++index) {
            auto* tablet = table->Tablets()[index];
            auto state = tablet->GetState();
            if (state != ETabletState::Mounted &&
                state != ETabletState::Frozen &&
                state != ETabletState::Unfreezing)
            {
                THROW_ERROR_EXCEPTION("Tablet %v is in %Qlv state",
                    tablet->GetId(),
                    state);
            }
        }

        // Do after all validations.
        TouchAffectedTabletActions(table, firstTabletIndex, lastTabletIndex, "unfreeze_table");

        for (int index = firstTabletIndex; index <= lastTabletIndex; ++index) {
            auto* tablet = table->Tablets()[index];
            DoUnfreezeTablet(tablet);
        }
    }

    void DoUnfreezeTablet(TTablet* tablet)
    {
        const auto& hiveManager = Bootstrap_->GetHiveManager();
        auto* cell = tablet->GetCell();
        auto state = tablet->GetState();
        YCHECK(state == ETabletState::Mounted ||
            state == ETabletState::Frozen ||
            state == ETabletState::Unfreezing);

        if (tablet->GetState() == ETabletState::Frozen) {
            LOG_DEBUG_UNLESS(IsRecovery(), "Unfreezing tablet (TableId: %v, TabletId: %v, CellId: %v)",
                tablet->GetTable()->GetId(),
                tablet->GetId(),
                cell->GetId());

            tablet->SetState(ETabletState::Unfreezing);

            TReqUnfreezeTablet request;
            ToProto(request.mutable_tablet_id(), tablet->GetId());

            auto* mailbox = hiveManager->GetMailbox(cell->GetId());
            hiveManager->PostMessage(mailbox, request);
        }
    }

    void DestroyTable(TTableNode* table)
    {
        if (!table->Tablets().empty()) {
            int firstTabletIndex = 0;
            int lastTabletIndex = static_cast<int>(table->Tablets().size()) - 1;

            TouchAffectedTabletActions(table, firstTabletIndex, lastTabletIndex, "remove");

            DoUnmountTable(table, true, firstTabletIndex, lastTabletIndex);

            const auto& objectManager = Bootstrap_->GetObjectManager();
            for (auto* tablet : table->Tablets()) {
                tablet->SetTable(nullptr);
                YCHECK(tablet->GetState() == ETabletState::Unmounted);
                objectManager->UnrefObject(tablet);
            }

            table->MutableTablets().clear();
        }

        if (table->GetTabletCellBundle()) {
            const auto& objectManager = Bootstrap_->GetObjectManager();
            objectManager->UnrefObject(table->GetTabletCellBundle());
            table->SetTabletCellBundle(nullptr);
        }

        if (table->GetType() == EObjectType::ReplicatedTable) {
            auto* replicatedTable = table->As<TReplicatedTableNode>();
            const auto& objectManager = Bootstrap_->GetObjectManager();
            for (auto* replica : replicatedTable->Replicas()) {
                replica->SetTable(nullptr);
                replica->DisablingTablets().clear();
                objectManager->UnrefObject(replica);
            }
            replicatedTable->Replicas().clear();
        }
    }

    int ReshardTable(
        TTableNode* table,
        int firstTabletIndex,
        int lastTabletIndex,
        int newTabletCount,
        const std::vector<TOwningKey>& pivotKeys)
    {
        if (!pivotKeys.empty() || !table->IsSorted()) {
            DoReshardTable(
                table,
                firstTabletIndex,
                lastTabletIndex,
                newTabletCount,
                pivotKeys);
            return newTabletCount;
        }

        auto newPivotKeys = CalculatePivotKeys(table, firstTabletIndex, lastTabletIndex, newTabletCount);
        newTabletCount = newPivotKeys.size();
        DoReshardTable(
            table,
            firstTabletIndex,
            lastTabletIndex,
            newTabletCount,
            newPivotKeys);
        return newTabletCount;
    }

    void DoReshardTable(
        TTableNode* table,
        int firstTabletIndex,
        int lastTabletIndex,
        int newTabletCount,
        const std::vector<TOwningKey>& pivotKeys)
    {
        VERIFY_THREAD_AFFINITY(AutomatonThread);
        YCHECK(table->IsTrunk());

        if (!table->IsDynamic()) {
            THROW_ERROR_EXCEPTION("Cannot reshard a static table");
        }

        if (table->IsReplicated() && !table->IsEmpty()) {
            THROW_ERROR_EXCEPTION("Cannot reshard non-empty replicated table");
        }

        const auto& objectManager = Bootstrap_->GetObjectManager();
        const auto& chunkManager = Bootstrap_->GetChunkManager();

        ParseTabletRange(table, &firstTabletIndex, &lastTabletIndex); // may throw

        auto resourceUsageBefore = table->GetTabletResourceUsage();

        auto& tablets = table->MutableTablets();
        YCHECK(tablets.size() == table->GetChunkList()->Children().size());

        if (newTabletCount <= 0) {
            THROW_ERROR_EXCEPTION("Tablet count must be positive");
        }

        int oldTabletCount = lastTabletIndex - firstTabletIndex + 1;

        const auto& securityManager = Bootstrap_->GetSecurityManager();
        securityManager->ValidateResourceUsageIncrease(
            table->GetAccount(),
            TClusterResources().SetTabletCount(newTabletCount - oldTabletCount));

        if (tablets.size() - oldTabletCount + newTabletCount > MaxTabletCount) {
            THROW_ERROR_EXCEPTION("Tablet count cannot exceed the limit of %v",
                MaxTabletCount);
        }

        if (table->IsSorted()) {
            if (pivotKeys.empty()) {
                THROW_ERROR_EXCEPTION("Table is sorted; must provide pivot keys");
            }

            if (pivotKeys.size() != newTabletCount) {
                THROW_ERROR_EXCEPTION("Wrong pivot key count: %v instead of %v",
                    pivotKeys.size(),
                    newTabletCount);
            }

            if (pivotKeys[0] != tablets[firstTabletIndex]->GetPivotKey()) {
                THROW_ERROR_EXCEPTION(
                    "First pivot key must match that of the first tablet "
                        "in the resharded range");
            }

            if (lastTabletIndex != tablets.size() - 1) {
                if (pivotKeys.back() >= tablets[lastTabletIndex + 1]->GetPivotKey()) {
                    THROW_ERROR_EXCEPTION(
                        "Last pivot key must be strictly less than that of the tablet "
                            "which follows the resharded range");
                }
            }

            for (int index = 0; index < static_cast<int>(pivotKeys.size()) - 1; ++index) {
                if (pivotKeys[index] >= pivotKeys[index + 1]) {
                    THROW_ERROR_EXCEPTION("Pivot keys must be strictly increasing");
                }
            }

            // Validate pivot keys against table schema.
            for (const auto& pivotKey : pivotKeys) {
                ValidatePivotKey(pivotKey, table->TableSchema());
            }
        } else {
            if (!pivotKeys.empty()) {
                THROW_ERROR_EXCEPTION("Table is sorted; must provide tablet count");
            }
        }

        LOG_DEBUG_UNLESS(IsRecovery(), "Resharding table (TableId: %v, FirstTabletIndex: %v, LastTabletIndex: %v, "
            "TabletCount %v, PivotKeys: %v)",
            table->GetId(),
            firstTabletIndex,
            lastTabletIndex,
            newTabletCount,
            pivotKeys);

        // Validate that all affected tablets are unmounted.
        for (int index = firstTabletIndex; index <= lastTabletIndex; ++index) {
            const auto* tablet = tablets[index];
            if (tablet->GetState() != ETabletState::Unmounted) {
                THROW_ERROR_EXCEPTION("Cannot reshard table since tablet %v is not unmounted",
                    tablet->GetId());
            }
        }

        // Calculate retained timestamp for removed tablets.
        auto retainedTimestamp = MinTimestamp;
        for (int index = firstTabletIndex; index <= lastTabletIndex; ++index) {
            retainedTimestamp = std::max(retainedTimestamp, tablets[index]->GetRetainedTimestamp());
        }

        // For ordered tablets, if the number of tablets decreases then validate that the trailing ones
        // (which we are about to drop) are properly trimmed.
        if (newTabletCount < oldTabletCount) {
            for (int index = firstTabletIndex + newTabletCount; index < firstTabletIndex + oldTabletCount; ++index) {
                const auto* tablet = table->Tablets()[index];
                const auto& chunkListStatistics = tablet->GetChunkList()->Statistics();
                if (tablet->GetTrimmedRowCount() != chunkListStatistics.LogicalRowCount - chunkListStatistics.RowCount) {
                    THROW_ERROR_EXCEPTION("Some chunks of tablet %v are not fully trimmed; such a tablet cannot "
                        "participate in resharding",
                        tablet->GetId());
                }
            }
        }

        std::vector<TChunk*> chunks;

        // For each chunk verify that it is covered (without holes) by old tablets.
        if (table->IsPhysicallySorted()) {
            const auto& tabletChunkTrees = table->GetChunkList()->Children();
            std::vector<yhash_set<TChunk*>> chunkSets(lastTabletIndex + 1);

            for (int index = firstTabletIndex; index <= lastTabletIndex; ++index) {
                std::vector<TChunk*> tabletChunks;
                EnumerateChunksInChunkTree(tabletChunkTrees[index]->AsChunkList(), &tabletChunks);
                chunkSets[index].insert(tabletChunks.begin(), tabletChunks.end());
                chunks.insert(chunks.end(), tabletChunks.begin(), tabletChunks.end());
            }

            std::sort(chunks.begin(), chunks.end(), TObjectRefComparer::Compare);
            chunks.erase(
                std::unique(chunks.begin(), chunks.end()),
                chunks.end());
            int keyColumnCount = table->TableSchema().GetKeyColumnCount();
            auto oldTablets = std::vector<TTablet*>(
                tablets.begin() + firstTabletIndex,
                tablets.begin() + lastTabletIndex + 1);

            for (auto* chunk : chunks) {
                auto keyPair = GetChunkBoundaryKeys(chunk->ChunkMeta(), keyColumnCount);
                auto range = GetIntersectingTablets(oldTablets, keyPair.first, keyPair.second);
                for (auto it = range.first; it != range.second; ++it) {
                    auto* tablet = *it;
                    if (chunkSets[tablet->GetIndex()].find(chunk) == chunkSets[tablet->GetIndex()].end()) {
                        THROW_ERROR_EXCEPTION("Chunk %v crosses boundary of tablet %v but is missing from its chunk list; "
                            "please wait until stores are compacted",
                            chunk->GetId(),
                            tablet->GetId())
                            << TErrorAttribute("chunk_min_key", keyPair.first)
                            << TErrorAttribute("chunk_max_key", keyPair.second)
                            << TErrorAttribute("pivot_key", tablet->GetPivotKey())
                            << TErrorAttribute("next_pivot_key", tablet->GetIndex() < table->Tablets().size() - 1
                                ? table->Tablets()[tablet->GetIndex() + 1]->GetPivotKey()
                                : MaxKey());
                    }
                }
            }
        }

        // Do after all validations.
        TouchAffectedTabletActions(table, firstTabletIndex, lastTabletIndex, "reshard_table");

        // Create new tablets.
        std::vector<TTablet*> newTablets;
        for (int index = 0; index < newTabletCount; ++index) {
            auto* newTablet = CreateTablet(table);
            auto* oldTablet = index < oldTabletCount ? tablets[index + firstTabletIndex] : nullptr;
            if (table->IsSorted()) {
                newTablet->SetPivotKey(pivotKeys[index]);
            } else if (oldTablet) {
                newTablet->SetTrimmedRowCount(oldTablet->GetTrimmedRowCount());
            }
            newTablet->SetRetainedTimestamp(retainedTimestamp);
            newTablets.push_back(newTablet);

            if (table->IsReplicated()) {
                const auto* replicatedTable = table->As<TReplicatedTableNode>();
                for (auto* replica : replicatedTable->Replicas()) {
                    YCHECK(newTablet->Replicas().emplace(replica, TTableReplicaInfo()).second);
                }
            }
        }

        // Drop old tablets.
        for (int index = firstTabletIndex; index <= lastTabletIndex; ++index) {
            auto* tablet = tablets[index];
            tablet->SetTable(nullptr);
            objectManager->UnrefObject(tablet);
        }

        // NB: Evaluation order is important here, consider the case lastTabletIndex == -1.
        tablets.erase(tablets.begin() + firstTabletIndex, tablets.begin() + (lastTabletIndex + 1));
        tablets.insert(tablets.begin() + firstTabletIndex, newTablets.begin(), newTablets.end());

        // Update all indexes.
        for (int index = 0; index < static_cast<int>(tablets.size()); ++index) {
            auto* tablet = tablets[index];
            tablet->SetIndex(index);
        }

        // Copy chunk tree if somebody holds a reference.
        CopyChunkListIfShared(table, firstTabletIndex, lastTabletIndex);

        auto* oldRootChunkList = table->GetChunkList();
        const auto& oldTabletChunkTrees = oldRootChunkList->Children();

        auto* newRootChunkList = chunkManager->CreateChunkList(oldRootChunkList->GetKind());
        const auto& newTabletChunkTrees = newRootChunkList->Children();

        // Update tablet chunk lists.
        chunkManager->AttachToChunkList(
            newRootChunkList,
            oldTabletChunkTrees.data(),
            oldTabletChunkTrees.data() + firstTabletIndex);
        for (int index = 0; index < newTabletCount; ++index) {
            auto* tabletChunkList = chunkManager->CreateChunkList(table->IsPhysicallySorted()
                ? EChunkListKind::SortedDynamicTablet
                : EChunkListKind::OrderedDynamicTablet);
            if (table->IsPhysicallySorted()) {
                tabletChunkList->SetPivotKey(pivotKeys[index]);
            }

            chunkManager->AttachToChunkList(newRootChunkList, tabletChunkList);
        }
        chunkManager->AttachToChunkList(
            newRootChunkList,
            oldTabletChunkTrees.data() + lastTabletIndex + 1,
            oldTabletChunkTrees.data() + oldTabletChunkTrees.size());

        auto enumerateChunks = [&] (int firstTabletIndex, int lastTabletIndex) {
            std::vector<TChunk*> chunks;
            for (int index = firstTabletIndex; index <= lastTabletIndex; ++index) {
                EnumerateChunksInChunkTree(oldTabletChunkTrees[index]->AsChunkList(), &chunks);
            }
            return chunks;
        };

        if (table->IsPhysicallySorted()) {
            // Move chunks from the resharded tablets to appropriate chunk lists.
            int keyColumnCount = table->TableSchema().GetKeyColumnCount();
            for (auto* chunk : chunks) {
                auto keyPair = GetChunkBoundaryKeys(chunk->ChunkMeta(), keyColumnCount);
                auto range = GetIntersectingTablets(newTablets, keyPair.first, keyPair.second);
                for (auto it = range.first; it != range.second; ++it) {
                    auto* tablet = *it;
                    chunkManager->AttachToChunkList(
                        newTabletChunkTrees[tablet->GetIndex()]->AsChunkList(),
                        chunk);
                }
            }
        } else {
            // If the number of tablets increases, just leave the new trailing ones empty.
            // If the number of tablets decreases, merge the original trailing ones.
            for (int index = firstTabletIndex; index < firstTabletIndex + std::min(oldTabletCount, newTabletCount); ++index) {
                auto chunks = enumerateChunks(
                    index,
                    index == firstTabletIndex + newTabletCount - 1 ? lastTabletIndex : index);
                auto* chunkList = newTabletChunkTrees[index]->AsChunkList();
                for (auto* chunk : chunks) {
                    chunkManager->AttachToChunkList(chunkList, chunk);
                }
            }
        }

        // Replace root chunk list.
        table->SetChunkList(newRootChunkList);
        newRootChunkList->AddOwningNode(table);
        objectManager->RefObject(newRootChunkList);
        oldRootChunkList->RemoveOwningNode(table);
        objectManager->UnrefObject(oldRootChunkList);

        table->SnapshotStatistics() = table->GetChunkList()->Statistics().ToDataStatistics();

        auto resourceUsageDelta = table->GetTabletResourceUsage() - resourceUsageBefore;
        securityManager->UpdateTabletResourceUsage(table, resourceUsageDelta);
    }

    void CloneTable(
        TTableNode* sourceTable,
        TTableNode* clonedTable,
        TTransaction* transaction,
        ENodeCloneMode mode)
    {
        VERIFY_THREAD_AFFINITY(AutomatonThread);

        auto* trunkSourceTable = sourceTable->GetTrunkNode();
        auto* trunkClonedTable = clonedTable; // sic!

        YCHECK(!trunkSourceTable->Tablets().empty());
        YCHECK(trunkClonedTable->Tablets().empty());

        try {
            if (trunkSourceTable->IsReplicated()) {
                THROW_ERROR_EXCEPTION("Cannot clone a replicated table");
            }

            auto tabletState = trunkSourceTable->GetTabletState();
            switch (mode) {
                case ENodeCloneMode::Copy:
                    if (tabletState != ETabletState::Unmounted && tabletState != ETabletState::Frozen) {
                        THROW_ERROR_EXCEPTION("Cannot copy dynamic table since not all of its tablets are in %Qlv or %Qlv state",
                            ETabletState::Unmounted,
                            ETabletState::Frozen);
                    }
                    break;

                case ENodeCloneMode::Move:
                    if (tabletState != ETabletState::Unmounted) {
                        THROW_ERROR_EXCEPTION("Cannot move dynamic table since not all of its tablets are in %Qlv state",
                            ETabletState::Unmounted);
                    }
                    break;

                default:
                    Y_UNREACHABLE();
            }
        } catch (const std::exception& ex) {
            const auto& cypressManager = Bootstrap_->GetCypressManager();
            THROW_ERROR_EXCEPTION("Error cloning table %v",
                cypressManager->GetNodePath(trunkSourceTable, transaction))
                << ex;
        }

        // Undo the harm done in TChunkOwnerTypeHandler::DoClone.
        auto* fakeClonedRootChunkList = trunkClonedTable->GetChunkList();
        fakeClonedRootChunkList->RemoveOwningNode(trunkClonedTable);
        const auto& objectManager = Bootstrap_->GetObjectManager();
        objectManager->UnrefObject(fakeClonedRootChunkList);

        const auto& sourceTablets = trunkSourceTable->Tablets();
        YCHECK(!sourceTablets.empty());
        auto& clonedTablets = trunkClonedTable->MutableTablets();
        YCHECK(clonedTablets.empty());

        const auto& chunkManager = Bootstrap_->GetChunkManager();
        auto* clonedRootChunkList = chunkManager->CreateChunkList(fakeClonedRootChunkList->GetKind());
        trunkClonedTable->SetChunkList(clonedRootChunkList);
        objectManager->RefObject(clonedRootChunkList);
        clonedRootChunkList->AddOwningNode(trunkClonedTable);

        clonedTablets.reserve(sourceTablets.size());
        auto* sourceRootChunkList = trunkSourceTable->GetChunkList();
        YCHECK(sourceRootChunkList->Children().size() == sourceTablets.size());
        for (int index = 0; index < static_cast<int>(sourceTablets.size()); ++index) {
            const auto* sourceTablet = sourceTablets[index];

            auto* clonedTablet = CreateTablet(trunkClonedTable);
            clonedTablet->CopyFrom(*sourceTablet);

            auto* tabletChunkList = sourceRootChunkList->Children()[index];
            chunkManager->AttachToChunkList(clonedRootChunkList, tabletChunkList);

            clonedTablets.push_back(clonedTablet);
        }

        const auto& securityManager = this->Bootstrap_->GetSecurityManager();
        securityManager->UpdateTabletResourceUsage(
            trunkClonedTable,
            trunkSourceTable->GetAccount(),
            trunkClonedTable->GetTabletResourceUsage());
    }

    void MakeTableDynamic(TTableNode* table)
    {
        VERIFY_THREAD_AFFINITY(AutomatonThread);
        YCHECK(table->IsTrunk());

        if (table->IsDynamic()) {
            return;
        }

        if (table->IsExternal()) {
            THROW_ERROR_EXCEPTION("Cannot switch mode from static to dynamic: table is external");
        }

        const auto& securityManager = this->Bootstrap_->GetSecurityManager();
        securityManager->ValidateResourceUsageIncrease(table->GetAccount(), TClusterResources().SetTabletCount(1));

        auto* oldRootChunkList = table->GetChunkList();

        std::vector<TChunk*> chunks;
        EnumerateChunksInChunkTree(oldRootChunkList, &chunks);

        // Check for duplicates.
        // Compute last commit timestamp.
        yhash_set<TChunk*> chunkSet;
        chunkSet.reserve(chunks.size());
        auto lastCommitTimestamp = NTransactionClient::MinTimestamp;
        for (auto* chunk : chunks) {
            if (!chunkSet.insert(chunk).second) {
                THROW_ERROR_EXCEPTION("Cannot switch mode from static to dynamic: table contains duplicate chunk %v",
                    chunk->GetId());
            }

            const auto& miscExt = chunk->MiscExt();
            if (miscExt.has_max_timestamp()) {
                lastCommitTimestamp = std::max(lastCommitTimestamp, static_cast<TTimestamp>(miscExt.max_timestamp()));
            }
        }

        table->SetLastCommitTimestamp(lastCommitTimestamp);

        const auto& chunkManager = Bootstrap_->GetChunkManager();
        auto* newRootChunkList = chunkManager->CreateChunkList(table->IsPhysicallySorted()
            ? EChunkListKind::SortedDynamicRoot
            : EChunkListKind::OrderedDynamicRoot);
        const auto& objectManager = Bootstrap_->GetObjectManager();
        objectManager->RefObject(newRootChunkList);

        table->SetChunkList(newRootChunkList);
        newRootChunkList->AddOwningNode(table);

        auto* tablet = CreateTablet(table);
        tablet->SetIndex(0);
        if (table->IsSorted()) {
            tablet->SetPivotKey(EmptyKey());
        }
        table->MutableTablets().push_back(tablet);

        auto* tabletChunkList = chunkManager->CreateChunkList(table->IsPhysicallySorted()
            ? EChunkListKind::SortedDynamicTablet
            : EChunkListKind::OrderedDynamicTablet);
        if (table->IsPhysicallySorted()) {
            tabletChunkList->SetPivotKey(EmptyKey());
        }
        chunkManager->AttachToChunkList(newRootChunkList, tabletChunkList);

        std::vector<TChunkTree*> chunkTrees(chunks.begin(), chunks.end());
        chunkManager->AttachToChunkList(tabletChunkList, chunkTrees);

        oldRootChunkList->RemoveOwningNode(table);
        objectManager->UnrefObject(oldRootChunkList);

        auto tabletResourceUsage = table->GetTabletResourceUsage();
        securityManager->UpdateTabletResourceUsage(table, tabletResourceUsage);

        LOG_DEBUG_UNLESS(IsRecovery(), "Table is switched to dynamic mode (TableId: %v)",
            table->GetId());
    }

    void MakeTableStatic(TTableNode* table)
    {
        VERIFY_THREAD_AFFINITY(AutomatonThread);
        YCHECK(table->IsTrunk());

        if (!table->IsDynamic()) {
            return;
        }

        if (table->IsReplicated()) {
            THROW_ERROR_EXCEPTION("Cannot switch mode from dynamic to static: table is replicated");
        }

        if (table->IsSorted()) {
            THROW_ERROR_EXCEPTION("Cannot switch mode from dynamic to static: table is sorted");
        }

        if (table->GetTabletState() != ETabletState::Unmounted) {
            THROW_ERROR_EXCEPTION("Cannot switch mode from dynamic to static: table has mounted tablets");
        }

        auto tabletResourceUsage = table->GetTabletResourceUsage();

        auto* oldRootChunkList = table->GetChunkList();

        const auto& chunkManager = Bootstrap_->GetChunkManager();
        auto newRootChunkList = chunkManager->CreateChunkList(EChunkListKind::Static);

        const auto& objectManager = Bootstrap_->GetObjectManager();
        objectManager->RefObject(newRootChunkList);

        table->SetChunkList(newRootChunkList);
        newRootChunkList->AddOwningNode(table);

        std::vector<TChunk*> chunks;
        EnumerateChunksInChunkTree(oldRootChunkList, &chunks);
        std::vector<TChunkTree*> chunkTrees(chunks.begin(), chunks.end());
        chunkManager->AttachToChunkList(newRootChunkList, chunkTrees);

        oldRootChunkList->RemoveOwningNode(table);
        objectManager->UnrefObject(oldRootChunkList);

        for (auto* tablet : table->Tablets()) {
            tablet->SetTable(nullptr);
            objectManager->UnrefObject(tablet);
        }
        table->MutableTablets().clear();

        table->SetLastCommitTimestamp(NullTimestamp);

        const auto& securityManager = this->Bootstrap_->GetSecurityManager();
        securityManager->UpdateTabletResourceUsage(table, -tabletResourceUsage);

        LOG_DEBUG_UNLESS(IsRecovery(), "Table is switched to static mode (TableId: %v)",
            table->GetId());
    }


    TTablet* GetTabletOrThrow(const TTabletId& id)
    {
        auto* tablet = FindTablet(id);
        if (!IsObjectAlive(tablet)) {
            THROW_ERROR_EXCEPTION(
                NYTree::EErrorCode::ResolveError,
                "No tablet %v",
                id);
        }
        return tablet;
    }


    TTabletCell* GetTabletCellOrThrow(const TTabletCellId& id)
    {
        auto* cell = FindTabletCell(id);
        if (!IsObjectAlive(cell)) {
            THROW_ERROR_EXCEPTION(
                NYTree::EErrorCode::ResolveError,
                "No such tablet cell %v",
                id);
        }
        return cell;
    }

    TTabletCellBundle* FindTabletCellBundleByName(const TString& name)
    {
        auto it = NameToTabletCellBundleMap_.find(name);
        return it == NameToTabletCellBundleMap_.end() ? nullptr : it->second;
    }

    TTabletCellBundle* GetTabletCellBundleByNameOrThrow(const TString& name)
    {
        auto* cellBundle = FindTabletCellBundleByName(name);
        if (!cellBundle) {
            THROW_ERROR_EXCEPTION(
                NYTree::EErrorCode::ResolveError,
                "No such tablet cell bundle %Qv",
                name);
        }
        return cellBundle;
    }

    void RenameTabletCellBundle(TTabletCellBundle* cellBundle, const TString& newName)
    {
        if (newName == cellBundle->GetName()) {
            return;
        }

        ValidateTabletCellBundleName(newName);

        if (FindTabletCellBundleByName(newName)) {
            THROW_ERROR_EXCEPTION(
                NYTree::EErrorCode::AlreadyExists,
                "Tablet cell bundle %Qv already exists",
                newName);
        }

        YCHECK(NameToTabletCellBundleMap_.erase(cellBundle->GetName()) == 1);
        YCHECK(NameToTabletCellBundleMap_.insert(std::make_pair(newName, cellBundle)).second);
        cellBundle->SetName(newName);
    }

    TTabletCellBundle* GetDefaultTabletCellBundle()
    {
        return GetBuiltin(DefaultTabletCellBundle_);
    }

    void SetTabletCellBundle(TTableNode* table, TTabletCellBundle* cellBundle)
    {
        YCHECK(table->IsTrunk());

        if (table->GetTabletCellBundle() == cellBundle) {
            return;
        }

        auto tabletState = table->GetTabletState();
        if (table->GetTabletCellBundle() != nullptr &&
            tabletState != ETabletState::Unmounted &&
            tabletState != ETabletState::None)
        {
            THROW_ERROR_EXCEPTION("Cannot change tablet cell bundle: table has mounted tablets");
        }

        const auto& securityManager = Bootstrap_->GetSecurityManager();
        securityManager->ValidatePermission(cellBundle, EPermission::Use);

        const auto& objectManager = Bootstrap_->GetObjectManager();
        if (table->GetTabletCellBundle()) {
            objectManager->UnrefObject(table->GetTabletCellBundle());
        }
        objectManager->RefObject(cellBundle);

        table->SetTabletCellBundle(cellBundle);
    }


    DECLARE_ENTITY_MAP_ACCESSORS(TabletCellBundle, TTabletCellBundle);
    DECLARE_ENTITY_MAP_ACCESSORS(TabletCell, TTabletCell);
    DECLARE_ENTITY_MAP_ACCESSORS(Tablet, TTablet);
    DECLARE_ENTITY_MAP_ACCESSORS(TableReplica, TTableReplica);
    DECLARE_ENTITY_MAP_ACCESSORS(TabletAction, TTabletAction);

private:
    friend class TTabletCellBundleTypeHandler;

    const TTabletManagerConfigPtr Config_;

    const TTabletTrackerPtr TabletTracker_;
    const TTabletBalancerPtr TabletBalancer_;

    TEntityMap<TTabletCellBundle> TabletCellBundleMap_;
    TEntityMap<TTabletCell> TabletCellMap_;
    TEntityMap<TTablet> TabletMap_;
    TEntityMap<TTableReplica> TableReplicaMap_;
    TEntityMap<TTabletAction> TabletActionMap_;

    yhash<TString, TTabletCellBundle*> NameToTabletCellBundleMap_;

    yhash<TString, TTabletCellSet> AddressToCell_;
    yhash<TTransaction*, TTabletCell*> TransactionToCellMap_;

    bool InitializeCellBundles_ = false;
    TTabletCellBundleId DefaultTabletCellBundleId_;
    TTabletCellBundle* DefaultTabletCellBundle_ = nullptr;

    bool UpdateChunkListsKind_ = false;
    bool RecomputeTabletCountByState_ = false;
    bool RecomputeTabletCellStatistics_ = false;

    TPeriodicExecutorPtr CleanupExecutor_;

    DECLARE_THREAD_AFFINITY_SLOT(AutomatonThread);


    void SaveKeys(NCellMaster::TSaveContext& context) const
    {
        TabletCellBundleMap_.SaveKeys(context);
        TabletCellMap_.SaveKeys(context);
        TabletMap_.SaveKeys(context);
        TableReplicaMap_.SaveKeys(context);
        TabletActionMap_.SaveKeys(context);
    }

    void SaveValues(NCellMaster::TSaveContext& context) const
    {
        TabletCellBundleMap_.SaveValues(context);
        TabletCellMap_.SaveValues(context);
        TabletMap_.SaveValues(context);
        TableReplicaMap_.SaveValues(context);
        TabletActionMap_.SaveValues(context);
    }


    void LoadKeys(NCellMaster::TLoadContext& context)
    {
        VERIFY_THREAD_AFFINITY(AutomatonThread);

        TabletCellBundleMap_.LoadKeys(context);
        TabletCellMap_.LoadKeys(context);
        TabletMap_.LoadKeys(context);
        // COMPAT(babenko)
        if (context.GetVersion() >= 400) {
            TableReplicaMap_.LoadKeys(context);
        }
        // COMPAT(savrus)
        if (context.GetVersion() >= 600) {
            TabletActionMap_.LoadKeys(context);
        }
    }

    void LoadValues(NCellMaster::TLoadContext& context)
    {
        VERIFY_THREAD_AFFINITY(AutomatonThread);

        TabletCellBundleMap_.LoadValues(context);
        TabletCellMap_.LoadValues(context);
        TabletMap_.LoadValues(context);
        // COMPAT(babenko)
        if (context.GetVersion() >= 400) {
            TableReplicaMap_.LoadValues(context);
        }
        // COMPAT(savrus)
        if (context.GetVersion() >= 600) {
            TabletActionMap_.LoadValues(context);
        }

        // COMPAT(babenko)
        InitializeCellBundles_ = (context.GetVersion() < 400);
        // COMPAT(savrus)
        UpdateChunkListsKind_ = (context.GetVersion() < 600);
        // COMPAT(savrus)
        RecomputeTabletCountByState_ = (context.GetVersion() <= 608);
        // COMPAT(savrus)
        RecomputeTabletCellStatistics_ = (context.GetVersion() <= 619);
    }


    virtual void OnAfterSnapshotLoaded() override
    {
        TMasterAutomatonPart::OnAfterSnapshotLoaded();

        NameToTabletCellBundleMap_.clear();
        for (const auto& pair : TabletCellBundleMap_) {
            auto* cellBundle = pair.second;
            YCHECK(NameToTabletCellBundleMap_.insert(std::make_pair(cellBundle->GetName(), cellBundle)).second);
        }

        AddressToCell_.clear();
        for (const auto& pair : TabletCellMap_) {
            auto* cell = pair.second;
            if (!IsObjectAlive(cell)) {
                continue;
            }
            for (const auto& peer : cell->Peers()) {
                if (!peer.Descriptor.IsNull()) {
                    AddToAddressToCellMap(peer.Descriptor, cell);
                }
            }
            auto* transaction = cell->GetPrerequisiteTransaction();
            if (transaction) {
                YCHECK(TransactionToCellMap_.insert(std::make_pair(transaction, cell)).second);
            }
        }

        InitBuiltins();

        // COMPAT(babenko)
        if (InitializeCellBundles_) {
            const auto& cypressManager = Bootstrap_->GetCypressManager();
            for (const auto& pair : cypressManager->Nodes()) {
                auto* node = pair.second;
                if (node->IsTrunk() && node->GetType() == EObjectType::Table) {
                    auto* table = node->As<TTableNode>();
                    if (table->IsDynamic()) {
                        table->SetTabletCellBundle(DefaultTabletCellBundle_);
                        DefaultTabletCellBundle_->RefObject();
                    }
                }
            }

            for (const auto& pair : TabletCellMap_) {
                auto* cell = pair.second;
                cell->SetCellBundle(DefaultTabletCellBundle_);
                DefaultTabletCellBundle_->RefObject();
            }
        }

        // COMPAT(savrus)
        if (UpdateChunkListsKind_) {
            const auto& cypressManager = Bootstrap_->GetCypressManager();
            for (const auto& pair : cypressManager->Nodes()) {
                auto* node = pair.second;
                if (node->IsTrunk() && node->GetType() == EObjectType::Table) {
                    auto* table = node->As<TTableNode>();
                    if (table->IsDynamic()) {
                        auto* rootChunkList = table->GetChunkList();
                        YCHECK(rootChunkList->GetKind() == EChunkListKind::Static);
                        rootChunkList->SetKind(table->IsPhysicallySorted()
                            ? EChunkListKind::SortedDynamicRoot
                            : EChunkListKind::OrderedDynamicRoot);
                        YCHECK(rootChunkList->Children().size() == table->Tablets().size());
                        for (int index = 0; index < table->Tablets().size(); ++index) {
                            auto* child = rootChunkList->Children()[index];
                            auto* tabletChunkList = child->AsChunkList();

                            auto newKind = table->IsPhysicallySorted()
                                ? EChunkListKind::SortedDynamicTablet
                                : EChunkListKind::OrderedDynamicTablet;
                            auto newPivotKey = table->Tablets()[index]->GetPivotKey();
                            if (tabletChunkList->GetKind() == EChunkListKind::Static) {
                                tabletChunkList->SetKind(newKind);
                                tabletChunkList->SetPivotKey(newPivotKey);
                            } else {
                                YCHECK(tabletChunkList->GetKind() == newKind);
                                YCHECK(tabletChunkList->GetPivotKey() == newPivotKey);
                            }
                        }
                    }
                }
            }
        }

        // COMPAT(savrus)
        if (RecomputeTabletCountByState_) {
            const auto& cypressManager = Bootstrap_->GetCypressManager();
            for (const auto& pair : cypressManager->Nodes()) {
                auto* node = pair.second;
                if (node->IsTrunk() && node->GetType() == EObjectType::Table) {
                    auto* table = node->As<TTableNode>();
                    if (table->IsDynamic()) {
                        for (auto state : TEnumTraits<ETabletState>::GetDomainValues()) {
                            if (table->TabletCountByState().IsDomainValue(state)) {
                                table->MutableTabletCountByState()[state] = 0;
                            }
                        }
                        for (const auto* tablet : table->Tablets()) {
                            ++table->MutableTabletCountByState()[tablet->GetState()];
                        }
                    }
                }
            }
        }

        // COMPAT(savrus)
        if (RecomputeTabletCellStatistics_) {
            for (const auto& pair : TabletCellMap_) {
                auto* cell = pair.second;
                cell->TotalStatistics() = TTabletCellStatistics();
                for (const auto& tablet : cell->Tablets()) {
                    cell->TotalStatistics() += GetTabletStatistics(tablet);
                }
            }
        }
    }

    virtual void Clear() override
    {
        VERIFY_THREAD_AFFINITY(AutomatonThread);

        TMasterAutomatonPart::Clear();

        TabletCellBundleMap_.Clear();
        TabletCellMap_.Clear();
        TabletMap_.Clear();
        TableReplicaMap_.Clear();
        TabletActionMap_.Clear();
        NameToTabletCellBundleMap_.clear();
        AddressToCell_.clear();
        TransactionToCellMap_.clear();


        DefaultTabletCellBundle_ = nullptr;
    }

    virtual void SetZeroState() override
    {
        InitBuiltins();
    }

    template <class T>
    T* GetBuiltin(T*& builtin)
    {
        if (!builtin) {
            InitBuiltins();
        }
        YCHECK(builtin);
        return builtin;
    }

    void InitBuiltins()
    {
        const auto& securityManager = Bootstrap_->GetSecurityManager();

        // Cell bundles

        // default
        if (EnsureBuiltinCellBundleInitialized(DefaultTabletCellBundle_, DefaultTabletCellBundleId_, DefaultTabletCellBundleName)) {
            DefaultTabletCellBundle_->Acd().AddEntry(TAccessControlEntry(
                ESecurityAction::Allow,
                securityManager->GetUsersGroup(),
                EPermission::Use));
        }
    }

    bool EnsureBuiltinCellBundleInitialized(TTabletCellBundle*& cellBundle, const TTabletCellBundleId& id, const TString& name)
    {
        if (cellBundle) {
            return false;
        }
        cellBundle = FindTabletCellBundle(id);
        if (cellBundle) {
            return false;
        }
        cellBundle = DoCreateTabletCellBundle(id, name);
        cellBundle->GetOptions()->ChangelogAccount = DefaultStoreAccountName;
        cellBundle->GetOptions()->SnapshotAccount = DefaultStoreAccountName;
        return true;
    }


    void OnNodeRegistered(TNode* node)
    {
        node->InitTabletSlots();
    }

    void OnNodeUnregistered(TNode* node)
    {
        for (const auto& slot : node->TabletSlots()) {
            auto* cell = slot.Cell;
            if (cell) {
                LOG_DEBUG_UNLESS(IsRecovery(), "Tablet cell peer offline: node unregistered (Address: %v, CellId: %v, PeerId: %v)",
                    node->GetDefaultAddress(),
                    cell->GetId(),
                    slot.PeerId);
                cell->DetachPeer(node);
            }
        }
        node->ClearTabletSlots();
    }

    void OnIncrementalHeartbeat(
        TNode* node,
        TReqIncrementalHeartbeat* request,
        TRspIncrementalHeartbeat* response)
    {
        VERIFY_THREAD_AFFINITY(AutomatonThread);

        // Various request helpers.
        auto requestCreateSlot = [&] (const TTabletCell* cell) {
            if (!response)
                return;

            if (!cell->GetPrerequisiteTransaction())
                return;

            auto* protoInfo = response->add_tablet_slots_to_create();

            const auto& cellId = cell->GetId();
            auto peerId = cell->GetPeerId(node->GetDefaultAddress());

            ToProto(protoInfo->mutable_cell_id(), cell->GetId());
            protoInfo->set_peer_id(peerId);

            const auto* cellBundle = cell->GetCellBundle();
            protoInfo->set_options(ConvertToYsonString(cellBundle->GetOptions()).GetData());

            LOG_DEBUG_UNLESS(IsRecovery(), "Tablet slot creation requested (Address: %v, CellId: %v, PeerId: %v)",
                node->GetDefaultAddress(),
                cellId,
                peerId);
        };

        auto requestConfigureSlot = [&] (const TNode::TTabletSlot* slot) {
            if (!response)
                return;

            const auto* cell = slot->Cell;
            if (!cell->GetPrerequisiteTransaction())
                return;

            auto* protoInfo = response->add_tablet_slots_configure();

            const auto& cellId = cell->GetId();
            auto cellDescriptor = cell->GetDescriptor();

            const auto& prerequisiteTransactionId = cell->GetPrerequisiteTransaction()->GetId();

            ToProto(protoInfo->mutable_cell_descriptor(), cellDescriptor);
            ToProto(protoInfo->mutable_prerequisite_transaction_id(), prerequisiteTransactionId);

            LOG_DEBUG_UNLESS(IsRecovery(), "Tablet slot configuration update requested "
                "(Address: %v, CellId: %v, Version: %v, PrerequisiteTransactionId: %v)",
                node->GetDefaultAddress(),
                cellId,
                cellDescriptor.ConfigVersion,
                prerequisiteTransactionId);
        };

        auto requestRemoveSlot = [&] (const TTabletCellId& cellId) {
            if (!response)
                return;

            auto* protoInfo = response->add_tablet_slots_to_remove();
            ToProto(protoInfo->mutable_cell_id(), cellId);

            LOG_DEBUG_UNLESS(IsRecovery(), "Tablet slot removal requested (Address: %v, CellId: %v)",
                node->GetDefaultAddress(),
                cellId);
        };

        const auto* mutationContext = GetCurrentMutationContext();
        auto mutationTimestamp = mutationContext->GetTimestamp();

        const auto& address = node->GetDefaultAddress();

        // Our expectations.
        yhash_set<TTabletCell*> expectedCells;
        for (const auto& slot : node->TabletSlots()) {
            auto* cell = slot.Cell;
            if (!IsObjectAlive(cell)) {
                continue;
            }
            YCHECK(expectedCells.insert(cell).second);
        }

        // Figure out and analyze the reality.
        yhash_set<TTabletCell*> actualCells;
        for (int slotIndex = 0; slotIndex < request->tablet_slots_size(); ++slotIndex) {
            // Pre-erase slot.
            auto& slot = node->TabletSlots()[slotIndex];
            slot = TNode::TTabletSlot();

            const auto& slotInfo = request->tablet_slots(slotIndex);

            auto state = EPeerState(slotInfo.peer_state());
            if (state == EPeerState::None)
                continue;

            auto cellInfo = FromProto<TCellInfo>(slotInfo.cell_info());
            const auto& cellId = cellInfo.CellId;
            auto* cell = FindTabletCell(cellId);
            if (!IsObjectAlive(cell)) {
                LOG_DEBUG_UNLESS(IsRecovery(), "Unknown tablet slot is running (Address: %v, CellId: %v)",
                    address,
                    cellId);
                requestRemoveSlot(cellId);
                continue;
            }

            auto peerId = cell->FindPeerId(address);
            if (peerId == InvalidPeerId) {
                LOG_DEBUG_UNLESS(IsRecovery(), "Unexpected tablet cell is running (Address: %v, CellId: %v)",
                    address,
                    cellId);
                requestRemoveSlot(cellId);
                continue;
            }

            if (slotInfo.peer_id() != InvalidPeerId && slotInfo.peer_id() != peerId)  {
                LOG_DEBUG_UNLESS(IsRecovery(), "Invalid peer id for tablet cell: %v instead of %v (Address: %v, CellId: %v)",
                    slotInfo.peer_id(),
                    peerId,
                    address,
                    cellId);
                requestRemoveSlot(cellId);
                continue;
            }

            auto expectedIt = expectedCells.find(cell);
            if (expectedIt == expectedCells.end()) {
                cell->AttachPeer(node, peerId);
                LOG_DEBUG_UNLESS(IsRecovery(), "Tablet cell peer online (Address: %v, CellId: %v, PeerId: %v)",
                    address,
                    cellId,
                    peerId);
            }

            cell->UpdatePeerSeenTime(peerId, mutationTimestamp);
            YCHECK(actualCells.insert(cell).second);

            // Populate slot.
            slot.Cell = cell;
            slot.PeerState = state;
            slot.PeerId = slot.Cell->GetPeerId(node); // don't trust peerInfo, it may still be InvalidPeerId

            LOG_DEBUG_UNLESS(IsRecovery(), "Tablet cell is running (Address: %v, CellId: %v, PeerId: %v, State: %v, ConfigVersion: %v)",
                address,
                slot.Cell->GetId(),
                slot.PeerId,
                slot.PeerState,
                cellInfo.ConfigVersion);

            if (cellInfo.ConfigVersion != slot.Cell->GetConfigVersion()) {
                requestConfigureSlot(&slot);
            }
        }

        // Check for expected slots that are missing.
        for (auto* cell : expectedCells) {
            if (actualCells.find(cell) == actualCells.end()) {
                LOG_DEBUG_UNLESS(IsRecovery(), "Tablet cell peer offline: slot is missing (CellId: %v, Address: %v)",
                    cell->GetId(),
                    address);
                cell->DetachPeer(node);
            }
        }

        // Request slot starts.
        {
            int availableSlots = node->Statistics().available_tablet_slots();
            auto it = AddressToCell_.find(address);
            if (it != AddressToCell_.end()) {
                for (auto* cell : it->second) {
                    if (!IsObjectAlive(cell)) {
                        continue;
                    }
                    if (actualCells.find(cell) == actualCells.end()) {
                        requestCreateSlot(cell);
                        --availableSlots;
                    }
                }
            }
        }

        // Copy tablet statistics, update performance counters and table replica statistics.
        auto now = TInstant::Now();
        for (auto& tabletInfo : request->tablets()) {
            auto tabletId = FromProto<TTabletId>(tabletInfo.tablet_id());
            auto* tablet = FindTablet(tabletId);
            if (!IsObjectAlive(tablet) || tablet->GetState() == ETabletState::Unmounted) {
                continue;
            }

            auto* cell = tablet->GetCell();
            if (!IsObjectAlive(cell) || expectedCells.find(cell) == expectedCells.end()) {
                continue;
            }

            cell->TotalStatistics() -= GetTabletStatistics(tablet);
            tablet->NodeStatistics() = tabletInfo.statistics();
            cell->TotalStatistics() += GetTabletStatistics(tablet);

            auto* table = tablet->GetTable();
            if (table) {
                table->SetLastCommitTimestamp(std::max(
                    table->GetLastCommitTimestamp(),
                    tablet->NodeStatistics().last_commit_timestamp()));
            }

            auto updatePerformanceCounter = [&] (TTabletPerformanceCounter* counter, i64 curValue) {
                i64 prevValue = counter->Count;
                auto timeDelta = std::max(1.0, (now - tablet->PerformanceCounters().Timestamp).SecondsFloat());
                auto valueDelta = std::max(curValue, prevValue) - prevValue;
                counter->Count = curValue;
                counter->Rate = valueDelta / timeDelta;
                auto exp10 = std::exp(-timeDelta / (60 * 10 / 2));
                counter->Rate10 = valueDelta * (1 - exp10) + counter->Rate10 * exp10;
                auto exp60 = std::exp(-timeDelta / (60 * 60 / 2));
                counter->Rate60 = valueDelta * (1 - exp60) + counter->Rate60 * exp60;
            };

            #define XX(name, Name) updatePerformanceCounter( \
                &tablet->PerformanceCounters().Name, \
                tabletInfo.performance_counters().name ## _count());
            ITERATE_TABLET_PERFORMANCE_COUNTERS(XX)
            #undef XX
            tablet->PerformanceCounters().Timestamp = now;

            for (const auto& protoReplicaInfo : tabletInfo.replicas()) {
                auto replicaId = FromProto<TTableReplicaId>(protoReplicaInfo.replica_id());
                auto* replica = FindTableReplica(replicaId);
                if (!replica) {
                    continue;
                }

                auto* replicaInfo = tablet->FindReplicaInfo(replica);
                if (!replicaInfo) {
                    continue;
                }

                PopulateTableReplicaInfoFromStatistics(replicaInfo, protoReplicaInfo.statistics());
                if (protoReplicaInfo.has_error()) {
                    replicaInfo->Error() = FromProto<TError>(protoReplicaInfo.error());
                }
            }

            TabletBalancer_->OnTabletHeartbeat(tablet);
        }
    }


    void AddToAddressToCellMap(const TNodeDescriptor& descriptor, TTabletCell* cell)
    {
        const auto& address = descriptor.GetDefaultAddress();
        auto cellsIt = AddressToCell_.find(address);
        if (cellsIt == AddressToCell_.end()) {
            cellsIt = AddressToCell_.insert(std::make_pair(address, TTabletCellSet())).first;
        }
        auto& set = cellsIt->second;
        YCHECK(std::find(set.begin(), set.end(), cell) == set.end());
        set.push_back(cell);
    }

    void RemoveFromAddressToCellMap(const TNodeDescriptor& descriptor, TTabletCell* cell)
    {
        const auto& address = descriptor.GetDefaultAddress();
        auto cellsIt = AddressToCell_.find(address);
        YCHECK(cellsIt != AddressToCell_.end());
        auto& set = cellsIt->second;
        auto it = std::find(set.begin(), set.end(), cell);
        YCHECK(it != set.end());
        set.erase(it);
        if (set.empty()) {
            AddressToCell_.erase(cellsIt);
        }
    }


    void HydraAssignPeers(TReqAssignPeers* request)
    {
        VERIFY_THREAD_AFFINITY(AutomatonThread);

        auto cellId = FromProto<TTabletCellId>(request->cell_id());
        auto* cell = FindTabletCell(cellId);
        if (!IsObjectAlive(cell)) {
            return;
        }

        const auto* mutationContext = GetCurrentMutationContext();
        auto mutationTimestamp = mutationContext->GetTimestamp();

        bool leadingPeerAssigned = false;
        for (const auto& peerInfo : request->peer_infos()) {
            auto peerId = peerInfo.peer_id();
            auto descriptor = FromProto<TNodeDescriptor>(peerInfo.node_descriptor());

            auto& peer = cell->Peers()[peerId];
            if (!peer.Descriptor.IsNull())
                continue;

            if (peerId == cell->GetLeadingPeerId()) {
                leadingPeerAssigned = true;
            }

            AddToAddressToCellMap(descriptor, cell);
            cell->AssignPeer(descriptor, peerId);
            cell->UpdatePeerSeenTime(peerId, mutationTimestamp);

            LOG_DEBUG_UNLESS(IsRecovery(), "Tablet cell peer assigned (CellId: %v, Address: %v, PeerId: %v)",
                cellId,
                descriptor.GetDefaultAddress(),
                peerId);
        }

        // Once a peer is assigned, we must ensure that the cell has a valid prerequisite transaction.
        if (leadingPeerAssigned || !cell->GetPrerequisiteTransaction()) {
            RestartPrerequisiteTransaction(cell);
        }

        ReconfigureCell(cell);
    }

    void HydraRevokePeers(TReqRevokePeers* request)
    {
        VERIFY_THREAD_AFFINITY(AutomatonThread);

        auto cellId = FromProto<TTabletCellId>(request->cell_id());
        auto* cell = FindTabletCell(cellId);
        if (!IsObjectAlive(cell)) {
            return;
        }

        bool leadingPeerRevoked = false;
        for (auto peerId : request->peer_ids()) {
            if (peerId == cell->GetLeadingPeerId()) {
                leadingPeerRevoked = true;
            }
            DoRevokePeer(cell, peerId);
        }

        if (leadingPeerRevoked) {
            AbortPrerequisiteTransaction(cell);
            AbortCellSubtreeTransactions(cell);
        }
        ReconfigureCell(cell);
    }

    void HydraSetLeadingPeer(TReqSetLeadingPeer* request)
    {
        VERIFY_THREAD_AFFINITY(AutomatonThread);

        auto cellId = FromProto<TTabletCellId>(request->cell_id());
        auto* cell = FindTabletCell(cellId);
        if (!IsObjectAlive(cell)) {
            return;
        }

        auto peerId = request->peer_id();
        cell->SetLeadingPeerId(peerId);

        const auto& descriptor = cell->Peers()[peerId].Descriptor;
        LOG_DEBUG_UNLESS(IsRecovery(), "Tablet cell leading peer updated (CellId: %v, Address: %v, PeerId: %v)",
            cellId,
            descriptor.GetDefaultAddress(),
            peerId);

        RestartPrerequisiteTransaction(cell);
        ReconfigureCell(cell);
    }

    void HydraOnTabletMounted(TRspMountTablet* response)
    {
        auto tabletId = FromProto<TTabletId>(response->tablet_id());
        auto* tablet = FindTablet(tabletId);
        if (!IsObjectAlive(tablet)) {
            return;
        }

        auto state = tablet->GetState();
        if (state != ETabletState::Mounting && state != ETabletState::FrozenMounting) {
            LOG_DEBUG_UNLESS(IsRecovery(), "Mounted notification received for a tablet in %Qlv state, ignored (TabletId: %v)",
                state,
                tabletId);
            return;
        }

        bool frozen = response->frozen();
        auto* table = tablet->GetTable();
        auto* cell = tablet->GetCell();

        LOG_DEBUG_UNLESS(IsRecovery(), "Tablet mounted (TableId: %v, TabletId: %v, MountRevision: %v, CellId: %v, Frozen: %v)",
            table->GetId(),
            tablet->GetId(),
            tablet->GetMountRevision(),
            cell->GetId(),
            frozen);

        tablet->SetState(frozen ? ETabletState::Frozen : ETabletState::Mounted);

        OnTabletActionStateChanged(tablet->GetAction());
    }

    void HydraOnTabletUnmounted(TRspUnmountTablet* response)
    {
        auto tabletId = FromProto<TTabletId>(response->tablet_id());
        auto* tablet = FindTablet(tabletId);
        if (!IsObjectAlive(tablet)) {
            return;
        }

        auto state = tablet->GetState();
        if (state != ETabletState::Unmounting) {
            LOG_WARNING_UNLESS(IsRecovery(), "Unmounted notification received for a tablet in %Qlv state, ignored (TabletId: %v)",
                state,
                tabletId);
            return;
        }

        DoTabletUnmounted(tablet);
        OnTabletActionStateChanged(tablet->GetAction());
    }

    void HydraOnTabletFrozen(TRspFreezeTablet* response)
    {
        auto tabletId = FromProto<TTabletId>(response->tablet_id());
        auto* tablet = FindTablet(tabletId);
        if (!IsObjectAlive(tablet)) {
            return;
        }

        const auto* table = tablet->GetTable();
        const auto* cell = tablet->GetCell();

        auto state = tablet->GetState();
        if (state != ETabletState::Freezing) {
            LOG_WARNING_UNLESS(IsRecovery(), "Frozen notification received for a tablet in %Qlv state, ignored (TabletId: %v)",
                state,
                tabletId);
            return;
        }

        LOG_DEBUG_UNLESS(IsRecovery(), "Tablet frozen (TableId: %v, TabletId: %v, CellId: %v)",
            table->GetId(),
            tablet->GetId(),
            cell->GetId());

        tablet->SetState(ETabletState::Frozen);
        OnTabletActionStateChanged(tablet->GetAction());
    }

    void HydraOnTabletUnfrozen(TRspUnfreezeTablet* response)
    {
        auto tabletId = FromProto<TTabletId>(response->tablet_id());
        auto* tablet = FindTablet(tabletId);
        if (!IsObjectAlive(tablet)) {
            return;
        }

        const auto* table = tablet->GetTable();
        const auto* cell = tablet->GetCell();

        auto state = tablet->GetState();
        if (state != ETabletState::Unfreezing) {
            LOG_WARNING_UNLESS(IsRecovery(), "Unfrozen notification received for a tablet in %Qlv state, ignored (TabletId: %v)",
                state,
                tabletId);
            return;
        }

        LOG_DEBUG_UNLESS(IsRecovery(), "Tablet unfrozen (TableId: %v, TabletId: %v, CellId: %v)",
            table->GetId(),
            tablet->GetId(),
            cell->GetId());

        tablet->SetState(ETabletState::Mounted);
        OnTabletActionStateChanged(tablet->GetAction());
    }

    void HydraUpdateTableReplicaStatistics(TReqUpdateTableReplicaStatistics* request)
    {
        auto tabletId = FromProto<TTabletId>(request->tablet_id());
        auto* tablet = FindTablet(tabletId);
        if (!IsObjectAlive(tablet)) {
            return;
        }

        auto replicaId = FromProto<TTableReplicaId>(request->replica_id());
        auto* replica = FindTableReplica(replicaId);
        if (!IsObjectAlive(replica)) {
            return;
        }

        auto mountRevision = request->mount_revision();
        if (tablet->GetMountRevision() != mountRevision) {
            return;
        }

        auto* replicaInfo = tablet->GetReplicaInfo(replica);
        PopulateTableReplicaInfoFromStatistics(replicaInfo, request->statistics());

        LOG_DEBUG_UNLESS(IsRecovery(), "Table replica statistics updated (TabletId: %v, ReplicaId: %v, "
            "CurrentReplicationRowIndex: %v, CurrentReplicationTimestamp: %llx)",
            tabletId,
            replicaId,
            replicaInfo->GetCurrentReplicationRowIndex(),
            replicaInfo->GetCurrentReplicationTimestamp());
    }

    void HydraOnTableReplicaDisabled(TRspDisableTableReplica* response)
    {
        auto tabletId = FromProto<TTabletId>(response->tablet_id());
        auto* tablet = FindTablet(tabletId);
        if (!IsObjectAlive(tablet)) {
            return;
        }

        auto replicaId = FromProto<TTableReplicaId>(response->replica_id());
        auto* replica = FindTableReplica(replicaId);
        if (!IsObjectAlive(replica)) {
            return;
        }

        auto mountRevision = response->mount_revision();
        if (tablet->GetMountRevision() != mountRevision) {
            return;
        }

        auto* replicaInfo = tablet->GetReplicaInfo(replica);
        if (replicaInfo->GetState() != ETableReplicaState::Disabling) {
            LOG_WARNING_UNLESS(IsRecovery(), "Disabled replica notification received for a replica in %Qlv state, "
                "ignored (TabletId: %v, ReplicaId: %v)",
                replicaInfo->GetState(),
                tabletId,
                replicaId);
            return;
        }

        replicaInfo->SetState(ETableReplicaState::Disabled);

        LOG_DEBUG_UNLESS(IsRecovery(), "Table replica tablet disabled (TabletId: %v, ReplicaId: %v)",
            tabletId,
            replicaId);

        YCHECK(replica->DisablingTablets().erase(tablet) == 1);
        CheckForReplicaDisabled(replica);
    }

    void CheckForReplicaDisabled(TTableReplica* replica)
    {
        if (replica->GetState() != ETableReplicaState::Disabling) {
            return;
        }

        if (!replica->DisablingTablets().empty()) {
            return;
        }

        auto* table = replica->GetTable();

        LOG_DEBUG_UNLESS(IsRecovery(), "Table replica disabled (TableId: %v, ReplicaId: %v)",
            table->GetId(),
            replica->GetId());

        replica->SetState(ETableReplicaState::Disabled);
    }

    void DoTabletUnmounted(TTablet* tablet)
    {
        auto* table = tablet->GetTable();
        auto* cell = tablet->GetCell();

        LOG_DEBUG_UNLESS(IsRecovery(), "Tablet unmounted (TableId: %v, TabletId: %v, CellId: %v)",
            table->GetId(),
            tablet->GetId(),
            cell->GetId());

        cell->TotalStatistics() -= GetTabletStatistics(tablet);
        auto resourceUsageBefore = table->GetTabletResourceUsage();

        tablet->NodeStatistics().Clear();
        tablet->PerformanceCounters() = TTabletPerformanceCounters();
        tablet->SetInMemoryMode(EInMemoryMode::None);
        tablet->SetState(ETabletState::Unmounted);
        tablet->SetCell(nullptr);
        tablet->SetStoresUpdatePreparedTransaction(nullptr);

        CommitTabletStaticMemoryUpdate(table, resourceUsageBefore, table->GetTabletResourceUsage());

        const auto& objectManager = Bootstrap_->GetObjectManager();
        YCHECK(cell->Tablets().erase(tablet) == 1);
        objectManager->UnrefObject(cell);
    }

    void CopyChunkListIfShared(
        TTableNode* table,
        int firstTabletIndex,
        int lastTabletIndex)
    {
        auto* oldRootChunkList = table->GetChunkList();
        auto& chunkLists = oldRootChunkList->Children();
        const auto& chunkManager = Bootstrap_->GetChunkManager();
        const auto& objectManager = Bootstrap_->GetObjectManager();

        auto copyTabletChunkList = [&] (const TChunkList* oldTabletChunkList) {
            auto* newTabletChunkList = chunkManager->CreateChunkList(oldTabletChunkList->GetKind());
            newTabletChunkList->SetPivotKey(oldTabletChunkList->GetPivotKey());
            chunkManager->AttachToChunkList(
                newTabletChunkList,
                oldTabletChunkList->Children().data() + oldTabletChunkList->GetTrimmedChildCount(),
                oldTabletChunkList->Children().data() + oldTabletChunkList->Children().size());
            newTabletChunkList->Statistics().LogicalRowCount = oldTabletChunkList->Statistics().LogicalRowCount;
            newTabletChunkList->Statistics().LogicalChunkCount = oldTabletChunkList->Statistics().LogicalChunkCount;
            return newTabletChunkList;
        };

        if (objectManager->GetObjectRefCounter(oldRootChunkList) > 1) {
            auto statistics = oldRootChunkList->Statistics();
            auto* newRootChunkList = chunkManager->CreateChunkList(oldRootChunkList->GetKind());
            chunkManager->AttachToChunkList(
                newRootChunkList,
                chunkLists.data(),
                chunkLists.data() + firstTabletIndex);

            for (int index = firstTabletIndex; index <= lastTabletIndex; ++index) {
                auto* newTabletChunkList = copyTabletChunkList(chunkLists[index]->AsChunkList());
                chunkManager->AttachToChunkList(newRootChunkList, newTabletChunkList);
            }

            chunkManager->AttachToChunkList(
                newRootChunkList,
                chunkLists.data() + lastTabletIndex + 1,
                chunkLists.data() + chunkLists.size());

            // Replace root chunk list.
            table->SetChunkList(newRootChunkList);
            newRootChunkList->AddOwningNode(table);
            objectManager->RefObject(newRootChunkList);
            oldRootChunkList->RemoveOwningNode(table);
            objectManager->UnrefObject(oldRootChunkList);
            YCHECK(newRootChunkList->Statistics() == statistics);
        } else {
            auto statistics = oldRootChunkList->Statistics();

            for (int index = firstTabletIndex; index <= lastTabletIndex; ++index) {
                auto* oldTabletChunkList = chunkLists[index]->AsChunkList();
                if (objectManager->GetObjectRefCounter(oldTabletChunkList) > 1) {
                    auto* newTabletChunkList = copyTabletChunkList(oldTabletChunkList);
                    chunkLists[index] = newTabletChunkList;

                    // TODO(savrus): make a helper to replace a tablet chunk list.
                    newTabletChunkList->AddParent(oldRootChunkList);
                    objectManager->RefObject(newTabletChunkList);
                    oldTabletChunkList->RemoveParent(oldRootChunkList);
                    objectManager->UnrefObject(oldTabletChunkList);
                }
            }

            YCHECK(oldRootChunkList->Statistics() == statistics);
        }
    }

    void HydraPrepareUpdateTabletStores(TTransaction* transaction, TReqUpdateTabletStores* request, bool persistent)
    {
        YCHECK(persistent);

        auto tabletId = FromProto<TTabletId>(request->tablet_id());
        auto* tablet = GetTabletOrThrow(tabletId);

        if (tablet->GetStoresUpdatePreparedTransaction()) {
            THROW_ERROR_EXCEPTION("Stores update for tablet %v is already prepared by transaction %v",
                tabletId,
                tablet->GetStoresUpdatePreparedTransaction()->GetId());
        }

        auto mountRevision = request->mount_revision();
        tablet->ValidateMountRevision(mountRevision);

        auto state = tablet->GetState();
        if (state != ETabletState::Mounted &&
            state != ETabletState::Unmounting &&
            state != ETabletState::Freezing)
        {
            THROW_ERROR_EXCEPTION("Cannot update stores while tablet %v is in %Qlv state",
                tabletId,
                state);
        }

        const auto* table = tablet->GetTable();
        if (!table->IsPhysicallySorted()) {
            auto* tabletChunkList = tablet->GetChunkList();

            if (request->stores_to_add_size() > 0) {
                if (request->stores_to_add_size() > 1) {
                    THROW_ERROR_EXCEPTION("Cannot attach more than one store to an ordered tablet %v at once",
                        tabletId);
                }

                const auto& descriptor = request->stores_to_add(0);
                auto storeId = FromProto<TStoreId>(descriptor.store_id());
                YCHECK(descriptor.has_starting_row_index());
                if (tabletChunkList->Statistics().LogicalRowCount != descriptor.starting_row_index()) {
                    THROW_ERROR_EXCEPTION("Invalid starting row index of store %v in tablet %v: expected %v, got %v",
                        storeId,
                        tabletId,
                        tabletChunkList->Statistics().LogicalRowCount,
                        descriptor.starting_row_index());
                }
            }

            if (request->stores_to_remove_size() > 0) {
                int childIndex = tabletChunkList->GetTrimmedChildCount();
                const auto& children = tabletChunkList->Children();
                for (const auto& descriptor : request->stores_to_remove()) {
                    auto storeId = FromProto<TStoreId>(descriptor.store_id());
                    if (TypeFromId(storeId) == EObjectType::OrderedDynamicTabletStore) {
                        continue;
                    }

                    if (childIndex >= children.size()) {
                        THROW_ERROR_EXCEPTION("Attempted to trim store %v which is not part of tablet %v",
                            storeId,
                            tabletId);
                    }
                    if (children[childIndex]->GetId() != storeId) {
                        THROW_ERROR_EXCEPTION("Invalid store to trim in tablet %v: expected %v, got %v",
                            tabletId,
                            children[childIndex]->GetId(),
                            storeId);
                    }
                    ++childIndex;
                }
            }
        }

        tablet->SetStoresUpdatePreparedTransaction(transaction);

        LOG_DEBUG_UNLESS(IsRecovery(), "Tablet stores update prepared (TransactionId: %v, TableId: %v, TabletId: %v)",
            transaction->GetId(),
            table->GetId(),
            tabletId);
    }

    void HydraCommitUpdateTabletStores(TTransaction* transaction, TReqUpdateTabletStores* request)
    {
        auto tabletId = FromProto<TTabletId>(request->tablet_id());
        auto* tablet = FindTablet(tabletId);
        if (!IsObjectAlive(tablet)) {
            return;
        }

        auto mountRevision = request->mount_revision();
        if (tablet->GetMountRevision() != mountRevision) {
            LOG_DEBUG_UNLESS(IsRecovery(), "Invalid mount revision on tablet stores update commit; ignored "
                "(TabletId: %v, TransactionId: %v, ExpectedMountRevision: %v, ActualMountRevision: %v)",
                tabletId,
                transaction->GetId(),
                mountRevision,
                tablet->GetMountRevision());
            return;
        }

        if (tablet->GetStoresUpdatePreparedTransaction() != transaction) {
            LOG_DEBUG_UNLESS(IsRecovery(), "Tablet stores update commit for an improperly unprepared tablet; ignored "
                "(TabletId: %v, ExpectedTransactionId: %v, ActualTransactionId: %v)",
                tabletId,
                transaction->GetId(),
                GetObjectId(tablet->GetStoresUpdatePreparedTransaction()));
            return;
        }

        auto* table = tablet->GetTable();
        if (!IsObjectAlive(table)) {
            return;
        }

        const auto& cypressManager = Bootstrap_->GetCypressManager();
        cypressManager->SetModified(table, nullptr);

        // Collect all changes first.
        const auto& chunkManager = Bootstrap_->GetChunkManager();
        std::vector<TChunkTree*> chunksToAttach;
        i64 attachedRowCount = 0;
        auto lastCommitTimestamp = table->GetLastCommitTimestamp();
        for (const auto& descriptor : request->stores_to_add()) {
            auto storeId = FromProto<TStoreId>(descriptor.store_id());
            if (TypeFromId(storeId) == EObjectType::Chunk ||
                TypeFromId(storeId) == EObjectType::ErasureChunk)
            {
                auto* chunk = chunkManager->GetChunkOrThrow(storeId);
                if (!chunk->Parents().empty()) {
                    THROW_ERROR_EXCEPTION("Chunk %v cannot be attached since it already has a parent",
                        chunk->GetId());
                }
                const auto& miscExt = chunk->MiscExt();
                if (miscExt.has_max_timestamp()) {
                    lastCommitTimestamp = std::max(lastCommitTimestamp, static_cast<TTimestamp>(miscExt.max_timestamp()));
                }
                attachedRowCount += miscExt.row_count();
                chunksToAttach.push_back(chunk);
            }
        }

        std::vector<TChunkTree*> chunksToDetach;
        i64 detachedRowCount = 0;
        for (const auto& descriptor : request->stores_to_remove()) {
            auto storeId = FromProto<TStoreId>(descriptor.store_id());
            if (TypeFromId(storeId) == EObjectType::Chunk ||
                TypeFromId(storeId) == EObjectType::ErasureChunk)
            {
                auto* chunk = chunkManager->GetChunkOrThrow(storeId);
                const auto& miscExt = chunk->MiscExt();
                detachedRowCount += miscExt.row_count();
                chunksToDetach.push_back(chunk);
            }
        }

        // Update last commit timestamp.
        table->SetLastCommitTimestamp(lastCommitTimestamp);

        // Update retained timestamp.
        auto retainedTimestamp = std::max(
            tablet->GetRetainedTimestamp(),
            static_cast<TTimestamp>(request->retained_timestamp()));
        tablet->SetRetainedTimestamp(retainedTimestamp);

        // Copy chunk tree if somebody holds a reference.
        CopyChunkListIfShared(table, tablet->GetIndex(), tablet->GetIndex());

        // Save old tabet resource usage.
        auto oldMemorySize = tablet->GetTabletStaticMemorySize();
        auto oldStatistics = GetTabletStatistics(tablet);

        // Apply all requested changes.
        auto* tabletChunkList = tablet->GetChunkList();
        auto* cell = tablet->GetCell();
        chunkManager->AttachToChunkList(tabletChunkList, chunksToAttach);
        chunkManager->DetachFromChunkList(tabletChunkList, chunksToDetach);
        table->SnapshotStatistics() = table->GetChunkList()->Statistics().ToDataStatistics();

        // Schedule propery update for deleted chunks.
        for (auto* chunk : chunksToDetach) {
            chunkManager->ScheduleChunkPropertiesUpdate(chunk);
        }

        // Get new tabet resource usage.
        auto newMemorySize = tablet->GetTabletStaticMemorySize();
        auto newStatistics = GetTabletStatistics(tablet);
        auto deltaStatistics = newStatistics - oldStatistics;

        // Update cell statistics.
        cell->TotalStatistics() += deltaStatistics;

        // Update table resource usage.
        // Unstage just attached chunks.
        for (auto* chunk : chunksToAttach) {
            chunkManager->UnstageChunk(chunk->AsChunk());
        }
        for (auto* chunk : chunksToAttach) {
            chunkManager->ScheduleChunkRequisitionUpdate(chunk);
        }
        for (auto* chunk : chunksToDetach) {
            chunkManager->ScheduleChunkRequisitionUpdate(chunk);
        }

        if (tablet->GetStoresUpdatePreparedTransaction() == transaction) {
            tablet->SetStoresUpdatePreparedTransaction(nullptr);
        }

        const auto& securityManager = Bootstrap_->GetSecurityManager();
        auto resourceUsageDelta = TClusterResources()
            .SetTabletCount(0)
            .SetTabletStaticMemory(newMemorySize - oldMemorySize);
        securityManager->UpdateTabletResourceUsage(table, resourceUsageDelta);

        LOG_DEBUG_UNLESS(IsRecovery(), "Tablet stores update committed (TransactionId: %v, TableId: %v, TabletId: %v, "
            "AttachedChunkIds: %v, DetachedChunkIds: %v, "
            "AttachedRowCount: %v, DetachedRowCount: %v, RetainedTimestamp: %llx)",
            transaction->GetId(),
            table->GetId(),
            tabletId,
            MakeFormattableRange(chunksToAttach, TObjectIdFormatter()),
            MakeFormattableRange(chunksToDetach, TObjectIdFormatter()),
            attachedRowCount,
            detachedRowCount,
            retainedTimestamp);
    }

    void HydraAbortUpdateTabletStores(TTransaction* transaction, TReqUpdateTabletStores* request)
    {
        auto tabletId = FromProto<TTabletId>(request->tablet_id());
        auto* tablet = FindTablet(tabletId);
        if (!IsObjectAlive(tablet)) {
            return;
        }

        auto mountRevision = request->mount_revision();
        if (tablet->GetMountRevision() != mountRevision) {
            return;
        }

        if (tablet->GetStoresUpdatePreparedTransaction() != transaction) {
            return;
        }

        const auto* table = tablet->GetTable();

        tablet->SetStoresUpdatePreparedTransaction(nullptr);

        LOG_DEBUG_UNLESS(IsRecovery(), "Tablet stores update aborted (TransactionId: %v, TableId: %v, TabletId: %v)",
            transaction->GetId(),
            table->GetId(),
            tabletId);
    }

    void HydraUpdateTabletTrimmedRowCount(TReqUpdateTabletTrimmedRowCount* request)
    {
        auto tabletId = FromProto<TTabletId>(request->tablet_id());
        auto* tablet = FindTablet(tabletId);
        if (!IsObjectAlive(tablet)) {
            return;
        }

        auto mountRevision = request->mount_revision();
        if (tablet->GetMountRevision() != mountRevision) {
            return;
        }

        auto trimmedRowCount = request->trimmed_row_count();

        tablet->SetTrimmedRowCount(trimmedRowCount);

        LOG_DEBUG_UNLESS(IsRecovery(), "Tablet trimmed row count updated (TabletId: %v, TrimmedRowCount: %v)",
            tabletId,
            trimmedRowCount);
    }

    void HydraCreateTabletAction(TReqCreateTabletAction* request)
    {
        auto kind = ETabletActionKind(request->kind());
        auto tabletIds = FromProto<std::vector<TTabletId>>(request->tablet_ids());
        auto cellIds = FromProto<std::vector<TTabletId>>(request->cell_ids());
        auto pivotKeys = FromProto<std::vector<TOwningKey>>(request->pivot_keys());
        bool keepFinished = request->keep_finished();
        TNullable<int> tabletCount = request->has_tablet_count()
            ? MakeNullable(request->tablet_count())
            : Null;
        std::vector<TTablet*> tablets;
        std::vector<TTabletCell*> cells;

        for (const auto& tabletId : tabletIds) {
            tablets.push_back(GetTabletOrThrow(tabletId));
        }

        for (const auto& cellId : cellIds) {
            cells.push_back(GetTabletCellOrThrow(cellId));
        }

        try {
            CreateTabletAction(NullObjectId, kind, tablets, cells, pivotKeys, tabletCount, false, Null, keepFinished);
        } catch (const std::exception& ex) {
            LOG_DEBUG_UNLESS(IsRecovery(), TError(ex), "Error creating tablet action (Kind: %v, Tablets: %v, TabletCellsL %v, PivotKeys %v, TabletCount %v)",
                kind,
                tablets,
                cells,
                pivotKeys,
                tabletCount,
                TError(ex));
        }
    }


    virtual void OnLeaderActive() override
    {
        VERIFY_THREAD_AFFINITY(AutomatonThread);

        TMasterAutomatonPart::OnLeaderActive();

        if (Bootstrap_->IsPrimaryMaster()) {
            TabletTracker_->Start();
            TabletBalancer_->Start();
        }

        CleanupExecutor_ = New<TPeriodicExecutor>(
            Bootstrap_->GetHydraFacade()->GetEpochAutomatonInvoker(),
            BIND(&TImpl::OnCleanup, MakeWeak(this)),
            CleanupPeriod);
        CleanupExecutor_->Start();
    }

    virtual void OnStopLeading() override
    {
        VERIFY_THREAD_AFFINITY(AutomatonThread);

        TMasterAutomatonPart::OnStopLeading();

        TabletTracker_->Stop();
        TabletBalancer_->Stop();

        if (CleanupExecutor_) {
            CleanupExecutor_->Stop();
            CleanupExecutor_.Reset();
        }
    }


    void ReconfigureCell(TTabletCell* cell)
    {
        cell->SetConfigVersion(cell->GetConfigVersion() + 1);

        auto config = cell->GetConfig();
        config->Addresses.clear();
        for (const auto& peer : cell->Peers()) {
            if (peer.Descriptor.IsNull()) {
                config->Addresses.push_back(Null);
            } else {
                config->Addresses.push_back(peer.Descriptor.GetAddress(Bootstrap_->GetConfig()->Networks));
            }
        }

        LOG_DEBUG_UNLESS(IsRecovery(), "Tablet cell reconfigured (CellId: %v, Version: %v)",
            cell->GetId(),
            cell->GetConfigVersion());
    }


    void ValidateHasHealthyCells(TTabletCellBundle* cellBundle)
    {
        for (const auto& pair : TabletCellMap_) {
            auto* cell = pair.second;
            if (!IsObjectAlive(cell)) {
                continue;
            }
            if (cell->GetCellBundle() == cellBundle &&
                cell->GetHealth() == ETabletCellHealth::Good)
            {
                return;
            }
        }
        THROW_ERROR_EXCEPTION("No healthy tablet cells in bundle %Qv",
            cellBundle->GetName());
    }

    std::vector<std::pair<TTablet*, TTabletCell*>> ComputeTabletAssignment(
        TTableNode* table,
        TTableMountConfigPtr mountConfig,
        TTabletCell* hintCell,
        std::vector<TTablet*> tabletsToMount)
    {
        VERIFY_THREAD_AFFINITY(AutomatonThread);

        if (hintCell) {
            std::vector<std::pair<TTablet*, TTabletCell*>> assignment;
            for (auto* tablet : tabletsToMount) {
                assignment.emplace_back(tablet, hintCell);
            }
            return assignment;
        }

        struct TCellKey
        {
            i64 Size;
            TTabletCell* Cell;

            //! Compares by |(size, cellId)|.
            bool operator < (const TCellKey& other) const
            {
                if (Size < other.Size) {
                    return true;
                } else if (Size > other.Size) {
                    return false;
                }
                return Cell->GetId() < other.Cell->GetId();
            }
        };

        auto mutationContext = GetCurrentMutationContext();

        auto getCellSize = [&] (const TTabletCell* cell) -> i64 {
            i64 result = 0;
            i64 tabletCount;
            switch (mountConfig->InMemoryMode) {
                case EInMemoryMode::None:
                    result = mutationContext->RandomGenerator().Generate<i64>();
                    break;
                case EInMemoryMode::Uncompressed:
                case EInMemoryMode::Compressed: {
                    result += cell->TotalStatistics().MemorySize;
                    tabletCount = cell->TotalStatistics().TabletCountPerMemoryMode[EInMemoryMode::Uncompressed] +
                        cell->TotalStatistics().TabletCountPerMemoryMode[EInMemoryMode::Compressed];
                    result += tabletCount * Config_->TabletDataSizeFootprint;
                    break;
                }
                default:
                    Y_UNREACHABLE();
            }
            return result;
        };

        std::vector<TTabletCell*> cells;
        for (const auto& pair : TabletCellMap_) {
            auto* cell = pair.second;
            if (!IsObjectAlive(cell)) {
                continue;
            }
            if (cell->GetCellBundle() == table->GetTabletCellBundle()) {
                cells.push_back(cell);
            }
        }
        if (cells.empty()) {
            // NB: Changed ycheck to throw when it was triggered inside tablet action.
            THROW_ERROR_EXCEPTION("No tablet cells in bundle %Qv",
                table->GetTabletCellBundle()->GetName());
        }
        // NB: Order cells by id to achieve deterministic randomness.
        std::sort(cells.begin(), cells.end(), TObjectRefComparer::Compare);

        std::vector<TCellKey> cellKeys;
        for (auto* cell : cells) {
            cellKeys.push_back(TCellKey{getCellSize(cell), cell});
        }
        std::sort(cellKeys.begin(), cellKeys.end());

        auto getTabletSize = [&] (const TTablet* tablet) -> i64 {
            i64 result = 0;
            auto statistics = GetTabletStatistics(tablet);
            switch (mountConfig->InMemoryMode) {
                case EInMemoryMode::None:
                case EInMemoryMode::Uncompressed:
                    result += statistics.UncompressedDataSize;
                    break;
                case EInMemoryMode::Compressed:
                    result += statistics.CompressedDataSize;
                    break;
                default:
                    Y_UNREACHABLE();
            }
            result += Config_->TabletDataSizeFootprint;
            return result;
        };

        // Sort tablets by decreasing size to improve greedy heuristic performance.
        std::sort(
            tabletsToMount.begin(),
            tabletsToMount.end(),
            [&] (const TTablet* lhs, const TTablet* rhs) {
                return
                    std::make_tuple(getTabletSize(lhs), lhs->GetId()) >
                    std::make_tuple(getTabletSize(rhs), rhs->GetId());
            });

        // Assign tablets to cells iteratively looping over cell array.
        int cellIndex = 0;
        std::vector<std::pair<TTablet*, TTabletCell*>> assignment;
        for (auto* tablet : tabletsToMount) {
            assignment.emplace_back(tablet, cellKeys[cellIndex].Cell);
            if (++cellIndex == cellKeys.size()) {
                cellIndex = 0;
            }
        }

        return assignment;
    }


    void RestartPrerequisiteTransaction(TTabletCell* cell)
    {
        AbortPrerequisiteTransaction(cell);
        AbortCellSubtreeTransactions(cell);
        StartPrerequisiteTransaction(cell);
    }

    void StartPrerequisiteTransaction(TTabletCell* cell)
    {
        const auto& multicellManager = Bootstrap_->GetMulticellManager();
        const auto& secondaryCellTags = multicellManager->GetRegisteredMasterCellTags();

        const auto& transactionManager = Bootstrap_->GetTransactionManager();
        auto* transaction = transactionManager->StartTransaction(
            nullptr,
            secondaryCellTags,
            secondaryCellTags,
            Null,
            Format("Prerequisite for cell %v", cell->GetId()),
            EmptyAttributes());

        YCHECK(!cell->GetPrerequisiteTransaction());
        cell->SetPrerequisiteTransaction(transaction);
        YCHECK(TransactionToCellMap_.insert(std::make_pair(transaction, cell)).second);

        LOG_DEBUG_UNLESS(IsRecovery(), "Tablet cell prerequisite transaction started (CellId: %v, TransactionId: %v)",
            cell->GetId(),
            transaction->GetId());
    }

    void AbortCellSubtreeTransactions(TTabletCell* cell)
    {
        const auto& cypressManager = Bootstrap_->GetCypressManager();
        auto cellNodeProxy = FindCellNode(cell->GetId());
        if (cellNodeProxy) {
            cypressManager->AbortSubtreeTransactions(cellNodeProxy);
        }
    }

    void AbortPrerequisiteTransaction(TTabletCell* cell)
    {
        auto* transaction = cell->GetPrerequisiteTransaction();
        if (!transaction) {
            return;
        }

        // Suppress calling OnTransactionFinished.
        YCHECK(TransactionToCellMap_.erase(transaction) == 1);
        cell->SetPrerequisiteTransaction(nullptr);

        // NB: Make a copy, transaction will die soon.
        auto transactionId = transaction->GetId();

        const auto& transactionManager = Bootstrap_->GetTransactionManager();
        transactionManager->AbortTransaction(transaction, true);

        LOG_DEBUG_UNLESS(IsRecovery(), "Tablet cell prerequisite aborted (CellId: %v, TransactionId: %v)",
            cell->GetId(),
            transactionId);
    }

    void OnTransactionFinished(TTransaction* transaction)
    {
        auto it = TransactionToCellMap_.find(transaction);
        if (it == TransactionToCellMap_.end()) {
            return;
        }

        auto* cell = it->second;
        cell->SetPrerequisiteTransaction(nullptr);
        TransactionToCellMap_.erase(it);

        LOG_DEBUG_UNLESS(IsRecovery(), "Tablet cell prerequisite transaction aborted (CellId: %v, TransactionId: %v)",
            cell->GetId(),
            transaction->GetId());

        for (auto peerId = 0; peerId < cell->Peers().size(); ++peerId) {
            DoRevokePeer(cell, peerId);
        }
    }


    void DoRevokePeer(TTabletCell* cell, TPeerId peerId)
    {
        const auto& peer = cell->Peers()[peerId];
        const auto& descriptor = peer.Descriptor;
        if (descriptor.IsNull()) {
            return;
        }

        LOG_DEBUG_UNLESS(IsRecovery(), "Tablet cell peer revoked (CellId: %v, Address: %v, PeerId: %v)",
            cell->GetId(),
            descriptor.GetDefaultAddress(),
            peerId);

        if (peer.Node) {
            peer.Node->DetachTabletCell(cell);
        }
        RemoveFromAddressToCellMap(descriptor, cell);
        cell->RevokePeer(peerId);
    }

    void DoUnmountTable(
        TTableNode* table,
        bool force,
        int firstTabletIndex,
        int lastTabletIndex)
    {
        for (int index = firstTabletIndex; index <= lastTabletIndex; ++index) {
            auto* tablet = table->Tablets()[index];
            DoUnmountTablet(tablet, force);
        }
    }

    void DoUnmountTablet(
        TTablet* tablet,
        bool force)
    {
        auto state = tablet->GetState();
        if (state == ETabletState::Unmounted) {
            return;
        }
        if (!force) {
            YCHECK(state == ETabletState::Mounted ||
                state == ETabletState::Frozen ||
                state == ETabletState::Freezing ||
                state == ETabletState::Unmounting);
        }

        const auto& hiveManager = Bootstrap_->GetHiveManager();

        auto* table = tablet->GetTable();
        auto* cell = tablet->GetCell();
        YCHECK(cell);

        LOG_DEBUG_UNLESS(IsRecovery(), "Unmounting tablet (TableId: %v, TabletId: %v, CellId: %v, Force: %v)",
            table->GetId(),
            tablet->GetId(),
            cell->GetId(),
            force);

        tablet->SetState(ETabletState::Unmounting);

        TReqUnmountTablet request;
        ToProto(request.mutable_tablet_id(), tablet->GetId());
        request.set_force(force);
        auto* mailbox = hiveManager->GetMailbox(cell->GetId());
        hiveManager->PostMessage(mailbox, request);

        if (force) {
            for (auto& pair : tablet->Replicas()) {
                auto replica = pair.first;
                auto& replicaInfo = pair.second;
                if (replicaInfo.GetState() != ETableReplicaState::Disabling) {
                    continue;
                }
                replicaInfo.SetState(ETableReplicaState::Disabled);
                CheckForReplicaDisabled(replica);
            }

            DoTabletUnmounted(tablet);
        }
    }

    void ValidateTabletStaticMemoryUpdate(
        const TTableNode* table,
        int firstTabletIndex,
        int lastTabletIndex,
        const TTableMountConfigPtr& mountConfig,
        bool remount)
    {
        i64 oldMemorySize = 0;
        i64 newMemorySize = 0;

        for (int index = firstTabletIndex; index <= lastTabletIndex; ++index) {
            const auto* tablet = table->Tablets()[index];
            if (remount && !tablet->IsActive()) {
                continue;
            }
            if (remount) {
                oldMemorySize += tablet->GetTabletStaticMemorySize();
            }
            newMemorySize += tablet->GetTabletStaticMemorySize(mountConfig->InMemoryMode);
        }

        auto memorySize = newMemorySize - oldMemorySize;
        const auto& securityManager = Bootstrap_->GetSecurityManager();
        securityManager->ValidateResourceUsageIncrease(
            table->GetAccount(),
            TClusterResources().SetTabletStaticMemory(memorySize));
    }

    void CommitTabletStaticMemoryUpdate(
        TTableNode* table,
        const TClusterResources& resourceUsageBefore,
        const TClusterResources& resourceUsageAfter)
    {
        const auto& securityManager = Bootstrap_->GetSecurityManager();
        securityManager->UpdateTabletResourceUsage(table, resourceUsageAfter - resourceUsageBefore);
    }

    void ValidateTableMountConfig(
        const TTableNode* table,
        const TTableMountConfigPtr& mountConfig)
    {
        if (table->IsReplicated() && mountConfig->InMemoryMode != EInMemoryMode::None) {
            THROW_ERROR_EXCEPTION("Cannot mount a replicated dynamic table in memory");
        }
        if (!table->IsPhysicallySorted() && mountConfig->EnableLookupHashTable) {
            THROW_ERROR_EXCEPTION("\"enable_lookup_hash_table\" can be \"true\" only for sorted dynamic table");
        }
    }

    void GetTableSettings(
        TTableNode* table,
        TTableMountConfigPtr* mountConfig,
        NTabletNode::TTabletChunkReaderConfigPtr *readerConfig,
        NTabletNode::TTabletChunkWriterConfigPtr* writerConfig,
        TTableWriterOptionsPtr* writerOptions)
    {
        const auto& configManager = Bootstrap_->GetConfigManager();
        const auto& objectManager = Bootstrap_->GetObjectManager();
        auto tableProxy = objectManager->GetProxy(table);
        const auto& tableAttributes = tableProxy->Attributes();

        // Parse and prepare mount config.
        try {
            *mountConfig = ConvertTo<TTableMountConfigPtr>(tableAttributes);
            (*mountConfig)->ProfilingMode = configManager->GetConfig()->DynamicTableProfilingMode;
        } catch (const std::exception& ex) {
            THROW_ERROR_EXCEPTION("Error parsing table mount configuration")
                << ex;
        }

        // Prepare table reader config.
        *readerConfig = Config_->ChunkReader;

        // Parse and prepare table writer config.
        try {
            *writerConfig = UpdateYsonSerializable(
                Config_->ChunkWriter,
                tableAttributes.FindYson("chunk_writer"));
        } catch (const std::exception& ex) {
            THROW_ERROR_EXCEPTION("Error parsing chunk writer config")
                << ex;
        }

        // Prepare tablet writer options.
        const auto& chunkReplication = table->Replication();
        auto primaryMediumIndex = table->GetPrimaryMediumIndex();
        const auto& chunkManager = Bootstrap_->GetChunkManager();
        auto* primaryMedium = chunkManager->GetMediumByIndex(primaryMediumIndex);
        *writerOptions = New<TTableWriterOptions>();
        (*writerOptions)->ReplicationFactor = chunkReplication[primaryMediumIndex].GetReplicationFactor();
        (*writerOptions)->MediumName = primaryMedium->GetName();
        (*writerOptions)->Account = table->GetAccount()->GetName();
        (*writerOptions)->CompressionCodec = table->GetCompressionCodec();
        (*writerOptions)->ErasureCodec = table->GetErasureCodec();
        (*writerOptions)->ChunksVital = chunkReplication.GetVital();
        (*writerOptions)->OptimizeFor = table->GetOptimizeFor();
    }

    static void ParseTabletRange(
        TTableNode* table,
        int* first,
        int* last)
    {
        auto& tablets = table->Tablets();
        if (*first == -1 && *last == -1) {
            *first = 0;
            *last = static_cast<int>(tablets.size() - 1);
        } else {
            if (*first < 0 || *first >= tablets.size()) {
                THROW_ERROR_EXCEPTION("First tablet index %v is out of range [%v, %v]",
                    *first,
                    0,
                    tablets.size() - 1);
            }
            if (*last < 0 || *last >= tablets.size()) {
                THROW_ERROR_EXCEPTION("Last tablet index %v is out of range [%v, %v]",
                    *last,
                    0,
                    tablets.size() - 1);
            }
            if (*first > *last) {
                THROW_ERROR_EXCEPTION("First tablet index is greater than last tablet index");
            }
        }
    }


    IMapNodePtr GetCellMapNode()
    {
        const auto& cypressManager = Bootstrap_->GetCypressManager();
        return cypressManager->ResolvePathToNodeProxy("//sys/tablet_cells")->AsMap();
    }

    INodePtr FindCellNode(const TCellId& cellId)
    {
        auto cellMapNodeProxy = GetCellMapNode();
        return cellMapNodeProxy->FindChild(ToString(cellId));
    }


    void OnCleanup()
    {
        try {
            const auto& cypressManager = Bootstrap_->GetCypressManager();
            const auto& tabletManager = Bootstrap_->GetTabletManager();
            auto cellIds = GetKeys(TabletCellMap_);
            for (const auto& cellId : cellIds) {
                auto* cell = tabletManager->FindTabletCell(cellId);
                if (!IsObjectAlive(cell)) {
                    continue;
                }

                auto snapshotsPath = Format("//sys/tablet_cells/%v/snapshots", ToYPathLiteral(ToString(cellId)));
                IMapNodePtr snapshotsMap;
                try {
                    snapshotsMap = cypressManager->ResolvePathToNodeProxy(snapshotsPath)->AsMap();
                } catch (const std::exception& ex) {
                    LOG_WARNING(ex, "Tablet cell has no valid snapshot store (CellId: %v)",
                        cellId);
                    continue;
                }

                auto request = TYPathProxy::List(TYPath());
                std::vector<TString> attributeKeys{
                    "compressed_data_size"
                };
                ToProto(request->mutable_attributes()->mutable_keys(), attributeKeys);

                auto response = WaitFor(ExecuteVerb(snapshotsMap, request))
                    .ValueOrThrow();
                auto list = ConvertTo<IListNodePtr>(TYsonString(response->value()));
                auto children = list->GetChildren();

                std::vector<TSnapshotInfo> snapshots;
                std::vector<TString> snapshotKeys;
                snapshots.reserve(children.size());
                snapshotKeys.reserve(children.size());
                for (const auto& child : children) {
                    const auto key = ConvertTo<TString>(child);
                    snapshotKeys.push_back(key);
                    int snapshotId;
                    if (!TryFromString<int>(key, snapshotId)) {
                        LOG_WARNING("Unrecognized item in tablet snapshot store (CellId: %v, Name: %v)",
                            cellId,
                            key);
                        continue;
                    }
                    const auto& attributes = child->Attributes();
                    snapshots.push_back({snapshotId, attributes.Get<i64>("compressed_data_size")});
                }

                auto thresholdId = NHydra::GetSnapshotThresholdId(
                    snapshots,
                    Config_->MaxSnapshotCountToKeep,
                    Config_->MaxSnapshotSizeToKeep);

                const auto& objectManager = Bootstrap_->GetObjectManager();
                auto rootService = objectManager->GetRootService();

                int snapshotsRemoved = 0;
                for (const auto& key : snapshotKeys) {
                    if (snapshotsRemoved >= Config_->MaxSnapshotCountToRemovePerCheck) {
                        break;
                    }

                    int snapshotId;
                    if (!TryFromString<int>(key, snapshotId)) {
                        // Ignore, cf. logging above.
                        continue;
                    }

                    if (snapshotId <= thresholdId) {
                        LOG_INFO("Removing tablet cell snapshot (CellId: %v, SnapshotId: %v)",
                            cellId,
                            snapshotId);
                        auto req = TYPathProxy::Remove(snapshotsPath + "/" + ToYPathLiteral(key));
                        ExecuteVerb(rootService, req)
                            .Subscribe(BIND([=, this_ = MakeStrong(this)] (const TYPathProxy::TErrorOrRspRemovePtr& rspOrError) {
                                if (rspOrError.IsOK()) {
                                    LOG_INFO("Tablet cell snapshot removed successfully (CellId: %v, SnapshotId: %v)",
                                        cellId,
                                        snapshotId);
                                } else {
                                    LOG_INFO(rspOrError, "Error removing tablet cell snapshot (CellId: %v, SnapshotId: %v)",
                                        cellId,
                                        snapshotId);
                                }
                            }));
                        ++snapshotsRemoved;
                    }
                }

                auto changelogsPath = Format("//sys/tablet_cells/%v/changelogs", ToYPathLiteral(ToString(cellId)));
                IMapNodePtr changelogsMap;
                try {
                    changelogsMap = cypressManager->ResolvePathToNodeProxy(changelogsPath)->AsMap();
                } catch (const std::exception& ex) {
                    LOG_WARNING(ex, "Tablet cell has no valid changelog store (CellId: %v)",
                        cellId);
                    continue;
                }

                int changelogsRemoved = 0;
                auto changelogKeys = SyncYPathList(changelogsMap, TYPath());
                for (const auto& key : changelogKeys) {
                    if (changelogsRemoved >= Config_->MaxChangelogCountToRemovePerCheck) {
                        break;
                    }

                    int changelogId;
                    if (!TryFromString<int>(key, changelogId)) {
                        LOG_WARNING("Unrecognized item in tablet changelog store (CellId: %v, Name: %v)",
                            cellId,
                            key);
                        continue;
                    }

                    if (changelogId <= thresholdId) {
                        LOG_INFO("Removing tablet cell changelog (CellId: %v, ChangelogId: %v)",
                            cellId,
                            changelogId);
                        auto req = TYPathProxy::Remove(changelogsPath + "/" + ToYPathLiteral(key));
                        ExecuteVerb(rootService, req)
                            .Subscribe(BIND([=, this_ = MakeStrong(this)] (const TYPathProxy::TErrorOrRspRemovePtr& rspOrError) {
                                if (rspOrError.IsOK()) {
                                    LOG_INFO("Tablet cell changelog removed successfully (CellId: %v, ChangelodId: %v)",
                                        cellId,
                                        changelogId);
                                } else {
                                    LOG_WARNING(rspOrError, "Error removing tablet cell changelog (CellId: %v, ChangelodId: %v)",
                                        cellId,
                                        changelogId);
                                }
                            }));;
                        ++changelogsRemoved;
                    }
                }
            }

        } catch (const std::exception& ex) {
            LOG_ERROR(ex, "Error performing tablets cleanup");
        }
    }

    std::pair<std::vector<TTablet*>::iterator, std::vector<TTablet*>::iterator> GetIntersectingTablets(
        std::vector<TTablet*>& tablets,
        const TOwningKey& minKey,
        const TOwningKey& maxKey)
    {
        auto beginIt = std::upper_bound(
            tablets.begin(),
            tablets.end(),
            minKey,
            [] (const TOwningKey& key, const TTablet* tablet) {
                return key < tablet->GetPivotKey();
            });

        if (beginIt != tablets.begin()) {
            --beginIt;
        }

        auto endIt = beginIt;
        while (endIt != tablets.end() && maxKey >= (*endIt)->GetPivotKey()) {
            ++endIt;
        }

        return std::make_pair(beginIt, endIt);
    }

    void OnReplicateKeysToSecondaryMaster(TCellTag cellTag)
    {
        const auto& objectManager = Bootstrap_->GetObjectManager();

        auto tabletCellBundles = GetValuesSortedByKey(TabletCellBundleMap_);
        for (auto* tabletCellBundle : tabletCellBundles) {
            objectManager->ReplicateObjectCreationToSecondaryMaster(tabletCellBundle, cellTag);
        }

        auto tabletCells = GetValuesSortedByKey(TabletCellMap_);
        for (auto* tabletCell : tabletCells) {
            objectManager->ReplicateObjectCreationToSecondaryMaster(tabletCell, cellTag);
        }
    }

    void OnReplicateValuesToSecondaryMaster(TCellTag cellTag)
    {
        const auto& objectManager = Bootstrap_->GetObjectManager();

        auto tabletCellBundles = GetValuesSortedByKey(TabletCellBundleMap_);
        for (auto* tabletCellBundle : tabletCellBundles) {
            objectManager->ReplicateObjectAttributesToSecondaryMaster(tabletCellBundle, cellTag);
        }

        auto tabletCells = GetValuesSortedByKey(TabletCellMap_);
        for (auto* tabletCell : tabletCells) {
            objectManager->ReplicateObjectAttributesToSecondaryMaster(tabletCell, cellTag);
        }
    }

    static void ValidateTabletCellBundleName(const TString& name)
    {
        if (name.empty()) {
            THROW_ERROR_EXCEPTION("Tablet cell bundle name cannot be empty");
        }
    }


    static void PopulateTableReplicaDescriptor(TTableReplicaDescriptor* descriptor, const TTableReplica* replica, const TTableReplicaInfo& info)
    {
        ToProto(descriptor->mutable_replica_id(), replica->GetId());
        descriptor->set_cluster_name(replica->GetClusterName());
        descriptor->set_replica_path(replica->GetReplicaPath());
        descriptor->set_start_replication_timestamp(replica->GetStartReplicationTimestamp());
        descriptor->set_mode(static_cast<int>(replica->GetMode()));
        PopulateTableReplicaStatisticsFromInfo(descriptor->mutable_statistics(), info);
    }

    static void PopulateTableReplicaStatisticsFromInfo(TTableReplicaStatistics* statistics, const TTableReplicaInfo& info)
    {
        statistics->set_current_replication_row_index(info.GetCurrentReplicationRowIndex());
        statistics->set_current_replication_timestamp(info.GetCurrentReplicationTimestamp());
    }

    static void PopulateTableReplicaInfoFromStatistics(TTableReplicaInfo* info, const TTableReplicaStatistics& statistics)
    {
        // Updates may be reordered but we can rely on monotonicity here.
        info->SetCurrentReplicationRowIndex(std::max(
            info->GetCurrentReplicationRowIndex(),
            statistics.current_replication_row_index()));
        info->SetCurrentReplicationTimestamp(std::max(
            info->GetCurrentReplicationTimestamp(),
            statistics.current_replication_timestamp()));
    }
};

DEFINE_ENTITY_MAP_ACCESSORS(TTabletManager::TImpl, TabletCellBundle, TTabletCellBundle, TabletCellBundleMap_)
DEFINE_ENTITY_MAP_ACCESSORS(TTabletManager::TImpl, TabletCell, TTabletCell, TabletCellMap_)
DEFINE_ENTITY_MAP_ACCESSORS(TTabletManager::TImpl, Tablet, TTablet, TabletMap_)
DEFINE_ENTITY_MAP_ACCESSORS(TTabletManager::TImpl, TableReplica, TTableReplica, TableReplicaMap_)
DEFINE_ENTITY_MAP_ACCESSORS(TTabletManager::TImpl, TabletAction, TTabletAction, TabletActionMap_)

////////////////////////////////////////////////////////////////////////////////

TTabletManager::TTabletManager(
    TTabletManagerConfigPtr config,
    NCellMaster::TBootstrap* bootstrap)
    : Impl_(New<TImpl>(config, bootstrap))
{ }

TTabletManager::~TTabletManager() = default;

void TTabletManager::Initialize()
{
    return Impl_->Initialize();
}

const TTabletCellSet* TTabletManager::FindAssignedTabletCells(const TString& address) const
{
    return Impl_->FindAssignedTabletCells(address);
}

TTabletStatistics TTabletManager::GetTabletStatistics(const TTablet* tablet)
{
    return Impl_->GetTabletStatistics(tablet);
}

void TTabletManager::MountTable(
    TTableNode* table,
    int firstTabletIndex,
    int lastTabletIndex,
    TTabletCell* hintCell,
    bool freeze,
    TTimestamp mountTimestamp)
{
    Impl_->MountTable(
        table,
        firstTabletIndex,
        lastTabletIndex,
        hintCell,
        freeze,
        mountTimestamp);
}

void TTabletManager::UnmountTable(
    TTableNode* table,
    bool force,
    int firstTabletIndex,
    int lastTabletIndex)
{
    Impl_->UnmountTable(
        table,
        force,
        firstTabletIndex,
        lastTabletIndex);
}

void TTabletManager::RemountTable(
    TTableNode* table,
    int firstTabletIndex,
    int lastTabletIndex)
{
    Impl_->RemountTable(
        table,
        firstTabletIndex,
        lastTabletIndex);
}

void TTabletManager::FreezeTable(
    TTableNode* table,
    int firstTabletIndex,
    int lastTabletIndex)
{
    Impl_->FreezeTable(
        table,
        firstTabletIndex,
        lastTabletIndex);
}

void TTabletManager::UnfreezeTable(
    TTableNode* table,
    int firstTabletIndex,
    int lastTabletIndex)
{
    Impl_->UnfreezeTable(
        table,
        firstTabletIndex,
        lastTabletIndex);
}

void TTabletManager::DestroyTable(TTableNode* table)
{
    Impl_->DestroyTable(table);
}

void TTabletManager::ReshardTable(
    TTableNode* table,
    int firstTabletIndex,
    int lastTabletIndex,
    int newTabletCount,
    const std::vector<TOwningKey>& pivotKeys)
{
    Impl_->ReshardTable(
        table,
        firstTabletIndex,
        lastTabletIndex,
        newTabletCount,
        pivotKeys);
}

void TTabletManager::CloneTable(
    TTableNode* sourceTable,
    TTableNode* clonedTable,
    TTransaction* transaction,
    ENodeCloneMode mode)
{
    return Impl_->CloneTable(
        sourceTable,
        clonedTable,
        transaction,
        mode);
}

void TTabletManager::MakeTableDynamic(TTableNode* table)
{
    Impl_->MakeTableDynamic(table);
}

void TTabletManager::MakeTableStatic(TTableNode* table)
{
    Impl_->MakeTableStatic(table);
}

TTablet* TTabletManager::GetTabletOrThrow(const TTabletId& id)
{
    return Impl_->GetTabletOrThrow(id);
}

TTabletCell* TTabletManager::GetTabletCellOrThrow(const TTabletCellId& id)
{
    return Impl_->GetTabletCellOrThrow(id);
}

TTabletCellBundle* TTabletManager::FindTabletCellBundleByName(const TString& name)
{
    return Impl_->FindTabletCellBundleByName(name);
}

TTabletCellBundle* TTabletManager::GetTabletCellBundleByNameOrThrow(const TString& name)
{
    return Impl_->GetTabletCellBundleByNameOrThrow(name);
}

void TTabletManager::RenameTabletCellBundle(TTabletCellBundle* cellBundle, const TString& newName)
{
    return Impl_->RenameTabletCellBundle(cellBundle, newName);
}

TTabletCellBundle* TTabletManager::GetDefaultTabletCellBundle()
{
    return Impl_->GetDefaultTabletCellBundle();
}

void TTabletManager::SetTabletCellBundle(TTableNode* table, TTabletCellBundle* cellBundle)
{
    Impl_->SetTabletCellBundle(table, cellBundle);
}

void TTabletManager::DestroyTablet(TTablet* tablet)
{
    Impl_->DestroyTablet(tablet);
}

TTabletCell* TTabletManager::CreateTabletCell(TTabletCellBundle* cellBundle, const TObjectId& hintId)
{
    return Impl_->CreateTabletCell(cellBundle, hintId);
}

void TTabletManager::DestroyTabletCell(TTabletCell* cell)
{
    Impl_->DestroyTabletCell(cell);
}

TTabletCellBundle* TTabletManager::CreateTabletCellBundle(const TString& name, const TObjectId& hintId)
{
    return Impl_->CreateTabletCellBundle(name, hintId);
}

void TTabletManager::DestroyTabletCellBundle(TTabletCellBundle* cellBundle)
{
    Impl_->DestroyTabletCellBundle(cellBundle);
}

TTableReplica* TTabletManager::CreateTableReplica(
    TReplicatedTableNode* table,
    const TString& clusterName,
    const TYPath& replicaPath,
    ETableReplicaMode mode,
    TTimestamp startReplicationTimestamp)
{
    return Impl_->CreateTableReplica(
        table,
        clusterName,
        replicaPath,
        mode,
        startReplicationTimestamp);
}

void TTabletManager::DestroyTableReplica(TTableReplica* replica)
{
    Impl_->DestroyTableReplica(replica);
}

void TTabletManager::SetTableReplicaEnabled(TTableReplica* replica, bool enabled)
{
    Impl_->SetTableReplicaEnabled(replica, enabled);
}

void TTabletManager::SetTableReplicaMode(TTableReplica* replica, ETableReplicaMode mode)
{
    Impl_->SetTableReplicaMode(replica, mode);
}

TTabletAction* TTabletManager::CreateTabletAction(
    const NObjectClient::TObjectId& hintId,
    ETabletActionKind kind,
    const std::vector<TTablet*>& tabletIds,
    const std::vector<TTabletCell*>& cellIds,
    const std::vector<NTableClient::TOwningKey>& pivotKeys,
    const TNullable<int>& tabletCount,
    bool skipFreezing,
    const TNullable<bool>& freeze,
    bool keepFinished)
{
    return Impl_->CreateTabletAction(
        hintId,
        kind,
        tabletIds,
        cellIds,
        pivotKeys,
        tabletCount,
        skipFreezing,
        freeze,
        keepFinished);
}

void TTabletManager::DestroyTabletAction(TTabletAction* action)
{
    Impl_->DestroyTabletAction(action);
}

DELEGATE_ENTITY_MAP_ACCESSORS(TTabletManager, TabletCellBundle, TTabletCellBundle, *Impl_)
DELEGATE_ENTITY_MAP_ACCESSORS(TTabletManager, TabletCell, TTabletCell, *Impl_)
DELEGATE_ENTITY_MAP_ACCESSORS(TTabletManager, Tablet, TTablet, *Impl_)
DELEGATE_ENTITY_MAP_ACCESSORS(TTabletManager, TableReplica, TTableReplica, *Impl_)
DELEGATE_ENTITY_MAP_ACCESSORS(TTabletManager, TabletAction, TTabletAction, *Impl_)

////////////////////////////////////////////////////////////////////////////////

} // namespace NTabletServer
} // namespace NYT<|MERGE_RESOLUTION|>--- conflicted
+++ resolved
@@ -1398,13 +1398,8 @@
         const auto& hiveManager = Bootstrap_->GetHiveManager();
         const auto& objectManager = Bootstrap_->GetObjectManager();
         const auto& cypressManager = Bootstrap_->GetCypressManager();
-<<<<<<< HEAD
-        const auto nodeProxy = cypressManager->GetNodeProxy(table);
-        TYPath path = nodeProxy->GetPath();
+        auto path = cypressManager->GetNodePath(table, nullptr);
         const auto resourceUsageBefore = table->GetTabletResourceUsage();
-=======
-        auto path = cypressManager->GetNodePath(table, nullptr);
->>>>>>> 8884a1ac
         const auto& allTablets = table->Tablets();
         for (const auto& pair : assignment) {
             auto* tablet = pair.first;
@@ -3566,7 +3561,7 @@
 
         // Schedule propery update for deleted chunks.
         for (auto* chunk : chunksToDetach) {
-            chunkManager->ScheduleChunkPropertiesUpdate(chunk);
+            chunkManager->ScheduleChunkRequisitionUpdate(chunk);
         }
 
         // Get new tabet resource usage.

#pragma once

#include "public.h"

#include <yt/core/ytree/yson_serializable.h>

namespace NYT {
namespace NTabletServer {

////////////////////////////////////////////////////////////////////////////////

class TTabletManagerConfig
    : public NYTree::TYsonSerializable
{
public:
    //! Time to wait for a node to be back online before revoking it from all
    //! tablet cells.
    TDuration PeerFailoverTimeout;

    //! Maximum number of snapshots to keep for a tablet cell.
    int MaxSnapshotsToKeep;

    //! When the number of online nodes drops below this margin,
    //! tablet cell peers are no longer assigned and revoked.
    int SafeOnlineNodeCount;

    //! Internal between tablet cell examinations.
    TDuration CellScanPeriod;

<<<<<<< HEAD
=======
    //! Additional number of bytes per tablet to charge each cell
    //! for balancing pursposes.
    //! NB: Changing this value will invalidate all changelogs!
    i64 TabletDataSizeFootprint;

>>>>>>> ffdf4c34
    TTabletManagerConfig()
    {
        RegisterParameter("peer_failover_timeout", PeerFailoverTimeout)
            .Default(TDuration::Minutes(1));
        RegisterParameter("max_snapshots_to_keep", MaxSnapshotsToKeep)
            .GreaterThanOrEqual(0)
            .Default(3);
        RegisterParameter("safe_online_node_count", SafeOnlineNodeCount)
            .GreaterThanOrEqual(0)
            .Default(0);
        RegisterParameter("cell_scan_period", CellScanPeriod)
            .Default(TDuration::Seconds(1));
<<<<<<< HEAD
=======
        RegisterParameter("tablet_data_size_footprint", TabletDataSizeFootprint)
            .GreaterThanOrEqual(0)
            .Default((i64) 64 * 1024 * 1024);
>>>>>>> ffdf4c34
    }
};

DEFINE_REFCOUNTED_TYPE(TTabletManagerConfig)

////////////////////////////////////////////////////////////////////////////////

} // namespace NTabletServer
} // namespace NYT<|MERGE_RESOLUTION|>--- conflicted
+++ resolved
@@ -27,14 +27,11 @@
     //! Internal between tablet cell examinations.
     TDuration CellScanPeriod;
 
-<<<<<<< HEAD
-=======
     //! Additional number of bytes per tablet to charge each cell
     //! for balancing pursposes.
     //! NB: Changing this value will invalidate all changelogs!
     i64 TabletDataSizeFootprint;
 
->>>>>>> ffdf4c34
     TTabletManagerConfig()
     {
         RegisterParameter("peer_failover_timeout", PeerFailoverTimeout)
@@ -47,12 +44,9 @@
             .Default(0);
         RegisterParameter("cell_scan_period", CellScanPeriod)
             .Default(TDuration::Seconds(1));
-<<<<<<< HEAD
-=======
         RegisterParameter("tablet_data_size_footprint", TabletDataSizeFootprint)
             .GreaterThanOrEqual(0)
             .Default((i64) 64 * 1024 * 1024);
->>>>>>> ffdf4c34
     }
 };
 

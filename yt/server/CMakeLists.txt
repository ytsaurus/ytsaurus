set( DIRS
  misc
  election
  hydra
  hive
  cell_master
  cell_node
  cell_scheduler
  data_node
  scheduler
  exec_agent
  job_agent
  job_proxy
  orchid
  chunk_server
  transaction_server
  cypress_server
  file_server
  table_server
  object_server
  security_server
  node_tracker_server
  tablet_node
  tablet_server
  query_agent
  journal_server
)

include_directories(
  ${CMAKE_CURRENT_SOURCE_DIR}
)

foreach( _d_ ${DIRS} )
  include( ${_d_}/CMakeLists.txt )
  source_group( ${_d_} REGULAR_EXPRESSION "${_d_}/.*\\.((cpp)|(h)|(proto))")
endforeach()

add_msvc_precompiled_header(
  "stdafx.h"
  "stdafx.cpp"
  YT_SOURCE_FILES
)

add_executable( ytserver
  "main.cpp"
)

if (MSVC)
    SET(CMAKE_CXX_FLAGS "${CMAKE_CXX_FLAGS} /bigobj")
endif()

add_library( ytserver_lib
  ${YT_SOURCE_FILES}
)

target_link_libraries( ytserver
  ytserver_lib
  ytlib
  ytext-lfalloc
)

<<<<<<< HEAD
if (NOT WIN32)
  set_target_properties( ytserver
    PROPERTIES
    LINK_FLAGS "-static-libstdc++"
=======
set_target_properties( ytserver PROPERTIES
  LINK_FLAGS "-static-libstdc++"
)

if (WIN32)
  target_link_libraries( ytserver
    ytext-lfalloc-fake
  )
else()
  target_link_libraries( ytserver
    ytext-lfalloc
>>>>>>> 123b807b
  )
endif()

target_link_libraries( ytserver_lib
  ytlib
)

install(
  TARGETS ytserver
  RUNTIME DESTINATION bin
  PERMISSIONS OWNER_READ OWNER_WRITE OWNER_EXECUTE GROUP_READ GROUP_EXECUTE WORLD_READ WORLD_EXECUTE SETUID
)<|MERGE_RESOLUTION|>--- conflicted
+++ resolved
@@ -59,26 +59,12 @@
   ytext-lfalloc
 )
 
-<<<<<<< HEAD
-if (NOT WIN32)
-  set_target_properties( ytserver
-    PROPERTIES
-    LINK_FLAGS "-static-libstdc++"
-=======
-set_target_properties( ytserver PROPERTIES
+
+set_target_properties( ytserver
+  PROPERTIES
   LINK_FLAGS "-static-libstdc++"
 )
 
-if (WIN32)
-  target_link_libraries( ytserver
-    ytext-lfalloc-fake
-  )
-else()
-  target_link_libraries( ytserver
-    ytext-lfalloc
->>>>>>> 123b807b
-  )
-endif()
 
 target_link_libraries( ytserver_lib
   ytlib

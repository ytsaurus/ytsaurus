--- conflicted
+++ resolved
@@ -1543,19 +1543,6 @@
 
     ValidatePermission(node, EPermissionCheckScope::This | EPermissionCheckScope::Descendants, EPermission::Read);
 
-<<<<<<< HEAD
-    auto parentProxy = GetParent();
-    if (removeSource) {
-        // Cf. TNodeBase::RemoveSelf
-        if (!parentProxy) {
-            ThrowCannotRemoveNode(this);
-        }
-        ValidatePermission(node, EPermissionCheckScope::This | EPermissionCheckScope::Descendants, EPermission::Remove);
-        ValidatePermission(node, EPermissionCheckScope::Parent, EPermission::Write | EPermission::ModifyChildren);
-    }
-
-=======
->>>>>>> 41dd96c5
     TBeginCopyContext copyContext(
         Transaction_,
         mode);

#include "stdafx.h"
#include "user_proxy.h"
#include "user.h"
#include "security_manager.h"
#include "subject_proxy_detail.h"

#include <core/ytree/fluent.h>

#include <ytlib/security_client/user_ypath.pb.h>

namespace NYT {
namespace NSecurityServer {

using namespace NYTree;
using namespace NObjectServer;

////////////////////////////////////////////////////////////////////////////////

class TUserProxy
    : public TSubjectProxy<TUser>
{
public:
    TUserProxy(NCellMaster::TBootstrap* bootstrap, TUser* user)
        : TBase(bootstrap, user)
    { }

private:
    typedef TSubjectProxy<TUser> TBase;

    virtual void ValidateRemoval() override
    {
        auto securityManager = Bootstrap->GetSecurityManager();
        if (GetThisTypedImpl() == securityManager->GetRootUser() ||
            GetThisTypedImpl() == securityManager->GetGuestUser())
        {
            THROW_ERROR_EXCEPTION("Cannot remove a built-in user");
        }
    }

    virtual void ListSystemAttributes(std::vector<ISystemAttributeProvider::TAttributeInfo>* attributes) override
    {
        attributes->push_back("banned");
        attributes->push_back("request_rate_limit");
        attributes->push_back("access_time");
        attributes->push_back("request_counter");
        attributes->push_back("request_rate");
        TBase::ListSystemAttributes(attributes);
    }

    virtual bool GetBuiltinAttribute(const Stroka& key, NYson::IYsonConsumer* consumer) override
    {
        auto* user = this->GetThisTypedImpl();
        auto securityManager = Bootstrap->GetSecurityManager();

        if (key == "banned") {
            BuildYsonFluently(consumer)
                .Value(user->GetBanned());
            return true;
        }

        if (key == "request_rate_limit") {
            BuildYsonFluently(consumer)
                .Value(user->GetRequestRateLimit());
            return true;
        }

        if (key == "access_time") {
            BuildYsonFluently(consumer)
                .Value(user->GetAccessTime());
            return true;
        }

        if (key == "request_counter") {
            BuildYsonFluently(consumer)
                .Value(user->GetRequestCounter());
            return true;
        }

        if (key == "request_rate") {
            BuildYsonFluently(consumer)
                .Value(securityManager->GetRequestRate(user));
            return true;
        }

        return TBase::GetBuiltinAttribute(key, consumer);
    }

<<<<<<< HEAD
    virtual bool SetBuiltinAttribute(const Stroka& key, const NYTree::TYsonString& value) override
=======
    virtual bool SetSystemAttribute(const Stroka& key, const TYsonString& value) override
>>>>>>> 3aa99092
    {
        auto* user = this->GetThisTypedImpl();
        auto securityManager = this->Bootstrap->GetSecurityManager();

        if (key == "banned") {
            auto banned = ConvertTo<bool>(value);
            securityManager->SetUserBanned(user, banned);
            return true;
        }

        if (key == "request_rate_limit") {
            auto limit = ConvertTo<double>(value);
            if (limit < 0) {
                THROW_ERROR_EXCEPTION("\"request_rate_limit\" cannot be negative");
            }
            user->SetRequestRateLimit(limit);
            return true;
        }

        return TBase::SetBuiltinAttribute(key, value);
    }

};

IObjectProxyPtr CreateUserProxy(
    NCellMaster::TBootstrap* bootstrap,
    TUser* user)
{
    return New<TUserProxy>(bootstrap, user);
}

////////////////////////////////////////////////////////////////////////////////

} // namespace NSecurityServer
} // namespace NYT
<|MERGE_RESOLUTION|>--- conflicted
+++ resolved
@@ -85,11 +85,7 @@
         return TBase::GetBuiltinAttribute(key, consumer);
     }
 
-<<<<<<< HEAD
-    virtual bool SetBuiltinAttribute(const Stroka& key, const NYTree::TYsonString& value) override
-=======
-    virtual bool SetSystemAttribute(const Stroka& key, const TYsonString& value) override
->>>>>>> 3aa99092
+    virtual bool SetBuiltinAttribute(const Stroka& key, const TYsonString& value) override
     {
         auto* user = this->GetThisTypedImpl();
         auto securityManager = this->Bootstrap->GetSecurityManager();

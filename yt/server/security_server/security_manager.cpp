#include "stdafx.h"
#include "security_manager.h"
#include "private.h"
#include "account.h"
#include "account_proxy.h"
#include "user.h"
#include "user_proxy.h"
#include "group.h"
#include "group_proxy.h"
#include "acl.h"
#include "request_tracker.h"
#include "config.h"

#include <core/ypath/token.h>

#include <core/profiling/profile_manager.h>

#include <ytlib/object_client/helpers.h>

#include <server/hydra/entity_map.h>
#include <server/hydra/composite_automaton.h>

#include <server/object_server/type_handler_detail.h>

#include <server/transaction_server/transaction.h>

#include <server/cell_master/bootstrap.h>
#include <server/cell_master/hydra_facade.h>
#include <server/cell_master/serialize.h>

#include <server/transaction_server/transaction.h>

#include <server/cypress_server/node.h>

// COMPAT(babenko)
#include <server/cypress_server/cypress_manager.h>
#include <server/transaction_server/transaction_manager.h>

namespace NYT {
namespace NSecurityServer {

using namespace NHydra;
using namespace NCellMaster;
using namespace NObjectClient;
using namespace NObjectServer;
using namespace NTransactionServer;
using namespace NYTree;
using namespace NYPath;
using namespace NCypressServer;
using namespace NSecurityClient;
using namespace NObjectServer;

////////////////////////////////////////////////////////////////////////////////

static const auto& Logger = SecurityServerLogger;
static auto& Profiler = SecurityServerProfiler;

////////////////////////////////////////////////////////////////////////////////

TAuthenticatedUserGuard::TAuthenticatedUserGuard(TSecurityManagerPtr securityManager, TUser* user)
    : SecurityManager_(securityManager)
    , IsNull_(!user)
{
    if (user) {
        SecurityManager_->PushAuthenticatedUser(user);
    }
}

TAuthenticatedUserGuard::~TAuthenticatedUserGuard()
{
    if (!IsNull_) {
        SecurityManager_->PopAuthenticatedUser();
    }
}

////////////////////////////////////////////////////////////////////////////////

class TSecurityManager::TAccountTypeHandler
    : public TObjectTypeHandlerWithMapBase<TAccount>
{
public:
    explicit TAccountTypeHandler(TImpl* owner);

    virtual EObjectType GetType() const override
    {
        return EObjectType::Account;
    }

    virtual TNullable<TTypeCreationOptions> GetCreationOptions() const override
    {
        return TTypeCreationOptions(
            EObjectTransactionMode::Forbidden,
            EObjectAccountMode::Forbidden);
    }

    virtual TObjectBase* Create(
        TTransaction* transaction,
        TAccount* account,
        IAttributeDictionary* attributes,
        TReqCreateObjects* request,
        TRspCreateObjects* response) override;

    virtual EPermissionSet GetSupportedPermissions() const override
    {
        return EPermissionSet(
            EPermissionSet::Read |
            EPermissionSet::Write |
            EPermissionSet::Administer |
            EPermission::Use);
    }

private:
    TImpl* Owner_;

    virtual Stroka DoGetName(TAccount* object) override
    {
        return Format("account %Qv", object->GetName());
    }

    virtual IObjectProxyPtr DoGetProxy(TAccount* account, TTransaction* transaction) override;
    
    virtual void DoDestroy(TAccount* account) override;

    virtual TAccessControlDescriptor* DoFindAcd(TAccount* account) override
    {
        return &account->Acd();
    }

};

////////////////////////////////////////////////////////////////////////////////

class TSecurityManager::TUserTypeHandler
    : public TObjectTypeHandlerWithMapBase<TUser>
{
public:
    explicit TUserTypeHandler(TImpl* owner);

    virtual EObjectType GetType() const override
    {
        return EObjectType::User;
    }

    virtual TNullable<TTypeCreationOptions> GetCreationOptions() const override
    {
        return TTypeCreationOptions(
            EObjectTransactionMode::Forbidden,
            EObjectAccountMode::Forbidden);
    }

    virtual TObjectBase* Create(
        TTransaction* transaction,
        TAccount* account,
        IAttributeDictionary* attributes,
        TReqCreateObjects* request,
        TRspCreateObjects* response) override;

private:
    TImpl* Owner_;

    virtual Stroka DoGetName(TUser* user) override
    {
        return Format("user %Qv", user->GetName());
    }

    virtual IObjectProxyPtr DoGetProxy(TUser* user, TTransaction* transaction) override;

    virtual void DoDestroy(TUser* user) override;

};

////////////////////////////////////////////////////////////////////////////////

class TSecurityManager::TGroupTypeHandler
    : public TObjectTypeHandlerWithMapBase<TGroup>
{
public:
    explicit TGroupTypeHandler(TImpl* owner);

    virtual EObjectType GetType() const override
    {
        return EObjectType::Group;
    }

    virtual TNullable<TTypeCreationOptions> GetCreationOptions() const override
    {
        return TTypeCreationOptions(
            EObjectTransactionMode::Forbidden,
            EObjectAccountMode::Forbidden);
    }

    virtual TObjectBase* Create(
        TTransaction* transaction,
        TAccount* account,
        IAttributeDictionary* attributes,
        TReqCreateObjects* request,
        TRspCreateObjects* response) override;

private:
    TImpl* Owner_;

    virtual Stroka DoGetName(TGroup* group) override
    {
        return Format("group %Qv", group->GetName());
    }

    virtual IObjectProxyPtr DoGetProxy(TGroup* group, TTransaction* transaction) override;

    virtual void DoDestroy(TGroup* group) override;

};

/////////////////////////////////////////////////////////////////////////// /////

class TSecurityManager::TImpl
    : public TMasterAutomatonPart
{
public:
    TImpl(
        TSecurityManagerConfigPtr config,
        NCellMaster::TBootstrap* bootstrap)
        : TMasterAutomatonPart(bootstrap)
        , Config_(config)
        , RequestTracker_(New<TRequestTracker>(config, bootstrap))
    {
        RegisterLoader(
            "SecurityManager.Keys",
            BIND(&TImpl::LoadKeys, Unretained(this)));
        RegisterLoader(
            "SecurityManager.Values",
            BIND(&TImpl::LoadValues, Unretained(this)));

        RegisterSaver(
            ESerializationPriority::Keys,
            "SecurityManager.Keys",
            BIND(&TImpl::SaveKeys, Unretained(this)));
        RegisterSaver(
            ESerializationPriority::Values,
            "SecurityManager.Values",
            BIND(&TImpl::SaveValues, Unretained(this)));

        auto cellId = Bootstrap->GetCellId();

        SysAccountId_ = MakeWellKnownId(EObjectType::Account, cellId, 0xffffffffffffffff);
        TmpAccountId_ = MakeWellKnownId(EObjectType::Account, cellId, 0xfffffffffffffffe);

        RootUserId_ = MakeWellKnownId(EObjectType::User, cellId, 0xffffffffffffffff);
        GuestUserId_ = MakeWellKnownId(EObjectType::User, cellId, 0xfffffffffffffffe);

        EveryoneGroupId_ = MakeWellKnownId(EObjectType::Group, cellId, 0xffffffffffffffff);
        UsersGroupId_ = MakeWellKnownId(EObjectType::Group, cellId, 0xfffffffffffffffe);

        RegisterMethod(BIND(&TImpl::UpdateRequestStatistics, Unretained(this)));
    }

    void Initialize()
    {
        auto objectManager = Bootstrap->GetObjectManager();
        objectManager->RegisterHandler(New<TAccountTypeHandler>(this));
        objectManager->RegisterHandler(New<TUserTypeHandler>(this));
        objectManager->RegisterHandler(New<TGroupTypeHandler>(this));
    }


    DECLARE_ENTITY_MAP_ACCESSORS(Account, TAccount, TAccountId);
    DECLARE_ENTITY_MAP_ACCESSORS(User, TUser, TUserId);
    DECLARE_ENTITY_MAP_ACCESSORS(Group, TGroup, TGroupId);


    TMutationPtr CreateUpdateRequestStatisticsMutation(
        const NProto::TReqUpdateRequestStatistics& request)
    {
        return CreateMutation(
            Bootstrap->GetHydraFacade()->GetHydraManager(),
            request,
            this,
            &TImpl::UpdateRequestStatistics);
    }


    TAccount* CreateAccount(const Stroka& name)
    {
        if (FindAccountByName(name)) {
            THROW_ERROR_EXCEPTION(
                NYTree::EErrorCode::AlreadyExists,
                "Account %Qv already exists",
                name);
        }

        auto objectManager = Bootstrap->GetObjectManager();
        auto id = objectManager->GenerateId(EObjectType::Account);
        return DoCreateAccount(id, name);
    }

    void DestroyAccount(TAccount* account)
    {
        YCHECK(AccountNameMap_.erase(account->GetName()) == 1);
    }

    TAccount* FindAccountByName(const Stroka& name)
    {
        auto it = AccountNameMap_.find(name);
        return it == AccountNameMap_.end() ? nullptr : it->second;
    }

    TAccount* GetAccountByNameOrThrow(const Stroka& name)
    {
        auto* account = FindAccountByName(name);
        if (!account) {
            THROW_ERROR_EXCEPTION("No such account %Qv", name);
        }
        return account;
    }


    TAccount* GetSysAccount()
    {
        YCHECK(SysAccount_);
        return SysAccount_;
    }

    TAccount* GetTmpAccount()
    {
        YCHECK(TmpAccount_);
        return TmpAccount_;
    }


    void SetAccount(TCypressNodeBase* node, TAccount* account)
    {
        YCHECK(node);
        YCHECK(account);

        auto* oldAccount = node->GetAccount();
        if (oldAccount == account)
            return;

        auto objectManager = Bootstrap->GetObjectManager();

        bool isAccountingEnabled = IsUncommittedAccountingEnabled(node);

        if (oldAccount) {
            if (isAccountingEnabled) {
                UpdateResourceUsage(node, oldAccount, -1);
            }
            objectManager->UnrefObject(oldAccount);
        }

        node->SetAccount(account);
        node->CachedResourceUsage() = node->GetResourceUsage();

        if (isAccountingEnabled) {
            UpdateResourceUsage(node, account, +1);
        }
        objectManager->RefObject(account);
    }

    void ResetAccount(TCypressNodeBase* node)
    {
        auto* account = node->GetAccount();
        if (!account)
            return;

        auto objectManager = Bootstrap->GetObjectManager();

        bool isAccountingEnabled = IsUncommittedAccountingEnabled(node);

        if (isAccountingEnabled) {
            UpdateResourceUsage(node, account, -1);
        }

        node->CachedResourceUsage() = ZeroClusterResources();
        node->SetAccount(nullptr);

        objectManager->UnrefObject(account);
    }

    void RenameAccount(TAccount* account, const Stroka& newName)
    {
        if (newName == account->GetName())
            return;

        if (FindAccountByName(newName)) {
            THROW_ERROR_EXCEPTION(
                NYTree::EErrorCode::AlreadyExists,
                "Account %Qv already exists",
                newName);
        }

        YCHECK(AccountNameMap_.erase(account->GetName()) == 1);
        YCHECK(AccountNameMap_.insert(std::make_pair(newName, account)).second);
        account->SetName(newName);
    }

    void UpdateAccountNodeUsage(TCypressNodeBase* node)
    {
        auto* account = node->GetAccount();
        if (!account)
            return;

        if (!IsUncommittedAccountingEnabled(node))
            return;

        UpdateResourceUsage(node, account, -1);

        node->CachedResourceUsage() = node->GetResourceUsage();

        UpdateResourceUsage(node, account, +1);
    }

    void UpdateAccountStagingUsage(
        TTransaction* transaction,
        TAccount* account,
        const TClusterResources& delta)
    {
        if (!IsStagedAccountingEnabled(transaction))
            return;

        account->ResourceUsage() += delta;

        auto* transactionUsage = GetTransactionAccountUsage(transaction, account);
        *transactionUsage += delta;
    }


    void DestroySubject(TSubject* subject)
    {
        for (auto* group  : subject->MemberOf()) {
            YCHECK(group->Members().erase(subject) == 1);
        }

        for (const auto& pair : subject->LinkedObjects()) {
            auto* acd = GetAcd(pair.first);
            acd->OnSubjectDestroyed(subject, GuestUser_);
        }
    }


    TUser* CreateUser(const Stroka& name)
    {
        if (FindUserByName(name)) {
            THROW_ERROR_EXCEPTION(
                NYTree::EErrorCode::AlreadyExists,
                "User %Qv already exists",
                name);
        }

        if (FindGroupByName(name)) {
            THROW_ERROR_EXCEPTION(
                NYTree::EErrorCode::AlreadyExists,
                "Group %Qv already exists",
                name);
        }

        auto objectManager = Bootstrap->GetObjectManager();
        auto id = objectManager->GenerateId(EObjectType::User);
        return DoCreateUser(id, name);
    }

    void DestroyUser(TUser* user)
    {
        YCHECK(UserNameMap_.erase(user->GetName()) == 1);
        DestroySubject(user);
    }

    TUser* FindUserByName(const Stroka& name)
    {
        auto it = UserNameMap_.find(name);
        return it == UserNameMap_.end() ? nullptr : it->second;
    }

    TUser* GetUserByNameOrThrow(const Stroka& name)
    {
        auto* user = FindUserByName(name);
        if (!IsObjectAlive(user)) {
            THROW_ERROR_EXCEPTION(
                NSecurityClient::EErrorCode::AuthenticationError,
                "No such user %Qv",
                name);
        }
        return user;
    }

    TUser* GetUserOrThrow(const TUserId& id)
    {
        auto* user = FindUser(id);
        if (!IsObjectAlive(user)) {
            THROW_ERROR_EXCEPTION(
                NSecurityClient::EErrorCode::AuthenticationError,
                "No such user %v",
                id);
        }
        return user;
    }

    TUser* GetRootUser()
    {
        YCHECK(RootUser_);
        return RootUser_;
    }

    TUser* GetGuestUser()
    {
        YCHECK(GuestUser_);
        return GuestUser_;
    }


    TGroup* CreateGroup(const Stroka& name)
    {
        if (FindGroupByName(name)) {
            THROW_ERROR_EXCEPTION(
                NYTree::EErrorCode::AlreadyExists,
                "Group %Qv already exists",
                name);
        }

        if (FindUserByName(name)) {
            THROW_ERROR_EXCEPTION(
                NYTree::EErrorCode::AlreadyExists,
                "User %Qv already exists",
                name);
        }

        auto objectManager = Bootstrap->GetObjectManager();
        auto id = objectManager->GenerateId(EObjectType::Group);
        return DoCreateGroup(id, name);
    }

    void DestroyGroup(TGroup* group)
    {
        YCHECK(GroupNameMap_.erase(group->GetName()) == 1);

        for (auto* subject : group->Members()) {
            YCHECK(subject->MemberOf().erase(group) == 1);
        }

        DestroySubject(group);

        RecomputeMembershipClosure();
    }

    TGroup* FindGroupByName(const Stroka& name)
    {
        auto it = GroupNameMap_.find(name);
        return it == GroupNameMap_.end() ? nullptr : it->second;
    }


    TGroup* GetEveryoneGroup()
    {
        YCHECK(EveryoneGroup_);
        return EveryoneGroup_;
    }

    TGroup* GetUsersGroup()
    {
        YCHECK(UsersGroup_);
        return UsersGroup_;
    }


    TSubject* FindSubjectByName(const Stroka& name)
    {
        auto* user = FindUserByName(name);
        if (user) {
            return user;
        }

        auto* group = FindGroupByName(name);
        if (group) {
            return group;
        }

        return nullptr;
    }

    TSubject* GetSubjectByNameOrThrow(const Stroka& name)
    {
        auto* subject = FindSubjectByName(name);
        if (!IsObjectAlive(subject)) {
            THROW_ERROR_EXCEPTION("No such subject %Qv", name);
        }
        return subject;
    }


    void AddMember(TGroup* group, TSubject* member)
    {
        ValidateMembershipUpdate(group, member);

        if (group->Members().find(member) != group->Members().end()) {
            THROW_ERROR_EXCEPTION("Member %Qv is already present in group %Qv",
                member->GetName(),
                group->GetName());
        }

        if (member->GetType() == EObjectType::Group) {
            auto* memberGroup = member->AsGroup();
            if (group->RecursiveMemberOf().find(memberGroup) != group->RecursiveMemberOf().end()) {
                THROW_ERROR_EXCEPTION("Adding group %Qv to group %Qv would produce a cycle",
                    memberGroup->GetName(),
                    group->GetName());
            }
        }

        DoAddMember(group, member);
    }

    void RemoveMember(TGroup* group, TSubject* member)
    {
        ValidateMembershipUpdate(group, member);

        if (group->Members().find(member) == group->Members().end()) {
            THROW_ERROR_EXCEPTION("Member %Qv is not present in group %Qv",
                member->GetName(),
                group->GetName());
        }

        DoRemoveMember(group, member);
    }


    void RenameSubject(TSubject* subject, const Stroka& newName)
    {
        if (newName == subject->GetName())
            return;

        if (FindSubjectByName(newName)) {
            THROW_ERROR_EXCEPTION(
                NYTree::EErrorCode::AlreadyExists,
                "Subject %Qv already exists",
                newName);
        }

        switch (subject->GetType()) {
            case EObjectType::User:
                YCHECK(UserNameMap_.erase(subject->GetName()) == 1);
                YCHECK(UserNameMap_.insert(std::make_pair(newName, subject->AsUser())).second);
                break;

            case EObjectType::Group:
                YCHECK(GroupNameMap_.erase(subject->GetName()) == 1);
                YCHECK(GroupNameMap_.insert(std::make_pair(newName, subject->AsGroup())).second);
                break;

            default:
                YUNREACHABLE();
        }
        subject->SetName(newName);
    }


    EPermissionSet GetSupportedPermissions(TObjectBase* object)
    {
        auto objectManager = Bootstrap->GetObjectManager();
        auto handler = objectManager->GetHandler(object);
        return handler->GetSupportedPermissions();
    }

    TAccessControlDescriptor* FindAcd(TObjectBase* object)
    {
        auto objectManager = Bootstrap->GetObjectManager();
        auto handler = objectManager->GetHandler(object);
        return handler->FindAcd(object);
    }

    TAccessControlDescriptor* GetAcd(TObjectBase* object)
    {
        auto* acd = FindAcd(object);
        YCHECK(acd);
        return acd;
    }

    TAccessControlList GetEffectiveAcl(NObjectServer::TObjectBase* object)
    {
        TAccessControlList result;
        auto objectManager = Bootstrap->GetObjectManager();
        while (object) {
            auto handler = objectManager->GetHandler(object);
            auto* acd = handler->FindAcd(object);
            if (acd) {
                result.Entries.insert(result.Entries.end(), acd->Acl().Entries.begin(), acd->Acl().Entries.end());
                if (!acd->GetInherit()) {
                    break;
                }
            }

            object = handler->GetParent(object);
        }

        return result;
    }


    void PushAuthenticatedUser(TUser* user)
    {
        AuthenticatedUserStack_.push_back(user);
    }

    void PopAuthenticatedUser()
    {
        AuthenticatedUserStack_.pop_back();
    }

    TUser* GetAuthenticatedUser()
    {
        return AuthenticatedUserStack_.back();
    }


    TPermissionCheckResult CheckPermission(
        TObjectBase* object,
        TUser* user,
        EPermission permission)
    {
        TPermissionCheckResult result;

        // Fast lane: "root" needs to authorization.
        if (user == RootUser_) {
            result.Action = ESecurityAction::Allow;
            return result;
        }

        // Slow lane: check ACLs through the object hierarchy.
        auto objectManager = Bootstrap->GetObjectManager();
        auto* currentObject = object;
        while (currentObject) {
            auto handler = objectManager->GetHandler(currentObject);
            auto* acd = handler->FindAcd(currentObject);

            // Check the current ACL, if any.
            if (acd) {
                for (const auto& ace : acd->Acl().Entries) {
                    if (CheckPermissionMatch(ace.Permissions, permission)) {
                        for (auto* subject : ace.Subjects) {
                            if (CheckSubjectMatch(subject, user)) {
                                result.Action = ace.Action;
                                result.Object = currentObject;
                                result.Subject = subject;
                                // At least one denying ACE is found, deny the request.
                                if (result.Action == ESecurityAction::Deny) {
                                    LOG_INFO_UNLESS(IsRecovery(), "Permission check failed: explicit denying ACE found (CheckObjectId: %v, Permission: %v, User: %v, AclObjectId: %v, AclSubject: %v)",
                                        object->GetId(),
                                        permission,
                                        user->GetName(),
                                        result.Object->GetId(),
                                        result.Subject->GetName());
                                    return result;
                                }
                            }
                        }
                    }
                }

                // Proceed to the parent object unless the current ACL explicitly forbids inheritance.
                if (!acd->GetInherit()) {
                    break;
                }
            }

            currentObject = handler->GetParent(currentObject);
        }

        // No allowing ACE, deny the request.
        if (result.Action == ESecurityAction::Undefined) {
            LOG_INFO_UNLESS(IsRecovery(), "Permission check failed: no matching ACE found (CheckObjectId: %v, Permission: %v, User: %v)",
                object->GetId(),
                permission,
                user->GetName());
            result.Action = ESecurityAction::Deny;
            return result;
        } else {
            YASSERT(result.Action == ESecurityAction::Allow);
            LOG_TRACE_UNLESS(IsRecovery(), "Permission check succeeded: explicit allowing ACE found (CheckObjectId: %v, Permission: %v, User: %v, AclObjectId: %v, AclSubject: %v)",
                object->GetId(),
                permission,
                user->GetName(),
                result.Object->GetId(),
                result.Subject->GetName());
            return result;
        }
    }

    void ValidatePermission(
        TObjectBase* object,
        TUser* user,
        EPermission permission)
    {
        auto result = CheckPermission(object, user, permission);
        if (result.Action == ESecurityAction::Deny) {
            auto objectManager = Bootstrap->GetObjectManager();
            TError error;
            if (result.Object && result.Subject) {
                error = TError(
                    NSecurityClient::EErrorCode::AuthorizationError,
                    "Access denied: %Qv permission for %v is denied for %Qv by ACE at %v",
                    permission,
                    objectManager->GetHandler(object)->GetName(object),
                    result.Subject->GetName(),
                    objectManager->GetHandler(object)->GetName(result.Object));
            } else {
                error = TError(
                    NSecurityClient::EErrorCode::AuthorizationError,
                    "Access denied: %Qv permission for %v is not allowed by any matching ACE",
                    permission,
                    objectManager->GetHandler(object)->GetName(object));
            }
            error.Attributes().Set("permission", ~FormatEnum(permission));
            error.Attributes().Set("user", user->GetName());
            error.Attributes().Set("object", object->GetId());
            if (result.Object) {
                error.Attributes().Set("denied_by", result.Object->GetId());
            }
            if (result.Subject) {
                error.Attributes().Set("denied_for", result.Subject->GetId());
            }
            THROW_ERROR(error);
        }
    }

    void ValidatePermission(
        TObjectBase* object,
        EPermission permission)
    {
        ValidatePermission(
            object,
            GetAuthenticatedUser(),
            permission);
    }


    void SetUserBanned(TUser* user, bool banned)
    {
        if (banned && user == RootUser_) {
            THROW_ERROR_EXCEPTION("User %Qv cannot be banned",
                user->GetName());
        }

        user->SetBanned(banned);
        if (banned) {
            LOG_INFO_UNLESS(IsRecovery(), "User is now banned (User: %v)", user->GetName());
        } else {
            LOG_INFO_UNLESS(IsRecovery(), "User is now unbanned (User: %v)", user->GetName());
        }
    }

    void ValidateUserAccess(TUser* user, int requestCount)
    {
        if (user->GetBanned()) {
            THROW_ERROR_EXCEPTION(
                NSecurityClient::EErrorCode::UserBanned,
                "User %Qv is banned",
                user->GetName());
        }

        if (user != RootUser_ && GetRequestRate(user) > user->GetRequestRateLimit()) {
            THROW_ERROR_EXCEPTION(
<<<<<<< HEAD
                NSecurityClient::EErrorCode::UserBanned,
                "User %Qv has exceeded its request rate limit",
                user->GetName())
=======
                NSecurityClient::EErrorCode::RequestRateLimitExceeded,
                "User %s has exceeded its request rate limit",
                ~user->GetName().Quote())
>>>>>>> 0940adbf
                << TErrorAttribute("limit", user->GetRequestRateLimit());
        }

        RequestTracker_->ChargeUser(user, requestCount);
    }

    double GetRequestRate(TUser* user)
    {
        return
            TInstant::Now() > user->GetCheckpointTime() + Config_->RequestRateSmoothingPeriod
            ? 0.0
            : user->GetRequestRate();
    }

private:
    friend class TAccountTypeHandler;
    friend class TUserTypeHandler;
    friend class TGroupTypeHandler;


    TSecurityManagerConfigPtr Config_;

    bool RecomputeResources_ = false;

    NHydra::TEntityMap<TAccountId, TAccount> AccountMap_;
    yhash_map<Stroka, TAccount*> AccountNameMap_;

    TAccountId SysAccountId_;
    TAccount* SysAccount_ = nullptr;

    TAccountId TmpAccountId_;
    TAccount* TmpAccount_ = nullptr;

    NHydra::TEntityMap<TUserId, TUser> UserMap_;
    yhash_map<Stroka, TUser*> UserNameMap_;

    TUserId RootUserId_;
    TUser* RootUser_ = nullptr;

    TUserId GuestUserId_;
    TUser* GuestUser_ = nullptr;

    NHydra::TEntityMap<TGroupId, TGroup> GroupMap_;
    yhash_map<Stroka, TGroup*> GroupNameMap_;

    TGroupId EveryoneGroupId_;
    TGroup* EveryoneGroup_ = nullptr;

    TGroupId UsersGroupId_;
    TGroup* UsersGroup_ = nullptr;

    std::vector<TUser*> AuthenticatedUserStack_;

    TRequestTrackerPtr RequestTracker_;


    static bool IsUncommittedAccountingEnabled(TCypressNodeBase* node)
    {
        auto* transaction = node->GetTransaction();
        return !transaction || transaction->GetUncommittedAccountingEnabled();
    }

    static bool IsStagedAccountingEnabled(TTransaction* transaction)
    {
        return transaction->GetStagedAccountingEnabled();
    }

    static void UpdateResourceUsage(TCypressNodeBase* node, TAccount* account, int delta)
    {
        auto resourceUsage = node->CachedResourceUsage() * delta;

        account->ResourceUsage() += resourceUsage;
        if (node->IsTrunk()) {
            account->CommittedResourceUsage() += resourceUsage;
        }

        auto* transactionUsage = FindTransactionAccountUsage(node);
        if (transactionUsage) {
            *transactionUsage += resourceUsage;
        }
    }

    static TClusterResources* FindTransactionAccountUsage(TCypressNodeBase* node)
    {
        auto* account = node->GetAccount();
        auto* transaction = node->GetTransaction();
        if (!transaction) {
            return nullptr;
        }

        return GetTransactionAccountUsage(transaction, account);
    }

    static TClusterResources* GetTransactionAccountUsage(TTransaction* transaction, TAccount* account)
    {
        auto it = transaction->AccountResourceUsage().find(account);
        if (it == transaction->AccountResourceUsage().end()) {
            auto pair = transaction->AccountResourceUsage().insert(std::make_pair(account, ZeroClusterResources()));
            YCHECK(pair.second);
            return &pair.first->second;
        } else {
            return &it->second;
        }
    }


    TAccount* DoCreateAccount(const TAccountId& id, const Stroka& name)
    {
        auto* account = new TAccount(id);
        account->SetName(name);

        AccountMap_.Insert(id, account);
        YCHECK(AccountNameMap_.insert(std::make_pair(account->GetName(), account)).second);

        // Make the fake reference.
        YCHECK(account->RefObject() == 1);

        return account;
    }
    
    TUser* DoCreateUser(const TUserId& id, const Stroka& name)
    {
        auto* user = new TUser(id);
        user->SetName(name);

        UserMap_.Insert(id, user);
        YCHECK(UserNameMap_.insert(std::make_pair(user->GetName(), user)).second);

        // Make the fake reference.
        YCHECK(user->RefObject() == 1);

        // Every user except for "guest" is a member of "users" group.
        // "guest is a member of "everyone" group.
        if (id == GuestUserId_) {
            DoAddMember(EveryoneGroup_, user);
        } else {
            DoAddMember(UsersGroup_, user);
        }

        return user;
    }

    TGroup* DoCreateGroup(const TGroupId& id, const Stroka& name)
    {
        auto* group = new TGroup(id);
        group->SetName(name);

        GroupMap_.Insert(id, group);
        YCHECK(GroupNameMap_.insert(std::make_pair(group->GetName(), group)).second);

        // Make the fake reference.
        YCHECK(group->RefObject() == 1);

        return group;
    }


    void PropagateRecursiveMemberOf(TSubject* subject, TGroup* ancestorGroup)
    {
        bool added = subject->RecursiveMemberOf().insert(ancestorGroup).second;
        if (added && subject->GetType() == EObjectType::Group) {
            auto* subjectGroup = subject->AsGroup();
            for (auto* member : subjectGroup->Members()) {
                PropagateRecursiveMemberOf(member, ancestorGroup);
            }
        }
    }

    void RecomputeMembershipClosure()
    {
        for (const auto& pair : UserMap_) {
            pair.second->RecursiveMemberOf().clear();
        }

        for (const auto& pair : GroupMap_) {
            pair.second->RecursiveMemberOf().clear();
        }

        for (const auto& pair : GroupMap_) {
            auto* group = pair.second;
            for (auto* member : group->Members()) {
                PropagateRecursiveMemberOf(member, group);
            }
        }
    }


    void DoAddMember(TGroup* group, TSubject* member)
    {
        YCHECK(group->Members().insert(member).second);
        YCHECK(member->MemberOf().insert(group).second);

        RecomputeMembershipClosure();
    }

    void DoRemoveMember(TGroup* group, TSubject* member)
    {
        YCHECK(group->Members().erase(member) == 1);
        YCHECK(member->MemberOf().erase(group) == 1);

        RecomputeMembershipClosure();
    }


    void ValidateMembershipUpdate(TGroup* group, TSubject* member)
    {
        if (group == EveryoneGroup_ || group == UsersGroup_) {
            THROW_ERROR_EXCEPTION("Cannot modify a built-in group");
        }

        ValidatePermission(group, EPermission::Write);
        ValidatePermission(member, EPermission::Write);
    }


    static bool CheckSubjectMatch(TSubject* subject, TUser* user)
    {
        switch (subject->GetType()) {
            case EObjectType::User:
                return subject == user;

            case EObjectType::Group: {
                auto* subjectGroup = subject->AsGroup();
                return user->RecursiveMemberOf().find(subjectGroup) != user->RecursiveMemberOf().end();
            }

            default:
                YUNREACHABLE();
        }
    }

    static bool CheckPermissionMatch(EPermissionSet permissions, EPermission requestedPermission)
    {
        return permissions & requestedPermission;
    }


    void SaveKeys(NCellMaster::TSaveContext& context) const
    {
        AccountMap_.SaveKeys(context);
        UserMap_.SaveKeys(context);
        GroupMap_.SaveKeys(context);
    }

    void SaveValues(NCellMaster::TSaveContext& context) const
    {
        AccountMap_.SaveValues(context);
        UserMap_.SaveValues(context);
        GroupMap_.SaveValues(context);
    }


    virtual void OnBeforeSnapshotLoaded() override
    {
        DoClear();

        RecomputeResources_ = false;
    }

    void LoadKeys(NCellMaster::TLoadContext& context)
    {
        AccountMap_.LoadKeys(context);
        UserMap_.LoadKeys(context);
        GroupMap_.LoadKeys(context);
    }

    void LoadValues(NCellMaster::TLoadContext& context)
    {
        if (context.GetVersion() < 101) {
            RecomputeResources_ = true;
        }
        AccountMap_.LoadValues(context);
        UserMap_.LoadValues(context);
        GroupMap_.LoadValues(context);
    }

    virtual void OnAfterSnapshotLoaded() override
    {
        // Reconstruct account name map.
        AccountNameMap_.clear();
        for (const auto& pair : AccountMap_) {
            auto* account = pair.second;
            YCHECK(AccountNameMap_.insert(std::make_pair(account->GetName(), account)).second);
        }

        // Reconstruct user name map.
        UserNameMap_.clear();
        for (const auto& pair : UserMap_) {
            auto* user = pair.second;
            YCHECK(UserNameMap_.insert(std::make_pair(user->GetName(), user)).second);
        }

        // Reconstruct group name map.
        GroupNameMap_.clear();
        for (const auto& pair : GroupMap_) {
            auto* group = pair.second;
            YCHECK(GroupNameMap_.insert(std::make_pair(group->GetName(), group)).second);
        }

        InitBuiltin();
        InitAuthenticatedUser();

        // COMPAT(babenko)
        if (RecomputeResources_) {
            LOG_INFO("Recomputing resource usage");

            YCHECK(Bootstrap->GetTransactionManager()->Transactions().GetSize() == 0);

            for (const auto& pair : AccountMap_) {
                auto* account = pair.second;
                account->ResourceUsage() = ZeroClusterResources();
                account->CommittedResourceUsage() = ZeroClusterResources();
            }

            auto cypressManager = Bootstrap->GetCypressManager();
            for (const auto& pair : cypressManager->Nodes()) {
                auto* node = pair.second;
                auto resourceUsage = node->GetResourceUsage();
                auto* account = node->GetAccount();
                if (account) {
                    if (IsUncommittedAccountingEnabled(node)) {
                        account->ResourceUsage() += resourceUsage;
                        if (node->IsTrunk()) {
                            account->CommittedResourceUsage() += resourceUsage;
                        }
                    }
                    node->CachedResourceUsage() = resourceUsage;
                } else {
                    node->CachedResourceUsage() = ZeroClusterResources();
                }
            }
        }
    }


    void DoClear()
    {
        AccountMap_.Clear();
        AccountNameMap_.clear();

        UserMap_.Clear();
        UserNameMap_.clear();

        GroupMap_.Clear();
        GroupNameMap_.clear();
    }

    virtual void Clear() override
    {
        DoClear();
        InitBuiltin();
        InitAuthenticatedUser();
        InitDefaultSchemaAcds();
    }

    void InitAuthenticatedUser()
    {
        AuthenticatedUserStack_.clear();
        AuthenticatedUserStack_.push_back(RootUser_);
    }

    void InitDefaultSchemaAcds()
    {
        auto objectManager = Bootstrap->GetObjectManager();
        for (auto type : objectManager->GetRegisteredTypes()) {
            if (HasSchema(type)) {
                auto* schema = objectManager->GetSchema(type);
                auto* acd = GetAcd(schema);
                if (!IsVersionedType(type)) {
                    acd->AddEntry(TAccessControlEntry(
                        ESecurityAction::Allow,
                        GetUsersGroup(),
                        EPermissionSet(EPermission::Write)));
                    acd->AddEntry(TAccessControlEntry(
                        ESecurityAction::Allow,
                        GetEveryoneGroup(),
                        EPermissionSet(EPermission::Read)));
                }
                if (IsUserType(type)) {
                    acd->AddEntry(TAccessControlEntry(
                        ESecurityAction::Allow,
                        GetUsersGroup(),
                        EPermissionSet(EPermission::Create)));
                }
            }
        }
    }

    void InitBuiltin()
    {
        UsersGroup_ = FindGroup(UsersGroupId_);
        if (!UsersGroup_) {
            // users
            UsersGroup_ = DoCreateGroup(UsersGroupId_, UsersGroupName);
        }

        EveryoneGroup_ = FindGroup(EveryoneGroupId_);
        if (!EveryoneGroup_) {
            // everyone
            EveryoneGroup_ = DoCreateGroup(EveryoneGroupId_, EveryoneGroupName);
            DoAddMember(EveryoneGroup_, UsersGroup_);
        }

        RootUser_ = FindUser(RootUserId_);
        if (!RootUser_) {
            // root
            RootUser_ = DoCreateUser(RootUserId_, RootUserName);
            RootUser_->SetRequestRateLimit(1000000.0);
        }

        GuestUser_ = FindUser(GuestUserId_);
        if (!GuestUser_) {
            // guest
            GuestUser_ = DoCreateUser(GuestUserId_, GuestUserName);
        }

        SysAccount_ = FindAccount(SysAccountId_);
        if (!SysAccount_) {
            // sys, 1 TB disk space, 100000 nodes, usage allowed for: root
            SysAccount_ = DoCreateAccount(SysAccountId_, SysAccountName);
            SysAccount_->ResourceLimits() = TClusterResources((i64) 1024 * 1024 * 1024 * 1024, 100000);
            SysAccount_->Acd().AddEntry(TAccessControlEntry(
                ESecurityAction::Allow,
                RootUser_,
                EPermission::Use));
        }

        TmpAccount_ = FindAccount(TmpAccountId_);
        if (!TmpAccount_) {
            // tmp, 1 TB disk space, 100000 nodes, usage allowed for: users
            TmpAccount_ = DoCreateAccount(TmpAccountId_, TmpAccountName);
            TmpAccount_->ResourceLimits() = TClusterResources((i64) 1024 * 1024 * 1024 * 1024, 100000);
            TmpAccount_->Acd().AddEntry(TAccessControlEntry(
                ESecurityAction::Allow,
                UsersGroup_,
                EPermission::Use));
        }
    }


    virtual void OnLeaderActive() override
    {
        RequestTracker_->Start();

        for (const auto& pair : UserMap_) {
            auto* user = pair.second;
            user->ResetRequestRate();
        }
    }

    virtual void OnStopLeading() override
    {
        RequestTracker_->Stop();
    }


    void UpdateRequestStatistics(const NProto::TReqUpdateRequestStatistics& request)
    {
        auto* profilingManager = NProfiling::TProfileManager::Get();
        auto now = TInstant::Now();
        for (const auto& update : request.updates()) {
            auto userId = FromProto<TUserId>(update.user_id());
            auto* user = FindUser(userId);
            if (user) {
                // Update access time.
                auto accessTime = TInstant(update.access_time());
                if (accessTime > user->GetAccessTime()) {
                    user->SetAccessTime(accessTime);
                }

                // Update request counter.
                i64 requestCounter = user->GetRequestCounter() + update.request_counter_delta();
                user->SetRequestCounter(requestCounter);

                NProfiling::TTagIdList tags;
                tags.push_back(profilingManager->RegisterTag("user", user->GetName()));
                Profiler.Enqueue("/user_request_counter", requestCounter, tags);

                // Recompute request rate.
                if (now > user->GetCheckpointTime() + Config_->RequestRateSmoothingPeriod) {
                    if (user->GetCheckpointTime() != TInstant::Zero()) {
                        double requestRate =
                            static_cast<double>(requestCounter - user->GetCheckpointRequestCounter()) /
                            (now - user->GetCheckpointTime()).SecondsFloat();
                        user->SetRequestRate(requestRate);
                        // TODO(babenko): use tags in master
                        Profiler.Enqueue("/user_request_rate/" + ToYPathLiteral(user->GetName()), static_cast<int>(requestRate));
                    }
                    user->SetCheckpointTime(now);
                    user->SetCheckpointRequestCounter(requestCounter);
                }
            }
        }
    }

};

DEFINE_ENTITY_MAP_ACCESSORS(TSecurityManager::TImpl, Account, TAccount, TAccountId, AccountMap_)
DEFINE_ENTITY_MAP_ACCESSORS(TSecurityManager::TImpl, User, TUser, TUserId, UserMap_)
DEFINE_ENTITY_MAP_ACCESSORS(TSecurityManager::TImpl, Group, TGroup, TGroupId, GroupMap_)

///////////////////////////////////////////////////////////////////////////////

TSecurityManager::TAccountTypeHandler::TAccountTypeHandler(TImpl* owner)
    : TObjectTypeHandlerWithMapBase(owner->Bootstrap, &owner->AccountMap_)
    , Owner_(owner)
{ }

TObjectBase* TSecurityManager::TAccountTypeHandler::Create(
    TTransaction* transaction,
    TAccount* account,
    IAttributeDictionary* attributes,
    TReqCreateObjects* request,
    TRspCreateObjects* response)
{
    UNUSED(transaction);
    UNUSED(account);
    UNUSED(request);
    UNUSED(response);

    auto name = attributes->Get<Stroka>("name");
    attributes->Remove("name");

    auto* newAccount = Owner_->CreateAccount(name);
    return newAccount;
}

IObjectProxyPtr TSecurityManager::TAccountTypeHandler::DoGetProxy(
    TAccount* account,
    TTransaction* transaction)
{
    UNUSED(transaction);
    return CreateAccountProxy(Owner_->Bootstrap, account);
}

void TSecurityManager::TAccountTypeHandler::DoDestroy(TAccount* account)
{
    Owner_->DestroyAccount(account);
}

///////////////////////////////////////////////////////////////////////////////

TSecurityManager::TUserTypeHandler::TUserTypeHandler(TImpl* owner)
    : TObjectTypeHandlerWithMapBase(owner->Bootstrap, &owner->UserMap_)
    , Owner_(owner)
{ }

TObjectBase* TSecurityManager::TUserTypeHandler::Create(
    TTransaction* transaction,
    TAccount* account,
    IAttributeDictionary* attributes,
    TReqCreateObjects* request,
    TRspCreateObjects* response)
{
    UNUSED(transaction);
    UNUSED(account);
    UNUSED(request);
    UNUSED(response);

    auto name = attributes->Get<Stroka>("name");
    attributes->Remove("name");

    auto* newUser = Owner_->CreateUser(name);
    return newUser;
}

IObjectProxyPtr TSecurityManager::TUserTypeHandler::DoGetProxy(
    TUser* user,
    TTransaction* transaction)
{
    UNUSED(transaction);
    return CreateUserProxy(Owner_->Bootstrap, user);
}

void TSecurityManager::TUserTypeHandler::DoDestroy(TUser* user)
{
    Owner_->DestroyUser(user);
}

///////////////////////////////////////////////////////////////////////////////

TSecurityManager::TGroupTypeHandler::TGroupTypeHandler(TImpl* owner)
    : TObjectTypeHandlerWithMapBase(owner->Bootstrap, &owner->GroupMap_)
    , Owner_(owner)
{ }

TObjectBase* TSecurityManager::TGroupTypeHandler::Create(
    TTransaction* transaction,
    TAccount* account,
    IAttributeDictionary* attributes,
    TReqCreateObjects* request,
    TRspCreateObjects* response)
{
    UNUSED(transaction);
    UNUSED(account);
    UNUSED(request);
    UNUSED(response);

    auto name = attributes->Get<Stroka>("name");
    attributes->Remove("name");

    auto* newGroup = Owner_->CreateGroup(name);
    return newGroup;
}

IObjectProxyPtr TSecurityManager::TGroupTypeHandler::DoGetProxy(
    TGroup* group,
    TTransaction* transaction)
{
    UNUSED(transaction);
    return CreateGroupProxy(Owner_->Bootstrap, group);
}

void TSecurityManager::TGroupTypeHandler::DoDestroy(TGroup* group)
{
    Owner_->DestroyGroup(group);
}

///////////////////////////////////////////////////////////////////////////////

TSecurityManager::TSecurityManager(
    TSecurityManagerConfigPtr config,
    NCellMaster::TBootstrap* bootstrap)
    : Impl_(New<TImpl>(config, bootstrap))
{ }

TSecurityManager::~TSecurityManager()
{ }

void TSecurityManager::Initialize()
{
    return Impl_->Initialize();
}

TMutationPtr TSecurityManager::CreateUpdateRequestStatisticsMutation(
    const NProto::TReqUpdateRequestStatistics& request)
{
    return Impl_->CreateUpdateRequestStatisticsMutation(request);
}

TAccount* TSecurityManager::FindAccountByName(const Stroka& name)
{
    return Impl_->FindAccountByName(name);
}

TAccount* TSecurityManager::GetAccountByNameOrThrow(const Stroka& name)
{
    return Impl_->GetAccountByNameOrThrow(name);
}

TAccount* TSecurityManager::GetSysAccount()
{
    return Impl_->GetSysAccount();
}

TAccount* TSecurityManager::GetTmpAccount()
{
    return Impl_->GetTmpAccount();
}

void TSecurityManager::SetAccount(TCypressNodeBase* node, TAccount* account)
{
    Impl_->SetAccount(node, account);
}

void TSecurityManager::ResetAccount(TCypressNodeBase* node)
{
    Impl_->ResetAccount(node);
}

void TSecurityManager::RenameAccount(TAccount* account, const Stroka& newName)
{
    Impl_->RenameAccount(account, newName);
}

void TSecurityManager::UpdateAccountNodeUsage(TCypressNodeBase* node)
{
    Impl_->UpdateAccountNodeUsage(node);
}

void TSecurityManager::UpdateAccountStagingUsage(
    TTransaction* transaction,
    TAccount* account,
    const TClusterResources& delta)
{
    Impl_->UpdateAccountStagingUsage(transaction, account, delta);
}

TUser* TSecurityManager::FindUserByName(const Stroka& name)
{
    return Impl_->FindUserByName(name);
}

TUser* TSecurityManager::GetUserByNameOrThrow(const Stroka& name)
{
    return Impl_->GetUserByNameOrThrow(name);
}

TUser* TSecurityManager::GetUserOrThrow(const TUserId& id)
{
    return Impl_->GetUserOrThrow(id);
}

TUser* TSecurityManager::GetRootUser()
{
    return Impl_->GetRootUser();
}

TUser* TSecurityManager::GetGuestUser()
{
    return Impl_->GetGuestUser();
}

TGroup* TSecurityManager::FindGroupByName(const Stroka& name)
{
    return Impl_->FindGroupByName(name);
}

TGroup* TSecurityManager::GetEveryoneGroup()
{
    return Impl_->GetEveryoneGroup();
}

TGroup* TSecurityManager::GetUsersGroup()
{
    return Impl_->GetUsersGroup();
}

TSubject* TSecurityManager::FindSubjectByName(const Stroka& name)
{
    return Impl_->FindSubjectByName(name);
}

TSubject* TSecurityManager::GetSubjectByNameOrThrow(const Stroka& name)
{
    return Impl_->GetSubjectByNameOrThrow(name);
}

void TSecurityManager::AddMember(TGroup* group, TSubject* member)
{
    Impl_->AddMember(group, member);
}

void TSecurityManager::RemoveMember(TGroup* group, TSubject* member)
{
    Impl_->RemoveMember(group, member);
}

void TSecurityManager::RenameSubject(TSubject* subject, const Stroka& newName)
{
    Impl_->RenameSubject(subject, newName);
}

EPermissionSet TSecurityManager::GetSupportedPermissions(TObjectBase* object)
{
    return Impl_->GetSupportedPermissions(object);
}

TAccessControlDescriptor* TSecurityManager::FindAcd(TObjectBase* object)
{
    return Impl_->FindAcd(object);
}

TAccessControlDescriptor* TSecurityManager::GetAcd(TObjectBase* object)
{
    return Impl_->GetAcd(object);
}

TAccessControlList TSecurityManager::GetEffectiveAcl(TObjectBase* object)
{
    return Impl_->GetEffectiveAcl(object);
}

void TSecurityManager::PushAuthenticatedUser(TUser* user)
{
    Impl_->PushAuthenticatedUser(user);
}

void TSecurityManager::PopAuthenticatedUser()
{
    Impl_->PopAuthenticatedUser();
}

TUser* TSecurityManager::GetAuthenticatedUser()
{
    return Impl_->GetAuthenticatedUser();
}

TPermissionCheckResult TSecurityManager::CheckPermission(
    TObjectBase* object,
    TUser* user,
    EPermission permission)
{
    return Impl_->CheckPermission(
        object,
        user,
        permission);
}

void TSecurityManager::ValidatePermission(
    TObjectBase* object,
    TUser* user,
    EPermission permission)
{
    Impl_->ValidatePermission(
        object,
        user,
        permission);
}

void TSecurityManager::ValidatePermission(
    TObjectBase* object,
    EPermission permission)
{
    Impl_->ValidatePermission(
        object,
        permission);
}

void TSecurityManager::SetUserBanned(TUser* user, bool banned)
{
    Impl_->SetUserBanned(user, banned);
}

void TSecurityManager::ValidateUserAccess(TUser* user, int requestCount)
{
    Impl_->ValidateUserAccess(user, requestCount);
}

double TSecurityManager::GetRequestRate(TUser* user)
{
    return Impl_->GetRequestRate(user);
}

DELEGATE_ENTITY_MAP_ACCESSORS(TSecurityManager, Account, TAccount, TAccountId, *Impl_)
DELEGATE_ENTITY_MAP_ACCESSORS(TSecurityManager, User, TUser, TUserId, *Impl_)
DELEGATE_ENTITY_MAP_ACCESSORS(TSecurityManager, Group, TGroup, TGroupId, *Impl_)

///////////////////////////////////////////////////////////////////////////////

} // namespace NSecurityServer
} // namespace NYT<|MERGE_RESOLUTION|>--- conflicted
+++ resolved
@@ -856,15 +856,9 @@
 
         if (user != RootUser_ && GetRequestRate(user) > user->GetRequestRateLimit()) {
             THROW_ERROR_EXCEPTION(
-<<<<<<< HEAD
-                NSecurityClient::EErrorCode::UserBanned,
+                NSecurityClient::EErrorCode::RequestRateLimitExceeded,
                 "User %Qv has exceeded its request rate limit",
                 user->GetName())
-=======
-                NSecurityClient::EErrorCode::RequestRateLimitExceeded,
-                "User %s has exceeded its request rate limit",
-                ~user->GetName().Quote())
->>>>>>> 0940adbf
                 << TErrorAttribute("limit", user->GetRequestRateLimit());
         }
 

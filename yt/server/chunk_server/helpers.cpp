#include "helpers.h"
#include "chunk_owner_base.h"
#include "chunk_manager.h"

#include <yt/server/cypress_server/cypress_manager.h>

#include <yt/server/cell_master/bootstrap.h>
#include <yt/server/cell_master/hydra_facade.h>
#include <yt/server/cell_master/multicell_manager.h>

#include <yt/ytlib/object_client/helpers.h>
#include <yt/ytlib/object_client/object_service_proxy.h>

#include <yt/ytlib/table_client/chunk_meta_extensions.h>
#include <yt/ytlib/table_client/unversioned_row.h>

#include <yt/ytlib/chunk_client/chunk_service_proxy.h>

#include <yt/ytlib/cypress_client/rpc_helpers.h>

#include <yt/core/ytree/fluent.h>

namespace NYT {
namespace NChunkServer {

using namespace NYTree;
using namespace NYson;
using namespace NObjectClient;
using namespace NCypressServer;
using namespace NCypressClient;
using namespace NChunkClient;
using namespace NTableClient;
using namespace NTableClient::NProto;
using namespace NSecurityServer;
using namespace NObjectServer;
using namespace NConcurrency;

using NYT::ToProto;
using NYT::FromProto;

////////////////////////////////////////////////////////////////////////////////

static const double ChunkListThombstoneRelativeThreshold = 0.5;
static const double ChunkListThombstoneAbsoluteThreshold = 16;

////////////////////////////////////////////////////////////////////////////////

void AttachToChunkList(
    TChunkList* chunkList,
    TChunkTree* const* childrenBegin,
    TChunkTree* const* childrenEnd)
{
    // A shortcut.
    if (childrenBegin == childrenEnd) {
        return;
    }

    // NB: Accumulate statistics from left to right to get Sealed flag correct.
    TChunkTreeStatistics statisticsDelta;
    for (auto it = childrenBegin; it != childrenEnd; ++it) {
        chunkList->ValidateSealed();
        auto* child = *it;
        AppendChunkTreeChild(chunkList, child, &statisticsDelta);
        SetChunkTreeParent(chunkList, child);
    }

    chunkList->IncrementVersion();

    // Go upwards and apply delta.
    AccumulateUniqueAncestorsStatistics(chunkList, statisticsDelta);
}

void DetachFromChunkList(
    TChunkList* chunkList,
    TChunkTree* const* childrenBegin,
    TChunkTree* const* childrenEnd)
{
    // A shortcut.
    if (childrenBegin == childrenEnd) {
        return;
    }

    chunkList->IncrementVersion();

    TChunkTreeStatistics statisticsDelta;
    for (auto childIt = childrenBegin; childIt != childrenEnd; ++childIt) {
        auto* child = *childIt;
        statisticsDelta.Accumulate(GetChunkTreeStatistics(child));
        ResetChunkTreeParent(chunkList, child);
    }

    auto& children = chunkList->Children();
    if (chunkList->GetOrdered()) {
        // Can only handle a prefix of non-trimmed children.
        // Used in ordered tablet trim.
        int childIndex = chunkList->GetTrimmedChildCount();
        for (auto childIt = childrenBegin; childIt != childrenEnd; ++childIt, ++childIndex) {
            auto* child = *childIt;
            YCHECK(child == children[childIndex]);
            children[childIndex] = nullptr;
        }
        int newTrimmedChildCount = chunkList->GetTrimmedChildCount() + static_cast<int>(childrenEnd - childrenBegin);
        if (newTrimmedChildCount > ChunkListThombstoneAbsoluteThreshold &&
            newTrimmedChildCount > children.size() * ChunkListThombstoneRelativeThreshold)
        {
            children.erase(
                children.begin(),
                children.begin() + newTrimmedChildCount);

            auto& cumulativeStatistics = chunkList->CumulativeStatistics();
            cumulativeStatistics.erase(
                cumulativeStatistics.begin(),
                std::min(cumulativeStatistics.begin() + newTrimmedChildCount, cumulativeStatistics.end()));

            chunkList->SetTrimmedChildCount(0);
        } else {
            chunkList->SetTrimmedChildCount(newTrimmedChildCount);
        }
    } else {
        // Can handle arbitrary children.
        // Used in sorted tablet compaction..
        auto& childToIndex = chunkList->ChildToIndex();
        for (auto childIt = childrenBegin; childIt != childrenEnd; ++childIt) {
            auto* child = *childIt;
            auto indexIt = childToIndex.find(child);
            YCHECK(indexIt != childToIndex.end());
            int index = indexIt->second;
            if (index != children.size() - 1) {
                children[index] = children.back();
                childToIndex[children[index]] = index;
            }
            children.pop_back();
        }
    }

    // Go upwards and recompute statistics.
    VisitUniqueAncestors(
        chunkList,
        [&] (TChunkList* current) {
            current->Statistics().Deaccumulate(statisticsDelta);
        });
}

void SetChunkTreeParent(TChunkList* parent, TChunkTree* child)
{
    switch (child->GetType()) {
        case EObjectType::Chunk:
        case EObjectType::ErasureChunk:
        case EObjectType::JournalChunk:
            child->AsChunk()->AddParent(parent);
            break;
        case EObjectType::ChunkList:
            child->AsChunkList()->AddParent(parent);
            break;
        default:
            Y_UNREACHABLE();
    }
}

void ResetChunkTreeParent(TChunkList* parent, TChunkTree* child)
{
    switch (child->GetType()) {
        case EObjectType::Chunk:
        case EObjectType::ErasureChunk:
        case EObjectType::JournalChunk:
            child->AsChunk()->RemoveParent(parent);
            break;
        case EObjectType::ChunkList:
            child->AsChunkList()->RemoveParent(parent);
            break;
        default:
            Y_UNREACHABLE();
    }
}

TChunkTreeStatistics GetChunkTreeStatistics(TChunkTree* chunkTree)
{
    if (!chunkTree) {
        return TChunkTreeStatistics();
    }
    switch (chunkTree->GetType()) {
        case EObjectType::Chunk:
        case EObjectType::ErasureChunk:
        case EObjectType::JournalChunk:
            return chunkTree->AsChunk()->GetStatistics();
        case EObjectType::ChunkList:
            return chunkTree->AsChunkList()->Statistics();
        default:
            Y_UNREACHABLE();
    }
}

void AppendChunkTreeChild(
    TChunkList* chunkList,
    TChunkTree* child,
    TChunkTreeStatistics* statistics)
{
    if (chunkList->GetOrdered()) {
        if (!chunkList->Children().empty()) {
            chunkList->CumulativeStatistics().push_back({
                chunkList->Statistics().RowCount + statistics->RowCount,
                chunkList->Statistics().ChunkCount + statistics->ChunkCount,
                chunkList->Statistics().UncompressedDataSize + statistics->UncompressedDataSize
            });
        }
    } else if (child) {
        int index = static_cast<int>(chunkList->Children().size());
        YCHECK(chunkList->ChildToIndex().emplace(child, index).second);
    }
    statistics->Accumulate(GetChunkTreeStatistics(child));
    chunkList->Children().push_back(child);
}

void AccumulateUniqueAncestorsStatistics(
    TChunkList* chunkList,
    const TChunkTreeStatistics& statisticsDelta)
{
    auto mutableStatisticsDelta = statisticsDelta;
    VisitUniqueAncestors(
        chunkList,
        [&] (TChunkList* current) {
            ++mutableStatisticsDelta.Rank;
            current->Statistics().Accumulate(mutableStatisticsDelta);
        });
}

void ResetChunkListStatistics(TChunkList* chunkList)
{
    chunkList->CumulativeStatistics().clear();
    chunkList->Statistics() = TChunkTreeStatistics();
    chunkList->Statistics().ChunkListCount = 1;
    chunkList->Statistics().Rank = 1;
}

void RecomputeChunkListStatistics(TChunkList* chunkList)
{
    ResetChunkListStatistics(chunkList);

    std::vector<TChunkTree*> children;
    children.swap(chunkList->Children());

    TChunkTreeStatistics statistics;
    for (auto* child : children) {
        AppendChunkTreeChild(chunkList, child, &statistics);
    }

    ++statistics.Rank;
    ++statistics.ChunkListCount;
    chunkList->Statistics() = statistics;
}

TClusterResources GetDiskUsage(
    const NChunkClient::NProto::TDataStatistics& statistics,
    int replicationFactor)
{
    TClusterResources result;
    result.DiskSpace =
        statistics.regular_disk_space() * replicationFactor +
        statistics.erasure_disk_space();
    result.ChunkCount = statistics.chunk_count();
    return result;
}

std::vector<TChunkOwnerBase*> GetOwningNodes(TChunkTree* chunkTree)
{
    yhash_set<TChunkOwnerBase*> owningNodes;
    yhash_set<TChunkTree*> visitedTrees;
    std::vector<TChunkTree*> queue{chunkTree};

    auto visit = [&] (TChunkTree* chunkTree) {
        if (visitedTrees.insert(chunkTree).second) {
            queue.push_back(chunkTree);
        }
    };

    visit(chunkTree);

    for (int index = 0; index < queue.size(); ++index) {
        chunkTree = queue[index];

        switch (chunkTree->GetType()) {
            case EObjectType::Chunk:
            case EObjectType::ErasureChunk:
            case EObjectType::JournalChunk: {
                for (auto* parent : chunkTree->AsChunk()->Parents()) {
                    visit(parent);
                }
                break;
            }
            case EObjectType::ChunkList: {
                auto* chunkList = chunkTree->AsChunkList();
                owningNodes.insert(chunkList->OwningNodes().begin(), chunkList->OwningNodes().end());
                for (auto* parent : chunkList->Parents()) {
                    visit(parent);
                }
                break;
            }
            default:
                YUNREACHABLE();
        }
<<<<<<< HEAD
        default:
            Y_UNREACHABLE();
=======
>>>>>>> c462c706
    }

    return std::vector<TChunkOwnerBase*>(owningNodes.begin(), owningNodes.end());
}

namespace {

TYsonString DoGetMulticellOwningNodes(
    NCellMaster::TBootstrap* bootstrap,
    const TChunkTreeId& chunkTreeId)
{
    std::vector<TVersionedObjectId> nodeIds;

    auto chunkManager = bootstrap->GetChunkManager();
    auto* chunkTree = chunkManager->FindChunkTree(chunkTreeId);
    if (IsObjectAlive(chunkTree)) {
        auto nodes = GetOwningNodes(chunkTree);
        for (const auto* node : nodes) {
            nodeIds.push_back(node->GetVersionedId());
        }
    }

    auto multicellManager = bootstrap->GetMulticellManager();

    // Request owning nodes from all cells.
    auto requestIdsFromCell = [&] (TCellTag cellTag) {
        if (cellTag == bootstrap->GetCellTag())
            return;

        auto type = TypeFromId(chunkTreeId);
        if (type != EObjectType::Chunk &&
            type != EObjectType::ErasureChunk &&
            type != EObjectType::JournalChunk)
            return;

        auto channel = multicellManager->GetMasterChannelOrThrow(
            cellTag,
            NHydra::EPeerKind::LeaderOrFollower);
        TChunkServiceProxy proxy(channel);

        auto req = proxy.GetChunkOwningNodes();
        ToProto(req->mutable_chunk_id(), chunkTreeId);

        auto rspOrError = WaitFor(req->Invoke());
        if (rspOrError.GetCode() == NChunkClient::EErrorCode::NoSuchChunk)
            return;

        THROW_ERROR_EXCEPTION_IF_FAILED(rspOrError, "Error requesting owning nodes for chunk %v from cell %v",
            chunkTreeId,
            cellTag);
        const auto& rsp = rspOrError.Value();

        for (const auto& protoNode : rsp->nodes()) {
            nodeIds.emplace_back(
                FromProto<NCypressClient::TNodeId>(protoNode.node_id()),
                FromProto<TTransactionId>(protoNode.transaction_id()));
        }
    };

    requestIdsFromCell(bootstrap->GetPrimaryCellTag());
    for (auto cellTag : bootstrap->GetSecondaryCellTags()) {
        requestIdsFromCell(cellTag);
    }

    // Request node paths from the primary cell.
    {
        auto channel = multicellManager->GetMasterChannelOrThrow(
            bootstrap->GetPrimaryCellTag(),
            NHydra::EPeerKind::LeaderOrFollower);
        TObjectServiceProxy proxy(channel);

        // TODO(babenko): improve
        auto batchReq = proxy.ExecuteBatch();
        for (const auto& versionedId : nodeIds) {
            auto req = TCypressYPathProxy::Get(FromObjectId(versionedId.ObjectId) + "/@path");
            SetTransactionId(req, versionedId.TransactionId);
            batchReq->AddRequest(req, "get_path");
        }

        auto batchRspOrError = WaitFor(batchReq->Invoke());
        THROW_ERROR_EXCEPTION_IF_FAILED(batchRspOrError, "Error requesting owning nodes paths");
        const auto& batchRsp = batchRspOrError.Value();

        auto rsps = batchRsp->GetResponses<TCypressYPathProxy::TRspGet>("get_path");
        YCHECK(rsps.size() == nodeIds.size());

        TStringStream stream;
        TBufferedBinaryYsonWriter writer(&stream);
        writer.OnBeginList();

        for (int index = 0; index < rsps.size(); ++index) {
            const auto& rspOrError = rsps[index];
            const auto& versionedId = nodeIds[index];
            if (rspOrError.GetCode() == NYTree::EErrorCode::ResolveError)
                continue;

            THROW_ERROR_EXCEPTION_IF_FAILED(rspOrError, "Error requesting path for node %v",
                versionedId);
            const auto& rsp = rspOrError.Value();

            writer.OnListItem();
            if (versionedId.TransactionId) {
                writer.OnBeginAttributes();
                writer.OnKeyedItem("transaction_id");
                writer.OnStringScalar(ToString(versionedId.TransactionId));
                writer.OnEndAttributes();
            }
            writer.OnRaw(rsp->value(), EYsonType::Node);
        }

        writer.OnEndList();
        writer.Flush();
        return TYsonString(stream.Str());
    }
}

} // namespace

TFuture<TYsonString> GetMulticellOwningNodes(
    NCellMaster::TBootstrap* bootstrap,
    TChunkTree* chunkTree)
{
    return BIND(&DoGetMulticellOwningNodes, bootstrap, chunkTree->GetId())
        .AsyncVia(bootstrap->GetHydraFacade()->GetEpochAutomatonInvoker())
        .Run();
}

////////////////////////////////////////////////////////////////////////////////

bool IsEmpty(const TChunkList* chunkList)
{
    return !chunkList || chunkList->Statistics().ChunkCount == 0;
}

bool IsEmpty(const TChunkTree* chunkTree)
{
    if (!chunkTree) {
        return true;
    }
    switch (chunkTree->GetType()) {
        case EObjectType::Chunk:
        case EObjectType::ErasureChunk:
        case EObjectType::JournalChunk:
            return false;

        case EObjectType::ChunkList:
            return IsEmpty(chunkTree->AsChunkList());

        default:
            Y_UNREACHABLE();
    }
}

////////////////////////////////////////////////////////////////////////////////

TOwningKey GetMaxKey(const TChunk* chunk)
{
    TOwningKey key;
    auto chunkFormat = ETableChunkFormat(chunk->ChunkMeta().version());
    if (chunkFormat == ETableChunkFormat::Old) {
        // Deprecated chunks.
        auto boundaryKeysExt = GetProtoExtension<TOldBoundaryKeysExt>(
            chunk->ChunkMeta().extensions());
        FromProto(&key, boundaryKeysExt.end());
    } else {
        auto boundaryKeysExt = GetProtoExtension<TBoundaryKeysExt>(
            chunk->ChunkMeta().extensions());
        FromProto(&key, boundaryKeysExt.max());
    }

    return GetKeySuccessor(key);
}

TOwningKey GetMaxKey(const TChunkTree* chunkTree)
{
    if (IsEmpty(chunkTree)) {
        THROW_ERROR_EXCEPTION("Cannot compute max key in chunk list %v since it contains no chunks",
            chunkTree->GetId());
    }

    auto getLastNonemptyChild = [] (const TChunkList* chunkList) {
        const auto& children = chunkList->Children();
        for (auto it = children.rbegin(); it != children.rend(); ++it) {
            const auto* child = *it;
            if (!IsEmpty(child)) {
                return child;
            }
        }
        Y_UNREACHABLE();
    };

    const auto* currentChunkTree = chunkTree;
    while (true) {
        switch (currentChunkTree->GetType()) {
            case EObjectType::Chunk:
            case EObjectType::ErasureChunk:
                return GetMaxKey(currentChunkTree->AsChunk());

            case EObjectType::ChunkList:
                currentChunkTree = getLastNonemptyChild(currentChunkTree->AsChunkList()); 
                break;

            default:
                Y_UNREACHABLE();
        }
    }
}

TOwningKey GetMinKey(const TChunk* chunk)
{
    TOwningKey key;
    auto chunkFormat = ETableChunkFormat(chunk->ChunkMeta().version());
    if (chunkFormat == ETableChunkFormat::Old) {
        // Deprecated chunks.
        auto boundaryKeysExt = GetProtoExtension<TOldBoundaryKeysExt>(
            chunk->ChunkMeta().extensions());
        FromProto(&key, boundaryKeysExt.start());
    } else {
        auto boundaryKeysExt = GetProtoExtension<TBoundaryKeysExt>(
            chunk->ChunkMeta().extensions());
        FromProto(&key, boundaryKeysExt.min());
    }

    return key;
}

TOwningKey GetMinKey(const TChunkTree* chunkTree)
{
    if (IsEmpty(chunkTree)) {
        THROW_ERROR_EXCEPTION("Cannot compute min key in chunk list %v since it contains no chunks",
            chunkTree->GetId());
    }

    auto getFirstNonemptyChild = [] (const TChunkList* chunkList) {
        const auto& children = chunkList->Children();
        for (auto it = children.begin(); it != children.end(); ++it) {
            const auto* child = *it;
            if (!IsEmpty(child)) {
                return child;
            }
        }
        Y_UNREACHABLE();
    };

    const auto* currentChunkTree = chunkTree;
    while (true) {
        switch (currentChunkTree->GetType()) {
            case EObjectType::Chunk:
            case EObjectType::ErasureChunk:
                return GetMinKey(currentChunkTree->AsChunk());

            case EObjectType::ChunkList:
                currentChunkTree = getFirstNonemptyChild(currentChunkTree->AsChunkList()); 
                break;

            default:
                Y_UNREACHABLE();
        }
    }
}

///////////////////////////////////////////////////////////////////////////////

} // namespace NChunkServer
} // namespace NYT<|MERGE_RESOLUTION|>--- conflicted
+++ resolved
@@ -296,13 +296,8 @@
                 break;
             }
             default:
-                YUNREACHABLE();
-        }
-<<<<<<< HEAD
-        default:
-            Y_UNREACHABLE();
-=======
->>>>>>> c462c706
+                Y_UNREACHABLE();
+        }
     }
 
     return std::vector<TChunkOwnerBase*>(owningNodes.begin(), owningNodes.end());

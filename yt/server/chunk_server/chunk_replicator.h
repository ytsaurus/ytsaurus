--- conflicted
+++ resolved
@@ -70,7 +70,7 @@
     DEFINE_BYREF_RO_PROPERTY(THashSet<TChunk*>, UnsafelyPlacedChunks);
 
     // src DC -> dst DC -> data size
-    using TInterDCEdgeDataSize = yhash<const NNodeTrackerServer::TDataCenter*, yhash<const NNodeTrackerServer::TDataCenter*, i64>>;
+    using TInterDCEdgeDataSize = THashMap<const NNodeTrackerServer::TDataCenter*, THashMap<const NNodeTrackerServer::TDataCenter*, i64>>;
     DEFINE_BYREF_RO_PROPERTY(TInterDCEdgeDataSize, InterDCEdgeConsumption);
     DEFINE_BYREF_RO_PROPERTY(TInterDCEdgeDataSize, InterDCEdgeCapacities);
 
@@ -183,16 +183,8 @@
     TNullable<bool> Enabled_;
 
     NProfiling::TCpuInstant InterDCEdgeCapacitiesLastUpdateTime = {};
-<<<<<<< HEAD
     // Cached from InterDCEdgeConsumption and InterDCEdgeCapacities.
-    yhash<const NNodeTrackerServer::TDataCenter*, SmallSet<const NNodeTrackerServer::TDataCenter*, NNodeTrackerServer::TypicalInterDCEdgeCount>> UnsaturatedInterDCEdges;
-=======
-    // src DC -> dst DC -> data size
-    THashMap<const NNodeTrackerServer::TDataCenter*, THashMap<const NNodeTrackerServer::TDataCenter*, i64>> InterDCEdgeConsumption;
-    THashMap<const NNodeTrackerServer::TDataCenter*, THashMap<const NNodeTrackerServer::TDataCenter*, i64>> InterDCEdgeCapacities;
-    // Cached from the above fields.
     THashMap<const NNodeTrackerServer::TDataCenter*, SmallSet<const NNodeTrackerServer::TDataCenter*, NNodeTrackerServer::TypicalInterDCEdgeCount>> UnsaturatedInterDCEdges;
->>>>>>> e754f8d4
 
     void ProcessExistingJobs(
         TNode* node,

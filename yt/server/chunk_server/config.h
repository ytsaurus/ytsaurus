#pragma once

#include "public.h"

#include <core/misc/nullable.h>
#include <core/misc/error.h>

#include <core/ytree/yson_serializable.h>

namespace NYT {
namespace NChunkServer {

////////////////////////////////////////////////////////////////////////////////

class TChunkManagerConfig
    : public NYTree::TYsonSerializable
{
public:
    //! If |true| then replicator is disabled regardless of anything else.
    bool DisableChunkReplicator;

    //! When the number of online nodes drops below this margin,
    //! replicator gets disabled.
    TNullable<int> SafeOnlineNodeCount;

    //! When the fraction of lost chunks grows above this margin,
    //! replicator gets disabled.
    TNullable<double> SafeLostChunkFraction;

    //! Minimum difference in fill coefficient (between the most and the least loaded nodes) to start balancing.
    double MinBalancingFillFactorDiff;

    //! Minimum fill coefficient of the most loaded node to start balancing.
    double MinBalancingFillFactor;

    //! Maximum duration a job can run before it is considered dead.
    TDuration JobTimeout;

    //! Maximum total size of chunks assigned for replication (per node).
    i64 MaxReplicationJobsSize;

    //! Maximum number of replication/balancing jobs writing to each target node.
    /*!
     *  This limit is approximate and is only maintained when scheduling balancing jobs.
     *  This makes sense since balancing jobs specifically target nodes with lowest fill factor
     *  and thus risk overloading them.
     *  Replication jobs distribute data evenly across he cluster and thus pose no threat.
     */
    int MaxReplicationWriteSessions;

    //! Maximum total size of chunks assigned for repair (per node).
    i64 MaxRepairJobsSize;

    //! Memory usage assigned to every repair job.
    i64 RepairJobMemoryUsage;

    //! Graceful delay before chunk refresh.
    TDuration ChunkRefreshDelay;

    //! Interval between consequent chunk refresh scans.
    TDuration ChunkRefreshPeriod;

    //! Maximum number of chunks to process during a refresh scan.
    int MaxChunksPerRefresh;

    //! Interval between consequent chunk properties update scans.
    TDuration ChunkPropertiesUpdatePeriod;

    //! Maximum number of chunks to process during a properties update scan.
    int MaxChunksPerPropertiesUpdate;

<<<<<<< HEAD
    //! Interval between consequent seal attempts.
    TDuration ChunkSealBackoffTime;

    //! Timeout for RPC requests to nodes during journal operations.
    TDuration JournalRpcTimeout;

    //! Maximum number of chunks that can be sealed concurrently.
    int MaxChunkConcurrentSeals;

    //! Maximum number of chunks to report per single fetch request.
    int MaxChunksPerFetch;
=======
    //! Maximum number of cached replicas to be returned on fetch request.
    int MaxCachedReplicasPerFetch;
>>>>>>> 46afbc3a

    TChunkManagerConfig()
    {
        RegisterParameter("disable_chunk_replicator", DisableChunkReplicator)
            .Default(false);
        RegisterParameter("safe_online_node_count", SafeOnlineNodeCount)
            .GreaterThan(0)
            .Default(1);
        RegisterParameter("safe_lost_chunk_fraction", SafeLostChunkFraction)
            .InRange(0.0, 1.0)
            .Default(0.5);

        RegisterParameter("min_chunk_balancing_fill_factor_diff", MinBalancingFillFactorDiff)
            .InRange(0.0, 1.0)
            .Default(0.2);
        RegisterParameter("min_chunk_balancing_fill_factor", MinBalancingFillFactor)
            .InRange(0.0, 1.0)
            .Default(0.1);

        RegisterParameter("job_timeout", JobTimeout)
            .Default(TDuration::Minutes(5));

        RegisterParameter("max_replication_jobs_size", MaxReplicationJobsSize)
            .Default((i64) 1024 * 1024 * 1024)
            .GreaterThanOrEqual(0);
        RegisterParameter("max_replication_write_sessions", MaxReplicationWriteSessions)
            .GreaterThanOrEqual(1)
            .Default(128);
        RegisterParameter("max_repair_jobs_size", MaxRepairJobsSize)
            .Default((i64) 4 * 1024 * 1024 * 1024)
            .GreaterThanOrEqual(0);

        RegisterParameter("repair_job_memory_usage", RepairJobMemoryUsage)
            .Default((i64) 256 * 1024 * 1024)
            .GreaterThanOrEqual(0);

        RegisterParameter("chunk_refresh_delay", ChunkRefreshDelay)
            .Default(TDuration::Seconds(15));
        RegisterParameter("chunk_refresh_period", ChunkRefreshPeriod)
            .Default(TDuration::MilliSeconds(100));
        RegisterParameter("max_chunks_per_refresh", MaxChunksPerRefresh)
            .Default(10000);

        RegisterParameter("chunk_properties_update_period", ChunkPropertiesUpdatePeriod)
            .Default(TDuration::MilliSeconds(1000));
        RegisterParameter("max_chunks_per_properties_update", MaxChunksPerPropertiesUpdate)
            .Default(10000);

<<<<<<< HEAD
        RegisterParameter("chunk_seal_backoff_time", ChunkSealBackoffTime)
            .Default(TDuration::Seconds(30));
        RegisterParameter("journal_rpc_timeout", JournalRpcTimeout)
            .Default(TDuration::Seconds(15));
        RegisterParameter("max_concurrent_chunk_seals", MaxChunkConcurrentSeals)
            .GreaterThan(0)
            .Default(10);

        RegisterParameter("max_chunks_per_fetch", MaxChunksPerFetch)
            .GreaterThan(0)
            .Default(1000000);
=======
        RegisterParameter("max_cached_replicas_per_fetch", MaxCachedReplicasPerFetch)
            .GreaterThanOrEqual(0)
            .Default(20);
>>>>>>> 46afbc3a
    }
};

DEFINE_REFCOUNTED_TYPE(TChunkManagerConfig)

////////////////////////////////////////////////////////////////////////////////

} // namespace NChunkServer
} // namespace NYT<|MERGE_RESOLUTION|>--- conflicted
+++ resolved
@@ -69,7 +69,6 @@
     //! Maximum number of chunks to process during a properties update scan.
     int MaxChunksPerPropertiesUpdate;
 
-<<<<<<< HEAD
     //! Interval between consequent seal attempts.
     TDuration ChunkSealBackoffTime;
 
@@ -81,10 +80,9 @@
 
     //! Maximum number of chunks to report per single fetch request.
     int MaxChunksPerFetch;
-=======
+
     //! Maximum number of cached replicas to be returned on fetch request.
     int MaxCachedReplicasPerFetch;
->>>>>>> 46afbc3a
 
     TChunkManagerConfig()
     {
@@ -133,7 +131,6 @@
         RegisterParameter("max_chunks_per_properties_update", MaxChunksPerPropertiesUpdate)
             .Default(10000);
 
-<<<<<<< HEAD
         RegisterParameter("chunk_seal_backoff_time", ChunkSealBackoffTime)
             .Default(TDuration::Seconds(30));
         RegisterParameter("journal_rpc_timeout", JournalRpcTimeout)
@@ -145,11 +142,10 @@
         RegisterParameter("max_chunks_per_fetch", MaxChunksPerFetch)
             .GreaterThan(0)
             .Default(1000000);
-=======
+
         RegisterParameter("max_cached_replicas_per_fetch", MaxCachedReplicasPerFetch)
             .GreaterThanOrEqual(0)
             .Default(20);
->>>>>>> 46afbc3a
     }
 };
 

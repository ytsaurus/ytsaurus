--- conflicted
+++ resolved
@@ -75,7 +75,6 @@
         YCHECK(!chunk->IsConfirmed() || miscExt);
 
         bool hasBoundaryKeysExt = HasProtoExtension<TBoundaryKeysExt>(chunk->ChunkMeta().extensions());
-<<<<<<< HEAD
         auto isForeign = chunk->IsForeign();
 
         descriptors->push_back(TAttributeDescriptor("cached_replicas")
@@ -106,6 +105,8 @@
         descriptors->push_back(TAttributeDescriptor("erasure_codec")
             .SetPresent(chunk->IsErasure()));
         descriptors->push_back("master_meta_size");
+        descriptors->push_back(TAttributeDescriptor("parent_ids")
+            .SetOpaque(true));
         descriptors->push_back(TAttributeDescriptor("owning_nodes")
             .SetOpaque(true));
         descriptors->push_back(TAttributeDescriptor("exports")
@@ -153,48 +154,6 @@
             .SetPresent(chunk->IsJournal()));
         descriptors->push_back(TAttributeDescriptor("eden")
             .SetPresent(chunk->IsConfirmed()));
-=======
-
-        attributes->push_back("cached_replicas");
-        attributes->push_back("stored_replicas");
-        attributes->push_back(TAttributeInfo("replication_factor", !chunk->IsErasure(), false));
-        attributes->push_back(TAttributeInfo("erasure_codec", chunk->IsErasure(), false));
-        attributes->push_back("movable");
-        attributes->push_back("vital");
-        attributes->push_back("overreplicated");
-        attributes->push_back("underreplicated");
-        attributes->push_back("lost");
-        attributes->push_back(TAttributeInfo("data_missing", chunk->IsErasure()));
-        attributes->push_back(TAttributeInfo("parity_missing", chunk->IsErasure()));
-        attributes->push_back("unsafely_placed");
-        attributes->push_back("confirmed");
-        attributes->push_back("available");
-        attributes->push_back("master_meta_size");
-        attributes->push_back("sealed");
-        attributes->push_back(TAttributeInfo("parent_ids", true, true));
-        attributes->push_back(TAttributeInfo("owning_nodes", true, true));
-        attributes->push_back(TAttributeInfo("disk_space", chunk->IsConfirmed()));
-        attributes->push_back(TAttributeInfo("chunk_type", chunk->IsConfirmed()));
-        attributes->push_back(TAttributeInfo("meta_size", chunk->IsConfirmed() && miscExt->has_meta_size()));
-        attributes->push_back(TAttributeInfo("compressed_data_size", chunk->IsConfirmed() && miscExt->has_compressed_data_size()));
-        attributes->push_back(TAttributeInfo("uncompressed_data_size", chunk->IsConfirmed() && miscExt->has_uncompressed_data_size()));
-        attributes->push_back(TAttributeInfo("data_weight", chunk->IsConfirmed() && miscExt->has_data_weight()));
-        attributes->push_back(TAttributeInfo("compression_codec", chunk->IsConfirmed() && miscExt->has_compression_codec(), false, true));
-        attributes->push_back(TAttributeInfo("row_count", chunk->IsConfirmed() && miscExt->has_row_count()));
-        attributes->push_back(TAttributeInfo("quorum_row_count", chunk->IsJournal(), true));
-        attributes->push_back(TAttributeInfo("value_count", chunk->IsConfirmed() && miscExt->has_value_count()));
-        attributes->push_back(TAttributeInfo("sorted", chunk->IsConfirmed() && miscExt->has_sorted()));
-        attributes->push_back(TAttributeInfo("min_timestamp", chunk->IsConfirmed() && miscExt->has_min_timestamp()));
-        attributes->push_back(TAttributeInfo("max_timestamp", chunk->IsConfirmed() && miscExt->has_max_timestamp()));
-        attributes->push_back(TAttributeInfo("staging_transaction_id", chunk->IsStaged()));
-        attributes->push_back(TAttributeInfo("staging_account", chunk->IsStaged()));
-        attributes->push_back(TAttributeInfo("min_key", hasBoundaryKeysExt));
-        attributes->push_back(TAttributeInfo("max_key", hasBoundaryKeysExt));        
-        attributes->push_back(TAttributeInfo("read_quorum", chunk->IsJournal()));
-        attributes->push_back(TAttributeInfo("write_quorum", chunk->IsJournal()));
-        attributes->push_back(TAttributeInfo("eden", chunk->IsConfirmed()));
-        TBase::ListSystemAttributes(attributes);
->>>>>>> a3facc4e
     }
 
     virtual bool GetBuiltinAttribute(const Stroka& key, IYsonConsumer* consumer) override
@@ -372,8 +331,6 @@
             return true;
         }
 
-<<<<<<< HEAD
-=======
         if (key == "parent_ids") {
             BuildYsonFluently(consumer)
                 .DoListFor(chunk->Parents(), [] (TFluentList fluent, const TChunkList* parent) {
@@ -383,15 +340,6 @@
             return true;
         }
 
-        if (key == "owning_nodes") {
-            SerializeOwningNodesPaths(
-                cypressManager,
-                chunk,
-                consumer);
-            return true;
-        }
-
->>>>>>> a3facc4e
         if (chunk->IsConfirmed()) {
             const auto& miscExt = chunk->MiscExt();
 

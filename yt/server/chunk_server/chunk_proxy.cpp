--- conflicted
+++ resolved
@@ -57,20 +57,12 @@
 private:
     typedef TNonversionedObjectProxyBase<TChunk> TBase;
 
-<<<<<<< HEAD
     virtual bool IsLeaderReadRequired() const override
     {
         // Needed due to TChunkManager::ComputeChunkStatus call below.
         return true;
     }
 
-    virtual NLogging::TLogger CreateLogger() const override
-    {
-        return ChunkServerLogger;
-    }
-
-=======
->>>>>>> c6952887
     virtual void ListSystemAttributes(std::vector<TAttributeInfo>* attributes) override
     {
         const auto* chunk = GetThisTypedImpl();

--- conflicted
+++ resolved
@@ -79,9 +79,7 @@
             auto chunkId = FromProto<TChunkId>(protoChunkId);
             auto chunkIdWithIndex = DecodeChunkId(chunkId);
 
-<<<<<<< HEAD
             auto* subresponse = response->add_subresponses();
-=======
             auto* chunk = chunkManager->FindChunk(chunkIdWithIndex.Id);
             if (!IsObjectAlive(chunk)) {
                 THROW_ERROR_EXCEPTION("Chunk %v doesn't exist", chunkId); 
@@ -90,13 +88,9 @@
             TChunkPtrWithIndex chunkWithIndex(chunk, chunkIdWithIndex.Index);
             auto replicas = chunkManager->LocateChunk(chunkWithIndex);
 
-            auto* info = response->add_chunks();
-            ToProto(info->mutable_chunk_id(), chunkId);
-            ToProto(info->mutable_replicas(), replicas);
-            info->set_erasure_codec(static_cast<int>(chunk->GetErasureCodec()));
->>>>>>> b75e7db8
-
-            auto* chunk = chunkManager->FindChunk(chunkIdWithIndex.Id);
+            ToProto(subresponse->mutable_replicas(), replicas);
+            subresponse->set_erasure_codec(static_cast<int>(chunk->GetErasureCodec()));
+
             if (IsObjectAlive(chunk)) {
                 TChunkPtrWithIndex chunkWithIndex(chunk, chunkIdWithIndex.Index);
                 auto replicas = chunkManager->LocateChunk(chunkWithIndex);

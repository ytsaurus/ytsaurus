--- conflicted
+++ resolved
@@ -55,11 +55,6 @@
 TChunkTreeStatistics TChunk::GetStatistics() const
 {
     YASSERT(IsConfirmed());
-<<<<<<< HEAD
-
-    auto miscExt = GetProtoExtension<TMiscExt>(ChunkMeta_.extensions());
-=======
->>>>>>> 341b22ee
 
     TChunkTreeStatistics result;
     result.RowCount = MiscExt_.row_count();
@@ -112,51 +107,25 @@
     Load(context, ChunkInfo_);
     Load(context, ChunkMeta_);
 
-<<<<<<< HEAD
     if (context.GetVersion() < 100) {
         SetReplicationFactor(Load<i16>(context));
     } else {
         SetReplicationFactor(Load<i8>(context));
         SetReadQuorum(Load<i8>(context));
         SetWriteQuorum(Load<i8>(context));
-=======
-    // XXX(babenko): fix snapshot bloat caused by remote copy
-    TChunkMeta loadedChunkMeta;
-    Load(context, loadedChunkMeta);
-
-    static const yhash_set<int> correctMetaTags({
-        TProtoExtensionTag<NChunkClient::NProto::TMiscExt>::Value,
-        TProtoExtensionTag<NTableClient::NProto::TBoundaryKeysExt>::Value });
-
-    ChunkMeta_ = loadedChunkMeta;
-    FilterProtoExtensions(
-        ChunkMeta_.mutable_extensions(),
-        loadedChunkMeta.extensions(),
-        correctMetaTags);
-
-    SetReplicationFactor(Load<i16>(context));
-    // COMPAT(psushin)
-    if (context.GetVersion() >= 20) {
-        SetErasureCodec(Load<NErasure::ECodec>(context));
->>>>>>> 341b22ee
     }
     SetErasureCodec(Load<NErasure::ECodec>(context));
 
     SetMovable(Load<bool>(context));
     SetVital(Load<bool>(context));
-<<<<<<< HEAD
+
     Load(context, Parents_);
     Load(context, StoredReplicas_);
     Load(context, CachedReplicas_);
-=======
-    LoadObjectRefs(context, Parents_);
-    LoadObjectRefs(context, StoredReplicas_);
-    LoadNullableObjectRefs(context, CachedReplicas_);
-
+    
     if (IsConfirmed()) {
         MiscExt_ = GetProtoExtension<TMiscExt>(ChunkMeta_.extensions());
     }
->>>>>>> 341b22ee
 }
 
 void TChunk::AddReplica(TNodePtrWithIndex replica, bool cached)
@@ -212,7 +181,6 @@
     return result;
 }
 
-<<<<<<< HEAD
 void TChunk::ApproveReplica(TNodePtrWithIndex replica)
 {
     if (IsJournal()) {
@@ -224,7 +192,8 @@
         }
         YUNREACHABLE();
     }
-=======
+}
+
 void TChunk::Confirm(
     TChunkInfo* chunkInfo,
     TChunkMeta* chunkMeta)
@@ -232,7 +201,6 @@
     ChunkInfo_.Swap(chunkInfo);
     ChunkMeta_.Swap(chunkMeta);
     MiscExt_ = GetProtoExtension<TMiscExt>(ChunkMeta_.extensions());
->>>>>>> 341b22ee
 }
 
 bool TChunk::IsConfirmed() const
@@ -248,27 +216,6 @@
     }
 }
 
-<<<<<<< HEAD
-=======
-bool TChunk::ValidateChunkInfo(const TChunkInfo& chunkInfo) const
-{
-    if (ChunkInfo_.disk_space() == UnknownDiskSpace)
-        return true;
-
-    if (chunkInfo.has_meta_checksum() && ChunkInfo_.has_meta_checksum() &&
-        ChunkInfo_.meta_checksum() != chunkInfo.meta_checksum())
-    {
-        return false;
-    }
-
-    if (ChunkInfo_.disk_space() != chunkInfo.disk_space()) {
-        return false;
-    }
-
-    return true;
-}
-
->>>>>>> 341b22ee
 bool TChunk::GetMovable() const
 {
     return Flags_.Movable;

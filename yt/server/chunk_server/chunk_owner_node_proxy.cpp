#include "chunk.h"
#include "chunk_list.h"
#include "chunk_manager.h"
#include "chunk_owner_node_proxy.h"
#include "chunk_visitor.h"
#include "config.h"
#include "helpers.h"
#include "medium.h"
#include "private.h"

#include <yt/server/cell_master/config.h>
#include <yt/server/cell_master/multicell_manager.h>

#include <yt/server/node_tracker_server/node_directory_builder.h>

#include <yt/server/object_server/object.h>

#include <yt/ytlib/chunk_client/chunk_meta_extensions.h>
#include <yt/ytlib/chunk_client/chunk_spec.h>

#include <yt/ytlib/object_client/helpers.h>

#include <yt/ytlib/cypress_client/rpc_helpers.h>

#include <yt/core/concurrency/scheduler.h>

#include <yt/core/erasure/codec.h>

#include <yt/core/misc/numeric_helpers.h>

#include <yt/core/ytree/helpers.h>
#include <yt/core/ytree/fluent.h>
#include <yt/core/ytree/node.h>
#include <yt/core/ytree/system_attribute_provider.h>

#include <type_traits>

namespace NYT {
namespace NChunkServer {

using namespace NConcurrency;
using namespace NYson;
using namespace NYTree;
using namespace NChunkClient;
using namespace NCypressClient;
using namespace NObjectClient;
using namespace NCypressServer;
using namespace NNodeTrackerServer;
using namespace NObjectServer;
using namespace NTransactionServer;
using namespace NYson;
using namespace NYTree;
using namespace NTableClient;

using NChunkClient::NProto::TReqFetch;
using NChunkClient::NProto::TRspFetch;
using NChunkClient::NProto::TMiscExt;

////////////////////////////////////////////////////////////////////////////////

static const auto& Logger = ChunkServerLogger;

////////////////////////////////////////////////////////////////////////////////

namespace {

//! Adds #cellTag into #cellTags if the former is not a sentinel.
void InsertCellTag(TCellTagList* cellTags, TCellTag cellTag)
{
    if (cellTag >= MinValidCellTag && cellTag <= MaxValidCellTag) {
        cellTags->push_back(cellTag);
    }
}

//! Removes #cellTag from #cellTags if the former is present there.
void RemoveCellTag(TCellTagList* cellTags, TCellTag cellTag)
{
    cellTags->erase(
        std::remove(cellTags->begin(), cellTags->end(), cellTag),
        cellTags->end());
}

//! Sorts and removes duplicates from #cellTags.
void CanonizeCellTags(TCellTagList* cellTags)
{
    std::sort(cellTags->begin(), cellTags->end());
    cellTags->erase(
        std::unique(cellTags->begin(), cellTags->end()),
        cellTags->end());
}

} // namespace

////////////////////////////////////////////////////////////////////////////////

class TFetchChunkVisitor
    : public IChunkVisitor
{
public:
    typedef NRpc::TTypedServiceContext<TReqFetch, TRspFetch> TCtxFetch;
    typedef TIntrusivePtr<TCtxFetch> TCtxFetchPtr;

    TFetchChunkVisitor(
        NCellMaster::TBootstrap* bootstrap,
        TChunkManagerConfigPtr config,
        TChunkList* chunkList,
        TCtxFetchPtr context,
        bool fetchParityReplicas,
        const std::vector<TReadRange>& ranges)
        : Bootstrap_(bootstrap)
        , Config_(config)
        , ChunkList_(chunkList)
        , Context_(context)
        , FetchParityReplicas_(fetchParityReplicas)
        , Ranges_(ranges)
        , NodeDirectoryBuilder_(context->Response().mutable_node_directory())
    {
        if (!Context_->Request().fetch_all_meta_extensions()) {
            for (int tag : Context_->Request().extension_tags()) {
                ExtensionTags_.insert(tag);
            }
        }
    }

    void Run()
    {
        VERIFY_THREAD_AFFINITY(AutomatonThread);

        if (Ranges_.empty()) {
            ReplySuccess();
            return;
        }

        TraverseCurrentRange();
    }

private:
    NCellMaster::TBootstrap* const Bootstrap_;
    const TChunkManagerConfigPtr Config_;
    TChunkList* const ChunkList_;
    const TCtxFetchPtr Context_;
    const bool FetchParityReplicas_;

    std::vector<TReadRange> Ranges_;
    int CurrentRangeIndex_ = 0;

    yhash_set<int> ExtensionTags_;
    TNodeDirectoryBuilder NodeDirectoryBuilder_;
    bool Finished_ = false;

    DECLARE_THREAD_AFFINITY_SLOT(AutomatonThread);

    void TraverseCurrentRange()
    {
        auto callbacks = CreatePreemptableChunkTraverserCallbacks(
            Bootstrap_,
            NCellMaster::EAutomatonThreadQueue::ChunkFetchingTraverser);
        TraverseChunkTree(
            std::move(callbacks),
            this,
            ChunkList_,
            Ranges_[CurrentRangeIndex_].LowerLimit(),
            Ranges_[CurrentRangeIndex_].UpperLimit());
    }

    void ReplySuccess()
    {
        YCHECK(!Finished_);
        Finished_ = true;

        try {
            // Update upper limits for all returned journal chunks.
            auto* chunkSpecs = Context_->Response().mutable_chunks();
            const auto& chunkManager = Bootstrap_->GetChunkManager();
            for (auto& chunkSpec : *chunkSpecs) {
                auto chunkId = FromProto<TChunkId>(chunkSpec.chunk_id());
                if (TypeFromId(chunkId) == EObjectType::JournalChunk) {
                    auto* chunk = chunkManager->FindChunk(chunkId);
                    if (!IsObjectAlive(chunk)) {
                        THROW_ERROR_EXCEPTION(
                            NChunkClient::EErrorCode::OptimisticLockFailure,
                            "Optimistic locking failed for chunk %v",
                            chunkId);
                    }

                    auto result = WaitFor(chunkManager->GetChunkQuorumInfo(chunk))
                        .ValueOrThrow();
                    i64 quorumRowCount = result.row_count();

                    auto lowerLimit = FromProto<TReadLimit>(chunkSpec.lower_limit());
                    if (!lowerLimit.HasRowIndex()) {
                        lowerLimit.SetRowIndex(0);
                    }
                    ToProto(chunkSpec.mutable_lower_limit(), lowerLimit);

                    auto upperLimit = FromProto<TReadLimit>(chunkSpec.upper_limit());
                    i64 upperLimitRowIndex = upperLimit.HasRowIndex() ? upperLimit.GetRowIndex() : std::numeric_limits<i64>::max();
                    upperLimit.SetRowIndex(std::min(upperLimitRowIndex, quorumRowCount));
                    ToProto(chunkSpec.mutable_upper_limit(), upperLimit);
                }
            }

            Context_->SetResponseInfo("ChunkCount: %v", chunkSpecs->size());
            Context_->Reply();
        } catch (const std::exception& ex) {
            Context_->Reply(ex);
        }
    }

    void ReplyError(const TError& error)
    {
        if (Finished_)
            return;

        Finished_ = true;

        Context_->Reply(error);
    }

    virtual bool OnChunk(
        TChunk* chunk,
        i64 rowIndex,
        const TReadLimit& lowerLimit,
        const TReadLimit& upperLimit) override
    {
        VERIFY_THREAD_AFFINITY(AutomatonThread);

        if (Context_->Response().chunks_size() >= Config_->MaxChunksPerFetch) {
            ReplyError(TError("Attempt to fetch too many chunks in a single request")
                << TErrorAttribute("limit", Config_->MaxChunksPerFetch));
            return false;
        }

        const auto& config = Bootstrap_->GetConfig()->ChunkManager;

        if (!chunk->IsConfirmed()) {
            ReplyError(TError("Cannot fetch an object containing an unconfirmed chunk %v",
                chunk->GetId()));
            return false;
        }

        auto* chunkSpec = Context_->Response().add_chunks();

        chunkSpec->set_table_row_index(rowIndex);

        SmallVector<TNodePtrWithIndexes, TypicalReplicaCount> replicas;

        auto addJournalReplica = [&] (TNodePtrWithIndexes replica) {
            // For journal chunks, replica indexes are used to track states.
            // Hence we must replace index with #GenericChunkReplicaIndex.
            replicas.push_back(TNodePtrWithIndexes(replica.GetPtr(), GenericChunkReplicaIndex, replica.GetMediumIndex()));
            return true;
        };

        auto erasureCodecId = chunk->GetErasureCodec();
        int firstInfeasibleReplicaIndex = (erasureCodecId == NErasure::ECodec::None || FetchParityReplicas_)
            ? std::numeric_limits<int>::max() // all replicas are feasible
            : NErasure::GetCodec(erasureCodecId)->GetDataPartCount();

        auto addErasureReplica = [&] (TNodePtrWithIndexes replica) {
            if (replica.GetReplicaIndex() >= firstInfeasibleReplicaIndex) {
                return false;
            }
            replicas.push_back(replica);
            return true;
        };

        auto addRegularReplica = [&] (TNodePtrWithIndexes replica) {
            replicas.push_back(replica);
            return true;
        };

        std::function<bool(TNodePtrWithIndexes)> addReplica;
        switch (chunk->GetType()) {
            case EObjectType::Chunk:          addReplica = addRegularReplica; break;
            case EObjectType::ErasureChunk:   addReplica = addErasureReplica; break;
            case EObjectType::JournalChunk:   addReplica = addJournalReplica; break;
            default:                          Y_UNREACHABLE();
        }

        for (auto replica : chunk->StoredReplicas()) {
            addReplica(replica);
        }

        int cachedReplicaCount = 0;
        for (auto replica : chunk->CachedReplicas()) {
            if (cachedReplicaCount >= config->MaxCachedReplicasPerFetch) {
                break;
            }
            if (addReplica(replica)) {
                ++cachedReplicaCount;
            }
        }

        for (auto replica : replicas) {
            NodeDirectoryBuilder_.Add(replica);
            chunkSpec->add_replicas(NYT::ToProto<ui32>(replica));
        }

        ToProto(chunkSpec->mutable_chunk_id(), chunk->GetId());
        chunkSpec->set_erasure_codec(static_cast<int>(erasureCodecId));

        chunkSpec->mutable_chunk_meta()->set_type(chunk->ChunkMeta().type());
        chunkSpec->mutable_chunk_meta()->set_version(chunk->ChunkMeta().version());

        if (Context_->Request().fetch_all_meta_extensions()) {
            *chunkSpec->mutable_chunk_meta()->mutable_extensions() = chunk->ChunkMeta().extensions();
        } else {
            FilterProtoExtensions(
                chunkSpec->mutable_chunk_meta()->mutable_extensions(),
                chunk->ChunkMeta().extensions(),
                ExtensionTags_);
        }

        // Try to keep responses small -- avoid producing redundant limits.
        if (!IsTrivial(lowerLimit)) {
            ToProto(chunkSpec->mutable_lower_limit(), lowerLimit);
        }
        if (!IsTrivial(upperLimit)) {
            ToProto(chunkSpec->mutable_upper_limit(), upperLimit);
        }

        chunkSpec->set_range_index(CurrentRangeIndex_);

        i64 lowerRowLimit = 0;
        if (lowerLimit.HasRowIndex()) {
            lowerRowLimit = lowerLimit.GetRowIndex();
        }
        i64 upperRowLimit = chunk->MiscExt().row_count();
        if (upperLimit.HasRowIndex()) {
            upperRowLimit = upperLimit.GetRowIndex();
        }

        // If one of row indexes is present, then fields row_count_override and
        // uncompressed_data_size_override estimate the chunk range
        // instead of the whole chunk.
        // To ensure the correct usage of this rule, row indexes should be
        // either both set or not.
        if (lowerLimit.HasRowIndex() && !upperLimit.HasRowIndex()) {
            chunkSpec->mutable_upper_limit()->set_row_index(upperRowLimit);
        }
        if (upperLimit.HasRowIndex() && !lowerLimit.HasRowIndex()) {
            chunkSpec->mutable_lower_limit()->set_row_index(lowerRowLimit);
        }

        chunkSpec->set_row_count_override(upperRowLimit - lowerRowLimit);
        if (chunkSpec->row_count_override() >= chunk->MiscExt().row_count()) {
            chunkSpec->set_uncompressed_data_size_override(chunk->MiscExt().uncompressed_data_size());
        } else {
            chunkSpec->set_uncompressed_data_size_override(
                DivCeil(chunk->MiscExt().uncompressed_data_size(), chunk->MiscExt().row_count()) * chunkSpec->row_count_override());
        }

        return true;
    }

    virtual void OnFinish(const TError& error) override
    {
        VERIFY_THREAD_AFFINITY(AutomatonThread);

        if (!error.IsOK()) {
            ReplyError(error);
            return;
        }

        if (Finished_) {
            return;
        }

        ++CurrentRangeIndex_;
        if (CurrentRangeIndex_ == Ranges_.size()) {
            ReplySuccess();
        } else {
            TraverseCurrentRange();
        }
    }
};

////////////////////////////////////////////////////////////////////////////////

TChunkOwnerNodeProxy::TChunkOwnerNodeProxy(
    NCellMaster::TBootstrap* bootstrap,
    TObjectTypeMetadata* metadata,
    TTransaction* transaction,
    TChunkOwnerBase* trunkNode)
    : TNontemplateCypressNodeProxyBase(
        bootstrap,
        metadata,
        transaction,
        trunkNode)
{ }

ENodeType TChunkOwnerNodeProxy::GetType() const
{
    return ENodeType::Entity;
}

bool TChunkOwnerNodeProxy::DoInvoke(const NRpc::IServiceContextPtr& context)
{
    DISPATCH_YPATH_HEAVY_SERVICE_METHOD(Fetch);
    DISPATCH_YPATH_SERVICE_METHOD(BeginUpload);
    DISPATCH_YPATH_SERVICE_METHOD(GetUploadParams);
    DISPATCH_YPATH_SERVICE_METHOD(EndUpload);
    return TNontemplateCypressNodeProxyBase::DoInvoke(context);
}

void TChunkOwnerNodeProxy::ListSystemAttributes(std::vector<TAttributeDescriptor>* descriptors)
{
    TNontemplateCypressNodeProxyBase::ListSystemAttributes(descriptors);

    const auto* node = GetThisImpl<TChunkOwnerBase>();
    auto isExternal = node->IsExternal();

    descriptors->push_back(TAttributeDescriptor("chunk_list_id")
        .SetExternal(isExternal)
        .SetOpaque(true));
    descriptors->push_back(TAttributeDescriptor("chunk_ids")
        .SetExternal(isExternal)
        .SetOpaque(true));
    descriptors->push_back(TAttributeDescriptor("compression_statistics")
        .SetExternal(isExternal)
        .SetOpaque(true));
    descriptors->push_back(TAttributeDescriptor("erasure_statistics")
        .SetExternal(isExternal)
        .SetOpaque(true));
    descriptors->push_back(TAttributeDescriptor("multicell_statistics")
        .SetExternal(isExternal)
        .SetOpaque(true));
    descriptors->push_back("chunk_count");
    descriptors->push_back("uncompressed_data_size");
    descriptors->push_back("compressed_data_size");
    descriptors->push_back(TAttributeDescriptor("data_weight")
        .SetPresent(node->HasDataWeight()));
    descriptors->push_back("compression_ratio");
    descriptors->push_back(TAttributeDescriptor("compression_codec")
        .SetCustom(true));
    descriptors->push_back(TAttributeDescriptor("erasure_codec")
        .SetCustom(true));
    descriptors->push_back("update_mode");
    descriptors->push_back(TAttributeDescriptor("replication_factor"));
    descriptors->push_back(TAttributeDescriptor("vital")
        .SetReplicated(true));
    descriptors->push_back(TAttributeDescriptor("media")
        .SetReplicated(true));
    descriptors->push_back(TAttributeDescriptor("primary_medium")
        .SetReplicated(true));
}

bool TChunkOwnerNodeProxy::GetBuiltinAttribute(
    const Stroka& key,
    IYsonConsumer* consumer)
{
    auto* node = GetThisImpl<TChunkOwnerBase>();
    const auto* chunkList = node->GetChunkList();
    auto statistics = node->ComputeTotalStatistics();
    auto isExternal = node->IsExternal();

    if (!isExternal) {
        if (key == "chunk_list_id") {
            BuildYsonFluently(consumer)
                .Value(chunkList->GetId());
            return true;
        }
    }

    if (key == "chunk_count") {
        BuildYsonFluently(consumer)
            .Value(statistics.chunk_count());
        return true;
    }

    if (key == "uncompressed_data_size") {
        BuildYsonFluently(consumer)
            .Value(statistics.uncompressed_data_size());
        return true;
    }

    if (key == "compressed_data_size") {
        BuildYsonFluently(consumer)
            .Value(statistics.compressed_data_size());
        return true;
    }

    if (key == "data_weight" && node->HasDataWeight()) {
        BuildYsonFluently(consumer)
            .Value(statistics.data_weight());
        return true;
    }

    if (key == "compression_ratio") {
        double ratio = statistics.uncompressed_data_size() > 0
            ? static_cast<double>(statistics.compressed_data_size()) / statistics.uncompressed_data_size()
            : 0;
        BuildYsonFluently(consumer)
            .Value(ratio);
        return true;
    }

    if (key == "update_mode") {
        BuildYsonFluently(consumer)
            .Value(FormatEnum(node->GetUpdateMode()));
        return true;
    }

    if (key == "media") {
        const auto& chunkManager = Bootstrap_->GetChunkManager();
        const auto& properties = node->Properties();
        BuildYsonFluently(consumer)
            .Value(TSerializableChunkProperties(properties, chunkManager));
        return true;
    }

    if (key == "replication_factor") {
        const auto& properties = node->Properties();
        auto primaryMediumIndex = node->GetPrimaryMediumIndex();
        BuildYsonFluently(consumer)
            .Value(properties[primaryMediumIndex].GetReplicationFactor());
        return true;
    }

    if (key == "vital") {
        BuildYsonFluently(consumer)
            .Value(node->Properties().GetVital());
        return true;
    }

    if (key == "primary_medium") {
        const auto& chunkManager = Bootstrap_->GetChunkManager();
        auto primaryMediumIndex = node->GetPrimaryMediumIndex();
        auto* medium = chunkManager->GetMediumByIndex(primaryMediumIndex);

        BuildYsonFluently(consumer)
            .Value(medium->GetName());
        return true;
    }

    return TNontemplateCypressNodeProxyBase::GetBuiltinAttribute(key, consumer);
}

TFuture<TYsonString> TChunkOwnerNodeProxy::GetBuiltinAttributeAsync(const Stroka& key)
{
    auto* node = GetThisImpl<TChunkOwnerBase>();
    auto* chunkList = node->GetChunkList();
    auto isExternal = node->IsExternal();

    if (!isExternal) {
        if (key == "chunk_ids") {
            auto visitor = New<TChunkIdsAttributeVisitor>(
                Bootstrap_,
                chunkList);
            return visitor->Run();
        }

        if (key == "compression_statistics") {
            return ComputeChunkStatistics(
                Bootstrap_,
                chunkList,
                [] (const TChunk* chunk) { return NCompression::ECodec(chunk->MiscExt().compression_codec()); });
        }

        if (key == "erasure_statistics") {
            return ComputeChunkStatistics(
                Bootstrap_,
                chunkList,
                [] (const TChunk* chunk) { return chunk->GetErasureCodec(); });
        }

        if (key == "multicell_statistics") {
            return ComputeChunkStatistics(
                Bootstrap_,
                chunkList,
                [] (const TChunk* chunk) { return CellTagFromId(chunk->GetId()); });
        }
    }

    return TNontemplateCypressNodeProxyBase::GetBuiltinAttributeAsync(key);
}

void TChunkOwnerNodeProxy::ValidateCustomAttributeUpdate(
    const Stroka& key,
    const TYsonString& /*oldValue*/,
    const TYsonString& newValue)
{
    if (key == "compression_codec") {
        if (!newValue) {
            ThrowCannotRemoveAttribute(key);
        }
        ConvertTo<NCompression::ECodec>(newValue);
        return;
    }

    if (key == "erasure_codec") {
        if (!newValue) {
            ThrowCannotRemoveAttribute(key);
        }
        ConvertTo<NErasure::ECodec>(newValue);
        return;
    }
}

bool TChunkOwnerNodeProxy::SetBuiltinAttribute(
    const Stroka& key,
    const TYsonString& value)
{
    const auto& chunkManager = Bootstrap_->GetChunkManager();

    auto* node = GetThisImpl<TChunkOwnerBase>();

    if (key == "replication_factor") {
        ValidateStorageSettingsUpdate();
        int replicationFactor = ConvertTo<int>(value);
        SetReplicationFactor(replicationFactor);
        return true;
    }

    if (key == "vital") {
        ValidateStorageSettingsUpdate();
        bool vital = ConvertTo<bool>(value);
        SetVital(vital);
        return true;
    }

    if (key == "primary_medium") {
        ValidateStorageSettingsUpdate();
        auto mediumName = ConvertTo<Stroka>(value);
        auto* medium = chunkManager->GetMediumByNameOrThrow(mediumName);
        SetPrimaryMedium(medium);
        return true;
    }

    if (key == "media") {
        ValidateStorageSettingsUpdate();
        auto serializableProperties = ConvertTo<TSerializableChunkProperties>(value);
        auto properties = node->Properties(); // Copying for modification.
        serializableProperties.ToChunkProperties(&properties, chunkManager);
        SetMediaProperties(properties);
        return true;
    }

    return TNontemplateCypressNodeProxyBase::SetBuiltinAttribute(key, value);
}

void TChunkOwnerNodeProxy::SetReplicationFactor(int replicationFactor)
{
    auto* node = GetThisImpl<TChunkOwnerBase>();
    YCHECK(node->IsTrunk());

    auto mediumIndex = node->GetPrimaryMediumIndex();
    const auto& chunkManager = Bootstrap_->GetChunkManager();
    auto* medium = chunkManager->GetMediumByIndex(mediumIndex);

    auto properties = node->Properties();
    if (properties[mediumIndex].GetReplicationFactor() == replicationFactor) {
        return;
    }

    ValidateReplicationFactor(replicationFactor);
    ValidatePermission(medium, EPermission::Use);
    ValidateStorageParametersUpdate();

    properties[mediumIndex].SetReplicationFactor(replicationFactor);
    ValidateChunkProperties(chunkManager, properties, node->GetPrimaryMediumIndex());

    node->Properties() = properties;

    const auto& securityManager = Bootstrap_->GetSecurityManager();
    securityManager->UpdateAccountNodeUsage(node);

    if (!node->IsExternal()) {
        chunkManager->ScheduleChunkPropertiesUpdate(node->GetChunkList());
    }
}

void TChunkOwnerNodeProxy::SetVital(bool vital)
{
    auto* node = GetThisImpl<TChunkOwnerBase>();
    YCHECK(node->IsTrunk());

    auto& properties = node->Properties();
    if (properties.GetVital() == vital) {
        return;
    }

    ValidateStorageParametersUpdate();

    properties.SetVital(vital);

    if (!node->IsExternal()) {
        const auto& chunkManager = Bootstrap_->GetChunkManager();
        chunkManager->ScheduleChunkPropertiesUpdate(node->GetChunkList());
    }
}

void TChunkOwnerNodeProxy::SetMediaProperties(const TChunkProperties& properties)
{
    auto* node = GetThisImpl<TChunkOwnerBase>();
    const auto& chunkManager = Bootstrap_->GetChunkManager();

    YCHECK(node->IsTrunk());

    if (node->Properties() == properties) {
        return;
    }

    for (int mediumIndex = 0; mediumIndex < MaxMediumCount; ++mediumIndex) {
        const auto& mediumProperties = properties[mediumIndex];
        if (mediumProperties) {
            auto* medium = chunkManager->GetMediumByIndex(mediumIndex);
            ValidatePermission(medium, EPermission::Use);
        }
    }

    auto primaryMediumIndex = node->GetPrimaryMediumIndex();
    const auto* primaryMedium = chunkManager->GetMediumByIndex(primaryMediumIndex);

    if (!properties[primaryMediumIndex]) {
        THROW_ERROR_EXCEPTION("Cannot remove primary medium %Qv",
            primaryMedium->GetName());
    }

    ValidateStorageParametersUpdate();
    ValidateChunkProperties(chunkManager, properties, primaryMediumIndex);

    node->Properties() = properties;

    const auto& securityManager = Bootstrap_->GetSecurityManager();
    securityManager->UpdateAccountNodeUsage(node);

    if (!node->IsExternal()) {
        chunkManager->ScheduleChunkPropertiesUpdate(node->GetChunkList());
    }

    LOG_DEBUG_UNLESS(
        IsRecovery(),
        "Chunk owner medium properties changed (NodeId: %v, PrimaryMedium: %v, Properties: %v)",
        node->GetId(),
        primaryMedium->GetName(),
        node->Properties());
 }

void TChunkOwnerNodeProxy::SetPrimaryMedium(TMedium* medium)
{
    auto* node = GetThisImpl<TChunkOwnerBase>();
    YCHECK(node->IsTrunk());

    auto mediumIndex = medium->GetIndex();
    if (node->GetPrimaryMediumIndex() == mediumIndex) {
        return;
    }

    ValidatePermission(medium, EPermission::Use);

    auto properties = node->Properties();
    if (!properties[mediumIndex]) {
        // The user is trying to set a medium with zero replication count
        // as primary. This is regarded as a request to move from one medium to
        // another.
        auto oldMediumIndex = node->GetPrimaryMediumIndex();
        properties[mediumIndex] = properties[oldMediumIndex];
        properties[oldMediumIndex].Clear();
    }

    ValidateStorageParametersUpdate();
    
    const auto& chunkManager = Bootstrap_->GetChunkManager();
    ValidateChunkProperties(chunkManager, properties, mediumIndex);

    node->Properties() = properties;
    node->SetPrimaryMediumIndex(mediumIndex);

    if (!node->IsExternal()) {
        chunkManager->ScheduleChunkPropertiesUpdate(node->GetChunkList());
    }

    LOG_DEBUG_UNLESS(
        IsRecovery(),
        "Chunk owner primary medium changed (NodeId: %v, PrimaryMedium: %v)",
        node->GetId(),
        medium->GetName());
}

void TChunkOwnerNodeProxy::ValidateFetchParameters(const std::vector<TReadRange>& /*ranges*/)
{ }

void TChunkOwnerNodeProxy::ValidateInUpdate()
{
    auto* node = GetThisImpl<TChunkOwnerBase>();
    if (node->GetUpdateMode() == EUpdateMode::None) {
        THROW_ERROR_EXCEPTION("Node is not in an update mode");
    }
}

void TChunkOwnerNodeProxy::ValidateBeginUpload()
{ }

void TChunkOwnerNodeProxy::ValidateFetch()
{ }

<<<<<<< HEAD
void TChunkOwnerNodeProxy::ValidateStorageSettingsUpdate()
{
    ValidateNoTransaction();
}
=======
void TChunkOwnerNodeProxy::ValidateStorageParametersUpdate()
{ }
>>>>>>> 6813216a

DEFINE_YPATH_SERVICE_METHOD(TChunkOwnerNodeProxy, Fetch)
{
    DeclareNonMutating();

    context->SetRequestInfo();

    // NB: No need for a permission check;
    // the client must have invoked GetBasicAttributes.

    ValidateNotExternal();
    ValidateFetch();

    bool fetchParityReplicas = request->fetch_parity_replicas();

    auto ranges = FromProto<std::vector<TReadRange>>(request->ranges());
    ValidateFetchParameters(ranges);

    const auto* node = GetThisImpl<TChunkOwnerBase>();
    auto* chunkList = node->GetChunkList();

    auto visitor = New<TFetchChunkVisitor>(
        Bootstrap_,
        Bootstrap_->GetConfig()->ChunkManager,
        chunkList,
        context,
        fetchParityReplicas,
        ranges);

    visitor->Run();
}

DEFINE_YPATH_SERVICE_METHOD(TChunkOwnerNodeProxy, BeginUpload)
{
    DeclareMutating();

    auto updateMode = EUpdateMode(request->update_mode());
    YCHECK(updateMode == EUpdateMode::Append ||
           updateMode == EUpdateMode::Overwrite);

    auto lockMode = ELockMode(request->lock_mode());
    YCHECK(lockMode == ELockMode::Shared ||
           lockMode == ELockMode::Exclusive);

    auto uploadTransactionTitle = request->has_upload_transaction_title()
        ? MakeNullable(request->upload_transaction_title())
        : Null;

    auto uploadTransactionTimeout = request->has_upload_transaction_timeout()
        ? MakeNullable(FromProto<TDuration>(request->upload_transaction_timeout()))
        : Null;

    auto uploadTransactionIdHint = FromProto<TTransactionId>(request->upload_transaction_id());

    auto uploadTransactionSecondaryCellTags = FromProto<TCellTagList>(request->upload_transaction_secondary_cell_tags());

    auto* node = GetThisImpl<TChunkOwnerBase>();
    auto externalCellTag = node->GetExternalCellTag();

    // Make sure |uploadTransactionSecondaryCellTags| contains the external cell tag,
    // does not contain the primary cell tag, is sorted, and contains no duplicates.
    InsertCellTag(&uploadTransactionSecondaryCellTags, externalCellTag);
    CanonizeCellTags(&uploadTransactionSecondaryCellTags);
    RemoveCellTag(&uploadTransactionSecondaryCellTags, Bootstrap_->GetPrimaryCellTag());

    // Construct |uploadTransactionReplicationCellTags| containing the tags of cells
    // the upload transaction must be replicated to. This list never contains
    // the external cell tag.
    auto uploadTransactionReplicationCellTags = uploadTransactionSecondaryCellTags;
    RemoveCellTag(&uploadTransactionReplicationCellTags, externalCellTag);

    context->SetRequestInfo(
        "UpdateMode: %v, LockMode: %v, "
        "Title: %v, Timeout: %v, SecondaryCellTags: %v",
        updateMode,
        lockMode,
        uploadTransactionTitle,
        uploadTransactionTimeout,
        uploadTransactionSecondaryCellTags);

    // NB: No need for a permission check;
    // the client must have invoked GetBasicAttributes.

    ValidateBeginUpload();

    const auto& chunkManager = Bootstrap_->GetChunkManager();
    const auto& objectManager = Bootstrap_->GetObjectManager();
    const auto& cypressManager = Bootstrap_->GetCypressManager();
    const auto& transactionManager = Bootstrap_->GetTransactionManager();

    auto* uploadTransaction = transactionManager->StartTransaction(
        Transaction,
        uploadTransactionSecondaryCellTags,
        uploadTransactionReplicationCellTags,
        uploadTransactionTimeout,
        uploadTransactionTitle,
        EmptyAttributes(),
        uploadTransactionIdHint);

    uploadTransaction->SetAccountingEnabled(node->GetAccountingEnabled());

    auto* lockedNode = cypressManager
        ->LockNode(TrunkNode, uploadTransaction, lockMode)
        ->As<TChunkOwnerBase>();

    const auto& securityManager = Bootstrap_->GetSecurityManager();
    securityManager->SetNodeResourceAccounting(lockedNode, false);

    switch (updateMode) {
        case EUpdateMode::Append: {
            if (node->IsExternal() || node->GetType() == EObjectType::Journal) {
                LOG_DEBUG_UNLESS(
                    IsRecovery(),
                    "Node is switched to \"append\" mode (NodeId: %v)",
                    lockedNode->GetId());

            } else {
                auto* snapshotChunkList = lockedNode->GetChunkList();

                auto* newChunkList = chunkManager->CreateChunkList(EChunkListKind::Static);
                newChunkList->AddOwningNode(lockedNode);

                snapshotChunkList->RemoveOwningNode(lockedNode);
                lockedNode->SetChunkList(newChunkList);
                objectManager->RefObject(newChunkList);

                chunkManager->AttachToChunkList(newChunkList, snapshotChunkList);

                auto* deltaChunkList = chunkManager->CreateChunkList(EChunkListKind::Static);
                chunkManager->AttachToChunkList(newChunkList, deltaChunkList);

                objectManager->UnrefObject(snapshotChunkList);

                LOG_DEBUG_UNLESS(
                    IsRecovery(),
                    "Node is switched to \"append\" mode (NodeId: %v, NewChunkListId: %v, SnapshotChunkListId: %v, DeltaChunkListId: %v)",
                    node->GetId(),
                    newChunkList->GetId(),
                    snapshotChunkList->GetId(),
                    deltaChunkList->GetId());

            }
            break;
        }

        case EUpdateMode::Overwrite: {
            if (node->IsExternal() || node->GetType() == EObjectType::Journal) {
                LOG_DEBUG_UNLESS(
                    IsRecovery(),
                    "Node is switched to \"overwrite\" mode (NodeId: %v)",
                    node->GetId());
            } else {
                auto* oldChunkList = lockedNode->GetChunkList();
                oldChunkList->RemoveOwningNode(lockedNode);
                objectManager->UnrefObject(oldChunkList);

                auto* newChunkList = chunkManager->CreateChunkList(EChunkListKind::Static);
                newChunkList->AddOwningNode(lockedNode);
                lockedNode->SetChunkList(newChunkList);
                objectManager->RefObject(newChunkList);

                LOG_DEBUG_UNLESS(
                    IsRecovery(),
                    "Node is switched to \"overwrite\" mode (NodeId: %v, NewChunkListId: %v)",
                    node->GetId(),
                    newChunkList->GetId());
            }
            break;
        }

        default:
            Y_UNREACHABLE();
    }

    lockedNode->BeginUpload(updateMode);

    const auto& uploadTransactionId = uploadTransaction->GetId();
    ToProto(response->mutable_upload_transaction_id(), uploadTransactionId);

    response->set_cell_tag(externalCellTag == NotReplicatedCellTag ? Bootstrap_->GetPrimaryCellTag() : externalCellTag);

    const auto& multicellManager = Bootstrap_->GetMulticellManager();

    if (node->IsExternal()) {
        auto replicationRequest = TChunkOwnerYPathProxy::BeginUpload(FromObjectId(GetId()));
        replicationRequest->set_update_mode(static_cast<int>(updateMode));
        replicationRequest->set_lock_mode(static_cast<int>(lockMode));
        ToProto(replicationRequest->mutable_upload_transaction_id(), uploadTransactionId);
        if (uploadTransactionTitle) {
            replicationRequest->set_upload_transaction_title(*uploadTransactionTitle);
        }
        // NB: upload_transaction_timeout must be null
        // NB: upload_transaction_secondary_cell_tags must be empty
        SetTransactionId(replicationRequest, GetObjectId(GetTransaction()));

        multicellManager->PostToMaster(replicationRequest, externalCellTag);
    }

    context->SetResponseInfo("UploadTransactionId: %v", uploadTransactionId);
    context->Reply();
}

DEFINE_YPATH_SERVICE_METHOD(TChunkOwnerNodeProxy, GetUploadParams)
{
    DeclareNonMutating();

    bool fetchLastKey = request->fetch_last_key();

    context->SetRequestInfo("FetchLastKey: %v", fetchLastKey);

    ValidateNotExternal();
    ValidateInUpdate();

    auto* node = GetThisImpl<TChunkOwnerBase>();
    auto* snapshotChunkList = node->GetSnapshotChunkList();
    auto* deltaChunkList = node->GetDeltaChunkList();

    const auto& uploadChunkListId = deltaChunkList->GetId();
    ToProto(response->mutable_chunk_list_id(), uploadChunkListId);

    if (fetchLastKey) {
        TOwningKey lastKey;
        if (!IsEmpty(snapshotChunkList)) {
            lastKey = GetMaxKey(snapshotChunkList);
        }
        ToProto(response->mutable_last_key(), lastKey);
    }

    context->SetResponseInfo("UploadChunkListId: %v, HasLastKey: %v",
        uploadChunkListId,
        response->has_last_key());
    context->Reply();
}

DEFINE_YPATH_SERVICE_METHOD(TChunkOwnerNodeProxy, EndUpload)
{
    DeclareMutating();
    ValidateTransaction();
    ValidateInUpdate();

    auto schema = request->has_table_schema()
        ? FromProto<TTableSchema>(request->table_schema())
        : TTableSchema();
    auto schemaMode = ETableSchemaMode(request->schema_mode());
    const auto* statistics = request->has_statistics() ? &request->statistics() : nullptr;
    bool chunkPropertiesUpdateNeeded = request->chunk_properties_update_needed();

    context->SetRequestInfo("Schema: %v, ChunkPropertiesUpdateNeeded: %v",
        schema,
        chunkPropertiesUpdateNeeded);

    auto* node = GetThisImpl<TChunkOwnerBase>();
    YCHECK(node->GetTransaction() == Transaction);

    if (node->IsExternal()) {
        PostToMaster(context, node->GetExternalCellTag());
    }

    node->EndUpload(statistics, schema, schemaMode);

    node->SetChunkPropertiesUpdateNeeded(chunkPropertiesUpdateNeeded);

    SetModified();

    if (Bootstrap_->IsPrimaryMaster()) {
        const auto& transactionManager = Bootstrap_->GetTransactionManager();
        transactionManager->CommitTransaction(Transaction, NullTimestamp);
    }

    context->Reply();
}

////////////////////////////////////////////////////////////////////////////////

} // namespace NChunkServer
} // namespace NYT<|MERGE_RESOLUTION|>--- conflicted
+++ resolved
@@ -607,21 +607,20 @@
     auto* node = GetThisImpl<TChunkOwnerBase>();
 
     if (key == "replication_factor") {
-        ValidateStorageSettingsUpdate();
         int replicationFactor = ConvertTo<int>(value);
         SetReplicationFactor(replicationFactor);
         return true;
     }
 
     if (key == "vital") {
-        ValidateStorageSettingsUpdate();
+        ValidateStorageParametersUpdate();
         bool vital = ConvertTo<bool>(value);
         SetVital(vital);
         return true;
     }
 
     if (key == "primary_medium") {
-        ValidateStorageSettingsUpdate();
+        ValidateStorageParametersUpdate();
         auto mediumName = ConvertTo<Stroka>(value);
         auto* medium = chunkManager->GetMediumByNameOrThrow(mediumName);
         SetPrimaryMedium(medium);
@@ -629,7 +628,7 @@
     }
 
     if (key == "media") {
-        ValidateStorageSettingsUpdate();
+        ValidateStorageParametersUpdate();
         auto serializableProperties = ConvertTo<TSerializableChunkProperties>(value);
         auto properties = node->Properties(); // Copying for modification.
         serializableProperties.ToChunkProperties(&properties, chunkManager);
@@ -656,7 +655,6 @@
 
     ValidateReplicationFactor(replicationFactor);
     ValidatePermission(medium, EPermission::Use);
-    ValidateStorageParametersUpdate();
 
     properties[mediumIndex].SetReplicationFactor(replicationFactor);
     ValidateChunkProperties(chunkManager, properties, node->GetPrimaryMediumIndex());
@@ -680,8 +678,6 @@
     if (properties.GetVital() == vital) {
         return;
     }
-
-    ValidateStorageParametersUpdate();
 
     properties.SetVital(vital);
 
@@ -718,7 +714,6 @@
             primaryMedium->GetName());
     }
 
-    ValidateStorageParametersUpdate();
     ValidateChunkProperties(chunkManager, properties, primaryMediumIndex);
 
     node->Properties() = properties;
@@ -760,8 +755,6 @@
         properties[oldMediumIndex].Clear();
     }
 
-    ValidateStorageParametersUpdate();
-    
     const auto& chunkManager = Bootstrap_->GetChunkManager();
     ValidateChunkProperties(chunkManager, properties, mediumIndex);
 
@@ -796,15 +789,10 @@
 void TChunkOwnerNodeProxy::ValidateFetch()
 { }
 
-<<<<<<< HEAD
-void TChunkOwnerNodeProxy::ValidateStorageSettingsUpdate()
+void TChunkOwnerNodeProxy::ValidateStorageParametersUpdate()
 {
     ValidateNoTransaction();
 }
-=======
-void TChunkOwnerNodeProxy::ValidateStorageParametersUpdate()
-{ }
->>>>>>> 6813216a
 
 DEFINE_YPATH_SERVICE_METHOD(TChunkOwnerNodeProxy, Fetch)
 {

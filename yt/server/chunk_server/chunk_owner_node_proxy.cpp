#include "chunk.h"
#include "chunk_list.h"
#include "chunk_manager.h"
#include "chunk_owner_node_proxy.h"
#include "chunk_visitor.h"
#include "config.h"
#include "helpers.h"
#include "medium.h"
#include "private.h"

#include <yt/server/cell_master/config.h>
#include <yt/server/cell_master/multicell_manager.h>

#include <yt/server/node_tracker_server/node_directory_builder.h>

#include <yt/server/object_server/object.h>

#include <yt/ytlib/chunk_client/chunk_meta_extensions.h>
#include <yt/ytlib/chunk_client/chunk_spec.h>

#include <yt/ytlib/file_client/file_chunk_writer.h>

#include <yt/ytlib/object_client/helpers.h>

#include <yt/ytlib/cypress_client/rpc_helpers.h>

#include <yt/core/concurrency/scheduler.h>

#include <yt/core/erasure/codec.h>

#include <yt/core/misc/numeric_helpers.h>

#include <yt/core/ytree/helpers.h>
#include <yt/core/ytree/fluent.h>
#include <yt/core/ytree/node.h>
#include <yt/core/ytree/system_attribute_provider.h>

#include <type_traits>

namespace NYT {
namespace NChunkServer {

using namespace NConcurrency;
using namespace NYson;
using namespace NYTree;
using namespace NChunkClient;
using namespace NCypressClient;
using namespace NObjectClient;
using namespace NCypressServer;
using namespace NNodeTrackerServer;
using namespace NNodeTrackerClient;
using namespace NObjectServer;
using namespace NTransactionServer;
using namespace NYson;
using namespace NYTree;
using namespace NTableClient;

using NChunkClient::NProto::TReqFetch;
using NChunkClient::NProto::TRspFetch;
using NChunkClient::NProto::TMiscExt;

using NYT::FromProto;
using NYT::ToProto;

////////////////////////////////////////////////////////////////////////////////

static const auto& Logger = ChunkServerLogger;

////////////////////////////////////////////////////////////////////////////////

namespace {

//! Adds #cellTag into #cellTags if the former is not a sentinel.
void InsertCellTag(TCellTagList* cellTags, TCellTag cellTag)
{
    if (cellTag >= MinValidCellTag && cellTag <= MaxValidCellTag) {
        cellTags->push_back(cellTag);
    }
}

//! Removes #cellTag from #cellTags if the former is present there.
void RemoveCellTag(TCellTagList* cellTags, TCellTag cellTag)
{
    cellTags->erase(
        std::remove(cellTags->begin(), cellTags->end(), cellTag),
        cellTags->end());
}

//! Sorts and removes duplicates from #cellTags.
void CanonizeCellTags(TCellTagList* cellTags)
{
    std::sort(cellTags->begin(), cellTags->end());
    cellTags->erase(
        std::unique(cellTags->begin(), cellTags->end()),
        cellTags->end());
}

} // namespace

////////////////////////////////////////////////////////////////////////////////

class TFetchChunkVisitor
    : public IChunkVisitor
{
public:
    typedef NRpc::TTypedServiceContext<TReqFetch, TRspFetch> TCtxFetch;
    typedef TIntrusivePtr<TCtxFetch> TCtxFetchPtr;

    TFetchChunkVisitor(
        NCellMaster::TBootstrap* bootstrap,
        TChunkManagerConfigPtr config,
        TChunkList* chunkList,
        TCtxFetchPtr context,
        bool fetchParityReplicas,
        EAddressType addressType,
        const std::vector<TReadRange>& ranges)
        : Bootstrap_(bootstrap)
        , Config_(config)
        , ChunkList_(chunkList)
        , Context_(context)
        , FetchParityReplicas_(fetchParityReplicas)
        , Ranges_(ranges)
        , NodeDirectoryBuilder_(
            context->Response().mutable_node_directory(),
            addressType)
    {
        if (!Context_->Request().fetch_all_meta_extensions()) {
            for (int tag : Context_->Request().extension_tags()) {
                ExtensionTags_.insert(tag);
            }
        }
    }

    void Run()
    {
        VERIFY_THREAD_AFFINITY(AutomatonThread);

        if (Ranges_.empty()) {
            ReplySuccess();
            return;
        }

        TraverseCurrentRange();
    }

private:
    NCellMaster::TBootstrap* const Bootstrap_;
    const TChunkManagerConfigPtr Config_;
    TChunkList* const ChunkList_;
    const TCtxFetchPtr Context_;
    const bool FetchParityReplicas_;

    std::vector<TReadRange> Ranges_;
    int CurrentRangeIndex_ = 0;

    THashSet<int> ExtensionTags_;
    NNodeTrackerServer::TNodeDirectoryBuilder NodeDirectoryBuilder_;
    bool Finished_ = false;

    DECLARE_THREAD_AFFINITY_SLOT(AutomatonThread);

    void TraverseCurrentRange()
    {
        auto callbacks = CreatePreemptableChunkTraverserCallbacks(
            Bootstrap_,
            NCellMaster::EAutomatonThreadQueue::ChunkFetchingTraverser);
        TraverseChunkTree(
            std::move(callbacks),
            this,
            ChunkList_,
            Ranges_[CurrentRangeIndex_].LowerLimit(),
            Ranges_[CurrentRangeIndex_].UpperLimit());
    }

    void ReplySuccess()
    {
        YCHECK(!Finished_);
        Finished_ = true;

        try {
            // Update upper limits for all returned journal chunks.
            auto* chunkSpecs = Context_->Response().mutable_chunks();
            const auto& chunkManager = Bootstrap_->GetChunkManager();
            for (auto& chunkSpec : *chunkSpecs) {
                auto chunkId = FromProto<TChunkId>(chunkSpec.chunk_id());
                if (TypeFromId(chunkId) == EObjectType::JournalChunk) {
                    auto* chunk = chunkManager->FindChunk(chunkId);
                    if (!IsObjectAlive(chunk)) {
                        THROW_ERROR_EXCEPTION(
                            NChunkClient::EErrorCode::OptimisticLockFailure,
                            "Optimistic locking failed for chunk %v",
                            chunkId);
                    }

                    auto result = WaitFor(chunkManager->GetChunkQuorumInfo(chunk))
                        .ValueOrThrow();
                    i64 quorumRowCount = result.row_count();

                    auto lowerLimit = FromProto<TReadLimit>(chunkSpec.lower_limit());
                    if (!lowerLimit.HasRowIndex()) {
                        lowerLimit.SetRowIndex(0);
                    }
                    ToProto(chunkSpec.mutable_lower_limit(), lowerLimit);

                    auto upperLimit = FromProto<TReadLimit>(chunkSpec.upper_limit());
                    i64 upperLimitRowIndex = upperLimit.HasRowIndex() ? upperLimit.GetRowIndex() : std::numeric_limits<i64>::max();
                    upperLimit.SetRowIndex(std::min(upperLimitRowIndex, quorumRowCount));
                    ToProto(chunkSpec.mutable_upper_limit(), upperLimit);
                }
            }

            Context_->SetResponseInfo("ChunkCount: %v", chunkSpecs->size());
            Context_->Reply();
        } catch (const std::exception& ex) {
            Context_->Reply(ex);
        }
    }

    void ReplyError(const TError& error)
    {
        if (Finished_)
            return;

        Finished_ = true;

        Context_->Reply(error);
    }

    virtual bool OnChunk(
        TChunk* chunk,
        i64 rowIndex,
        const TReadLimit& lowerLimit,
        const TReadLimit& upperLimit) override
    {
        VERIFY_THREAD_AFFINITY(AutomatonThread);

        if (Context_->Response().chunks_size() >= Config_->MaxChunksPerFetch) {
            ReplyError(TError("Attempt to fetch too many chunks in a single request")
                << TErrorAttribute("limit", Config_->MaxChunksPerFetch));
            return false;
        }

        const auto& config = Bootstrap_->GetConfig()->ChunkManager;

        if (!chunk->IsConfirmed()) {
            ReplyError(TError("Cannot fetch an object containing an unconfirmed chunk %v",
                chunk->GetId()));
            return false;
        }

        auto* chunkSpec = Context_->Response().add_chunks();

        chunkSpec->set_table_row_index(rowIndex);

        SmallVector<TNodePtrWithIndexes, TypicalReplicaCount> replicas;

        auto addJournalReplica = [&] (TNodePtrWithIndexes replica) {
            // For journal chunks, replica indexes are used to track states.
            // Hence we must replace index with #GenericChunkReplicaIndex.
            replicas.push_back(TNodePtrWithIndexes(replica.GetPtr(), GenericChunkReplicaIndex, replica.GetMediumIndex()));
            return true;
        };

        auto erasureCodecId = chunk->GetErasureCodec();
        int firstInfeasibleReplicaIndex = (erasureCodecId == NErasure::ECodec::None || FetchParityReplicas_)
            ? std::numeric_limits<int>::max() // all replicas are feasible
            : NErasure::GetCodec(erasureCodecId)->GetDataPartCount();

        auto addErasureReplica = [&] (TNodePtrWithIndexes replica) {
            if (replica.GetReplicaIndex() >= firstInfeasibleReplicaIndex) {
                return false;
            }
            replicas.push_back(replica);
            return true;
        };

        auto addRegularReplica = [&] (TNodePtrWithIndexes replica) {
            replicas.push_back(replica);
            return true;
        };

        std::function<bool(TNodePtrWithIndexes)> addReplica;
        switch (chunk->GetType()) {
            case EObjectType::Chunk:          addReplica = addRegularReplica; break;
            case EObjectType::ErasureChunk:   addReplica = addErasureReplica; break;
            case EObjectType::JournalChunk:   addReplica = addJournalReplica; break;
            default:                          Y_UNREACHABLE();
        }

        for (auto replica : chunk->StoredReplicas()) {
            addReplica(replica);
        }

        int cachedReplicaCount = 0;
        for (auto replica : chunk->CachedReplicas()) {
            if (cachedReplicaCount >= config->MaxCachedReplicasPerFetch) {
                break;
            }
            if (addReplica(replica)) {
                ++cachedReplicaCount;
            }
        }

        for (auto replica : replicas) {
            NodeDirectoryBuilder_.Add(replica);
            chunkSpec->add_replicas(NYT::ToProto<ui32>(replica));
        }

        ToProto(chunkSpec->mutable_chunk_id(), chunk->GetId());
        chunkSpec->set_erasure_codec(static_cast<int>(erasureCodecId));

        chunkSpec->mutable_chunk_meta()->set_type(chunk->ChunkMeta().type());
        chunkSpec->mutable_chunk_meta()->set_version(chunk->ChunkMeta().version());

        if (Context_->Request().fetch_all_meta_extensions()) {
            *chunkSpec->mutable_chunk_meta()->mutable_extensions() = chunk->ChunkMeta().extensions();
        } else {
            FilterProtoExtensions(
                chunkSpec->mutable_chunk_meta()->mutable_extensions(),
                chunk->ChunkMeta().extensions(),
                ExtensionTags_);
        }

        // Try to keep responses small -- avoid producing redundant limits.
        if (!IsTrivial(lowerLimit)) {
            ToProto(chunkSpec->mutable_lower_limit(), lowerLimit);
        }
        if (!IsTrivial(upperLimit)) {
            ToProto(chunkSpec->mutable_upper_limit(), upperLimit);
        }

        chunkSpec->set_range_index(CurrentRangeIndex_);

        i64 lowerRowLimit = 0;
        if (lowerLimit.HasRowIndex()) {
            lowerRowLimit = lowerLimit.GetRowIndex();
        }
        i64 upperRowLimit = chunk->MiscExt().row_count();
        if (upperLimit.HasRowIndex()) {
            upperRowLimit = upperLimit.GetRowIndex();
        }

        // If one of row indexes is present, then fields row_count_override and
        // uncompressed_data_size_override estimate the chunk range
        // instead of the whole chunk.
        // To ensure the correct usage of this rule, row indexes should be
        // either both set or not.
        if (lowerLimit.HasRowIndex() && !upperLimit.HasRowIndex()) {
            chunkSpec->mutable_upper_limit()->set_row_index(upperRowLimit);
        }
        if (upperLimit.HasRowIndex() && !lowerLimit.HasRowIndex()) {
            chunkSpec->mutable_lower_limit()->set_row_index(lowerRowLimit);
        }

        chunkSpec->set_row_count_override(upperRowLimit - lowerRowLimit);
        i64 dataWeight = chunk->MiscExt().data_weight() > 0
            ? chunk->MiscExt().data_weight()
            : chunk->MiscExt().uncompressed_data_size();

        if (chunkSpec->row_count_override() >= chunk->MiscExt().row_count()) {
            chunkSpec->set_data_weight_override(dataWeight);
        } else {
            chunkSpec->set_data_weight_override(
                DivCeil(dataWeight, chunk->MiscExt().row_count()) * chunkSpec->row_count_override());
        }

        return true;
    }

    virtual void OnFinish(const TError& error) override
    {
        VERIFY_THREAD_AFFINITY(AutomatonThread);

        if (!error.IsOK()) {
            ReplyError(error);
            return;
        }

        if (Finished_) {
            return;
        }

        ++CurrentRangeIndex_;
        if (CurrentRangeIndex_ == Ranges_.size()) {
            ReplySuccess();
        } else {
            TraverseCurrentRange();
        }
    }
};

////////////////////////////////////////////////////////////////////////////////

TChunkOwnerNodeProxy::TChunkOwnerNodeProxy(
    NCellMaster::TBootstrap* bootstrap,
    TObjectTypeMetadata* metadata,
    TTransaction* transaction,
    TChunkOwnerBase* trunkNode)
    : TNontemplateCypressNodeProxyBase(
        bootstrap,
        metadata,
        transaction,
        trunkNode)
{ }

ENodeType TChunkOwnerNodeProxy::GetType() const
{
    return ENodeType::Entity;
}

bool TChunkOwnerNodeProxy::DoInvoke(const NRpc::IServiceContextPtr& context)
{
    DISPATCH_YPATH_HEAVY_SERVICE_METHOD(Fetch);
    DISPATCH_YPATH_SERVICE_METHOD(BeginUpload);
    DISPATCH_YPATH_SERVICE_METHOD(GetUploadParams);
    DISPATCH_YPATH_SERVICE_METHOD(EndUpload);
    return TNontemplateCypressNodeProxyBase::DoInvoke(context);
}

void TChunkOwnerNodeProxy::ListSystemAttributes(std::vector<TAttributeDescriptor>* descriptors)
{
    TNontemplateCypressNodeProxyBase::ListSystemAttributes(descriptors);

    const auto* node = GetThisImpl<TChunkOwnerBase>();
    auto isExternal = node->IsExternal();

    descriptors->push_back(TAttributeDescriptor("chunk_list_id")
        .SetExternal(isExternal)
        .SetOpaque(true));
    descriptors->push_back(TAttributeDescriptor("chunk_ids")
        .SetExternal(isExternal)
        .SetOpaque(true));
    descriptors->push_back(TAttributeDescriptor("compression_statistics")
        .SetExternal(isExternal)
        .SetOpaque(true));
    descriptors->push_back(TAttributeDescriptor("erasure_statistics")
        .SetExternal(isExternal)
        .SetOpaque(true));
    descriptors->push_back(TAttributeDescriptor("multicell_statistics")
        .SetExternal(isExternal)
        .SetOpaque(true));
    descriptors->push_back("chunk_count");
    descriptors->push_back("uncompressed_data_size");
    descriptors->push_back("compressed_data_size");
    descriptors->push_back(TAttributeDescriptor("data_weight")
        .SetPresent(node->HasDataWeight()));
    descriptors->push_back("compression_ratio");
    descriptors->push_back("update_mode");
    descriptors->push_back(TAttributeDescriptor("replication_factor")
        .SetWritable(true));
    descriptors->push_back(TAttributeDescriptor("vital")
        .SetWritable(true)
        .SetReplicated(true));
    descriptors->push_back(TAttributeDescriptor("media")
        .SetWritable(true)
        .SetReplicated(true));
    descriptors->push_back(TAttributeDescriptor("primary_medium")
        .SetWritable(true)
        .SetReplicated(true));
    descriptors->push_back(TAttributeDescriptor("compression_codec")
        .SetWritable(true));
    descriptors->push_back(TAttributeDescriptor("erasure_codec")
        .SetWritable(true));
}

bool TChunkOwnerNodeProxy::GetBuiltinAttribute(
    const TString& key,
    IYsonConsumer* consumer)
{
    auto* node = GetThisImpl<TChunkOwnerBase>();
    const auto* chunkList = node->GetChunkList();
    auto statistics = node->ComputeTotalStatistics();
    auto isExternal = node->IsExternal();

    if (!isExternal) {
        if (key == "chunk_list_id") {
            BuildYsonFluently(consumer)
                .Value(chunkList->GetId());
            return true;
        }
    }

    if (key == "chunk_count") {
        BuildYsonFluently(consumer)
            .Value(statistics.chunk_count());
        return true;
    }

    if (key == "uncompressed_data_size") {
        BuildYsonFluently(consumer)
            .Value(statistics.uncompressed_data_size());
        return true;
    }

    if (key == "compressed_data_size") {
        BuildYsonFluently(consumer)
            .Value(statistics.compressed_data_size());
        return true;
    }

    if (key == "data_weight" && node->HasDataWeight()) {
        BuildYsonFluently(consumer)
            .Value(statistics.data_weight());
        return true;
    }

    if (key == "compression_ratio") {
        double ratio = statistics.uncompressed_data_size() > 0
            ? static_cast<double>(statistics.compressed_data_size()) / statistics.uncompressed_data_size()
            : 0;
        BuildYsonFluently(consumer)
            .Value(ratio);
        return true;
    }

    if (key == "update_mode") {
        BuildYsonFluently(consumer)
            .Value(FormatEnum(node->GetUpdateMode()));
        return true;
    }

    if (key == "media") {
        const auto& chunkManager = Bootstrap_->GetChunkManager();
        const auto& replication = node->Replication();
        BuildYsonFluently(consumer)
            .Value(TSerializableChunkReplication(replication, chunkManager));
        return true;
    }

    if (key == "replication_factor") {
        const auto& replication = node->Replication();
        auto primaryMediumIndex = node->GetPrimaryMediumIndex();
        BuildYsonFluently(consumer)
            .Value(replication[primaryMediumIndex].GetReplicationFactor());
        return true;
    }

    if (key == "vital") {
        BuildYsonFluently(consumer)
            .Value(node->Replication().GetVital());
        return true;
    }

    if (key == "primary_medium") {
        const auto& chunkManager = Bootstrap_->GetChunkManager();
        auto primaryMediumIndex = node->GetPrimaryMediumIndex();
        auto* medium = chunkManager->GetMediumByIndex(primaryMediumIndex);

        BuildYsonFluently(consumer)
            .Value(medium->GetName());
        return true;
    }

    if (key == "compression_codec") {
        BuildYsonFluently(consumer)
            .Value(node->GetCompressionCodec());
        return true;
    }

    if (key == "erasure_codec") {
        BuildYsonFluently(consumer)
            .Value(node->GetErasureCodec());
        return true;
    }

    return TNontemplateCypressNodeProxyBase::GetBuiltinAttribute(key, consumer);
}

TFuture<TYsonString> TChunkOwnerNodeProxy::GetBuiltinAttributeAsync(const TString& key)
{
    auto* node = GetThisImpl<TChunkOwnerBase>();
    auto* chunkList = node->GetChunkList();
    auto isExternal = node->IsExternal();

    if (!isExternal) {
        if (key == "chunk_ids") {
            auto visitor = New<TChunkIdsAttributeVisitor>(
                Bootstrap_,
                chunkList);
            return visitor->Run();
        }

        if (key == "compression_statistics") {
            return ComputeChunkStatistics(
                Bootstrap_,
                chunkList,
                [] (const TChunk* chunk) { return NCompression::ECodec(chunk->MiscExt().compression_codec()); });
        }

        if (key == "erasure_statistics") {
            return ComputeChunkStatistics(
                Bootstrap_,
                chunkList,
                [] (const TChunk* chunk) { return chunk->GetErasureCodec(); });
        }

        if (key == "multicell_statistics") {
            return ComputeChunkStatistics(
                Bootstrap_,
                chunkList,
                [] (const TChunk* chunk) { return CellTagFromId(chunk->GetId()); });
        }
    }

    return TNontemplateCypressNodeProxyBase::GetBuiltinAttributeAsync(key);
}

bool TChunkOwnerNodeProxy::SetBuiltinAttribute(
    const TString& key,
    const TYsonString& value)
{
    const auto& chunkManager = Bootstrap_->GetChunkManager();

    auto* node = GetThisImpl<TChunkOwnerBase>();

    if (key == "replication_factor") {
        ValidateStorageParametersUpdate();
        int replicationFactor = ConvertTo<int>(value);
        SetReplicationFactor(replicationFactor);
        return true;
    }

    if (key == "vital") {
        ValidateStorageParametersUpdate();
        bool vital = ConvertTo<bool>(value);
        SetVital(vital);
        return true;
    }

    if (key == "primary_medium") {
        ValidateStorageParametersUpdate();
        auto mediumName = ConvertTo<TString>(value);
        auto* medium = chunkManager->GetMediumByNameOrThrow(mediumName);
        SetPrimaryMedium(medium);
        return true;
    }

    if (key == "media") {
        ValidateStorageParametersUpdate();
        auto serializableReplication = ConvertTo<TSerializableChunkReplication>(value);
        auto replication = node->Replication(); // Copying for modification.
        // Preserves vitality.
        serializableReplication.ToChunkReplication(&replication, chunkManager);
        SetReplication(replication);
        return true;
    }

    if (key == "compression_codec") {
        ValidatePermission(EPermissionCheckScope::This, EPermission::Write);

        auto* node = LockThisImpl<TChunkOwnerBase>(TLockRequest::MakeSharedAttribute(key));
        node->SetCompressionCodec(ConvertTo<NCompression::ECodec>(value));

        return true;
    }

    if (key == "erasure_codec") {
        ValidatePermission(EPermissionCheckScope::This, EPermission::Write);

        auto* node = LockThisImpl<TChunkOwnerBase>(TLockRequest::MakeSharedAttribute(key));
        node->SetErasureCodec(ConvertTo<NErasure::ECodec>(value));

        return true;
    }

    if (key == "account") {
        if (!TNontemplateCypressNodeProxyBase::SetBuiltinAttribute(key, value)) {
            return false;
        }

        auto* node = LockThisImpl<TChunkOwnerBase>(TLockRequest::MakeSharedAttribute(key));
        if (!node->IsExternal()) {
            chunkManager->ScheduleChunkRequisitionUpdate(node->GetChunkList());
        }
        return true;
    }

    return TNontemplateCypressNodeProxyBase::SetBuiltinAttribute(key, value);
}

void TChunkOwnerNodeProxy::SetReplicationFactor(int replicationFactor)
{
    auto* node = GetThisImpl<TChunkOwnerBase>();
    YCHECK(node->IsTrunk());

    auto mediumIndex = node->GetPrimaryMediumIndex();
    const auto& chunkManager = Bootstrap_->GetChunkManager();
    auto* medium = chunkManager->GetMediumByIndex(mediumIndex);

    auto replication = node->Replication();
    if (replication[mediumIndex].GetReplicationFactor() == replicationFactor) {
        return;
    }

    ValidateReplicationFactor(replicationFactor);
    if (replicationFactor != 0) {
        ValidatePermission(medium, EPermission::Use);
    }

    replication[mediumIndex].SetReplicationFactor(replicationFactor);
    ValidateChunkReplication(chunkManager, replication, mediumIndex);

    node->Replication() = replication;

    if (!node->IsExternal()) {
        chunkManager->ScheduleChunkRequisitionUpdate(node->GetChunkList());
    }
}

void TChunkOwnerNodeProxy::SetVital(bool vital)
{
    auto* node = GetThisImpl<TChunkOwnerBase>();
    YCHECK(node->IsTrunk());

    auto& replication = node->Replication();
    if (replication.GetVital() == vital) {
        return;
    }

    replication.SetVital(vital);

    if (!node->IsExternal()) {
        const auto& chunkManager = Bootstrap_->GetChunkManager();
        chunkManager->ScheduleChunkRequisitionUpdate(node->GetChunkList());
    }
}

void TChunkOwnerNodeProxy::SetReplication(const TChunkReplication& replication)
{
    auto* node = GetThisImpl<TChunkOwnerBase>();
    const auto& chunkManager = Bootstrap_->GetChunkManager();

    YCHECK(node->IsTrunk());

    auto primaryMediumIndex = node->GetPrimaryMediumIndex();
    ValidateMediaChange(node->Replication(), primaryMediumIndex, replication);

    node->Replication() = replication;

    if (!node->IsExternal()) {
        chunkManager->ScheduleChunkRequisitionUpdate(node->GetChunkList());
    }

    const auto* primaryMedium = chunkManager->GetMediumByIndex(primaryMediumIndex);

    LOG_DEBUG_UNLESS(
        IsRecovery(),
        "Chunk owner replication changed (NodeId: %v, PrimaryMedium: %v, Replication: %v)",
        node->GetId(),
        primaryMedium->GetName(),
        node->Replication());
 }

void TChunkOwnerNodeProxy::SetPrimaryMedium(TMedium* medium)
{
    auto* node = GetThisImpl<TChunkOwnerBase>();
    YCHECK(node->IsTrunk());

    TChunkReplication newReplication;
    if (!ValidatePrimaryMediumChange(
        medium,
        node->Replication(),
        node->GetPrimaryMediumIndex(),
        &newReplication))
    {
        return;
    }

    node->Replication() = newReplication;
    node->SetPrimaryMediumIndex(medium->GetIndex());

    if (!node->IsExternal()) {
        const auto& chunkManager = Bootstrap_->GetChunkManager();
        chunkManager->ScheduleChunkRequisitionUpdate(node->GetChunkList());
    }

    LOG_DEBUG_UNLESS(
        IsRecovery(),
        "Chunk owner primary medium changed (NodeId: %v, PrimaryMedium: %v)",
        node->GetId(),
        medium->GetName());
}

void TChunkOwnerNodeProxy::ValidateFetchParameters(const std::vector<TReadRange>& /*ranges*/)
{ }

void TChunkOwnerNodeProxy::ValidateInUpdate()
{
    auto* node = GetThisImpl<TChunkOwnerBase>();
    if (node->GetUpdateMode() == EUpdateMode::None) {
        THROW_ERROR_EXCEPTION("Node is not in an update mode");
    }
}

void TChunkOwnerNodeProxy::ValidateBeginUpload()
{ }

void TChunkOwnerNodeProxy::ValidateFetch()
{ }

void TChunkOwnerNodeProxy::ValidateStorageParametersUpdate()
{
    ValidateNoTransaction();
}

DEFINE_YPATH_SERVICE_METHOD(TChunkOwnerNodeProxy, Fetch)
{
    DeclareNonMutating();

    context->SetRequestInfo();

    // NB: No need for a permission check;
    // the client must have invoked GetBasicAttributes.

    ValidateNotExternal();
    ValidateFetch();

    bool fetchParityReplicas = request->fetch_parity_replicas();
    auto addressType = request->has_address_type()
        ? static_cast<EAddressType>(request->address_type())
        : EAddressType::InternalRpc;

    auto ranges = FromProto<std::vector<TReadRange>>(request->ranges());
    ValidateFetchParameters(ranges);

    const auto* node = GetThisImpl<TChunkOwnerBase>();
    auto* chunkList = node->GetChunkList();

    auto visitor = New<TFetchChunkVisitor>(
        Bootstrap_,
        Bootstrap_->GetConfig()->ChunkManager,
        chunkList,
        context,
        fetchParityReplicas,
        addressType,
        ranges);

    visitor->Run();
}

DEFINE_YPATH_SERVICE_METHOD(TChunkOwnerNodeProxy, BeginUpload)
{
    DeclareMutating();

    auto updateMode = EUpdateMode(request->update_mode());
    if (updateMode != EUpdateMode::Append && updateMode != EUpdateMode::Overwrite) {
        THROW_ERROR_EXCEPTION("Invalid update mode for a chunk owner node")
            << TErrorAttribute("update_mode", updateMode);
    }

    auto lockMode = ELockMode(request->lock_mode());
    YCHECK(lockMode == ELockMode::Shared ||
           lockMode == ELockMode::Exclusive);

    auto uploadTransactionTitle = request->has_upload_transaction_title()
        ? MakeNullable(request->upload_transaction_title())
        : Null;

    auto uploadTransactionTimeout = request->has_upload_transaction_timeout()
        ? MakeNullable(FromProto<TDuration>(request->upload_transaction_timeout()))
        : Null;

    auto uploadTransactionIdHint = FromProto<TTransactionId>(request->upload_transaction_id());

    auto uploadTransactionSecondaryCellTags = FromProto<TCellTagList>(request->upload_transaction_secondary_cell_tags());

    auto* node = GetThisImpl<TChunkOwnerBase>();
    auto externalCellTag = node->GetExternalCellTag();

    // Make sure |uploadTransactionSecondaryCellTags| contains the external cell tag,
    // does not contain the primary cell tag, is sorted, and contains no duplicates.
    InsertCellTag(&uploadTransactionSecondaryCellTags, externalCellTag);
    CanonizeCellTags(&uploadTransactionSecondaryCellTags);
    RemoveCellTag(&uploadTransactionSecondaryCellTags, Bootstrap_->GetPrimaryCellTag());

    // Construct |uploadTransactionReplicationCellTags| containing the tags of cells
    // the upload transaction must be replicated to. This list never contains
    // the external cell tag.
    auto uploadTransactionReplicationCellTags = uploadTransactionSecondaryCellTags;
    RemoveCellTag(&uploadTransactionReplicationCellTags, externalCellTag);

    context->SetRequestInfo(
        "UpdateMode: %v, LockMode: %v, "
        "Title: %v, Timeout: %v, SecondaryCellTags: %v",
        updateMode,
        lockMode,
        uploadTransactionTitle,
        uploadTransactionTimeout,
        uploadTransactionSecondaryCellTags);

    // NB: No need for a permission check;
    // the client must have invoked GetBasicAttributes.

    ValidateBeginUpload();

    const auto& chunkManager = Bootstrap_->GetChunkManager();
    const auto& objectManager = Bootstrap_->GetObjectManager();
    const auto& cypressManager = Bootstrap_->GetCypressManager();
    const auto& transactionManager = Bootstrap_->GetTransactionManager();

    auto* uploadTransaction = transactionManager->StartTransaction(
        Transaction,
        uploadTransactionSecondaryCellTags,
        uploadTransactionReplicationCellTags,
        uploadTransactionTimeout,
        uploadTransactionTitle,
        EmptyAttributes(),
        uploadTransactionIdHint);

    auto* lockedNode = cypressManager
        ->LockNode(TrunkNode, uploadTransaction, lockMode)
        ->As<TChunkOwnerBase>();

    switch (updateMode) {
        case EUpdateMode::Append: {
            if (node->IsExternal() || node->GetType() == EObjectType::Journal) {
                LOG_DEBUG_UNLESS(
                    IsRecovery(),
                    "Node is switched to \"append\" mode (NodeId: %v)",
                    lockedNode->GetId());

            } else {
                auto* snapshotChunkList = lockedNode->GetChunkList();

                auto* newChunkList = chunkManager->CreateChunkList(EChunkListKind::Static);
                newChunkList->AddOwningNode(lockedNode);

                snapshotChunkList->RemoveOwningNode(lockedNode);
                lockedNode->SetChunkList(newChunkList);
                objectManager->RefObject(newChunkList);

                chunkManager->AttachToChunkList(newChunkList, snapshotChunkList);

                auto* deltaChunkList = chunkManager->CreateChunkList(EChunkListKind::Static);
                chunkManager->AttachToChunkList(newChunkList, deltaChunkList);

                objectManager->UnrefObject(snapshotChunkList);

                LOG_DEBUG_UNLESS(
                    IsRecovery(),
                    "Node is switched to \"append\" mode (NodeId: %v, NewChunkListId: %v, SnapshotChunkListId: %v, DeltaChunkListId: %v)",
                    node->GetId(),
                    newChunkList->GetId(),
                    snapshotChunkList->GetId(),
                    deltaChunkList->GetId());

            }
            break;
        }

        case EUpdateMode::Overwrite: {
            if (node->IsExternal() || node->GetType() == EObjectType::Journal) {
                LOG_DEBUG_UNLESS(
                    IsRecovery(),
                    "Node is switched to \"overwrite\" mode (NodeId: %v)",
                    node->GetId());
            } else {
                auto* oldChunkList = lockedNode->GetChunkList();
                oldChunkList->RemoveOwningNode(lockedNode);
                objectManager->UnrefObject(oldChunkList);

                auto* newChunkList = chunkManager->CreateChunkList(EChunkListKind::Static);
                newChunkList->AddOwningNode(lockedNode);
                lockedNode->SetChunkList(newChunkList);
                objectManager->RefObject(newChunkList);

                LOG_DEBUG_UNLESS(
                    IsRecovery(),
                    "Node is switched to \"overwrite\" mode (NodeId: %v, NewChunkListId: %v)",
                    node->GetId(),
                    newChunkList->GetId());
            }
            break;
        }

        default:
            Y_UNREACHABLE();
    }

    lockedNode->BeginUpload(updateMode);

    const auto& uploadTransactionId = uploadTransaction->GetId();
    ToProto(response->mutable_upload_transaction_id(), uploadTransactionId);

    response->set_cell_tag(externalCellTag == NotReplicatedCellTag ? Bootstrap_->GetPrimaryCellTag() : externalCellTag);

    const auto& multicellManager = Bootstrap_->GetMulticellManager();

    if (node->IsExternal()) {
        auto replicationRequest = TChunkOwnerYPathProxy::BeginUpload(FromObjectId(GetId()));
        replicationRequest->set_update_mode(static_cast<int>(updateMode));
        replicationRequest->set_lock_mode(static_cast<int>(lockMode));
        ToProto(replicationRequest->mutable_upload_transaction_id(), uploadTransactionId);
        if (uploadTransactionTitle) {
            replicationRequest->set_upload_transaction_title(*uploadTransactionTitle);
        }
        // NB: upload_transaction_timeout must be null
        // NB: upload_transaction_secondary_cell_tags must be empty
        SetTransactionId(replicationRequest, GetObjectId(GetTransaction()));

        multicellManager->PostToMaster(replicationRequest, externalCellTag);
    }

    context->SetResponseInfo("UploadTransactionId: %v", uploadTransactionId);
    context->Reply();
}

DEFINE_YPATH_SERVICE_METHOD(TChunkOwnerNodeProxy, GetUploadParams)
{
    DeclareNonMutating();

    bool fetchLastKey = request->fetch_last_key();

    context->SetRequestInfo("FetchLastKey: %v", fetchLastKey);

    ValidateNotExternal();
    ValidateInUpdate();

    auto* node = GetThisImpl<TChunkOwnerBase>();
    auto* snapshotChunkList = node->GetSnapshotChunkList();
    auto* deltaChunkList = node->GetDeltaChunkList();

    const auto& uploadChunkListId = deltaChunkList->GetId();
    ToProto(response->mutable_chunk_list_id(), uploadChunkListId);

    if (fetchLastKey) {
        TOwningKey lastKey;
        if (!IsEmpty(snapshotChunkList)) {
            lastKey = GetMaxKey(snapshotChunkList);
        }
        ToProto(response->mutable_last_key(), lastKey);
    }

    TNullable<TMD5Hasher> md5Hasher;
    node->GetUploadParams(&md5Hasher);
    ToProto(response->mutable_md5_hasher(), md5Hasher);

    context->SetResponseInfo("UploadChunkListId: %v, HasLastKey: %v",
        uploadChunkListId,
        response->has_last_key());
    context->Reply();
}

DEFINE_YPATH_SERVICE_METHOD(TChunkOwnerNodeProxy, EndUpload)
{
    DeclareMutating();
    ValidateTransaction();
    ValidateInUpdate();

    auto schema = request->has_table_schema()
        ? FromProto<TTableSchema>(request->table_schema())
        : TTableSchema();
    auto schemaMode = ETableSchemaMode(request->schema_mode());
    const auto* statistics = request->has_statistics() ? &request->statistics() : nullptr;
<<<<<<< HEAD
    context->SetRequestInfo("Schema: %v", schema);
=======
    bool chunkPropertiesUpdateNeeded = request->chunk_properties_update_needed();

    context->SetRequestInfo("ChunkPropertiesUpdateNeeded: %v",
        chunkPropertiesUpdateNeeded);
>>>>>>> d9dd7259

    auto* node = GetThisImpl<TChunkOwnerBase>();
    YCHECK(node->GetTransaction() == Transaction);

    TNullable<EOptimizeFor> optimizeFor;
    if (request->has_optimize_for()) {
        optimizeFor = EOptimizeFor(request->optimize_for());
    }

    if (request->has_compression_codec()) {
        node->SetCompressionCodec(NCompression::ECodec(request->compression_codec()));
    }

    if (request->has_erasure_codec()) {
        node->SetErasureCodec(NErasure::ECodec(request->erasure_codec()));
    }

    if (node->IsExternal()) {
        PostToMaster(context, node->GetExternalCellTag());
    }

    if (request->has_md5_hasher()) {
        YCHECK(node->GetType() == EObjectType::File);
    }

    TNullable<TMD5Hasher> md5Hasher;
    if (request->has_md5_hasher()) {
        FromProto(&md5Hasher, request->md5_hasher());
    }

    node->EndUpload(statistics, schema, schemaMode, optimizeFor, md5Hasher);

    SetModified();

    if (Bootstrap_->IsPrimaryMaster()) {
        const auto& transactionManager = Bootstrap_->GetTransactionManager();
        transactionManager->CommitTransaction(Transaction, NullTimestamp);
    }

    context->Reply();
}

////////////////////////////////////////////////////////////////////////////////

} // namespace NChunkServer
} // namespace NYT<|MERGE_RESOLUTION|>--- conflicted
+++ resolved
@@ -1052,14 +1052,6 @@
         : TTableSchema();
     auto schemaMode = ETableSchemaMode(request->schema_mode());
     const auto* statistics = request->has_statistics() ? &request->statistics() : nullptr;
-<<<<<<< HEAD
-    context->SetRequestInfo("Schema: %v", schema);
-=======
-    bool chunkPropertiesUpdateNeeded = request->chunk_properties_update_needed();
-
-    context->SetRequestInfo("ChunkPropertiesUpdateNeeded: %v",
-        chunkPropertiesUpdateNeeded);
->>>>>>> d9dd7259
 
     auto* node = GetThisImpl<TChunkOwnerBase>();
     YCHECK(node->GetTransaction() == Transaction);

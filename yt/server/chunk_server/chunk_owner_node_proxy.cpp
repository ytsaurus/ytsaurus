--- conflicted
+++ resolved
@@ -697,11 +697,7 @@
             auto securityManager = Bootstrap_->GetSecurityManager();
             securityManager->UpdateAccountNodeUsage(node);
 
-<<<<<<< HEAD
-            if (IsLeader() && !node->IsExternal()) {
-=======
             if (!node->IsExternal()) {
->>>>>>> ffdf4c34
                 chunkManager->ScheduleChunkPropertiesUpdate(node->GetChunkList());
             }
         }
@@ -717,11 +713,7 @@
         if (node->GetVital() != vital) {
             node->SetVital(vital);
 
-<<<<<<< HEAD
-            if (IsLeader() && !node->IsExternal()) {
-=======
             if (!node->IsExternal()) {
->>>>>>> ffdf4c34
                 chunkManager->ScheduleChunkPropertiesUpdate(node->GetChunkList());
             }
         }
@@ -759,7 +751,6 @@
 
     // NB: No need for a permission check;
     // the client must have invoked GetBasicAttributes.
-<<<<<<< HEAD
 
     ValidateNotExternal();
     ValidateFetch();
@@ -772,20 +763,6 @@
     auto ranges = FromProto<TReadRange>(request->ranges());
     ValidateFetchParameters(channel, ranges);
 
-=======
-
-    ValidateNotExternal();
-    ValidateFetch();
-
-    auto channel = request->has_channel()
-        ? NYT::FromProto<TChannel>(request->channel())
-        : TChannel::Universal();
-    bool fetchParityReplicas = request->fetch_parity_replicas();
-
-    auto ranges = FromProto<TReadRange>(request->ranges());
-    ValidateFetchParameters(channel, ranges);
-
->>>>>>> ffdf4c34
     const auto* node = GetThisTypedImpl<TChunkOwnerBase>();
     auto* chunkList = node->GetChunkList();
 
@@ -825,15 +802,6 @@
         ? FromProto<TTransactionId>(request->upload_transaction_id())
         : NullTransactionId;
 
-<<<<<<< HEAD
-    context->SetRequestInfo(
-        "UpdateMode: %v, LockMode: %v, "
-        "UploadTransactionTitle: %v, UploadTransactionTimeout: %v",
-        updateMode,
-        lockMode,
-        uploadTransactionTitle,
-        uploadTransactionTimeout);
-=======
     auto uploadTransactionSecondaryCellTags =
         FromProto<TCellTag, TCellTagList>(request->upload_transaction_secondary_cell_tags());
 
@@ -860,7 +828,6 @@
         uploadTransactionTitle,
         uploadTransactionTimeout,
         uploadTransactionSecondaryCellTags);
->>>>>>> ffdf4c34
 
     // NB: No need for a permission check;
     // the client must have invoked GetBasicAttributes.
@@ -874,18 +841,11 @@
 
     auto* uploadTransaction = transactionManager->StartTransaction(
         Transaction,
-<<<<<<< HEAD
-=======
         uploadTransactionSecondaryCellTags,
->>>>>>> ffdf4c34
         uploadTransactionTimeout,
         uploadTransactionTitle,
         uploadTransactionIdHint);
 
-<<<<<<< HEAD
-    auto* node = GetThisTypedImpl<TChunkOwnerBase>();
-=======
->>>>>>> ffdf4c34
     uploadTransaction->SetAccountingEnabled(node->GetAccountingEnabled());
 
     auto* lockedNode = static_cast<TChunkOwnerBase*>(cypressManager->LockNode(
@@ -967,19 +927,6 @@
     const auto& uploadTransactionId = uploadTransaction->GetId();
     ToProto(response->mutable_upload_transaction_id(), uploadTransactionId);
 
-<<<<<<< HEAD
-    context->SetResponseInfo("UploadTransactionId: %v", uploadTransactionId);
-
-    if (node->IsExternal()) {
-        auto replicationRequest = TChunkOwnerYPathProxy::BeginUpload(FromObjectId(GetId()));
-        replicationRequest->CopyFrom(*request);
-        ToProto(replicationRequest->mutable_upload_transaction_id(), uploadTransactionId);
-        SetTransactionId(replicationRequest, GetObjectId(GetTransaction()));
-
-        auto multicellManager = Bootstrap_->GetMulticellManager();
-        multicellManager->PostToMaster(replicationRequest, node->GetExternalCellTag());
-    }
-=======
     auto multicellManager = Bootstrap_->GetMulticellManager();
 
     if (node->IsExternal()) {
@@ -1004,7 +951,6 @@
         if (Transaction) {
             ToProto(replicationRequest.mutable_transaction_id(), Transaction->GetId());
         }
->>>>>>> ffdf4c34
 
         multicellManager->PostToMasters(replicationRequest, uploadTransactionReplicationCellTags);
     }
@@ -1056,13 +1002,8 @@
     bool deriveStatistics = request->derive_statistics();
     bool chunkPropertiesUpdateNeeded = request->chunk_properties_update_needed();
 
-<<<<<<< HEAD
-    context->SetRequestInfo("KeyColumns: [%v], ChunkPropertiesUpdateNeeded: %v",
-        JoinToString(keyColumns),
-=======
     context->SetRequestInfo("KeyColumns: %v, ChunkPropertiesUpdateNeeded: %v",
         keyColumns,
->>>>>>> ffdf4c34
         chunkPropertiesUpdateNeeded);
 
     auto* node = GetThisTypedImpl<TChunkOwnerBase>();
@@ -1081,15 +1022,10 @@
 
     SetModified();
 
-<<<<<<< HEAD
-    auto transactionManager = Bootstrap_->GetTransactionManager();
-    transactionManager->CommitTransaction(Transaction, NullTimestamp);
-=======
     if (Bootstrap_->IsPrimaryMaster()) {
         auto transactionManager = Bootstrap_->GetTransactionManager();
         transactionManager->CommitTransaction(Transaction, NullTimestamp);
     }
->>>>>>> ffdf4c34
 
     context->Reply();
 }

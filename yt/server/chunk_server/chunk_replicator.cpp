--- conflicted
+++ resolved
@@ -1372,11 +1372,7 @@
                 ChunkPlacement_->HasBalancingTargets(medium, targetFillFactor))
             {
                 int maxJobs = std::max(0, resourceLimits.replication_slots() - resourceUsage.replication_slots());
-<<<<<<< HEAD
                 auto chunksToBalance = ChunkPlacement_->GetBalancingChunks(medium, node, maxJobs);
-=======
-                auto chunksToBalance = ChunkPlacement_->GetBalancingChunks(mediumIndex, node, maxJobs);
->>>>>>> 83b1ea31
                 for (auto chunkWithIndexes : chunksToBalance) {
                     if (!hasSpareReplicationResources()) {
                         break;

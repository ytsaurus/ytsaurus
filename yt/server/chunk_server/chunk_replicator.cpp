--- conflicted
+++ resolved
@@ -437,20 +437,6 @@
 void TChunkReplicator::OnChunkDestroyed(TChunk* chunk)
 {
     ResetChunkStatus(chunk);
-<<<<<<< HEAD
-    ResetChunkJobs(chunk);
-
-    {
-        auto it = JobListMap_.find(chunk);
-        if (it != JobListMap_.end()) {
-            auto jobList = it->second;
-            for (auto job : jobList->Jobs()) {
-                UnregisterJob(job, EJobUnregisterFlags::UnregisterFromNode);
-            }
-            JobListMap_.erase(it);
-        }
-    }
-=======
     // NB: Keep existing removal requests to workaround the following scenario:
     // 1) the last strong reference to a chunk is released while some weak references
     //    remain; the chunk becomes a zombie;
@@ -461,7 +447,6 @@
     //    at this point we must preserve its removal request in the queue.  
     RemoveChunkFromQueues(chunk, false);
     CancelChunkJobs(chunk);
->>>>>>> 341b22ee
 }
 
 void TChunkReplicator::ScheduleUnknownChunkRemoval(TNode* node, const TChunkIdWithIndex& chunkIdWithIndex)
@@ -1078,18 +1063,11 @@
         auto* node = nodeWithIndex.GetPtr();
         TChunkPtrWithIndex chunkWithIndex(chunk, nodeWithIndex.GetIndex());
         TChunkIdWithIndex chunkIdWithIndex(chunk->GetId(), nodeWithIndex.GetIndex());
-<<<<<<< HEAD
-        node->RemoveFromChunkRemovalQueue(chunkIdWithIndex);
         node->RemoveFromChunkReplicationQueues(chunkWithIndex);
         node->RemoveFromChunkSealQueue(chunk);
-=======
-        FOREACH (auto& queue, node->ChunkReplicationQueues()) {
-            queue.erase(chunkWithIndex);
-        }
         if (includingRemovals) {
-            node->ChunkRemovalQueue().erase(chunkIdWithIndex);
-        }
->>>>>>> 341b22ee
+            node->RemoveFromChunkRemovalQueue(chunkIdWithIndex);
+        }
     }
 
     if (chunk->IsErasure()) {
@@ -1099,15 +1077,15 @@
 
 void TChunkReplicator::CancelChunkJobs(TChunk* chunk)
 {
-    auto it = JobListMap.find(chunk);
-    if (it == JobListMap.end())
+    auto it = JobListMap_.find(chunk);
+    if (it == JobListMap_.end())
         return;
 
     auto jobList = it->second;
-    FOREACH (auto job, jobList->Jobs()) {
+    for (auto job : jobList->Jobs()) {
         UnregisterJob(job, EJobUnregisterFlags::UnregisterFromNode);
     }
-    JobListMap.erase(it);
+    JobListMap_.erase(it);
 }
 
 bool TChunkReplicator::IsReplicaDecommissioned(TNodePtrWithIndex replica)
@@ -1244,7 +1222,6 @@
         }
     }
 
-<<<<<<< HEAD
     int chunkCount = chunkManager->Chunks().GetSize();
     int lostChunkCount = chunkManager->LostVitalChunks().size();
     if (Config_->SafeLostChunkFraction && chunkCount > 0) {
@@ -1252,17 +1229,7 @@
         double gotFraction = (double) lostChunkCount / chunkCount;
         if (gotFraction > needFraction) {
             if (!LastEnabled_ || LastEnabled_.Get()) {
-                LOG_INFO("Chunk replicator disabled: too many lost chunks, needed <= %lf but got %lf",
-=======
-    int chunkCount = chunkManager->GetChunkCount();
-    int lostChunkCount = chunkManager->LostVitalChunks().size();
-    if (Config->SafeLostChunkFraction && chunkCount > 0) {
-        double needFraction = *Config->SafeLostChunkFraction;
-        double gotFraction = (double) lostChunkCount / chunkCount;
-        if (gotFraction > needFraction) {
-            if (!LastEnabled || LastEnabled.Get()) {
-                LOG_INFO("Chunk replicator disabled: too many lost chunks, fraction needed <= %lf but got %lf",
->>>>>>> 341b22ee
+                LOG_INFO("Chunk replicator disabled: too many lost chunks, fraction needed <= %v but got %v",
                     needFraction,
                     gotFraction);
                 LastEnabled_ = false;
@@ -1270,21 +1237,17 @@
             return false;
         }
     }
-    if (Config->SafeLostChunkCount && *Config->SafeLostChunkCount < lostChunkCount) {
-        if (!LastEnabled || LastEnabled.Get()) {
-            LOG_INFO("Chunk replicator disabled: too many lost chunks, needed <= %d but got %d",
-                *Config->SafeLostChunkCount,
+    if (Config_->SafeLostChunkCount && *Config_->SafeLostChunkCount < lostChunkCount) {
+        if (!LastEnabled_ || LastEnabled_.Get()) {
+            LOG_INFO("Chunk replicator disabled: too many lost chunks, needed <= %v but got %v",
+                *Config_->SafeLostChunkCount,
                 lostChunkCount);
-            LastEnabled = false;
+            LastEnabled_ = false;
         }
         return false;
     }
 
-<<<<<<< HEAD
-    if (!LastEnabled_ || !*LastEnabled_) {
-=======
-    if (!LastEnabled || !LastEnabled.Get()) {
->>>>>>> 341b22ee
+    if (!LastEnabled_ || !LastEnabled_.Get()) {
         LOG_INFO("Chunk replicator enabled");
         LastEnabled_ = true;
     }

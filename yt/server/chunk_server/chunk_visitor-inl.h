--- conflicted
+++ resolved
@@ -34,11 +34,7 @@
     };
 
     using TKey = typename std::result_of<TKeyExtractor(const TChunk*)>::type;
-<<<<<<< HEAD
-    using TStatiticsMap = THashMap<TKey, TChunkTreeStatistics>;
-=======
-    using TStatiticsMap = yhash<TKey, TStatistics>;
->>>>>>> 2f7df560
+    using TStatiticsMap = THashMap<TKey, TStatistics>;
     TStatiticsMap StatisticsMap_;
 
     virtual bool OnChunk(

--- conflicted
+++ resolved
@@ -379,14 +379,10 @@
 
         auto nodeTracker = Bootstrap->GetNodeTracker();
 
-<<<<<<< HEAD
-        for (auto clientReplica : replicas) {
-=======
         auto* mutationContext = Bootstrap->GetMetaStateFacade()->GetManager()->GetMutationContext();
         auto mutationTimestamp = mutationContext->GetTimestamp();
 
-        FOREACH (auto clientReplica, replicas) {
->>>>>>> 13255ee7
+        for (auto clientReplica : replicas) {
             auto* node = nodeTracker->FindNode(clientReplica.GetNodeId());
             if (!node) {
                 LOG_DEBUG_UNLESS(IsRecovery(), "Tried to confirm chunk %s at an unknown node %d",
@@ -734,21 +730,12 @@
 
     void OnNodeUnregistered(TNode* node)
     {
-<<<<<<< HEAD
         for (auto replica : node->StoredReplicas()) {
-            RemoveChunkReplica(node, replica, false, ERemoveReplicaReason::Reset);
+            RemoveChunkReplica(node, replica, false, ERemoveReplicaReason::NodeUnregistered);
         }
 
         for (auto replica : node->CachedReplicas()) {
-            RemoveChunkReplica(node, replica, true, ERemoveReplicaReason::Reset);
-=======
-        FOREACH (auto replica, node->StoredReplicas()) {
-            RemoveChunkReplica(node, replica, false, ERemoveReplicaReason::NodeUnregistered);
-        }
-
-        FOREACH (auto replica, node->CachedReplicas()) {
             RemoveChunkReplica(node, replica, true, ERemoveReplicaReason::NodeUnregistered);
->>>>>>> 13255ee7
         }
 
         if (ChunkPlacement) {
@@ -805,14 +792,6 @@
             ProcessRemovedChunk(node, chunkInfo);
         }
 
-<<<<<<< HEAD
-        // TODO(babenko): restore this!
-        //std::vector<TChunkPtrWithIndex> unapprovedReplicas(node->UnapprovedReplicas().begin(), node->UnapprovedReplicas().end());
-        //FOREACH (auto replica, unapprovedReplicas) {
-        //    RemoveChunkReplica(node, replica, false, ERemoveReplicaReason::Unapproved);
-        //}
-        //node->UnapprovedReplicas().clear();
-=======
         auto* mutationContext = Bootstrap->GetMetaStateFacade()->GetManager()->GetMutationContext();
         auto mutationTimestamp = mutationContext->GetTimestamp();
 
@@ -832,7 +811,6 @@
                 unapprovedReplicas.erase(jt);
             }
         }
->>>>>>> 13255ee7
 
         if (ChunkPlacement) {
             ChunkPlacement->OnNodeUpdated(node);

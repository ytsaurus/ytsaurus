--- conflicted
+++ resolved
@@ -926,9 +926,6 @@
         const TReqIncrementalHeartbeat& request,
         TRspIncrementalHeartbeat* /*response*/)
     {
-<<<<<<< HEAD
-        for (const auto& chunkInfo : request.added_chunks()) {
-=======
         // Shrink hashtables.
         // NB: Skip StoredReplicas, these are typically huge.
         ShrinkHashTable(&node->CachedReplicas());
@@ -941,8 +938,7 @@
         // TODO(babenko): add after merge into master
         // ShrinkHashTable(&node->ChunkSealQueue());
 
-        FOREACH (const auto& chunkInfo, request.added_chunks()) {
->>>>>>> 341b22ee
+        for (const auto& chunkInfo : request.added_chunks()) {
             ProcessAddedChunk(node, chunkInfo, true);
         }
 
@@ -1033,15 +1029,6 @@
 
     void LoadValues(NCellMaster::TLoadContext& context)
     {
-        // COMPAT(ignat)
-<<<<<<< HEAD
-        if (context.GetVersion() < 42) {
-            NeedToRecomputeStatistics_ = true;
-=======
-        if (context.GetVersion() < 45) {
-            NeedToRecomputeStatistics = true;
->>>>>>> 341b22ee
-        }
         ChunkMap_.LoadValues(context);
         ChunkListMap_.LoadValues(context);
     }

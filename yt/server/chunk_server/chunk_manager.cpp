#include "stdafx.h"
#include "chunk_manager.h"
#include "config.h"
#include "chunk.h"
#include "chunk_list.h"
#include "chunk_owner_base.h"
#include "job.h"
#include "chunk_placement.h"
#include "chunk_replicator.h"
#include "chunk_sealer.h"
#include "chunk_tree_balancer.h"
#include "chunk_proxy.h"
#include "chunk_list_proxy.h"
#include "private.h"
#include "helpers.h"

#include <core/misc/string.h>

#include <core/compression/codec.h>

#include <core/erasure/codec.h>

#include <ytlib/object_client/helpers.h>

#include <ytlib/chunk_client/chunk_ypath.pb.h>
#include <ytlib/chunk_client/chunk_list_ypath.pb.h>
#include <ytlib/chunk_client/chunk_meta_extensions.h>
#include <ytlib/chunk_client/schema.h>

#include <ytlib/table_client/table_chunk_meta.pb.h>
#include <ytlib/table_client/table_ypath.pb.h>

#include <ytlib/journal_client/helpers.h>

#include <server/hydra/composite_automaton.h>
#include <server/hydra/entity_map.h>

#include <core/logging/log.h>

#include <core/profiling/profiler.h>

#include <server/chunk_server/chunk_manager.pb.h>

#include <server/node_tracker_server/node_tracker.h>

#include <server/cypress_server/cypress_manager.h>

#include <server/cell_master/serialize.h>
#include <server/cell_master/bootstrap.h>
#include <server/cell_master/hydra_facade.h>

#include <server/transaction_server/transaction_manager.h>
#include <server/transaction_server/transaction.h>

#include <server/object_server/type_handler_detail.h>

#include <server/node_tracker_server/node_directory_builder.h>
#include <server/node_tracker_server/config.h>

#include <server/security_server/security_manager.h>
#include <server/security_server/account.h>
#include <server/security_server/group.h>

namespace NYT {
namespace NChunkServer {

using namespace NConcurrency;
using namespace NRpc;
using namespace NHydra;
using namespace NNodeTrackerServer;
using namespace NTransactionServer;
using namespace NObjectServer;
using namespace NObjectClient;
using namespace NYTree;
using namespace NCellMaster;
using namespace NCypressServer;
using namespace NSecurityServer;
using namespace NChunkClient;
using namespace NChunkClient::NProto;
using namespace NNodeTrackerClient;
using namespace NNodeTrackerClient::NProto;
using namespace NJournalClient;

////////////////////////////////////////////////////////////////////////////////

static const auto& Logger = ChunkServerLogger;
static TDuration ProfilingPeriod = TDuration::MilliSeconds(100);
// NB: Changing this value will invalidate all changelogs!
static TDuration UnapprovedReplicaGracePeriod = TDuration::Seconds(15);

////////////////////////////////////////////////////////////////////////////////

class TChunkManager::TChunkTypeHandlerBase
    : public TObjectTypeHandlerWithMapBase<TChunk>
{
public:
    explicit TChunkTypeHandlerBase(TImpl* owner);

    virtual TNullable<TTypeCreationOptions> GetCreationOptions() const override
    {
        return TTypeCreationOptions(
            EObjectTransactionMode::Required,
            EObjectAccountMode::Required);
    }

    virtual TObjectBase* Create(
        TTransaction* transaction,
        TAccount* account,
        IAttributeDictionary* attributes,
        TReqCreateObjects* request,
        TRspCreateObjects* response) override;

protected:
    TImpl* Owner_;

    virtual IObjectProxyPtr DoGetProxy(TChunk* chunk, TTransaction* transaction) override;

    virtual void DoDestroy(TChunk* chunk) override;

    virtual TTransaction* DoGetStagingTransaction(TChunk* chunk)
    {
        return chunk->GetStagingTransaction();
    }

    virtual void DoUnstage(TChunk* chunk, bool recursive) override;

};

////////////////////////////////////////////////////////////////////////////////

class TChunkManager::TChunkTypeHandler
    : public TChunkTypeHandlerBase
{
public:
    explicit TChunkTypeHandler(TImpl* owner)
        : TChunkTypeHandlerBase(owner)
    { }

    virtual EObjectType GetType() const override
    {
        return EObjectType::Chunk;
    }

private:
    virtual Stroka DoGetName(TChunk* chunk) override
    {
        return Format("chunk %v", chunk->GetId());
    }

};

////////////////////////////////////////////////////////////////////////////////

class TChunkManager::TErasureChunkTypeHandler
    : public TChunkTypeHandlerBase
{
public:
    explicit TErasureChunkTypeHandler(TImpl* owner)
        : TChunkTypeHandlerBase(owner)
    { }

    virtual EObjectType GetType() const override
    {
        return EObjectType::ErasureChunk;
    }

private:
    virtual Stroka DoGetName(TChunk* chunk) override
    {
        return Format("erasure chunk %v", chunk->GetId());
    }

};

////////////////////////////////////////////////////////////////////////////////

class TChunkManager::TJournalChunkTypeHandler
    : public TChunkTypeHandlerBase
{
public:
    explicit TJournalChunkTypeHandler(TImpl* owner)
        : TChunkTypeHandlerBase(owner)
    { }

    virtual EObjectType GetType() const override
    {
        return EObjectType::JournalChunk;
    }

private:
    virtual Stroka DoGetName(TChunk* chunk) override
    {
        return Format("journal chunk %v", chunk->GetId());
    }

};

////////////////////////////////////////////////////////////////////////////////

class TChunkManager::TChunkListTypeHandler
    : public TObjectTypeHandlerWithMapBase<TChunkList>
{
public:
    explicit TChunkListTypeHandler(TImpl* owner);

    virtual EObjectType GetType() const override
    {
        return EObjectType::ChunkList;
    }

    virtual TNullable<TTypeCreationOptions> GetCreationOptions() const override
    {
        return TTypeCreationOptions(
            EObjectTransactionMode::Required,
            EObjectAccountMode::Forbidden);
    }

    virtual TObjectBase* Create(
        TTransaction* transaction,
        TAccount* account,
        IAttributeDictionary* attributes,
        TReqCreateObjects* request,
        TRspCreateObjects* response) override;

private:
    TImpl* Owner_;

    virtual Stroka DoGetName(TChunkList* chunkList) override
    {
        return Format("chunk list %v", chunkList->GetId());
    }

    virtual IObjectProxyPtr DoGetProxy(TChunkList* chunkList, TTransaction* transaction) override;

    virtual void DoDestroy(TChunkList* chunkList) override;

    virtual TTransaction* DoGetStagingTransaction(TChunkList* chunkList)
    {
        return chunkList->GetStagingTransaction();
    }

    virtual void DoUnstage(TChunkList* chunkList, bool recursive) override;

};

////////////////////////////////////////////////////////////////////////////////

class TChunkManager::TImpl
    : public TMasterAutomatonPart
{
public:
    TImpl(
        TChunkManagerConfigPtr config,
        TBootstrap* bootstrap)
        : TMasterAutomatonPart(bootstrap)
        , Config_(config)
        , ChunkTreeBalancer_(Bootstrap)
        , Profiler(ChunkServerProfiler)
        , AddChunkCounter_("/add_chunk_rate")
        , RemoveChunkCounter_("/remove_chunk_rate")
        , AddChunkReplicaCounter_("/add_chunk_replica_rate")
        , RemoveChunkReplicaCounter_("/remove_chunk_replica_rate")
    {
        RegisterMethod(BIND(&TImpl::UpdateChunkProperties, Unretained(this)));

        RegisterLoader(
            "ChunkManager.Keys",
            BIND(&TImpl::LoadKeys, Unretained(this)));
        RegisterLoader(
            "ChunkManager.Values",
            BIND(&TImpl::LoadValues, Unretained(this)));

        RegisterSaver(
            ESerializationPriority::Keys,
            "ChunkManager.Keys",
            BIND(&TImpl::SaveKeys, Unretained(this)));
        RegisterSaver(
            ESerializationPriority::Values,
            "ChunkManager.Values",
            BIND(&TImpl::SaveValues, Unretained(this)));
    }

    void Initialize()
    {
        auto objectManager = Bootstrap->GetObjectManager();
        objectManager->RegisterHandler(New<TChunkTypeHandler>(this));
        objectManager->RegisterHandler(New<TErasureChunkTypeHandler>(this));
        objectManager->RegisterHandler(New<TJournalChunkTypeHandler>(this));
        objectManager->RegisterHandler(New<TChunkListTypeHandler>(this));

        auto nodeTracker = Bootstrap->GetNodeTracker();
        nodeTracker->SubscribeNodeRegistered(BIND(&TImpl::OnNodeRegistered, MakeWeak(this)));
        nodeTracker->SubscribeNodeUnregistered(BIND(&TImpl::OnNodeUnregistered, MakeWeak(this)));
        nodeTracker->SubscribeNodeConfigUpdated(BIND(&TImpl::OnNodeConfigUpdated, MakeWeak(this)));
        nodeTracker->SubscribeFullHeartbeat(BIND(&TImpl::OnFullHeartbeat, MakeWeak(this)));
        nodeTracker->SubscribeIncrementalHeartbeat(BIND(&TImpl::OnIncrementalHeartbeat, MakeWeak(this)));

        ProfilingExecutor_ = New<TPeriodicExecutor>(
            Bootstrap->GetHydraFacade()->GetAutomatonInvoker(),
            BIND(&TImpl::OnProfiling, MakeWeak(this)),
            ProfilingPeriod);
        ProfilingExecutor_->Start();
    }


    TMutationPtr CreateUpdateChunkPropertiesMutation(
        const NProto::TReqUpdateChunkProperties& request)
    {
        return CreateMutation(
            Bootstrap->GetHydraFacade()->GetHydraManager(),
            request,
            this,
            &TImpl::UpdateChunkProperties);
    }


    TNodeList AllocateWriteTargets(
        int replicaCount,
        const TNodeSet* forbiddenNodes,
        const TNullable<Stroka>& preferredHostName,
        EObjectType chunkType)
    {
        return ChunkPlacement_->AllocateWriteTargets(
            replicaCount,
            forbiddenNodes,
            preferredHostName,
            EWriteSessionType::User,
            chunkType);
    }

    TChunk* CreateChunk(EObjectType type)
    {
        Profiler.Increment(AddChunkCounter_);
        auto id = Bootstrap->GetObjectManager()->GenerateId(type);
        auto* chunk = new TChunk(id);
        ChunkMap_.Insert(id, chunk);
        return chunk;
    }

    TChunkList* CreateChunkList()
    {
        auto objectManager = Bootstrap->GetObjectManager();
        auto id = objectManager->GenerateId(EObjectType::ChunkList);
        auto* chunkList = new TChunkList(id);
        ChunkListMap_.Insert(id, chunkList);
        return chunkList;
    }


    void AttachToChunkList(
        TChunkList* chunkList,
        TChunkTree** childrenBegin,
        TChunkTree** childrenEnd)
    {
        if (childrenBegin == childrenEnd)
            return;

        if (!chunkList->Statistics().Sealed) {
            THROW_ERROR_EXCEPTION("Cannot attach children to an unsealed chunk list %v",
                chunkList->GetId());
        }

        auto objectManager = Bootstrap->GetObjectManager();
        NChunkServer::AttachToChunkList(
            chunkList,
            childrenBegin,
            childrenEnd,
            [&] (TChunkTree* chunkTree) {
                objectManager->RefObject(chunkTree);
            });
    }

    void AttachToChunkList(
        TChunkList* chunkList,
        const std::vector<TChunkTree*>& children)
    {
        AttachToChunkList(
            chunkList,
            const_cast<TChunkTree**>(children.data()),
            const_cast<TChunkTree**>(children.data() + children.size()));
    }

    void AttachToChunkList(
        TChunkList* chunkList,
        TChunkTree* child)
    {
        AttachToChunkList(
            chunkList,
            &child,
            &child + 1);
    }


    void DetachFromChunkList(
        TChunkList* chunkList,
        TChunkTree** childrenBegin,
        TChunkTree** childrenEnd)
    {
        auto objectManager = Bootstrap->GetObjectManager();
        NChunkServer::DetachFromChunkList(
            chunkList,
            childrenBegin,
            childrenEnd,
            [&] (TChunkTree* chunkTree) {
                objectManager->UnrefObject(chunkTree);
            });
    }

    void DetachFromChunkList(
        TChunkList* chunkList,
        const std::vector<TChunkTree*>& children)
    {
        DetachFromChunkList(
            chunkList,
            const_cast<TChunkTree**>(children.data()),
            const_cast<TChunkTree**>(children.data() + children.size()));
    }

    void DetachFromChunkList(
        TChunkList* chunkList,
        TChunkTree* child)
    {
        DetachFromChunkList(
            chunkList,
            &child,
            &child + 1);
    }


    void RebalanceChunkTree(TChunkList* chunkList)
    {
        if (!ChunkTreeBalancer_.IsRebalanceNeeded(chunkList))
            return;

        PROFILE_TIMING ("/chunk_tree_rebalance_time") {
            LOG_DEBUG_UNLESS(IsRecovery(), "Chunk tree rebalancing started (RootId: %v)",
                chunkList->GetId());
            ChunkTreeBalancer_.Rebalance(chunkList);
            LOG_DEBUG_UNLESS(IsRecovery(), "Chunk tree rebalancing completed");
        }
    }


    void ConfirmChunk(
        TChunk* chunk,
        const std::vector<NChunkClient::TChunkReplica>& replicas,
        TChunkInfo* chunkInfo,
        TChunkMeta* chunkMeta)
    {
        YCHECK(!chunk->IsConfirmed());

        auto id = chunk->GetId();

        chunk->ChunkInfo().Swap(chunkInfo);
        chunk->ChunkMeta().Swap(chunkMeta);

        auto nodeTracker = Bootstrap->GetNodeTracker();

        auto* mutationContext = Bootstrap->GetHydraFacade()->GetHydraManager()->GetMutationContext();
        auto mutationTimestamp = mutationContext->GetTimestamp();

        for (auto replica : replicas) {
            auto* node = nodeTracker->FindNode(replica.GetNodeId());
            if (!node) {
                LOG_DEBUG_UNLESS(IsRecovery(), "Tried to confirm chunk %v at an unknown node %v",
                    id,
                    replica.GetNodeId());
                continue;
            }

            auto chunkWithIndex = chunk->IsJournal()
                ? TChunkPtrWithIndex(chunk, EJournalReplicaType::Active)
                : TChunkPtrWithIndex(chunk, replica.GetIndex());

            if (node->GetState() != ENodeState::Online) {
                LOG_DEBUG_UNLESS(IsRecovery(), "Tried to confirm chunk %v at %v which has invalid state %Qlv",
                    id,
                    node->GetAddress(),
                    node->GetState());
                continue;
            }

            if (!node->HasReplica(chunkWithIndex, false)) {
                AddChunkReplica(
                    node,
                    chunkWithIndex,
                    false,
                    EAddReplicaReason::Confirmation);
                node->AddUnapprovedReplica(chunkWithIndex, mutationTimestamp);
            }
        }

        // Increase staged resource usage.
        if (chunk->IsStaged() && !chunk->IsJournal()) {
            auto* stagingTransaction = chunk->GetStagingTransaction();
            auto* stagingAccount = chunk->GetStagingAccount();
            auto securityManager = Bootstrap->GetSecurityManager();
            auto delta = chunk->GetResourceUsage();
            securityManager->UpdateAccountStagingUsage(stagingTransaction, stagingAccount, delta);
        }

        if (ChunkReplicator_) {
            ChunkReplicator_->ScheduleChunkRefresh(chunk);
        }

        LOG_DEBUG_UNLESS(IsRecovery(), "Chunk confirmed (ChunkId: %v)", id);
    }


    void UnstageChunk(TChunk* chunk)
    {
        if (chunk->IsStaged() && chunk->IsConfirmed() && !chunk->IsJournal()) {
            auto* stagingTransaction = chunk->GetStagingTransaction();
            auto* stagingAccount = chunk->GetStagingAccount();
            auto securityManager = Bootstrap->GetSecurityManager();
            auto delta = -chunk->GetResourceUsage();
            securityManager->UpdateAccountStagingUsage(stagingTransaction, stagingAccount, delta);
        }

        chunk->SetStagingTransaction(nullptr);
        chunk->SetStagingAccount(nullptr);
    }

    void UnstageChunkList(TChunkList* chunkList, bool recursive)
    {
        chunkList->SetStagingTransaction(nullptr);
        chunkList->SetStagingAccount(nullptr);

        if (recursive) {
            auto transactionManager = Bootstrap->GetTransactionManager();
            for (auto* child : chunkList->Children()) {
                transactionManager->UnstageObject(child, recursive);
            }
        }
    }


    TNodePtrWithIndexList LocateChunk(TChunkPtrWithIndex chunkWithIndex)
    {
        auto* chunk = chunkWithIndex.GetPtr();
        int index = chunkWithIndex.GetIndex();

        if (ChunkReplicator_) {
            ChunkReplicator_->TouchChunk(chunk);
        }

        TNodePtrWithIndexList result;
        auto replicas = chunk->GetReplicas();
        for (auto replica : replicas) {
            if (index == AllChunkReplicasIndex || replica.GetIndex() == index) {
                result.push_back(replica);
            }
        }

        return result;
    }


    void ClearChunkList(TChunkList* chunkList)
    {
        // TODO(babenko): currently we only support clearing a chunklist with no parents.
        YCHECK(chunkList->Parents().empty());
        chunkList->IncrementVersion();

        auto objectManager = Bootstrap->GetObjectManager();
        for (auto* child : chunkList->Children()) {
            ResetChunkTreeParent(chunkList, child);
            objectManager->UnrefObject(child);
        }

        chunkList->Children().clear();
<<<<<<< HEAD
        ResetChunkListStatistics(chunkList);
=======
        chunkList->RowCountSums().clear();
        chunkList->ChunkCountSums().clear();
        chunkList->DataSizeSums().clear();
        chunkList->Statistics() = TChunkTreeStatistics();
        chunkList->Statistics().ChunkListCount = 1;
>>>>>>> cf189a03

        LOG_DEBUG_UNLESS(IsRecovery(), "Chunk list cleared (ChunkListId: %v)", chunkList->GetId());
    }


    TJobPtr FindJob(const TJobId& id)
    {
        return ChunkReplicator_->FindJob(id);
    }

    TJobListPtr FindJobList(TChunk* chunk)
    {
        return ChunkReplicator_->FindJobList(chunk);
    }


    void ScheduleJobs(
        TNode* node,
        const std::vector<TJobPtr>& currentJobs,
        std::vector<TJobPtr>* jobsToStart,
        std::vector<TJobPtr>* jobsToAbort,
        std::vector<TJobPtr>* jobsToRemove)
    {
        ChunkReplicator_->ScheduleJobs(
            node,
            currentJobs,
            jobsToStart,
            jobsToAbort,
            jobsToRemove);
    }


    const yhash_set<TChunk*>& LostChunks() const;
    const yhash_set<TChunk*>& LostVitalChunks() const;
    const yhash_set<TChunk*>& OverreplicatedChunks() const;
    const yhash_set<TChunk*>& UnderreplicatedChunks() const;
    const yhash_set<TChunk*>& DataMissingChunks() const;
    const yhash_set<TChunk*>& ParityMissingChunks() const;
    const yhash_set<TChunk*>& QuorumMissingChunks() const;


    int GetTotalReplicaCount()
    {
        return TotalReplicaCount_;
    }

    bool IsReplicatorEnabled()
    {
        return ChunkReplicator_->IsEnabled();
    }


    void ScheduleChunkRefresh(TChunk* chunk)
    {
        ChunkReplicator_->ScheduleChunkRefresh(chunk);
    }

    void ScheduleChunkPropertiesUpdate(TChunkTree* chunkTree)
    {
        ChunkReplicator_->SchedulePropertiesUpdate(chunkTree);
    }

    void ScheduleChunkSeal(TChunk* chunk)
    {
        ChunkSealer_->ScheduleSeal(chunk);
    }


    TChunk* GetChunkOrThrow(const TChunkId& id)
    {
        auto* chunk = FindChunk(id);
        if (!IsObjectAlive(chunk)) {
            THROW_ERROR_EXCEPTION("No such chunk %v", id);
        }
        return chunk;
    }


    TChunkTree* FindChunkTree(const TChunkTreeId& id)
    {
        auto type = TypeFromId(id);
        switch (type) {
            case EObjectType::Chunk:
            case EObjectType::ErasureChunk:
            case EObjectType::JournalChunk:
                return FindChunk(id);
            case EObjectType::ChunkList:
                return FindChunkList(id);
            default:
                return nullptr;
        }
    }

    TChunkTree* GetChunkTree(const TChunkTreeId& id)
    {
        auto* chunkTree = FindChunkTree(id);
        YCHECK(chunkTree);
        return chunkTree;
    }

    TChunkTree* GetChunkTreeOrThrow(const TChunkTreeId& id)
    {
        auto* chunkTree = FindChunkTree(id);
        if (!IsObjectAlive(chunkTree)) {
            THROW_ERROR_EXCEPTION("No such chunk tree %v", id);
        }
        return chunkTree;
    }


    EChunkStatus ComputeChunkStatus(TChunk* chunk)
    {
        return ChunkReplicator_->ComputeChunkStatus(chunk);
    }


    void SealChunk(TChunk* chunk, const TMiscExt& info)
    {
        if (!chunk->IsJournal()) {
            THROW_ERROR_EXCEPTION("Not a journal chunk");
        }

        if (!chunk->IsConfirmed()) {
            THROW_ERROR_EXCEPTION("Chunk is not confirmed");
        }

        if (chunk->IsSealed()) {
            THROW_ERROR_EXCEPTION("Chunk is already sealed");
        }

        chunk->Seal(info);

        // Go upwards and apply delta.
        YCHECK(chunk->Parents().size() == 1);
        auto* chunkList = chunk->Parents()[0];
        
        TChunkTreeStatistics statisticsDelta;
        statisticsDelta.Sealed = true;
        statisticsDelta.RowCount = info.row_count();
        statisticsDelta.UncompressedDataSize = info.uncompressed_data_size();
        statisticsDelta.CompressedDataSize = info.compressed_data_size();
        statisticsDelta.RegularDiskSpace = info.compressed_data_size();

        VisitUniqueAncestors(
            chunkList,
            [&] (TChunkList* current) {
                ++statisticsDelta.Rank;
                current->Statistics().Accumulate(statisticsDelta);
            });

        auto owningNodes = GetOwningNodes(chunk);
        auto securityManager = Bootstrap->GetSecurityManager();
        for (auto* node : owningNodes) {
            securityManager->UpdateAccountNodeUsage(node);
        }

        if (IsLeader()) {
            ScheduleChunkRefresh(chunk);
        }

        LOG_DEBUG_UNLESS(IsRecovery(), "Chunk sealed (ChunkId: %v, RowCount: %v, UncompressedDataSize: %v, CompressedDataSize: %v)",
            chunk->GetId(),
            info.row_count(),
            info.uncompressed_data_size(),
            info.compressed_data_size());
    }

    TFuture<TErrorOr<TMiscExt>> GetChunkQuorumInfo(TChunk* chunk)
    {
        if (chunk->IsSealed()) {
            auto miscExt = GetProtoExtension<TMiscExt>(chunk->ChunkMeta().extensions());
            return MakeFuture<TErrorOr<TMiscExt>>(miscExt);
        }

        std::vector<NNodeTrackerClient::TNodeDescriptor> replicas;
        for (auto nodeWithIndex : chunk->StoredReplicas()) {
            const auto* node = nodeWithIndex.GetPtr();
            replicas.push_back(node->GetDescriptor());
        }

        return ComputeQuorumInfo(
            chunk->GetId(),
            replicas,
            Config_->JournalRpcTimeout,
            chunk->GetReadQuorum());
    }


    DECLARE_ENTITY_MAP_ACCESSORS(Chunk, TChunk, TChunkId);
    DECLARE_ENTITY_MAP_ACCESSORS(ChunkList, TChunkList, TChunkListId);

private:
    friend class TChunkTypeHandlerBase;
    friend class TChunkTypeHandler;
    friend class TErasureChunkTypeHandler;
    friend class TChunkListTypeHandler;

    TChunkManagerConfigPtr Config_;

    TChunkTreeBalancer ChunkTreeBalancer_;

    int TotalReplicaCount_ = 0;

    bool NeedToRecomputeStatistics_ = false;

    NConcurrency::TPeriodicExecutorPtr ProfilingExecutor_;

    NProfiling::TProfiler Profiler;
    NProfiling::TRateCounter AddChunkCounter_;
    NProfiling::TRateCounter RemoveChunkCounter_;
    NProfiling::TRateCounter AddChunkReplicaCounter_;
    NProfiling::TRateCounter RemoveChunkReplicaCounter_;

    TChunkPlacementPtr ChunkPlacement_;
    TChunkReplicatorPtr ChunkReplicator_;
    TChunkSealerPtr ChunkSealer_;

    NHydra::TEntityMap<TChunkId, TChunk> ChunkMap_;
    NHydra::TEntityMap<TChunkListId, TChunkList> ChunkListMap_;


    void DestroyChunk(TChunk* chunk)
    {
        // Decrease staging resource usage.
        if (chunk->IsStaged()) {
            UnstageChunk(chunk);
        }

        // Cancel all jobs, reset status etc.
        if (ChunkReplicator_) {
            ChunkReplicator_->OnChunkDestroyed(chunk);
        }

        // Unregister chunk replicas from all known locations.
        auto unregisterReplica = [&] (TNodePtrWithIndex nodeWithIndex, bool cached) {
            auto* node = nodeWithIndex.GetPtr();
            TChunkPtrWithIndex chunkWithIndex(chunk, nodeWithIndex.GetIndex());
            node->RemoveReplica(chunkWithIndex, cached);
            if (ChunkReplicator_ && !cached) {
                ChunkReplicator_->ScheduleChunkRemoval(node, chunkWithIndex);
            }
        };

        for (auto replica : chunk->StoredReplicas()) {
            unregisterReplica(replica, false);
        }

        if (chunk->CachedReplicas()) {
            for (auto replica : *chunk->CachedReplicas()) {
                unregisterReplica(replica, true);
            }
        }

        Profiler.Increment(RemoveChunkCounter_);
    }

    void DestroyChunkList(TChunkList* chunkList)
    {
        auto objectManager = Bootstrap->GetObjectManager();
        // Drop references to children.
        for (auto* child : chunkList->Children()) {
            ResetChunkTreeParent(chunkList, child);
            objectManager->UnrefObject(child);
        }
    }


    void OnNodeRegistered(TNode* node)
    {
        if (ChunkPlacement_) {
            ChunkPlacement_->OnNodeRegistered(node);
        }

        if (ChunkReplicator_) {
            ChunkReplicator_->OnNodeRegistered(node);
        }
    }

    void OnNodeUnregistered(TNode* node)
    {
        for (auto replica : node->StoredReplicas()) {
            RemoveChunkReplica(node, replica, false, ERemoveReplicaReason::NodeUnregistered);
        }

        for (auto replica : node->CachedReplicas()) {
            RemoveChunkReplica(node, replica, true, ERemoveReplicaReason::NodeUnregistered);
        }

        if (ChunkPlacement_) {
            ChunkPlacement_->OnNodeUnregistered(node);
        }

        if (ChunkReplicator_) {
            ChunkReplicator_->OnNodeUnregistered(node);
        }
    }

    void OnNodeConfigUpdated(TNode* node)
    {
        const auto& config = node->GetConfig();
        if (config->Decommissioned != node->GetDecommissioned()) {
            if (config->Decommissioned) {
                LOG_INFO_UNLESS(IsRecovery(), "Node decommissioned (Address: %v)", node->GetAddress());
            } else {
                LOG_INFO_UNLESS(IsRecovery(), "Node is no longer decommissioned (Address: %v)", node->GetAddress());
            }

            node->SetDecommissioned(config->Decommissioned);

            if (ChunkReplicator_) {
                ChunkReplicator_->ScheduleNodeRefresh(node);
            }
        }
    }

    void OnFullHeartbeat(TNode* node, const NNodeTrackerServer::NProto::TReqFullHeartbeat& request)
    {
        YCHECK(node->StoredReplicas().empty());
        YCHECK(node->CachedReplicas().empty());

        for (const auto& chunkInfo : request.chunks()) {
            ProcessAddedChunk(node, chunkInfo, false);
        }

        if (ChunkPlacement_) {
            ChunkPlacement_->OnNodeUpdated(node);
        }
    }

    void OnIncrementalHeartbeat(
        TNode* node,
        const TReqIncrementalHeartbeat& request,
        TRspIncrementalHeartbeat* /*response*/)
    {
        for (const auto& chunkInfo : request.added_chunks()) {
            ProcessAddedChunk(node, chunkInfo, true);
        }

        for (const auto& chunkInfo : request.removed_chunks()) {
            ProcessRemovedChunk(node, chunkInfo);
        }

        auto* mutationContext = Bootstrap->GetHydraFacade()->GetHydraManager()->GetMutationContext();
        auto mutationTimestamp = mutationContext->GetTimestamp();

        auto& unapprovedReplicas = node->UnapprovedReplicas();
        for (auto it = unapprovedReplicas.begin(); it != unapprovedReplicas.end();) {
            auto jt = it++;
            auto replica = jt->first;
            auto registerTimestamp = jt->second;
            auto reason = ERemoveReplicaReason::None;
            if (!IsObjectAlive(replica.GetPtr())) {
                reason = ERemoveReplicaReason::ChunkIsDead;
            } else if (mutationTimestamp > registerTimestamp + UnapprovedReplicaGracePeriod) {
                reason = ERemoveReplicaReason::FailedToApprove;
            }
            if (reason != ERemoveReplicaReason::None) {
                // This also removes replica from unapprovedReplicas.
                RemoveChunkReplica(node, replica, false, reason);
            }
        }

        if (ChunkPlacement_) {
            ChunkPlacement_->OnNodeUpdated(node);
        }
    }


    void UpdateChunkProperties(const NProto::TReqUpdateChunkProperties& request)
    {
        for (const auto& update : request.updates()) {
            auto chunkId = FromProto<TChunkId>(update.chunk_id());
            auto* chunk = FindChunk(chunkId);
            if (!IsObjectAlive(chunk))
                continue;

            if (chunk->IsStaged()) {
                LOG_WARNING("Updating properties for staged chunk %v", chunkId);
                continue;
            }

            bool changed = false;
            if (update.has_replication_factor() && chunk->GetReplicationFactor() != update.replication_factor()) {
                YCHECK(!chunk->IsErasure());
                changed = true;
                chunk->SetReplicationFactor(update.replication_factor());
            }

            if (update.has_vital() && chunk->GetVital() != update.vital()) {
                changed = true;
                chunk->SetVital(update.vital());
            }

            if (ChunkReplicator_ && changed) {
                ChunkReplicator_->ScheduleChunkRefresh(chunk);
            }
        }
    }


    void SaveKeys(NCellMaster::TSaveContext& context) const
    {
        ChunkMap_.SaveKeys(context);
        ChunkListMap_.SaveKeys(context);
    }

    void SaveValues(NCellMaster::TSaveContext& context) const
    {
        ChunkMap_.SaveValues(context);
        ChunkListMap_.SaveValues(context);
    }


    void LoadKeys(NCellMaster::TLoadContext& context)
    {
        ChunkMap_.LoadKeys(context);
        ChunkListMap_.LoadKeys(context);
        // COMPAT(babenko): required to properly initialize partial sums for chunk lists.
        if (context.GetVersion() < 100) {
            ScheduleRecomputeStatistics();
        }
    }

    void LoadValues(NCellMaster::TLoadContext& context)
    {
<<<<<<< HEAD
        ChunkMap_.LoadValues(context);
        ChunkListMap_.LoadValues(context);
=======
        // COMPAT(psushin)
        if (context.GetVersion() < 20) {
            // Skip NodeIdGenerator.
            context.GetInput()->Skip(8);
        }
        // COMPAT(ignat)
        if (context.GetVersion() < 42) {
            NeedToRecomputeStatistics = true;
        }
        ChunkMap.LoadValues(context);
        ChunkListMap.LoadValues(context);
>>>>>>> cf189a03
    }

    virtual void OnAfterSnapshotLoaded() override
    {
        // Compute chunk replica count.
        auto nodeTracker = Bootstrap->GetNodeTracker();
        TotalReplicaCount_ = 0;
        for (const auto& pair : nodeTracker->Nodes()) {
            auto* node = pair.second;
            TotalReplicaCount_ += node->StoredReplicas().size();
            TotalReplicaCount_ += node->CachedReplicas().size();
        }
    }


    virtual void Clear() override
    {
        ChunkMap_.Clear();
        ChunkListMap_.Clear();
        TotalReplicaCount_ = 0;
    }

    void ScheduleRecomputeStatistics()
    {
        NeedToRecomputeStatistics_ = true;
    }

    const TChunkTreeStatistics& ComputeStatisticsFor(TChunkList* chunkList, TAtomic visitMark)
    {
        auto& statistics = chunkList->Statistics();
        if (chunkList->GetVisitMark() != visitMark) {
            chunkList->SetVisitMark(visitMark);

            statistics = TChunkTreeStatistics();
            int childrenCount = chunkList->Children().size();

            auto& rowCountSums = chunkList->RowCountSums();
            rowCountSums.clear();

            auto& chunkCountSums = chunkList->ChunkCountSums();
            chunkCountSums.clear();

            auto& dataSizeSums = chunkList->DataSizeSums();
            dataSizeSums.clear();

            for (int childIndex = 0; childIndex < childrenCount; ++childIndex) {
                auto* child = chunkList->Children()[childIndex];
                TChunkTreeStatistics childStatistics;
                switch (child->GetType()) {
                    case EObjectType::Chunk:
                    case EObjectType::ErasureChunk:
                        childStatistics.Accumulate(child->AsChunk()->GetStatistics());
                        break;

                    case EObjectType::ChunkList:
                        childStatistics = ComputeStatisticsFor(child->AsChunkList(), visitMark);
                        break;

                    default:
                        YUNREACHABLE();
                }

                if (childIndex + 1 < childrenCount) {
                    rowCountSums.push_back(statistics.RowCount + childStatistics.RowCount);
                    chunkCountSums.push_back(statistics.ChunkCount + childStatistics.ChunkCount);
                    dataSizeSums.push_back(statistics.UncompressedDataSize + childStatistics.UncompressedDataSize);
                }

                statistics.Accumulate(childStatistics);
            }

            if (!chunkList->Children().empty()) {
                ++statistics.Rank;
            }
            ++statistics.ChunkListCount;
        }
        return statistics;
    }

    void RecomputeStatistics()
    {
        // Chunk trees traversal with memoization.

        LOG_INFO("Started recomputing statistics");

        auto mark = TChunkList::GenerateVisitMark();

        // Force all statistics to be recalculated.
        for (auto& pair : ChunkListMap_) {
            auto* chunkList = pair.second;
            ComputeStatisticsFor(chunkList, mark);
        }

        LOG_INFO("Finished recomputing statistics");
    }


    virtual void OnRecoveryStarted() override
    {
        Profiler.SetEnabled(false);

        NeedToRecomputeStatistics_ = false;

        // Reset runtime info.
        for (const auto& pair : ChunkMap_) {
            auto* chunk = pair.second;
            chunk->SetRefreshScheduled(false);
            chunk->SetPropertiesUpdateScheduled(false);
            chunk->SetSealScheduled(false);
            chunk->ResetWeakRefCounter();
            chunk->SetRepairQueueIterator(Null);
        }

        for (const auto& pair : ChunkListMap_) {
            auto* chunkList = pair.second;
            chunkList->ResetWeakRefCounter();
        }
    }

    virtual void OnRecoveryComplete() override
    {
        Profiler.SetEnabled(true);

        if (NeedToRecomputeStatistics_) {
            RecomputeStatistics();
            NeedToRecomputeStatistics_ = false;
        }
    }

    virtual void OnLeaderRecoveryComplete() override
    {
        LOG_INFO("Scheduling full chunk refresh");
        PROFILE_TIMING ("/full_chunk_refresh_schedule_time") {
            ChunkPlacement_ = New<TChunkPlacement>(Config_, Bootstrap);
            ChunkReplicator_ = New<TChunkReplicator>(Config_, Bootstrap, ChunkPlacement_);
            ChunkSealer_ = New<TChunkSealer>(Config_, Bootstrap);
        }
        LOG_INFO("Full chunk refresh scheduled");
    }

    virtual void OnLeaderActive() override
    {
        ChunkReplicator_->Start();
        ChunkSealer_->Start();
    }

    virtual void OnStopLeading() override
    {
        if (ChunkReplicator_) {
            ChunkReplicator_->Stop();
        }
    }


    DECLARE_ENUM(EAddReplicaReason,
        (IncrementalHeartbeat)
        (FullHeartbeat)
        (Confirmation)
    );

    void AddChunkReplica(TNode* node, TChunkPtrWithIndex chunkWithIndex, bool cached, EAddReplicaReason reason)
    {
        auto* chunk = chunkWithIndex.GetPtr();
        auto nodeId = node->GetId();
        TNodePtrWithIndex nodeWithIndex(node, chunkWithIndex.GetIndex());

        if (!node->AddReplica(chunkWithIndex, cached))
            return;

        chunk->AddReplica(nodeWithIndex, cached);

        if (!IsRecovery()) {
            LOG_EVENT(
                Logger,
                reason == EAddReplicaReason::FullHeartbeat ? NLog::ELogLevel::Trace : NLog::ELogLevel::Debug,
                "Chunk replica added (ChunkId: %v, Cached: %v, NodeId: %v, Address: %v)",
                chunkWithIndex,
                cached,
                nodeId,
                node->GetAddress());
        }

        if (ChunkReplicator_ && !cached) {
            ChunkReplicator_->ScheduleChunkRefresh(chunk);
        }

        if (ChunkSealer_ && !cached && chunk->IsJournal()) {
            ChunkSealer_->ScheduleSeal(chunk);
        }

        if (reason == EAddReplicaReason::IncrementalHeartbeat || reason == EAddReplicaReason::Confirmation) {
            Profiler.Increment(AddChunkReplicaCounter_);
        }
    }


    DECLARE_ENUM(ERemoveReplicaReason,
        (None)
        (IncrementalHeartbeat)
        (FailedToApprove)
        (ChunkIsDead)
        (NodeUnregistered)
    );

    void RemoveChunkReplica(TNode* node, TChunkPtrWithIndex chunkWithIndex, bool cached, ERemoveReplicaReason reason)
    {
        auto* chunk = chunkWithIndex.GetPtr();
        auto nodeId = node->GetId();
        TNodePtrWithIndex nodeWithIndex(node, chunkWithIndex.GetIndex());

        if (reason == ERemoveReplicaReason::IncrementalHeartbeat && !node->HasReplica(chunkWithIndex, cached)) {
            LOG_DEBUG_UNLESS(IsRecovery(), "Chunk replica is already removed (ChunkId: %v, Cached: %v, Reason: %v, NodeId: %v, Address: %v)",
                chunkWithIndex,
                cached,
                reason,
                nodeId,
                node->GetAddress());
            return;
        }

        switch (reason) {
            case ERemoveReplicaReason::IncrementalHeartbeat:
            case ERemoveReplicaReason::FailedToApprove:
            case ERemoveReplicaReason::ChunkIsDead:
                node->RemoveReplica(chunkWithIndex, cached);
                break;
            case ERemoveReplicaReason::NodeUnregistered:
                // Do nothing.
                break;
            default:
                YUNREACHABLE();
        }
        chunk->RemoveReplica(nodeWithIndex, cached);

        if (!IsRecovery()) {
            LOG_EVENT(
                Logger,
                reason == ERemoveReplicaReason::NodeUnregistered ||
                reason == ERemoveReplicaReason::ChunkIsDead
                ? NLog::ELogLevel::Trace : NLog::ELogLevel::Debug,
                "Chunk replica removed (ChunkId: %v, Cached: %v, Reason: %v, NodeId: %v, Address: %v)",
                chunkWithIndex,
                cached,
                reason,
                nodeId,
                node->GetAddress());
        }

        if (ChunkReplicator_ && !cached) {
            ChunkReplicator_->ScheduleChunkRefresh(chunk);
        }

        Profiler.Increment(RemoveChunkReplicaCounter_);
    }


    void ProcessAddedChunk(
        TNode* node,
        const TChunkAddInfo& chunkAddInfo,
        bool incremental)
    {
        auto nodeId = node->GetId();
        auto chunkId = FromProto<TChunkId>(chunkAddInfo.chunk_id());
        auto chunkIdWithIndex = DecodeChunkId(chunkId);
        bool cached = chunkAddInfo.cached();

        auto* chunk = FindChunk(chunkIdWithIndex.Id);
        if (!IsObjectAlive(chunk)) {
            if (cached) {
                // Nodes may still contain cached replicas of chunks that no longer exist.
                // We just silently ignore this case.
                return;
            }

            LOG_DEBUG_UNLESS(IsRecovery(), "Unknown chunk added, removal scheduled (NodeId: %v, Address: %v, ChunkId: %v, Cached: %v)",
                nodeId,
                node->GetAddress(),
                chunkIdWithIndex,
                cached);

            if (ChunkReplicator_) {
                ChunkReplicator_->ScheduleUnknownChunkRemoval(node, chunkIdWithIndex);
            }

            return;
        }

        int replicaIndex;
        if (chunk->IsJournal()) {
            if (chunkAddInfo.active()) {
                replicaIndex = EJournalReplicaType::Active;
            } else if (chunkAddInfo.chunk_info().sealed()) {
                replicaIndex = EJournalReplicaType::Sealed;
            } else {
                replicaIndex = EJournalReplicaType::Unsealed;
            }
        } else {
            replicaIndex = chunkIdWithIndex.Index;
        }

        TChunkPtrWithIndex chunkWithIndex(chunk, replicaIndex);
        TNodePtrWithIndex nodeWithIndex(node, replicaIndex);

        if (!cached && node->HasUnapprovedReplica(chunkWithIndex)) {
            LOG_DEBUG_UNLESS(IsRecovery(), "Chunk approved (NodeId: %v, Address: %v, ChunkId: %v)",
                nodeId,
                node->GetAddress(),
                chunkWithIndex);

            node->ApproveReplica(chunkWithIndex);
            chunk->ApproveReplica(nodeWithIndex);
            return;
        }

        AddChunkReplica(
            node,
            chunkWithIndex,
            cached,
            incremental ? EAddReplicaReason::IncrementalHeartbeat : EAddReplicaReason::FullHeartbeat);
    }

    void ProcessRemovedChunk(
        TNode* node,
        const TChunkRemoveInfo& chunkInfo)
    {
        auto nodeId = node->GetId();
        auto chunkIdWithIndex = DecodeChunkId(FromProto<TChunkId>(chunkInfo.chunk_id()));
        bool cached = chunkInfo.cached();

        auto* chunk = FindChunk(chunkIdWithIndex.Id);
        if (!IsObjectAlive(chunk)) {
            LOG_DEBUG_UNLESS(IsRecovery(), "Unknown chunk replica removed (ChunkId: %v, Cached: %v, Address: %v, NodeId: %v)",
                 chunkIdWithIndex,
                 cached,
                 node->GetAddress(),
                 nodeId);
            return;
        }

        TChunkPtrWithIndex chunkWithIndex(chunk, chunkIdWithIndex.Index);
        RemoveChunkReplica(
            node,
            chunkWithIndex,
            cached,
            ERemoveReplicaReason::IncrementalHeartbeat);
    }


    void OnProfiling()
    {
        if (ChunkReplicator_) {
            Profiler.Enqueue("/refresh_list_size", ChunkReplicator_->GetRefreshListSize());
            Profiler.Enqueue("/properties_update_list_size", ChunkReplicator_->GetPropertiesUpdateListSize());
        }
    }

};

DEFINE_ENTITY_MAP_ACCESSORS(TChunkManager::TImpl, Chunk, TChunk, TChunkId, ChunkMap_)
DEFINE_ENTITY_MAP_ACCESSORS(TChunkManager::TImpl, ChunkList, TChunkList, TChunkListId, ChunkListMap_)

DELEGATE_BYREF_RO_PROPERTY(TChunkManager::TImpl, yhash_set<TChunk*>, LostChunks, *ChunkReplicator_);
DELEGATE_BYREF_RO_PROPERTY(TChunkManager::TImpl, yhash_set<TChunk*>, LostVitalChunks, *ChunkReplicator_);
DELEGATE_BYREF_RO_PROPERTY(TChunkManager::TImpl, yhash_set<TChunk*>, OverreplicatedChunks, *ChunkReplicator_);
DELEGATE_BYREF_RO_PROPERTY(TChunkManager::TImpl, yhash_set<TChunk*>, UnderreplicatedChunks, *ChunkReplicator_);
DELEGATE_BYREF_RO_PROPERTY(TChunkManager::TImpl, yhash_set<TChunk*>, DataMissingChunks, *ChunkReplicator_);
DELEGATE_BYREF_RO_PROPERTY(TChunkManager::TImpl, yhash_set<TChunk*>, ParityMissingChunks, *ChunkReplicator_);
DELEGATE_BYREF_RO_PROPERTY(TChunkManager::TImpl, yhash_set<TChunk*>, QuorumMissingChunks, *ChunkReplicator_);

///////////////////////////////////////////////////////////////////////////////

TChunkManager::TChunkTypeHandlerBase::TChunkTypeHandlerBase(TImpl* owner)
    : TObjectTypeHandlerWithMapBase(owner->Bootstrap, &owner->ChunkMap_)
    , Owner_(owner)
{ }

IObjectProxyPtr TChunkManager::TChunkTypeHandlerBase::DoGetProxy(
    TChunk* chunk,
    TTransaction* /*transaction*/)
{
    return CreateChunkProxy(Bootstrap, chunk);
}

TObjectBase* TChunkManager::TChunkTypeHandlerBase::Create(
    TTransaction* transaction,
    TAccount* account,
    IAttributeDictionary* /*attributes*/,
    TReqCreateObjects* request,
    TRspCreateObjects* response)
{
    YCHECK(transaction);
    YCHECK(account);

    account->ValidateDiskSpaceLimit();

    auto chunkType = GetType();
    bool isErasure = (chunkType == EObjectType::ErasureChunk);
    bool isJournal = (chunkType == EObjectType::JournalChunk);

    const auto& requestExt = request->GetExtension(TReqCreateChunkExt::create_chunk_ext);
    auto erasureCodecId = isErasure ? NErasure::ECodec(requestExt.erasure_codec()) : NErasure::ECodec(NErasure::ECodec::None);
    auto* erasureCodec = isErasure ? NErasure::GetCodec(erasureCodecId) : nullptr;
    int replicationFactor = isErasure ? 1 : requestExt.replication_factor();
    int readQuorum = isJournal ? requestExt.read_quorum() : 0;
    int writeQuorum = isJournal ? requestExt.write_quorum() : 0;

    auto* chunk = Owner_->CreateChunk(chunkType);
    chunk->SetReplicationFactor(replicationFactor);
    chunk->SetReadQuorum(readQuorum);
    chunk->SetWriteQuorum(writeQuorum);
    chunk->SetErasureCodec(erasureCodecId);
    chunk->SetMovable(requestExt.movable());
    chunk->SetVital(requestExt.vital());
    chunk->SetStagingTransaction(transaction);
    chunk->SetStagingAccount(account);

    if (Owner_->IsLeader()) {
        TNodeSet forbiddenNodeSet;
        TNodeList forbiddenNodeList;
        auto nodeTracker = Bootstrap->GetNodeTracker();
        for (const auto& address : requestExt.forbidden_addresses()) {
            auto* node = nodeTracker->FindNodeByAddress(address);
            if (node) {
                forbiddenNodeSet.insert(node);
                forbiddenNodeList.push_back(node);
            }
        }

        auto preferredHostName = requestExt.has_preferred_host_name()
            ? TNullable<Stroka>(requestExt.preferred_host_name())
            : Null;

        int uploadReplicationFactor = isErasure
            ? erasureCodec->GetDataPartCount() + erasureCodec->GetParityPartCount()
            : requestExt.upload_replication_factor();

        auto targets = Owner_->AllocateWriteTargets(
            uploadReplicationFactor,
            &forbiddenNodeSet,
            preferredHostName,
            chunkType);

        auto* responseExt = response->MutableExtension(TRspCreateChunkExt::create_chunk_ext);
        NNodeTrackerServer::TNodeDirectoryBuilder builder(responseExt->mutable_node_directory());
        for (int index = 0; index < static_cast<int>(targets.size()); ++index) {
            auto* target = targets[index];
            NChunkServer::TNodePtrWithIndex replica(
                target,
                isErasure ? index : 0);
            builder.Add(replica);
            responseExt->add_replicas(NYT::ToProto<ui32>(replica));
        }

        LOG_DEBUG_UNLESS(Owner_->IsRecovery(),
            "Allocated nodes for new chunk "
            "(ChunkId: %v, TransactionId: %v, Account: %v, Targets: [%v], "
            "ForbiddenAddresses: [%v], PreferredHostName: %v, ReplicationFactor: %v, "
            "UploadReplicationFactor: %v, ReadQuorum: %v, WriteQuorum: %v, "
            "ErasureCodec: %v, Movable: %v, Vital: %v)",
            chunk->GetId(),
            transaction->GetId(),
            account->GetName(),
            JoinToString(targets, TNodePtrAddressFormatter()),
            JoinToString(forbiddenNodeList, TNodePtrAddressFormatter()),
            preferredHostName,
            chunk->GetReplicationFactor(),
            uploadReplicationFactor,
            chunk->GetReadQuorum(),
            chunk->GetWriteQuorum(),
            erasureCodecId,
            requestExt.movable(),
            requestExt.vital());
    }

    return chunk;
}

void TChunkManager::TChunkTypeHandlerBase::DoDestroy(TChunk* chunk)
{
    Owner_->DestroyChunk(chunk);
}

void TChunkManager::TChunkTypeHandlerBase::DoUnstage(
    TChunk* chunk,
    bool /*recursive*/)
{
    Owner_->UnstageChunk(chunk);
}

////////////////////////////////////////////////////////////////////////////////

TChunkManager::TChunkListTypeHandler::TChunkListTypeHandler(TImpl* owner)
    : TObjectTypeHandlerWithMapBase(owner->Bootstrap, &owner->ChunkListMap_)
    , Owner_(owner)
{ }

IObjectProxyPtr TChunkManager::TChunkListTypeHandler::DoGetProxy(
    TChunkList* chunkList,
    TTransaction* /*transaction*/)
{
    return CreateChunkListProxy(Bootstrap, chunkList);
}

TObjectBase* TChunkManager::TChunkListTypeHandler::Create(
    TTransaction* transaction,
    TAccount* account,
    IAttributeDictionary* /*attributes*/,
    TReqCreateObjects* /*request*/,
    TRspCreateObjects* /*response*/)
{
    auto* chunkList = Owner_->CreateChunkList();
    chunkList->SetStagingTransaction(transaction);
    chunkList->SetStagingAccount(account);
    return chunkList;
}

void TChunkManager::TChunkListTypeHandler::DoDestroy(TChunkList* chunkList)
{
    Owner_->DestroyChunkList(chunkList);
}

void TChunkManager::TChunkListTypeHandler::DoUnstage(
    TChunkList* chunkList,
    bool recursive)
{
    Owner_->UnstageChunkList(chunkList, recursive);
}

////////////////////////////////////////////////////////////////////////////////

TChunkManager::TChunkManager(
    TChunkManagerConfigPtr config,
    TBootstrap* bootstrap)
    : Impl_(New<TImpl>(config, bootstrap))
{ }

TChunkManager::~TChunkManager()
{ }

void TChunkManager::Initialize()
{
    Impl_->Initialize();
}

TChunk* TChunkManager::GetChunkOrThrow(const TChunkId& id)
{
    return Impl_->GetChunkOrThrow(id);
}

TChunkTree* TChunkManager::FindChunkTree(const TChunkTreeId& id)
{
    return Impl_->FindChunkTree(id);
}

TChunkTree* TChunkManager::GetChunkTree(const TChunkTreeId& id)
{
    return Impl_->GetChunkTree(id);
}

TChunkTree* TChunkManager::GetChunkTreeOrThrow(const TChunkTreeId& id)
{
    return Impl_->GetChunkTreeOrThrow(id);
}

TNodeList TChunkManager::AllocateWriteTargets(
    int replicaCount,
    const TNodeSet* forbiddenNodes,
    const TNullable<Stroka>& preferredHostName,
    EObjectType chunkType)
{
    return Impl_->AllocateWriteTargets(
        replicaCount,
        forbiddenNodes,
        preferredHostName,
        chunkType);
}

TMutationPtr TChunkManager::CreateUpdateChunkPropertiesMutation(
    const NProto::TReqUpdateChunkProperties& request)
{
    return Impl_->CreateUpdateChunkPropertiesMutation(request);
}

TChunk* TChunkManager::CreateChunk(EObjectType type)
{
    return Impl_->CreateChunk(type);
}

TChunkList* TChunkManager::CreateChunkList()
{
    return Impl_->CreateChunkList();
}

void TChunkManager::ConfirmChunk(
    TChunk* chunk,
    const std::vector<NChunkClient::TChunkReplica>& replicas,
    TChunkInfo* chunkInfo,
    TChunkMeta* chunkMeta)
{
    Impl_->ConfirmChunk(
        chunk,
        replicas,
        chunkInfo,
        chunkMeta);
}

void TChunkManager::UnstageChunk(TChunk* chunk)
{
    Impl_->UnstageChunk(chunk);
}

void TChunkManager::UnstageChunkList(TChunkList* chunkList, bool recursive)
{
    Impl_->UnstageChunkList(chunkList, recursive);
}

TNodePtrWithIndexList TChunkManager::LocateChunk(TChunkPtrWithIndex chunkWithIndex)
{
    return Impl_->LocateChunk(chunkWithIndex);
}

void TChunkManager::AttachToChunkList(
    TChunkList* chunkList,
    TChunkTree** childrenBegin,
    TChunkTree** childrenEnd)
{
    Impl_->AttachToChunkList(chunkList, childrenBegin, childrenEnd);
}

void TChunkManager::AttachToChunkList(
    TChunkList* chunkList,
    const std::vector<TChunkTree*>& children)
{
    Impl_->AttachToChunkList(chunkList, children);
}

void TChunkManager::AttachToChunkList(
    TChunkList* chunkList,
    TChunkTree* child)
{
    Impl_->AttachToChunkList(chunkList, child);
}

void TChunkManager::DetachFromChunkList(
    TChunkList* chunkList,
    TChunkTree** childrenBegin,
    TChunkTree** childrenEnd)
{
    Impl_->DetachFromChunkList(chunkList, childrenBegin, childrenEnd);
}

void TChunkManager::DetachFromChunkList(
    TChunkList* chunkList,
    const std::vector<TChunkTree*>& children)
{
    Impl_->DetachFromChunkList(chunkList, children);
}

void TChunkManager::DetachFromChunkList(
    TChunkList* chunkList,
    TChunkTree* child)
{
    Impl_->DetachFromChunkList(chunkList, child);
}

void TChunkManager::RebalanceChunkTree(TChunkList* chunkList)
{
    Impl_->RebalanceChunkTree(chunkList);
}

void TChunkManager::ClearChunkList(TChunkList* chunkList)
{
    Impl_->ClearChunkList(chunkList);
}

TJobPtr TChunkManager::FindJob(const TJobId& id)
{
    return Impl_->FindJob(id);
}

TJobListPtr TChunkManager::FindJobList(TChunk* chunk)
{
    return Impl_->FindJobList(chunk);
}

void TChunkManager::ScheduleJobs(
    TNode* node,
    const std::vector<TJobPtr>& currentJobs,
    std::vector<TJobPtr>* jobsToStart,
    std::vector<TJobPtr>* jobsToAbort,
    std::vector<TJobPtr>* jobsToRemove)
{
    Impl_->ScheduleJobs(
        node,
        currentJobs,
        jobsToStart,
        jobsToAbort,
        jobsToRemove);
}

bool TChunkManager::IsReplicatorEnabled()
{
    return Impl_->IsReplicatorEnabled();
}

void TChunkManager::ScheduleChunkRefresh(TChunk* chunk)
{
    Impl_->ScheduleChunkRefresh(chunk);
}

void TChunkManager::ScheduleChunkPropertiesUpdate(TChunkTree* chunkTree)
{
    Impl_->ScheduleChunkPropertiesUpdate(chunkTree);
}

void TChunkManager::ScheduleChunkSeal(TChunk* chunk)
{
    Impl_->ScheduleChunkSeal(chunk);
}

int TChunkManager::GetTotalReplicaCount()
{
    return Impl_->GetTotalReplicaCount();
}

EChunkStatus TChunkManager::ComputeChunkStatus(TChunk* chunk)
{
    return Impl_->ComputeChunkStatus(chunk);
}

void TChunkManager::SealChunk(TChunk* chunk, const TMiscExt& info)
{
    Impl_->SealChunk(chunk, info);
}

TFuture<TErrorOr<TMiscExt>> TChunkManager::GetChunkQuorumInfo(TChunk* chunk)
{
    return Impl_->GetChunkQuorumInfo(chunk);
}

DELEGATE_ENTITY_MAP_ACCESSORS(TChunkManager, Chunk, TChunk, TChunkId, *Impl_)
DELEGATE_ENTITY_MAP_ACCESSORS(TChunkManager, ChunkList, TChunkList, TChunkListId, *Impl_)

DELEGATE_BYREF_RO_PROPERTY(TChunkManager, yhash_set<TChunk*>, LostChunks, *Impl_);
DELEGATE_BYREF_RO_PROPERTY(TChunkManager, yhash_set<TChunk*>, LostVitalChunks, *Impl_);
DELEGATE_BYREF_RO_PROPERTY(TChunkManager, yhash_set<TChunk*>, OverreplicatedChunks, *Impl_);
DELEGATE_BYREF_RO_PROPERTY(TChunkManager, yhash_set<TChunk*>, UnderreplicatedChunks, *Impl_);
DELEGATE_BYREF_RO_PROPERTY(TChunkManager, yhash_set<TChunk*>, DataMissingChunks, *Impl_);
DELEGATE_BYREF_RO_PROPERTY(TChunkManager, yhash_set<TChunk*>, ParityMissingChunks, *Impl_);
DELEGATE_BYREF_RO_PROPERTY(TChunkManager, yhash_set<TChunk*>, QuorumMissingChunks, *Impl_);

///////////////////////////////////////////////////////////////////////////////

} // namespace NChunkServer
} // namespace NYT<|MERGE_RESOLUTION|>--- conflicted
+++ resolved
@@ -569,15 +569,7 @@
         }
 
         chunkList->Children().clear();
-<<<<<<< HEAD
         ResetChunkListStatistics(chunkList);
-=======
-        chunkList->RowCountSums().clear();
-        chunkList->ChunkCountSums().clear();
-        chunkList->DataSizeSums().clear();
-        chunkList->Statistics() = TChunkTreeStatistics();
-        chunkList->Statistics().ChunkListCount = 1;
->>>>>>> cf189a03
 
         LOG_DEBUG_UNLESS(IsRecovery(), "Chunk list cleared (ChunkListId: %v)", chunkList->GetId());
     }
@@ -1003,22 +995,12 @@
 
     void LoadValues(NCellMaster::TLoadContext& context)
     {
-<<<<<<< HEAD
+        // COMPAT(ignat)
+        if (context.GetVersion() < 42) {
+            NeedToRecomputeStatistics_ = true;
+        }
         ChunkMap_.LoadValues(context);
         ChunkListMap_.LoadValues(context);
-=======
-        // COMPAT(psushin)
-        if (context.GetVersion() < 20) {
-            // Skip NodeIdGenerator.
-            context.GetInput()->Skip(8);
-        }
-        // COMPAT(ignat)
-        if (context.GetVersion() < 42) {
-            NeedToRecomputeStatistics = true;
-        }
-        ChunkMap.LoadValues(context);
-        ChunkListMap.LoadValues(context);
->>>>>>> cf189a03
     }
 
     virtual void OnAfterSnapshotLoaded() override

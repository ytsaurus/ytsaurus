--- conflicted
+++ resolved
@@ -227,10 +227,7 @@
     const TCellId SelfCellId_;
     const THiveManagerConfigPtr Config_;
     const TCellDirectoryPtr CellDirectory_;
-<<<<<<< HEAD
-=======
     const IHydraManagerPtr HydraManager_;
->>>>>>> cd0a9ce7
 
     TEntityMap<TCellId, TMailbox> MailboxMap_;
     

#include "hive_manager.h"
#include "config.h"
#include "mailbox.h"
#include "helpers.h"
#include "private.h"

#include <yt/server/election/election_manager.h>

#include <yt/server/hydra/composite_automaton.h>
#include <yt/server/hydra/hydra_manager.h>
#include <yt/server/hydra/hydra_service.h>
#include <yt/server/hydra/mutation.h>
#include <yt/server/hydra/mutation_context.h>

#include <yt/ytlib/hive/cell_directory.h>
#include <yt/ytlib/hive/hive_service_proxy.h>

#include <yt/ytlib/hydra/config.h>
#include <yt/ytlib/hydra/peer_channel.h>

#include <yt/core/concurrency/delayed_executor.h>
#include <yt/core/concurrency/fls.h>

#include <yt/core/misc/address.h>

#include <yt/core/rpc/rpc.pb.h>
#include <yt/core/rpc/server.h>
#include <yt/core/rpc/service_detail.h>

#include <yt/core/tracing/trace_context.h>

#include <yt/core/ytree/fluent.h>

namespace NYT {
namespace NHiveServer {

using namespace NRpc;
using namespace NRpc::NProto;
using namespace NHydra;
using namespace NHydra::NProto;
using namespace NHiveClient;
using namespace NConcurrency;
using namespace NYson;
using namespace NYTree;
using namespace NTracing;

using NYT::ToProto;
using NYT::FromProto;

using NHiveClient::NProto::TEncapsulatedMessage;

////////////////////////////////////////////////////////////////////////////////

static const auto HiveTracingService = Stroka("HiveManager");
static const auto ClientHostAnnotation = Stroka("client_host");

////////////////////////////////////////////////////////////////////////////////

static NConcurrency::TFls<bool> HiveMutation;

bool IsHiveMutation()
{
    return *HiveMutation;
}

class THiveMutationGuard
    : private TNonCopyable
{
public:
    THiveMutationGuard()
    {
        Y_ASSERT(!*HiveMutation);
        *HiveMutation = true;
    }

    ~THiveMutationGuard()
    {
        *HiveMutation = false;
    }
};

////////////////////////////////////////////////////////////////////////////////

class THiveManager::TImpl
    : public THydraServiceBase
    , public TCompositeAutomatonPart
{
public:
    TImpl(
        THiveManagerConfigPtr config,
        TCellDirectoryPtr cellDirectory,
        const TCellId& selfCellId,
        IInvokerPtr automatonInvoker,
        IHydraManagerPtr hydraManager,
        TCompositeAutomatonPtr automaton)
        : THydraServiceBase(
            hydraManager->CreateGuardedAutomatonInvoker(automatonInvoker),
            TServiceId(THiveServiceProxy::GetServiceName(), selfCellId),
            HiveServerLogger,
            THiveServiceProxy::GetProtocolVersion())
        , TCompositeAutomatonPart(
            hydraManager,
            automaton,
            automatonInvoker)
        , SelfCellId_(selfCellId)
        , Config_(config)
        , CellDirectory_(cellDirectory)
        , HydraManager_(hydraManager)
    {
        TServiceBase::RegisterMethod(RPC_SERVICE_METHOD_DESC(Ping));
        TServiceBase::RegisterMethod(RPC_SERVICE_METHOD_DESC(SyncCells));
        TServiceBase::RegisterMethod(RPC_SERVICE_METHOD_DESC(PostMessages));
        TServiceBase::RegisterMethod(RPC_SERVICE_METHOD_DESC(SendMessages));

        TCompositeAutomatonPart::RegisterMethod(BIND(&TImpl::HydraAcknowledgeMessages, Unretained(this)));
        TCompositeAutomatonPart::RegisterMethod(BIND(&TImpl::HydraPostMessages, Unretained(this)));
        TCompositeAutomatonPart::RegisterMethod(BIND(&TImpl::HydraSendMessages, Unretained(this)));
        TCompositeAutomatonPart::RegisterMethod(BIND(&TImpl::HydraUnregisterMailbox, Unretained(this)));

        RegisterLoader(
            "HiveManager.Keys",
            BIND(&TImpl::LoadKeys, Unretained(this)));
        RegisterLoader(
            "HiveManager.Values",
            BIND(&TImpl::LoadValues, Unretained(this)));

        RegisterSaver(
            ESyncSerializationPriority::Keys,
            "HiveManager.Keys",
            BIND(&TImpl::SaveKeys, Unretained(this)));
        RegisterSaver(
            ESyncSerializationPriority::Values,
            "HiveManager.Values",
            BIND(&TImpl::SaveValues, Unretained(this)));

        OrchidService_ = IYPathService::FromProducer(BIND(&TImpl::BuildOrchidYson, MakeWeak(this)))
            ->Via(automatonInvoker)
            ->Cached(TDuration::Seconds(1));
    }

    IServicePtr GetRpcService()
    {
        return this;
    }

    const TCellId& GetSelfCellId() const
    {
        return SelfCellId_;
    }

    TMailbox* CreateMailbox(const TCellId& cellId)
    {
        auto mailboxHolder = std::make_unique<TMailbox>(cellId);
        auto* mailbox = MailboxMap_.Insert(cellId, std::move(mailboxHolder));

        if (!IsRecovery()) {
            SendPeriodicPing(mailbox);
        }

        LOG_INFO_UNLESS(IsRecovery(), "Mailbox created (SrcCellId: %v, DstCellId: %v)",
            SelfCellId_,
            mailbox->GetCellId());
        return mailbox;
    }
    
    TMailbox* GetOrCreateMailbox(const TCellId& cellId)
    {
        auto* mailbox = MailboxMap_.Find(cellId);
        if (!mailbox) {
            mailbox = CreateMailbox(cellId);
        }
        return mailbox;
    }

    TMailbox* GetMailboxOrThrow(const TCellId& cellId)
    {
        auto* mailbox = FindMailbox(cellId);
        if (!mailbox) {
            THROW_ERROR_EXCEPTION("No such mailbox %v",
                cellId);
        }
        return mailbox;
    }

    void RemoveMailbox(const TCellId& cellId)
    {
        MailboxMap_.Remove(cellId);
        LOG_INFO_UNLESS(IsRecovery(), "Mailbox removed (SrcCellId: %v, DstCellId: %v)",
            SelfCellId_,
            cellId);
    }

    void PostMessage(TMailbox* mailbox, const TEncapsulatedMessage& message, bool reliable)
    {
        if (reliable) {
            ReliablePostMessage(mailbox, message);
        } else {
            UnreliablePostMessage(mailbox, message);
        }
    }

    void PostMessage(TMailbox* mailbox, const ::google::protobuf::MessageLite& message, bool reliable)
    {
        PostMessage(mailbox, SerializeMessage(message), reliable);
    }


    TFuture<void> SyncWith(const TCellId& cellId)
    {
        YCHECK(EpochAutomatonInvoker_);
        
        auto proxy = FindHiveProxy(cellId);
        if (!proxy) {
            return MakeFuture(TError(
                NRpc::EErrorCode::Unavailable,
                "Cannot synchronize with cell %v since it is not yet connected",
                cellId));
        }

        LOG_DEBUG("Synchronizing with another instance (SrcCellId: %v, DstCellId: %v)",
            SelfCellId_,
            cellId);

        auto req = proxy->Ping();
        req->SetTimeout(Config_->PingRpcTimeout);
        ToProto(req->mutable_src_cell_id(), SelfCellId_);

        return req->Invoke().Apply(
            BIND(&TImpl::OnSyncPingResponse, MakeStrong(this), cellId)
                .AsyncVia(EpochAutomatonInvoker_));
    }

    IYPathServicePtr GetOrchidService()
    {
        return OrchidService_;
    }


    DECLARE_ENTITY_MAP_ACCESSORS(Mailbox, TMailbox);

private:
    const TCellId SelfCellId_;
    const THiveManagerConfigPtr Config_;
    const TCellDirectoryPtr CellDirectory_;
    const IHydraManagerPtr HydraManager_;

    IYPathServicePtr OrchidService_;

    TEntityMap<TMailbox> MailboxMap_;
    yhash_map<TCellId, TMessageId> CellIdToNextTransientIncomingMessageId_;
    

    // RPC handlers.

    DECLARE_RPC_SERVICE_METHOD(NHiveClient::NProto, Ping)
    {
        auto srcCellId = FromProto<TCellId>(request->src_cell_id());

        context->SetRequestInfo("SrcCellId: %v, DstCellId: %v",
            srcCellId,
            SelfCellId_);

        ValidatePeer(EPeerKind::Leader);

        auto* mailbox = FindMailbox(srcCellId);
        auto lastOutcomingMessageId = mailbox
            ? MakeNullable(mailbox->GetFirstOutcomingMessageId() + static_cast<int>(mailbox->OutcomingMessages().size()) - 1)
            : Null;

        if (lastOutcomingMessageId) {
            response->set_last_outcoming_message_id(*lastOutcomingMessageId);
        }

        context->SetResponseInfo("NextTransientIncomingMessageId: %v",
            lastOutcomingMessageId);

        context->Reply();
    }

    DECLARE_RPC_SERVICE_METHOD(NHiveClient::NProto, SyncCells)
    {
        context->SetRequestInfo();

        ValidatePeer(EPeerKind::Leader);

        auto registeredCellList = CellDirectory_->GetRegisteredCells();
        yhash_map<TCellId, TCellInfo> registeredCellMap;
        for (const auto& cellInfo : registeredCellList) {
            YCHECK(registeredCellMap.insert(std::make_pair(cellInfo.CellId, cellInfo)).second);
        }

        yhash_set<TCellId> missingCellIds;
        for (const auto& cellInfo : registeredCellList) {
            YCHECK(missingCellIds.insert(cellInfo.CellId).second);
        }

        auto requestReconfigure = [&] (const TCellDescriptor& cellDescriptor, int oldVersion) {
            LOG_DEBUG("Requesting cell reconfiguration (CellId: %v, ConfigVersion: %v -> %v)",
                cellDescriptor.CellId,
                oldVersion,
                cellDescriptor.ConfigVersion);
            auto* protoInfo = response->add_cells_to_reconfigure();
            ToProto(protoInfo->mutable_cell_descriptor(), cellDescriptor);
        };

        auto requestUnregister = [&] (const TCellId& cellId) {
            LOG_DEBUG("Requesting cell unregistration (CellId: %v)",
                cellId);
            auto* unregisterInfo = response->add_cells_to_unregister();
            ToProto(unregisterInfo->mutable_cell_id(), cellId);
        };

        for (const auto& protoCellInfo : request->known_cells()) {
            auto cellId = FromProto<TCellId>(protoCellInfo.cell_id());
            auto it = registeredCellMap.find(cellId);
            if (it == registeredCellMap.end()) {
                requestUnregister(cellId);
            } else {
                YCHECK(missingCellIds.erase(cellId) == 1);
                const auto& cellInfo = it->second;
                if (protoCellInfo.config_version() < cellInfo.ConfigVersion) {
                    auto cellDescriptor = CellDirectory_->FindDescriptor(cellId);
                    // If cell descriptor is already missing then just skip this cell and
                    // postpone it for another heartbeat.
                    if (cellDescriptor) {
                        requestReconfigure(*cellDescriptor, protoCellInfo.config_version());
                    }
                }
            }
        }

        for (const auto& cellId : missingCellIds) {
            auto cellDescriptor = CellDirectory_->FindDescriptor(cellId);
            // See above.
            if (cellDescriptor) {
                requestReconfigure(*cellDescriptor, -1);
            }
        }

        context->Reply();
    }

    DECLARE_RPC_SERVICE_METHOD(NHiveClient::NProto, PostMessages)
    {
        auto srcCellId = FromProto<TCellId>(request->src_cell_id());
        auto firstMessageId = request->first_message_id();
        int messageCount = request->messages_size();

        context->SetRequestInfo("SrcCellId: %v, DstCellId: %v, MessageIds: %v-%v",
            srcCellId,
            SelfCellId_,
            firstMessageId,
            firstMessageId + messageCount - 1);

        ValidatePeer(EPeerKind::Leader);

        auto* nextTransientIncomingMessageId = GetNextTransientIncomingMessageIdPtr(srcCellId);
        if (*nextTransientIncomingMessageId == firstMessageId && messageCount > 0) {
            LOG_DEBUG_UNLESS(IsRecovery(), "Committing reliable incoming messages (SrcCellId: %v, DstCellId: %v, "
                "MessageIds: %v-%v)",
                srcCellId,
                SelfCellId_,
                firstMessageId,
                firstMessageId + messageCount - 1);

            *nextTransientIncomingMessageId += messageCount;
            CreatePostMessagesMutation(*request)
                ->CommitAndLog(Logger);
        }
        response->set_next_transient_incoming_message_id(*nextTransientIncomingMessageId);

        auto nextPersistentIncomingMessageId = GetNextPersistentIncomingMessageId(srcCellId);
        if (nextPersistentIncomingMessageId) {
            response->set_next_persistent_incoming_message_id(*nextPersistentIncomingMessageId);
        }

        context->SetResponseInfo("NextPersistentIncomingMessageId: %v, NextTransientIncomingMessageId: %v",
            nextPersistentIncomingMessageId,
            *nextTransientIncomingMessageId);
        context->Reply();
    }

    DECLARE_RPC_SERVICE_METHOD(NHiveClient::NProto, SendMessages)
    {
        auto srcCellId = FromProto<TCellId>(request->src_cell_id());
        int messageCount = request->messages_size();

        context->SetRequestInfo("SrcCellId: %v, DstCellId: %v, MessageCount: %v",
            srcCellId,
            SelfCellId_,
            messageCount);

        ValidatePeer(EPeerKind::Leader);

        LOG_DEBUG_UNLESS(IsRecovery(), "Committing unreliable incoming messages (SrcCellId: %v, DstCellId: %v, "
            "MessageCount: %v)",
            srcCellId,
            SelfCellId_,
            messageCount);

        CreateSendMessagesMutation(context)
            ->CommitAndReply(context);
    }


    // Hydra handlers.

    void HydraAcknowledgeMessages(NHiveServer::NProto::TReqAcknowledgeMessages* request)
    {
        auto cellId = FromProto<TCellId>(request->cell_id());
        auto* mailbox = FindMailbox(cellId);
        if (!mailbox) {
            return;
        }

        mailbox->SetAcknowledgeInProgress(false);

        auto nextPersistentIncomingMessageId = request->next_persistent_incoming_message_id();
        auto acknowledgeCount = nextPersistentIncomingMessageId - mailbox->GetFirstOutcomingMessageId();
        if (acknowledgeCount <= 0) {
            LOG_DEBUG_UNLESS(IsRecovery(), "No messages acknowledged (SrcCellId: %v, DstCellId: %v, "
                "NextPersistentIncomingMessageId: %v, FirstOutcomingMessageId: %v)",
                SelfCellId_,
                mailbox->GetCellId(),
                nextPersistentIncomingMessageId,
                mailbox->GetFirstOutcomingMessageId());
            return;
        }

        auto& outcomingMessages = mailbox->OutcomingMessages();
        if (acknowledgeCount > outcomingMessages.size()) {
            LOG_ERROR_UNLESS(IsRecovery(), "Requested to acknowledge too many messages (SrcCellId: %v, DstCellId: %v, "
                "NextPersistentIncomingMessageId: %v, FirstOutcomingMessageId: %v, OutcomingMessageCount: %v)",
                SelfCellId_,
                mailbox->GetCellId(),
                nextPersistentIncomingMessageId,
                mailbox->GetFirstOutcomingMessageId(),
                outcomingMessages.size());
            return;
        }

        outcomingMessages.erase(outcomingMessages.begin(), outcomingMessages.begin() + acknowledgeCount);
        mailbox->SetFirstOutcomingMessageId(mailbox->GetFirstOutcomingMessageId() + acknowledgeCount);

        LOG_DEBUG_UNLESS(IsRecovery(), "Messages acknowledged (SrcCellId: %v, DstCellId: %v, "
            "FirstOutcomingMessageId: %v)",
            SelfCellId_,
            mailbox->GetCellId(),
            mailbox->GetFirstOutcomingMessageId());
    }

    void HydraPostMessages(NHiveClient::NProto::TReqPostMessages* request)
    {
        auto srcCellId = FromProto<TCellId>(request->src_cell_id());
        auto firstMessageId = request->first_message_id();
        auto* mailbox = FindMailbox(srcCellId);
        if (!mailbox) {
            if (firstMessageId != 0) {
                LOG_ERROR_UNLESS(IsRecovery(), "Mailbox %v does not exist; expecting message 0 but got %v",
                    srcCellId,
                    firstMessageId);
                return;
            }
            mailbox = CreateMailbox(srcCellId);
        }

        ApplyReliableIncomingMessages(mailbox, request);
    }

    void HydraSendMessages(
        TCtxSendMessagesPtr /*context*/,
        NHiveClient::NProto::TReqSendMessages* request,
        NHiveClient::NProto::TRspSendMessages* /*response*/)
    {
        auto srcCellId = FromProto<TCellId>(request->src_cell_id());
        auto* mailbox = GetMailboxOrThrow(srcCellId);
        ApplyUnreliableIncomingMessages(mailbox, request);
    }

    void HydraUnregisterMailbox(NHiveServer::NProto::TReqUnregisterMailbox* request)
    {
        auto cellId = FromProto<TCellId>(request->cell_id());
        auto* mailbox = FindMailbox(cellId);
        if (!mailbox) {
            return;
        }

        MailboxMap_.Remove(cellId);

        LOG_DEBUG_UNLESS(IsRecovery(), "Mailbox unregistered (SrcCellId: %v, DstCellId: %v)",
            SelfCellId_,
            cellId);
    }


    std::unique_ptr<THiveServiceProxy> FindHiveProxy(TMailbox* mailbox)
    {
        return FindHiveProxy(mailbox->GetCellId());
    }

    std::unique_ptr<THiveServiceProxy> FindHiveProxy(const TCellId& cellId)
    {
        auto channel = CellDirectory_->FindChannel(cellId);
        if (!channel) {
            return nullptr;
        }

        return std::make_unique<THiveServiceProxy>(channel);
    }


    void ReliablePostMessage(TMailbox* mailbox, TEncapsulatedMessage message)
    {
        // A typical mistake is to try sending a Hive message outside of a mutation.
        YCHECK(HasMutationContext());

        auto messageId =
            mailbox->GetFirstOutcomingMessageId() +
            mailbox->OutcomingMessages().size();

        LOG_DEBUG_UNLESS(IsRecovery(), "Reliable outcoming message added (SrcCellId: %v, DstCellId: %v, MessageId: %v, MutationType: %v)",
            SelfCellId_,
            mailbox->GetCellId(),
            messageId,
            message.type());

        AnnotateWithTraceContext(&message);
        mailbox->OutcomingMessages().push_back(std::move(message));

        MaybePostOutcomingMessages(mailbox, false);
    }

    void UnreliablePostMessage(TMailbox* mailbox, TEncapsulatedMessage message)
    {
        if (!mailbox->GetConnected()) {
            LOG_DEBUG_UNLESS(IsRecovery(), "Unreliable outcoming message dropped since mailbox is not connected (SrcCellId: %v, DstCellId: %v, MutationType: %v)",
                SelfCellId_,
                mailbox->GetCellId(),
                message.type());
        }

        auto proxy = FindHiveProxy(mailbox);
        if (!proxy) {
            LOG_DEBUG_UNLESS(IsRecovery(), "Unreliable outcoming message dropped since no channel exists (SrcCellId: %v, DstCellId: %v, MutationType: %v)",
                SelfCellId_,
                mailbox->GetCellId(),
                message.type());
        }

        AnnotateWithTraceContext(&message);

        auto req = proxy->SendMessages();
        req->SetTimeout(Config_->SendRpcTimeout);
        ToProto(req->mutable_src_cell_id(), SelfCellId_);
        *req->add_messages() = message;

        LOG_DEBUG("Sending unreliable outcoming message (SrcCellId: %v, DstCellId: %v, MutationType: %v)",
            SelfCellId_,
            mailbox->GetCellId(),
            message.type());

        req->Invoke().Subscribe(
            BIND(&TImpl::OnSendMessagesResponse, MakeStrong(this), mailbox->GetCellId())
                .Via(EpochAutomatonInvoker_));
    }


    void SetMailboxConnected(TMailbox* mailbox)
    {
        if (mailbox->GetConnected()) {
            return;
        }

        mailbox->SetConnected(true);
        YCHECK(mailbox->SyncRequests().empty());
        mailbox->SetFirstInFlightOutcomingMessageId(mailbox->GetFirstOutcomingMessageId());
        YCHECK(mailbox->GetInFlightOutcomingMessageCount() == 0);

        LOG_INFO("Mailbox connected (SrcCellId: %v, DstCellId: %v)",
            SelfCellId_,
            mailbox->GetCellId());

        MaybePostOutcomingMessages(mailbox, true);
    }

    void SetMailboxDisconnected(TMailbox* mailbox)
    {
        if (!mailbox->GetConnected()) {
            return;
        }

        mailbox->SetConnected(false);
        mailbox->SetPostInProgress(false);
        mailbox->SyncRequests().clear();
        mailbox->SetFirstInFlightOutcomingMessageId(mailbox->GetFirstOutcomingMessageId());
        mailbox->SetInFlightOutcomingMessageCount(0);
        TDelayedExecutor::CancelAndClear(mailbox->IdlePostCookie());

        LOG_INFO("Mailbox disconnected (SrcCellId: %v, DstCellId: %v)",
            SelfCellId_,
            mailbox->GetCellId());
    }

    void ResetMailboxes()
    {
        for (const auto& pair : MailboxMap_) {
            auto* mailbox = pair.second;
            SetMailboxDisconnected(mailbox);
            mailbox->SetAcknowledgeInProgress(false);
        }
        CellIdToNextTransientIncomingMessageId_.clear();
    }


    TMessageId* GetNextTransientIncomingMessageIdPtr(const TCellId& cellId)
    {
        auto it = CellIdToNextTransientIncomingMessageId_.find(cellId);
        if (it != CellIdToNextTransientIncomingMessageId_.end()) {
            return &it->second;
        }

        return &CellIdToNextTransientIncomingMessageId_.emplace(
            cellId,
            GetNextPersistentIncomingMessageId(cellId).Get(0)).first->second;
    }

    TMessageId GetNextTransientIncomingMessageId(TMailbox* mailbox)
    {
        auto it = CellIdToNextTransientIncomingMessageId_.find(mailbox->GetCellId());
        return it == CellIdToNextTransientIncomingMessageId_.end()
            ? mailbox->GetNextIncomingMessageId()
            : it->second;
    }

    TNullable<TMessageId> GetNextPersistentIncomingMessageId(const TCellId& cellId)
    {
        auto* mailbox = FindMailbox(cellId);
        return mailbox ? MakeNullable(mailbox->GetNextIncomingMessageId()) : Null;
    }


    void SchedulePeriodicPing(TMailbox* mailbox)
    {
        TDelayedExecutor::Submit(
            BIND(&TImpl::OnPeriodicPingTick, MakeWeak(this), mailbox->GetCellId())
                .Via(EpochAutomatonInvoker_),
            Config_->PingPeriod);
    }

    void ReconnectMailboxes()
    {
        for (const auto& pair : MailboxMap_) {
            auto* mailbox = pair.second;
            YCHECK(!mailbox->GetConnected());
            SendPeriodicPing(mailbox);
        }
    }

    void OnPeriodicPingTick(const TCellId& cellId)
    {
        auto* mailbox = FindMailbox(cellId);
        if (!mailbox) {
            return;
        }

        SendPeriodicPing(mailbox);
    }

    void SendPeriodicPing(TMailbox* mailbox)
    {
        const auto& cellId = mailbox->GetCellId();

        if (IsLeader() && CellDirectory_->IsCellUnregistered(cellId)) {
            NHiveServer::NProto::TReqUnregisterMailbox req;
            ToProto(req.mutable_cell_id(), cellId);
            CreateUnregisterMailboxMutation(req)
                ->CommitAndLog(Logger);
            return;
        }

        if (mailbox->GetConnected()) {
            SchedulePeriodicPing(mailbox);
            return;
        }

        auto proxy = FindHiveProxy(mailbox);
        if (!proxy) {
            // Let's register a dummy descriptor so as to ask about it during the next sync.
            CellDirectory_->RegisterCell(cellId);
            SchedulePeriodicPing(mailbox);
            return;
        }

        LOG_DEBUG("Sending periodic ping (SrcCellId: %v, DstCellId: %v)",
            SelfCellId_,
            mailbox->GetCellId());

        auto req = proxy->Ping();
        req->SetTimeout(Config_->PingRpcTimeout);
        ToProto(req->mutable_src_cell_id(), SelfCellId_);

        req->Invoke().Subscribe(
            BIND(&TImpl::OnPeriodicPingResponse, MakeStrong(this), mailbox->GetCellId())
                .Via(EpochAutomatonInvoker_));
    }

    void OnPeriodicPingResponse(const TCellId& cellId, const THiveServiceProxy::TErrorOrRspPingPtr& rspOrError)
    {
        auto* mailbox = FindMailbox(cellId);
        if (!mailbox) {
            return;
        }

        SchedulePeriodicPing(mailbox);

        if (!rspOrError.IsOK()) {
            LOG_DEBUG(rspOrError, "Periodic ping failed (SrcCellId: %v, DstCellId: %v)",
                SelfCellId_,
                mailbox->GetCellId());
            return;
        }

        const auto& rsp = rspOrError.Value();
        auto lastOutcomingMessageId = rsp->has_last_outcoming_message_id()
            ? MakeNullable(rsp->last_outcoming_message_id())
            : Null;

        LOG_DEBUG("Periodic ping succeeded (SrcCellId: %v, DstCellId: %v, LastOutcomingMessageId: %v)",
            SelfCellId_,
            mailbox->GetCellId(),
            lastOutcomingMessageId);

        SetMailboxConnected(mailbox);
    }


    TFuture<void> OnSyncPingResponse(const TCellId& cellId, const THiveServiceProxy::TErrorOrRspPingPtr& rspOrError)
    {
        if (!rspOrError.IsOK()) {
            THROW_ERROR_EXCEPTION(
                NRpc::EErrorCode::Unavailable,
                "Failed to synchronize with cell %v",
                cellId)
                << rspOrError;
        }

        auto* mailbox = GetMailboxOrThrow(cellId);
        if (!mailbox->GetConnected()) {
            THROW_ERROR_EXCEPTION(
                NRpc::EErrorCode::Unavailable,
                "Unable to synchronize with cell %v since it is not connected",
                cellId);
        }

        const auto& rsp = rspOrError.Value();
        if (!rsp->has_last_outcoming_message_id()) {
            LOG_DEBUG("Remote instance has no mailbox; no synchronization needed (SrcCellId: %v, DstCellId: %v)",
                cellId,
                SelfCellId_);
            return VoidFuture;
        }

        auto messageId = rsp->last_outcoming_message_id();
        if (messageId < mailbox->GetNextIncomingMessageId()) {
            LOG_DEBUG("Already synchronized with remote instance (SrcCellId: %v, DstCellId: %v, "
                "SyncMessageId: %v, NextPersistentIncomingMessageId: %v)",
                cellId,
                SelfCellId_,
                messageId,
                mailbox->GetNextIncomingMessageId());
            return VoidFuture;
        }

        LOG_DEBUG("Waiting for synchronization with remote instance (SrcCellId: %v, DstCellId: %v, "
            "SyncMessageId: %v, NextPersistentIncomingMessageId: %v)",
            cellId,
            SelfCellId_,
            messageId,
            mailbox->GetNextIncomingMessageId());

        return RegisterSyncRequest(mailbox, messageId);
    }

    TFuture<void> RegisterSyncRequest(TMailbox* mailbox, TMessageId messageId)
    {
        auto& syncRequests = mailbox->SyncRequests();

        auto it = syncRequests.find(messageId);
        if (it != syncRequests.end()) {
            const auto& entry = it->second;
            return entry.Promise.ToFuture();
        }

        TMailbox::TSyncRequest request;
        request.MessageId = messageId;
        request.Promise = NewPromise<void>();

        YCHECK(syncRequests.insert(std::make_pair(messageId, request)).second);
        return request.Promise.ToFuture();
    }

    void FlushSyncRequests(TMailbox* mailbox)
    {
        auto& syncRequests = mailbox->SyncRequests();
        while (!syncRequests.empty()) {
            auto it = syncRequests.begin();
            auto messageId = it->first;
            if (messageId >= mailbox->GetNextIncomingMessageId()) {
                break;
            }

            auto& request = it->second;

            LOG_DEBUG("Synchronization complete (SrcCellId: %v, DstCellId: %v, MessageId: %v)",
                SelfCellId_,
                mailbox->GetCellId(),
                messageId);

            request.Promise.Set();
            syncRequests.erase(it);
        }
    }

    void OnIdlePostOutcomingMessages(const TCellId& cellId)
    {
        auto* mailbox = FindMailbox(cellId);
        if (!mailbox) {
            return;
        }
        MaybePostOutcomingMessages(mailbox, true);
    }

    void MaybePostOutcomingMessages(TMailbox* mailbox, bool allowIdle)
    {
        if (!IsLeader()) {
            return;
        }

        if (!mailbox->GetConnected()) {
            return;
        }

        if (mailbox->GetInFlightOutcomingMessageCount() > 0) {
            return;
        }

        auto firstMessageId = mailbox->GetFirstInFlightOutcomingMessageId();
        const auto& outcomingMessages = mailbox->OutcomingMessages();
        YCHECK(firstMessageId >= mailbox->GetFirstOutcomingMessageId());
        YCHECK(firstMessageId <= mailbox->GetFirstOutcomingMessageId() + outcomingMessages.size());

        TDelayedExecutor::CancelAndClear(mailbox->IdlePostCookie());
        if (!allowIdle && firstMessageId == mailbox->GetFirstOutcomingMessageId() + outcomingMessages.size()) {
            mailbox->IdlePostCookie() = TDelayedExecutor::Submit(
                BIND(&TImpl::OnIdlePostOutcomingMessages, MakeWeak(this), mailbox->GetCellId())
                    .Via(EpochAutomatonInvoker_),
                Config_->IdlePostPeriod);
            return;
        }

        auto proxy = FindHiveProxy(mailbox);
        if (!proxy) {
            return;
        }

        auto req = proxy->PostMessages();
        req->SetTimeout(Config_->PostRpcTimeout);
        ToProto(req->mutable_src_cell_id(), SelfCellId_);
        req->set_first_message_id(firstMessageId);

        int messagesToPost = 0;
        i64 bytesToPost = 0;
        while (firstMessageId + messagesToPost < mailbox->GetFirstOutcomingMessageId() + outcomingMessages.size() &&
               messagesToPost < Config_->MaxMessagesPerPost &&
               bytesToPost < Config_->MaxBytesPerPost)
        {
            const auto& message = outcomingMessages[firstMessageId + messagesToPost - mailbox->GetFirstOutcomingMessageId()];
            *req->add_messages() = message;
            messagesToPost += 1;
            bytesToPost += message.ByteSize();
        }

        mailbox->SetInFlightOutcomingMessageCount(messagesToPost);
        mailbox->SetPostInProgress(true);

        if (messagesToPost == 0) {
            LOG_DEBUG("Checking mailbox synchronization (SrcCellId: %v, DstCellId: %v)",
                SelfCellId_,
                mailbox->GetCellId());
        } else {
            LOG_DEBUG("Posting reliable outcoming messages (SrcCellId: %v, DstCellId: %v, MessageIds: %v-%v)",
                SelfCellId_,
                mailbox->GetCellId(),
                firstMessageId,
                firstMessageId + messagesToPost - 1);
        }

        req->Invoke().Subscribe(
            BIND(&TImpl::OnPostMessagesResponse, MakeStrong(this), mailbox->GetCellId())
                .Via(EpochAutomatonInvoker_));
    }

    void OnPostMessagesResponse(const TCellId& cellId, const THiveServiceProxy::TErrorOrRspPostMessagesPtr& rspOrError)
    {
        auto* mailbox = FindMailbox(cellId);
        if (!mailbox) {
            return;
        }

        if (!mailbox->GetPostInProgress()) {
            return;
        }

        mailbox->SetInFlightOutcomingMessageCount(0);
        mailbox->SetPostInProgress(false);

        if (!rspOrError.IsOK()) {
            LOG_DEBUG(rspOrError, "Failed to post reliable outcoming messages (SrcCellId: %v, DstCellId: %v)",
                SelfCellId_,
                mailbox->GetCellId());
            SetMailboxDisconnected(mailbox);
            return;
        }

        const auto& rsp = rspOrError.Value();
        auto nextPersistentIncomingMessageId = rsp->has_next_persistent_incoming_message_id()
            ? MakeNullable(rsp->next_persistent_incoming_message_id())
            : Null;
        auto nextTransientIncomingMessageId = rsp->next_transient_incoming_message_id();
        LOG_DEBUG("Outcoming reliable messages posted (SrcCellId: %v, DstCellId: %v, "
            "NextPersistentIncomingMessageId: %v, NextTransientIncomingMessageId: %v)",
            SelfCellId_,
            mailbox->GetCellId(),
            nextPersistentIncomingMessageId,
            nextTransientIncomingMessageId);

        if (nextPersistentIncomingMessageId) {
            HandlePersistentIncomingMessages(mailbox, *nextPersistentIncomingMessageId);
        }
        HandleTransientIncomingMessages(mailbox, nextTransientIncomingMessageId);

        MaybePostOutcomingMessages(mailbox, false);
    }

    void OnSendMessagesResponse(const TCellId& cellId, const THiveServiceProxy::TErrorOrRspSendMessagesPtr& rspOrError)
    {
        auto* mailbox = FindMailbox(cellId);
        if (!mailbox) {
            return;
        }

        if (!rspOrError.IsOK()) {
            LOG_DEBUG(rspOrError, "Failed to send unreliable outcoming messages (SrcCellId: %v, DstCellId: %v)",
                SelfCellId_,
                mailbox->GetCellId());
            SetMailboxDisconnected(mailbox);
            return;
        }

        LOG_DEBUG("Outcoming unreliable messages sent successfully (SrcCellId: %v, DstCellId: %v)",
            SelfCellId_,
            mailbox->GetCellId());
    }


    TMutationPtr CreateAcknowledgeMessagesMutation(const NHiveServer::NProto::TReqAcknowledgeMessages& req)
    {
        return CreateMutation(
            HydraManager_,
            req,
            &TImpl::HydraAcknowledgeMessages,
            this);
    }

    TMutationPtr CreatePostMessagesMutation(const NHiveClient::NProto::TReqPostMessages& request)
    {
        return CreateMutation(
            HydraManager_,
            request,
            &TImpl::HydraPostMessages,
            this);
    }

    TMutationPtr CreateSendMessagesMutation(TCtxSendMessagesPtr context)
    {
        return CreateMutation(
            HydraManager_,
            std::move(context),
            &TImpl::HydraSendMessages,
            this);
    }

    TMutationPtr CreateUnregisterMailboxMutation(const NHiveServer::NProto::TReqUnregisterMailbox& req)
    {
        return CreateMutation(
            HydraManager_,
            req,
            &TImpl::HydraUnregisterMailbox,
            this);
    }


    void HandlePersistentIncomingMessages(TMailbox* mailbox, TMessageId nextPersistentIncomingMessageId)
    {
        if (mailbox->GetAcknowledgeInProgress()) {
            return;
        }

        YCHECK(nextPersistentIncomingMessageId >= mailbox->GetFirstOutcomingMessageId());
        YCHECK(nextPersistentIncomingMessageId <= mailbox->GetFirstOutcomingMessageId() + mailbox->OutcomingMessages().size());

        if (nextPersistentIncomingMessageId == mailbox->GetFirstOutcomingMessageId()) {
            return;
        }

        NHiveServer::NProto::TReqAcknowledgeMessages req;
        ToProto(req.mutable_cell_id(), mailbox->GetCellId());
        req.set_next_persistent_incoming_message_id(nextPersistentIncomingMessageId);

        mailbox->SetAcknowledgeInProgress(true);

        LOG_DEBUG_UNLESS(IsRecovery(), "Committing reliable messages acknowledgement (SrcCellId: %v, DstCellId: %v, "
            "MessageIds: %v-%v)",
            SelfCellId_,
            mailbox->GetCellId(),
            mailbox->GetFirstOutcomingMessageId(),
            nextPersistentIncomingMessageId - 1);

        CreateAcknowledgeMessagesMutation(req)
            ->CommitAndLog(Logger);
    }

    void HandleTransientIncomingMessages(TMailbox* mailbox, TMessageId nextTransientIncomingMessageId)
    {
        if (nextTransientIncomingMessageId < mailbox->GetFirstOutcomingMessageId()) {
            LOG_ERROR_UNLESS(IsRecovery(), "Unexpected error: requested to receive already truncated messages (SrcCellId: %v, DstCellId: %v, "
                "NextTransientIncomingMessageId: %v, FirstOutcomingMessageId: %v)",
                SelfCellId_,
                mailbox->GetCellId(),
                nextTransientIncomingMessageId,
                mailbox->GetFirstOutcomingMessageId());
            // NB: This is not likely to help.
            mailbox->SetFirstInFlightOutcomingMessageId(mailbox->GetFirstOutcomingMessageId());
            return;
        }

        if (nextTransientIncomingMessageId > mailbox->GetFirstOutcomingMessageId() + mailbox->OutcomingMessages().size()) {
            LOG_ERROR_UNLESS(IsRecovery(), "Unexpected error: requested to receive nonexisting messages (SrcCellId: %v, DstCellId: %v, "
                "NextTransientIncomingMessageId: %v, FirstOutcomingMessageId: %v, OutcomingMessageCount: %v)",
                SelfCellId_,
                mailbox->GetCellId(),
                nextTransientIncomingMessageId,
                mailbox->GetFirstOutcomingMessageId(),
                mailbox->OutcomingMessages().size());
            // NB: This is not likely to help.
            mailbox->SetFirstInFlightOutcomingMessageId(mailbox->GetFirstOutcomingMessageId());
            return;
        }

        mailbox->SetFirstInFlightOutcomingMessageId(nextTransientIncomingMessageId);
    }

    
    void ApplyReliableIncomingMessages(TMailbox* mailbox, const NHiveClient::NProto::TReqPostMessages* req)
    {
        for (int index = 0; index < req->messages_size(); ++index) {
            auto messageId = req->first_message_id() + index;
            ApplyReliableIncomingMessage(mailbox, messageId, req->messages(index));
        }
    }

    void ApplyReliableIncomingMessage(TMailbox* mailbox, TMessageId messageId, const TEncapsulatedMessage& message)
    {
        if (messageId != mailbox->GetNextIncomingMessageId()) {
            LOG_ERROR_UNLESS(IsRecovery(), "Unexpected error: attempt to apply an out-of-order message (SrcCellId: %v, DstCellId: %v, "
                "ExpectedMessageId: %v, ActualMessageId: %v, MutationType: %v)",
                mailbox->GetCellId(),
                SelfCellId_,
                mailbox->GetNextIncomingMessageId(),
                messageId,
                message.type());
            return;
        }

        LOG_DEBUG_UNLESS(IsRecovery(), "Applying reliable incoming message (SrcCellId: %v, DstCellId: %v, MessageId: %v, MutationType: %v)",
            mailbox->GetCellId(),
            SelfCellId_,
            messageId,
            message.type());

        ApplyMessage(message);

        mailbox->SetNextIncomingMessageId(messageId + 1);

        FlushSyncRequests(mailbox);
    }

    void ApplyUnreliableIncomingMessages(TMailbox* mailbox, const NHiveClient::NProto::TReqSendMessages* req)
    {
        for (const auto& message : req->messages()) {
            ApplyUnreliableIncomingMessage(mailbox, message);
        }
    }

    void ApplyUnreliableIncomingMessage(TMailbox* mailbox, const TEncapsulatedMessage& message)
    {
        LOG_DEBUG_UNLESS(IsRecovery(), "Applying unreliable incoming message (SrcCellId: %v, DstCellId: %v, MutationType: %v)",
            mailbox->GetCellId(),
            SelfCellId_,
            message.type());
        ApplyMessage(message);
    }

    void ApplyMessage(const TEncapsulatedMessage& message)
    {
        TMutationRequest request;
        request.Type = message.type();
        request.Data = TSharedRef::FromString(message.data());

        auto traceContext = GetTraceContext(message);
        TTraceContextGuard traceContextGuard(traceContext);

        TRACE_ANNOTATION(
            traceContext,
            HiveTracingService,
            request.Type,
            ServerReceiveAnnotation);

        {
            TMutationContext mutationContext(GetCurrentMutationContext(), request);
            TMutationContextGuard mutationContextGuard(&mutationContext);

            THiveMutationGuard hiveMutationGuard;

            static_cast<IAutomaton*>(Automaton_)->ApplyMutation(&mutationContext);
        }

        TRACE_ANNOTATION(
            traceContext,
            HiveTracingService,
            request.Type,
            ServerSendAnnotation);
    }


    static TTraceContext GetTraceContext(const TEncapsulatedMessage& message)
    {
        if (!message.has_trace_id()) {
            return TTraceContext();
        }

        return TTraceContext(
            message.trace_id(),
            message.span_id(),
            message.parent_span_id());
    }

    static void AnnotateWithTraceContext(TEncapsulatedMessage* message)
    {
        auto traceContext = CreateChildTraceContext();
        if (!traceContext.IsEnabled())
            return;

        TRACE_ANNOTATION(
            traceContext,
            HiveTracingService,
            message->type(),
            ClientSendAnnotation);

        TRACE_ANNOTATION(
            traceContext,
            ClientHostAnnotation,
            TAddressResolver::Get()->GetLocalHostName());

        message->set_trace_id(traceContext.GetTraceId());
        message->set_span_id(traceContext.GetSpanId());
        message->set_parent_span_id(traceContext.GetParentSpanId());
    }


    // NB: Leader must wait until it is active before reconnecting mailboxes
    // since no commits are possible before this point.
    virtual void OnLeaderActive() override
    {
        TCompositeAutomatonPart::OnLeaderRecoveryComplete();
        ReconnectMailboxes();
    }

    virtual void OnStopLeading() override
    {
        TCompositeAutomatonPart::OnStopLeading();
        ResetMailboxes();
    }

    virtual void OnFollowerRecoveryComplete() override
    {
        TCompositeAutomatonPart::OnFollowerRecoveryComplete();
        ReconnectMailboxes();
    }

    virtual void OnStopFollowing() override
    {
        TCompositeAutomatonPart::OnStopFollowing();
        ResetMailboxes();
    }


    virtual bool ValidateSnapshotVersion(int version) override
    {
        return
            version == 2 ||
            version == 3;
    }

    virtual int GetCurrentSnapshotVersion() override
    {
        return 3;
    }


    virtual void Clear() override
    {
        TCompositeAutomatonPart::Clear();

        MailboxMap_.Clear();
    }

    void SaveKeys(TSaveContext& context) const
    {
        MailboxMap_.SaveKeys(context);
    }

    void SaveValues(TSaveContext& context) const
    {
        MailboxMap_.SaveValues(context);
    }

    void LoadKeys(TLoadContext& context)
    {
        MailboxMap_.LoadKeys(context);
    }

    void LoadValues(TLoadContext& context)
    {
        MailboxMap_.LoadValues(context);
    }


    // THydraServiceBase overrides.
    virtual IHydraManagerPtr GetHydraManager() override
    {
        return HydraManager_;
    }


<<<<<<< HEAD
=======
    IYPathServicePtr CreateOrchidService(IInvokerPtr automatonInvoker)
    {
        auto producer = BIND(&TImpl::BuildOrchidYson, MakeWeak(this));
        return IYPathService::FromProducer(producer)
            ->Via(automatonInvoker)
            ->Cached(TDuration::Seconds(1));
    }

>>>>>>> 6bb4b306
    void BuildOrchidYson(IYsonConsumer* consumer)
    {
        BuildYsonFluently(consumer)
            .BeginMap()
                .Item("mailboxes").DoMapFor(MailboxMap_, [&] (TFluentMap fluent, const std::pair<TCellId, TMailbox*>& pair) {
                    auto* mailbox = pair.second;
                    fluent
                        .Item(ToString(mailbox->GetCellId())).BeginMap()
                            .Item("connected").Value(mailbox->GetConnected())
                            .Item("acknowledge_in_progress").Value(mailbox->GetAcknowledgeInProgress())
                            .Item("post_in_progress").Value(mailbox->GetPostInProgress())
                            .Item("first_outcoming_message_id").Value(mailbox->GetFirstOutcomingMessageId())
                            .Item("outcoming_message_count").Value(mailbox->OutcomingMessages().size())
                            .Item("next_persistent_incoming_message_id").Value(mailbox->GetNextIncomingMessageId())
                            .Item("next_transient_incoming_message_id").Value(GetNextTransientIncomingMessageId(mailbox))
                            .Item("first_in_flight_outcoming_message_id").Value(mailbox->GetFirstInFlightOutcomingMessageId())
                            .Item("in_flight_outcoming_message_count").Value(mailbox->GetInFlightOutcomingMessageCount())
                        .EndMap();
                })
            .EndMap();
    }
};

DEFINE_ENTITY_MAP_ACCESSORS(THiveManager::TImpl, Mailbox, TMailbox, MailboxMap_)

////////////////////////////////////////////////////////////////////////////////

THiveManager::THiveManager(
    THiveManagerConfigPtr config,
    TCellDirectoryPtr cellDirectory,
    const TCellId& selfCellId,
    IInvokerPtr automatonInvoker,
    IHydraManagerPtr hydraManager,
    TCompositeAutomatonPtr automaton)
    : Impl_(New<TImpl>(
        config,
        cellDirectory,
        selfCellId,
        automatonInvoker,
        hydraManager,
        automaton))
{ }

THiveManager::~THiveManager() = default;

IServicePtr THiveManager::GetRpcService()
{
    return Impl_->GetRpcService();
}

const TCellId& THiveManager::GetSelfCellId() const
{
    return Impl_->GetSelfCellId();
}

TMailbox* THiveManager::CreateMailbox(const TCellId& cellId)
{
    return Impl_->CreateMailbox(cellId);
}

TMailbox* THiveManager::GetOrCreateMailbox(const TCellId& cellId)
{
    return Impl_->GetOrCreateMailbox(cellId);
}

TMailbox* THiveManager::GetMailboxOrThrow(const TCellId& cellId)
{
    return Impl_->GetMailboxOrThrow(cellId);
}

void THiveManager::RemoveMailbox(const TCellId& cellId)
{
    Impl_->RemoveMailbox(cellId);
}

void THiveManager::PostMessage(TMailbox* mailbox, const TEncapsulatedMessage& message, bool reliable)
{
    Impl_->PostMessage(mailbox, message, reliable);
}

void THiveManager::PostMessage(TMailbox* mailbox, const ::google::protobuf::MessageLite& message, bool reliable)
{
    Impl_->PostMessage(mailbox, message, reliable);
}

TFuture<void> THiveManager::SyncWith(const TCellId& cellId)
{
    return Impl_->SyncWith(cellId);
}

IYPathServicePtr THiveManager::GetOrchidService()
{
    return Impl_->GetOrchidService();
}

DELEGATE_ENTITY_MAP_ACCESSORS(THiveManager, Mailbox, TMailbox, *Impl_)

////////////////////////////////////////////////////////////////////////////////

} // namespace NHiveServer
} // namespace NYT<|MERGE_RESOLUTION|>--- conflicted
+++ resolved
@@ -133,9 +133,7 @@
             "HiveManager.Values",
             BIND(&TImpl::SaveValues, Unretained(this)));
 
-        OrchidService_ = IYPathService::FromProducer(BIND(&TImpl::BuildOrchidYson, MakeWeak(this)))
-            ->Via(automatonInvoker)
-            ->Cached(TDuration::Seconds(1));
+        OrchidService_ = CreateOrchidService(automatonInvoker);
     }
 
     IServicePtr GetRpcService()
@@ -1253,8 +1251,6 @@
     }
 
 
-<<<<<<< HEAD
-=======
     IYPathServicePtr CreateOrchidService(IInvokerPtr automatonInvoker)
     {
         auto producer = BIND(&TImpl::BuildOrchidYson, MakeWeak(this));
@@ -1263,7 +1259,6 @@
             ->Cached(TDuration::Seconds(1));
     }
 
->>>>>>> 6bb4b306
     void BuildOrchidYson(IYsonConsumer* consumer)
     {
         BuildYsonFluently(consumer)

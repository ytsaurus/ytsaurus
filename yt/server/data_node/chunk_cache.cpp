--- conflicted
+++ resolved
@@ -69,22 +69,6 @@
         Location->SubscribeDisabled(
             BIND(&TImpl::OnLocationDisabled, Unretained(this)));
 
-<<<<<<< HEAD
-        try {
-            auto desciptors = Location->Initialize();
-            FOREACH (const auto& descriptor, desciptors) {
-                auto chunk = New<TCachedChunk>(
-                    Location,
-                    descriptor,
-                    Bootstrap->GetChunkCache(),
-                    Bootstrap->GetMemoryUsageTracker());
-                Put(chunk);
-            }
-        } catch (const std::exception& ex) {
-            Location->Disable();
-            LOG_WARNING(ex, "Failed to initialize storage locations");
-            return;
-=======
         auto descriptors = Location->Initialize();
         for (const auto& descriptor : descriptors) {
             auto chunk = New<TCachedChunk>(
@@ -93,7 +77,6 @@
                 Bootstrap->GetChunkCache(),
                 Bootstrap->GetMemoryUsageTracker());
             Put(chunk);
->>>>>>> e6b3a5e8
         }
 
         LOG_INFO("Chunk cache scan completed, %d chunks found", GetSize());

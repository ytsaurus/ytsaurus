--- conflicted
+++ resolved
@@ -404,16 +404,6 @@
     auto* delta = GetChunksDelta(cellTag);
     switch (delta->State) {
         case EState::Registered:
-<<<<<<< HEAD
-            SendFullNodeHeartbeat(cellTag);
-            break;
-        case EState::Online:
-            SendIncrementalNodeHeartbeat(cellTag);
-            break;
-        default:
-            YUNREACHABLE();
-    }
-=======
             if (CanSendFullNodeHeartbeat(cellTag)) {
                 SendFullNodeHeartbeat(cellTag);
             } else {
@@ -445,7 +435,6 @@
         }
     }
     return true;
->>>>>>> ffdf4c34
 }
 
 void TMasterConnector::SendFullNodeHeartbeat(TCellTag cellTag)
@@ -815,11 +804,7 @@
     if (IsArtifactChunkId(chunk->GetId()))
         return;
 
-<<<<<<< HEAD
-	auto* delta = GetChunksDelta(chunk->GetId());
-=======
     auto* delta = GetChunksDelta(chunk->GetId());
->>>>>>> ffdf4c34
     if (delta->State != EState::Online)
         return;
 

--- conflicted
+++ resolved
@@ -231,18 +231,11 @@
 void TMasterConnector::ScheduleJobHeartbeat(bool immediately)
 {
     // NB: Job heartbeats are sent in round-robin fashion,
-<<<<<<< HEAD
-    // adjust the period accordingly.
-    auto period =
-        Config_->IncrementalHeartbeatPeriod /
-        (1 + Bootstrap_->GetMasterClient()->GetNativeConnection()->GetSecondaryMasterCellTags().size());
-=======
     // adjust the period accordingly. Also handle #immediately flag.
     auto period = immediately
         ? TDuration::Zero()
         : Config_->IncrementalHeartbeatPeriod /
-            (1 + Bootstrap_->GetMasterClient()->GetConnection()->GetSecondaryMasterCellTags().size());
->>>>>>> 5c292073
+            (1 + Bootstrap_->GetMasterClient()->GetNativeConnection()->GetSecondaryMasterCellTags().size());
     TDelayedExecutor::Submit(
         BIND(&TMasterConnector::ReportJobHeartbeat, MakeStrong(this))
             .Via(HeartbeatInvoker_),

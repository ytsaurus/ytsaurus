#include "stdafx.h"
#include "master_connector.h"
#include "private.h"
#include "config.h"
#include "location.h"
#include "block_store.h"
#include "chunk.h"
#include "chunk_store.h"
#include "chunk_cache.h"
#include "session_manager.h"
#include "artifact.h"

#include <core/concurrency/delayed_executor.h>

#include <core/ytree/convert.h>

#include <ytlib/hydra/peer_channel.h>

#include <ytlib/election/config.h>

#include <ytlib/node_tracker_client/node_statistics.h>
#include <ytlib/node_tracker_client/helpers.h>

#include <ytlib/api/connection.h>
#include <ytlib/api/client.h>

#include <ytlib/object_client/helpers.h>

#include <ytlib/transaction_client/transaction_manager.h>

#include <server/misc/memory_usage_tracker.h>

#include <server/job_agent/job_controller.h>

#include <server/tablet_node/slot_manager.h>
#include <server/tablet_node/tablet_slot.h>
#include <server/tablet_node/tablet.h>

#include <server/data_node/journal_dispatcher.h>

#include <server/cell_node/bootstrap.h>
#include <server/cell_node/config.h>

#include <util/random/random.h>

namespace NYT {
namespace NDataNode {

using namespace NYTree;
using namespace NElection;
using namespace NRpc;
using namespace NConcurrency;
using namespace NNodeTrackerClient;
using namespace NNodeTrackerClient::NProto;
using namespace NJobTrackerClient;
using namespace NJobTrackerClient::NProto;
using namespace NTabletNode;
using namespace NHydra;
using namespace NHive;
using namespace NObjectClient;
<<<<<<< HEAD
using namespace NTransactionClient;
using namespace NApi;
=======
using namespace NChunkClient;
>>>>>>> cd0a9ce7
using namespace NCellNode;

using NNodeTrackerClient::TAddressMap;
using NNodeTrackerClient::TNodeDescriptor;

////////////////////////////////////////////////////////////////////////////////

static const auto& Logger = DataNodeLogger;

////////////////////////////////////////////////////////////////////////////////

TMasterConnector::TMasterConnector(
    TDataNodeConfigPtr config,
    const TAddressMap& localAddresses,
    TBootstrap* bootstrap)
    : Config_(config)
    , LocalAddresses_(localAddresses)
    , Bootstrap_(bootstrap)
    , ControlInvoker_(bootstrap->GetControlInvoker())
    , LocalDescriptor_(LocalAddresses_)
{
    VERIFY_INVOKER_THREAD_AFFINITY(ControlInvoker_, ControlThread);
    YCHECK(Config_);
    YCHECK(Bootstrap_);
}

void TMasterConnector::Start()
{
    VERIFY_THREAD_AFFINITY(ControlThread);
    YCHECK(!Started_);

    Started_ = true;

    auto initializeCell = [&] (TCellTag cellTag) {
        MasterCellTags_.push_back(cellTag);
        YCHECK(ChunksDeltaMap_.insert(std::make_pair(cellTag, TChunksDelta())).second);
    };
    auto connection = Bootstrap_->GetMasterClient()->GetConnection();
    initializeCell(connection->GetPrimaryMasterCellTag());
    for (auto cellTag : connection->GetSecondaryMasterCellTags()) {
        initializeCell(cellTag);
    }

    Bootstrap_->GetChunkStore()->SubscribeChunkAdded(
        BIND(&TMasterConnector::OnChunkAdded, MakeWeak(this))
            .Via(ControlInvoker_));
    Bootstrap_->GetChunkStore()->SubscribeChunkRemoved(
        BIND(&TMasterConnector::OnChunkRemoved, MakeWeak(this))
            .Via(ControlInvoker_));

    Bootstrap_->GetChunkCache()->SubscribeChunkAdded(
        BIND(&TMasterConnector::OnChunkAdded, MakeWeak(this))
            .Via(ControlInvoker_));
    Bootstrap_->GetChunkCache()->SubscribeChunkRemoved(
        BIND(&TMasterConnector::OnChunkRemoved, MakeWeak(this))
            .Via(ControlInvoker_));

    TDelayedExecutor::Submit(
        BIND(&TMasterConnector::StartHeartbeats, MakeStrong(this))
            .Via(ControlInvoker_),
        RandomDuration(Config_->IncrementalHeartbeatPeriod));
}

void TMasterConnector::ForceRegisterAtMaster()
{
    VERIFY_THREAD_AFFINITY_ANY();

    if (!Started_)
        return;

    ControlInvoker_->Invoke(
        BIND(&TMasterConnector::StartHeartbeats, MakeStrong(this)));
}

void TMasterConnector::StartHeartbeats()
{
    VERIFY_THREAD_AFFINITY(ControlThread);

    Reset();

    HeartbeatInvoker_->Invoke(
        BIND(&TMasterConnector::RegisterAtMaster, MakeStrong(this)));
}

bool TMasterConnector::IsConnected() const
{
    VERIFY_THREAD_AFFINITY_ANY();

    return NodeId_ != InvalidNodeId;
}

TNodeId TMasterConnector::GetNodeId() const
{
    VERIFY_THREAD_AFFINITY_ANY();

    return NodeId_;
}

void TMasterConnector::RegisterAlert(const TError& alert)
{
    VERIFY_THREAD_AFFINITY_ANY();
    YCHECK(!alert.IsOK());

    LOG_WARNING(alert, "Static alert registered");

    {
        TGuard<TSpinLock> guard(AlertsLock_);
        StaticAlerts_.push_back(alert);
    }
}

std::vector<TError> TMasterConnector::GetAlerts()
{
    VERIFY_THREAD_AFFINITY_ANY();

    std::vector<TError> alerts;
    PopulateAlerts_.Fire(&alerts);

    for (const auto& alert : alerts) {
        LOG_WARNING(alert, "Dynamic alert registered");
    }

    {
        TGuard<TSpinLock> guard(AlertsLock_);
        alerts.insert(alerts.end(), StaticAlerts_.begin(), StaticAlerts_.end());
    }

    return alerts;
}

const TAddressMap& TMasterConnector::GetLocalAddresses() const
{
    VERIFY_THREAD_AFFINITY_ANY();

    return LocalAddresses_;
}

TNodeDescriptor TMasterConnector::GetLocalDescriptor() const
{
    VERIFY_THREAD_AFFINITY_ANY();

    TGuard<TSpinLock> guard(LocalDescriptorLock_);
    return LocalDescriptor_;
}

void TMasterConnector::ScheduleNodeHeartbeat(TCellTag cellTag)
{
    TDelayedExecutor::Submit(
        BIND(&TMasterConnector::SendNodeHeartbeat, MakeStrong(this), cellTag)
            .Via(HeartbeatInvoker_),
        Config_->IncrementalHeartbeatPeriod);
}

void TMasterConnector::ScheduleJobHeartbeat()
{
    TDelayedExecutor::Submit(
        BIND(&TMasterConnector::SendJobHeartbeat, MakeStrong(this))
            .Via(HeartbeatInvoker_),
        Config_->IncrementalHeartbeatPeriod);
}

void TMasterConnector::ResetAndScheduleRegisterAtMaster()
{
    Reset();

    TDelayedExecutor::Submit(
        BIND(&TMasterConnector::RegisterAtMaster, MakeStrong(this))
            .Via(HeartbeatInvoker_),
        Config_->IncrementalHeartbeatPeriod);
}

void TMasterConnector::RegisterAtMaster()
{
    VERIFY_THREAD_AFFINITY(ControlThread);

    NTransactionClient::TTransactionStartOptions options;
    options.PingPeriod = Config_->LeaseTransactionPingPeriod;
    options.Timeout = Config_->LeaseTransactionTimeout;

    auto attributes = CreateEphemeralAttributes();
    attributes->Set("title", Format("Lease for node %v", GetDefaultAddress(LocalAddresses_)));
    options.Attributes = std::move(attributes);

    auto transactionManager = Bootstrap_->GetMasterClient()->GetTransactionManager();
    auto asyncTransaction = transactionManager->Start(ETransactionType::Master, options);
    auto transactionOrError = WaitFor(asyncTransaction);

    if (!transactionOrError.IsOK()) {
        LOG_ERROR(transactionOrError, "Error starting lease transaction at primary master");
        ResetAndScheduleRegisterAtMaster();
        return;
    }

    LeaseTransaction_ = transactionOrError.Value();
    LeaseTransaction_->SubscribeAborted(
        BIND(&TMasterConnector::OnLeaseTransactionAborted, MakeWeak(this))
            .Via(HeartbeatInvoker_));

    auto masterChannel = Bootstrap_->GetMasterClient()->GetMasterChannel(EMasterChannelKind::Leader);
    TNodeTrackerServiceProxy proxy(masterChannel);

    auto req = proxy.RegisterNode();
    *req->mutable_statistics() = ComputeStatistics();
    ToProto(req->mutable_addresses(), LocalAddresses_);
    ToProto(req->mutable_lease_transaction_id(), LeaseTransaction_->GetId());

    LOG_INFO("Node register request sent to primary master (%v)",
        *req->mutable_statistics());

    auto rspOrError = WaitFor(req->Invoke());

    if (!rspOrError.IsOK()) {
        LOG_WARNING(rspOrError, "Error registering node at primary master");
        ResetAndScheduleRegisterAtMaster();
        return;
    }

    const auto& rsp = rspOrError.Value();

    NodeId_ = rsp->node_id();
    for (auto cellTag : MasterCellTags_) {
        auto* delta = GetChunksDelta(cellTag);
        delta->State = EState::Registered;
    }

    LOG_INFO("Successfully registered at primary master (NodeId: %v)",
        NodeId_);

    for (auto cellTag : MasterCellTags_) {
        ScheduleNodeHeartbeat(cellTag);
    }

    ScheduleJobHeartbeat();
}

void TMasterConnector::OnLeaseTransactionAborted()
{
    VERIFY_THREAD_AFFINITY(ControlThread);

    LOG_WARNING("Master transaction lease aborted");

    ResetAndScheduleRegisterAtMaster();
}

TNodeStatistics TMasterConnector::ComputeStatistics()
{
    TNodeStatistics result;

    i64 totalAvailableSpace = 0;
    i64 totalLowWatermarkSpace = 0;
    i64 totalUsedSpace = 0;
    int totalStoredChunkCount = 0;
    int totalSessionCount = 0;
    bool full = true;

    auto chunkStore = Bootstrap_->GetChunkStore();
    yhash_set<EObjectType> acceptedChunkTypes;
    for (auto location : chunkStore->Locations()) {
        auto* locationStatistics = result.add_locations();

        locationStatistics->set_available_space(location->GetAvailableSpace());
        locationStatistics->set_used_space(location->GetUsedSpace());
        locationStatistics->set_chunk_count(location->GetChunkCount());
        locationStatistics->set_session_count(location->GetSessionCount());
        locationStatistics->set_full(location->IsFull());
        locationStatistics->set_enabled(location->IsEnabled());

        if (location->IsEnabled()) {
            totalAvailableSpace += location->GetAvailableSpace();
            totalLowWatermarkSpace += location->GetLowWatermarkSpace();
            full &= location->IsFull();
        }

        totalUsedSpace += location->GetUsedSpace();
        totalStoredChunkCount += location->GetChunkCount();
        totalSessionCount += location->GetSessionCount();

        for (auto type : {EObjectType::Chunk, EObjectType::ErasureChunk, EObjectType::JournalChunk}) {
            if (location->IsChunkTypeAccepted(type)) {
                acceptedChunkTypes.insert(type);
            }
        }
    }

    auto chunkCache = Bootstrap_->GetChunkCache();
    int totalCachedChunkCount = chunkCache->GetChunkCount();

    for (auto type : acceptedChunkTypes) {
        result.add_accepted_chunk_types(static_cast<int>(type));
    }

    result.set_total_available_space(totalAvailableSpace);
    result.set_total_low_watermark_space(totalLowWatermarkSpace);
    result.set_total_used_space(totalUsedSpace);
    result.set_total_stored_chunk_count(totalStoredChunkCount);
    result.set_total_cached_chunk_count(totalCachedChunkCount);
    result.set_full(full);

    auto sessionManager = Bootstrap_->GetSessionManager();
    result.set_total_user_session_count(sessionManager->GetSessionCount(EWriteSessionType::User));
    result.set_total_replication_session_count(sessionManager->GetSessionCount(EWriteSessionType::Replication));
    result.set_total_repair_session_count(sessionManager->GetSessionCount(EWriteSessionType::Repair));

    auto slotManager = Bootstrap_->GetTabletSlotManager();
    result.set_available_tablet_slots(slotManager->GetAvailableTabletSlotCount());
    result.set_used_tablet_slots(slotManager->GetUsedTableSlotCount());

    const auto* tracker = Bootstrap_->GetMemoryUsageTracker();
    auto* protoMemory = result.mutable_memory();
    protoMemory->set_total_limit(tracker->GetTotalLimit());
    protoMemory->set_total_used(tracker->GetTotalUsed());
    for (auto category : TEnumTraits<EMemoryCategory>::GetDomainValues()) {
        auto* protoCategory = protoMemory->add_categories();
        protoCategory->set_type(static_cast<int>(category));
        auto limit = tracker->GetLimit(category);
        if (limit < std::numeric_limits<i64>::max()) {
            protoCategory->set_limit(limit);
        }
        auto used = tracker->GetUsed(category);
        protoCategory->set_used(used);
    }

    return result;
}

void TMasterConnector::SendNodeHeartbeat(TCellTag cellTag)
{
    VERIFY_THREAD_AFFINITY(ControlThread);

    auto* delta = GetChunksDelta(cellTag);
    switch (delta->State) {
        case EState::Registered:
            SendFullNodeHeartbeat(cellTag);
            break;
        case EState::Online:
            SendIncrementalNodeHeartbeat(cellTag);
            break;
        default:
            YUNREACHABLE();
    }
}

void TMasterConnector::SendFullNodeHeartbeat(TCellTag cellTag)
{
    auto Logger = DataNodeLogger;
    Logger.AddTag("CellTag: %v", cellTag);

    auto channel = Bootstrap_->GetMasterClient()->GetMasterChannel(EMasterChannelKind::Leader, cellTag);
    TNodeTrackerServiceProxy proxy(channel);

    auto request = proxy.FullHeartbeat()
        ->SetCodec(NCompression::ECodec::Lz4)
        ->SetTimeout(Config_->FullHeartbeatTimeout);

    YCHECK(NodeId_ != InvalidNodeId);
    request->set_node_id(NodeId_);

    *request->mutable_statistics() = ComputeStatistics();

    // TODO(babenko): consider optimizing
    auto addChunkInfo = [&] (const IChunkPtr& chunk) {
        if (CellTagFromId(chunk->GetId()) == cellTag) {
            *request->add_chunks() = BuildAddChunkInfo(chunk);
        }
    };
    for (const auto& chunk : Bootstrap_->GetChunkStore()->GetChunks()) {
        addChunkInfo(chunk);
    }
    for (const auto& chunk : Bootstrap_->GetChunkCache()->GetChunks()) {
<<<<<<< HEAD
        addChunkInfo(chunk);
=======
        if (!IsArtifactChunkId(chunk->GetId())) {
            *request->add_chunks() = BuildAddChunkInfo(chunk);
        }
>>>>>>> cd0a9ce7
    }

    LOG_INFO("Full node heartbeat sent to master (%v)",
        request->statistics());

    auto rspOrError = WaitFor(request->Invoke());

    if (!rspOrError.IsOK()) {
        LOG_WARNING(rspOrError, "Error reporting full node heartbeat to master",
            cellTag);
        if (IsRetriableError(rspOrError)) {
            ScheduleNodeHeartbeat(cellTag);
        } else {
            ResetAndScheduleRegisterAtMaster();
        }
        return;
    }

    LOG_INFO("Successfully reported full node heartbeat to master");

    // Schedule another full heartbeat.
    if (Config_->FullHeartbeatPeriod) {
        TDelayedExecutor::Submit(
            BIND(&TMasterConnector::StartHeartbeats, MakeStrong(this))
                .Via(HeartbeatInvoker_),
            RandomDuration(*Config_->FullHeartbeatPeriod));
    }

    auto* delta = GetChunksDelta(cellTag);
    delta->State = EState::Online;
    YCHECK(delta->AddedSinceLastSuccess.empty());
    YCHECK(delta->RemovedSinceLastSuccess.empty());

    ScheduleNodeHeartbeat(cellTag);
}

void TMasterConnector::SendIncrementalNodeHeartbeat(TCellTag cellTag)
{
    auto Logger = DataNodeLogger;
    Logger.AddTag("CellTag: %v", cellTag);

    auto client = Bootstrap_->GetMasterClient();
    auto connection = client->GetConnection();

    auto channel = client->GetMasterChannel(EMasterChannelKind::Leader, cellTag);
    TNodeTrackerServiceProxy proxy(channel);

    auto request = proxy.IncrementalHeartbeat()
        ->SetCodec(NCompression::ECodec::Lz4);

    YCHECK(NodeId_ != InvalidNodeId);
    request->set_node_id(NodeId_);

    *request->mutable_statistics() = ComputeStatistics();

    ToProto(request->mutable_alerts(), GetAlerts());

    auto* delta = GetChunksDelta(cellTag);

    delta->ReportedAdded.clear();
    for (const auto& chunk : delta->AddedSinceLastSuccess) {
        YCHECK(delta->ReportedAdded.insert(std::make_pair(chunk, chunk->GetVersion())).second);
        *request->add_added_chunks() = BuildAddChunkInfo(chunk);
    }

    delta->ReportedRemoved.clear();
    for (const auto& chunk : delta->RemovedSinceLastSuccess) {
        YCHECK(delta->ReportedRemoved.insert(chunk).second);
        *request->add_removed_chunks() = BuildRemoveChunkInfo(chunk);
    }

    if (cellTag == connection->GetPrimaryMasterCellTag()) {
        auto slotManager = Bootstrap_->GetTabletSlotManager();
        for (auto slot : slotManager->Slots()) {
            auto* protoSlotInfo = request->add_tablet_slots();
            if (slot) {
                ToProto(protoSlotInfo->mutable_cell_info(), slot->GetCellDescriptor().ToInfo());
                protoSlotInfo->set_peer_state(static_cast<int>(slot->GetControlState()));
                protoSlotInfo->set_peer_id(slot->GetPeerId());
                ToProto(protoSlotInfo->mutable_prerequisite_transaction_id(), slot->GetPrerequisiteTransactionId());
            } else {
                protoSlotInfo->set_peer_state(static_cast<int>(NHydra::EPeerState::None));
            }
        }

        auto tabletSnapshots = slotManager->GetTabletSnapshots();
        for (auto snapshot : tabletSnapshots) {
            auto* protoTabletInfo = request->add_tablets();
            ToProto(protoTabletInfo->mutable_tablet_id(), snapshot->TabletId);

            auto* protoStatistics = protoTabletInfo->mutable_statistics();
            protoStatistics->set_partition_count(snapshot->Partitions.size());
            protoStatistics->set_store_count(snapshot->StoreCount);

            auto* protoPerformanceCounters = protoTabletInfo->mutable_performance_counters();
            auto performanceCounters = snapshot->PerformanceCounters;
            protoPerformanceCounters->set_dynamic_memory_row_read_count(performanceCounters->DynamicMemoryRowReadCount);
            protoPerformanceCounters->set_dynamic_memory_row_lookup_count(performanceCounters->DynamicMemoryRowLookupCount);
            protoPerformanceCounters->set_dynamic_memory_row_write_count(performanceCounters->DynamicMemoryRowWriteCount);
            protoPerformanceCounters->set_dynamic_memory_row_delete_count(performanceCounters->DynamicMemoryRowDeleteCount);
            protoPerformanceCounters->set_static_chunk_row_read_count(performanceCounters->StaticChunkRowReadCount);
            protoPerformanceCounters->set_static_chunk_row_lookup_count(performanceCounters->StaticChunkRowLookupCount);
            protoPerformanceCounters->set_static_chunk_row_lookup_true_negative_count(performanceCounters->StaticChunkRowLookupTrueNegativeCount);
            protoPerformanceCounters->set_static_chunk_row_lookup_false_positive_count(performanceCounters->StaticChunkRowLookupFalsePositiveCount);
            protoPerformanceCounters->set_unmerged_row_read_count(performanceCounters->UnmergedRowReadCount);
            protoPerformanceCounters->set_merged_row_read_count(performanceCounters->MergedRowReadCount);
        }
    }

    LOG_INFO("Incremental node heartbeat sent to master (%v, AddedChunks: %v, RemovedChunks: %v)",
        request->statistics(),
        request->added_chunks_size(),
        request->removed_chunks_size());

    auto rspOrError = WaitFor(request->Invoke());

    if (!rspOrError.IsOK()) {
        LOG_WARNING(rspOrError, "Error reporting incremental node heartbeat to master");
        if (IsRetriableError(rspOrError)) {
            ScheduleNodeHeartbeat(cellTag);
        } else {
            ResetAndScheduleRegisterAtMaster();
        }
        return;
    }

    const auto& rsp = rspOrError.Value();

    // NB: Gathering rack info from all masters is redundant but rather harmless.
    auto rack = rsp->has_rack() ? MakeNullable(rsp->rack()) : Null;

    LOG_INFO("Successfully reported incremental node heartbeat to master (Rack: %v)",
        rack);

    {
        TGuard<TSpinLock> guard(LocalDescriptorLock_);
        LocalDescriptor_ = TNodeDescriptor(LocalAddresses_, rack);
    }

    {
        auto it = delta->AddedSinceLastSuccess.begin();
        while (it != delta->AddedSinceLastSuccess.end()) {
            auto jt = it++;
            auto chunk = *jt;
            auto kt = delta->ReportedAdded.find(chunk);
            if (kt != delta->ReportedAdded.end() && kt->second == chunk->GetVersion()) {
                delta->AddedSinceLastSuccess.erase(jt);
            }
        }
        delta->ReportedAdded.clear();
    }

    {
        auto it = delta->RemovedSinceLastSuccess.begin();
        while (it != delta->RemovedSinceLastSuccess.end()) {
            auto jt = it++;
            auto chunk = *jt;
            auto kt = delta->ReportedRemoved.find(chunk);
            if (kt != delta->ReportedRemoved.end()) {
                delta->RemovedSinceLastSuccess.erase(jt);
            }
        }
<<<<<<< HEAD
        delta->ReportedRemoved.clear();
    }

    if (cellTag == connection->GetPrimaryMasterCellTag()) {
        auto slotManager = Bootstrap_->GetTabletSlotManager();

        for (const auto& info : rsp->tablet_slots_to_remove()) {
            auto cellId = FromProto<TCellId>(info.cell_id());
            YCHECK(cellId != NullCellId);
            auto slot = slotManager->FindSlot(cellId);
            if (!slot) {
                LOG_WARNING("Requested to remove a non-existing slot %v, ignored",
                    cellId);
                continue;
            }
            slotManager->RemoveSlot(slot);
=======
        ReportedRemoved_.clear();
    }

    auto slotManager = Bootstrap_->GetTabletSlotManager();
    for (const auto& info : rsp->tablet_slots_to_remove()) {
        auto cellId = FromProto<TCellId>(info.cell_id());
        YCHECK(cellId);
        auto slot = slotManager->FindSlot(cellId);
        if (!slot) {
            LOG_WARNING("Requested to remove a non-existing slot %v, ignored",
                cellId);
            continue;
        }
        slotManager->RemoveSlot(slot);
    }

    for (const auto& info : rsp->tablet_slots_to_create()) {
        auto cellId = FromProto<TCellId>(info.cell_id());
        YCHECK(cellId);
        if (slotManager->GetAvailableTabletSlotCount() == 0) {
            LOG_WARNING("Requested to start cell %v when all slots are used, ignored",
                cellId);
            continue;
        }
        if (slotManager->FindSlot(cellId)) {
            LOG_WARNING("Requested to start cell %v when this cell is already being served by the node, ignored",
                cellId);
            continue;
>>>>>>> cd0a9ce7
        }

        for (const auto& info : rsp->tablet_slots_to_create()) {
            auto cellId = FromProto<TCellId>(info.cell_id());
            YCHECK(cellId != NullCellId);
            if (slotManager->GetAvailableTabletSlotCount() == 0) {
                LOG_WARNING("Requested to start cell %v when all slots are used, ignored",
                    cellId);
                continue;
            }
            if (slotManager->FindSlot(cellId)) {
                LOG_WARNING("Requested to start cell %v when this cell is already being served by the node, ignored",
                    cellId);
                continue;
            }
            slotManager->CreateSlot(info);
        }

<<<<<<< HEAD
        for (const auto& info : rsp->tablet_slots_configure()) {
            auto descriptor = FromProto<TCellDescriptor>(info.cell_descriptor());
            auto slot = slotManager->FindSlot(descriptor.CellId);
            if (!slot) {
                LOG_WARNING("Requested to configure a non-existing slot %v, ignored",
                    descriptor.CellId);
                continue;
            }
            slotManager->ConfigureSlot(slot, info);
=======
    for (const auto& info : rsp->hive_cells_to_unregister()) {
        auto cellId = FromProto<TCellId>(info.cell_id());
        YCHECK(cellId);
        if (cellDirectory->UnregisterCell(cellId)) {
            LOG_DEBUG("Hive cell unregistered (CellId: %v)",
                cellId);
>>>>>>> cd0a9ce7
        }
    }

    ScheduleNodeHeartbeat(cellTag);
}

TChunkAddInfo TMasterConnector::BuildAddChunkInfo(IChunkPtr chunk)
{
    TChunkAddInfo result;
    ToProto(result.mutable_chunk_id(), chunk->GetId());
    result.set_cached(chunk->GetLocation()->GetType() == ELocationType::Cache);
    result.set_active(chunk->IsActive());
    result.set_sealed(chunk->GetInfo().sealed());
    return result;
}

TChunkRemoveInfo TMasterConnector::BuildRemoveChunkInfo(IChunkPtr chunk)
{
    TChunkRemoveInfo result;
    ToProto(result.mutable_chunk_id(), chunk->GetId());
    result.set_cached(chunk->GetLocation()->GetType() == ELocationType::Cache);
    return result;
}

void TMasterConnector::SendJobHeartbeat()
{
    VERIFY_THREAD_AFFINITY(ControlThread);
    YCHECK(NodeId_ != InvalidNodeId);

    auto cellTag = MasterCellTags_[JobHeartbeatCellIndex_];
    auto Logger = DataNodeLogger;
    Logger.AddTag("CellTag: %v", cellTag);

    auto* delta = GetChunksDelta(cellTag);
    if (delta->State == EState::Online) {
        auto masterClient = Bootstrap_->GetMasterClient();
        auto channel = masterClient->GetMasterChannel(EMasterChannelKind::Leader, cellTag);
        TJobTrackerServiceProxy proxy(channel);

        auto req = proxy.Heartbeat();

        auto jobController = Bootstrap_->GetJobController();
        jobController->PrepareHeartbeatRequest(
            cellTag,
            EObjectType::MasterJob,
            req.Get());

        LOG_INFO("Job heartbeat sent to master (ResourceUsage: {%v})",
            FormatResourceUsage(req->resource_usage(), req->resource_limits()));

        auto rspOrError = WaitFor(req->Invoke());

        if (!rspOrError.IsOK()) {
            LOG_WARNING(rspOrError, "Error reporting job heartbeat to master");
            if (IsRetriableError(rspOrError)) {
                ScheduleJobHeartbeat();
            } else {
                ResetAndScheduleRegisterAtMaster();
            }
            return;
        }

        LOG_INFO("Successfully reported job heartbeat to master");

        const auto& rsp = rspOrError.Value();
        jobController->ProcessHeartbeatResponse(rsp.Get());
    }

    if (++JobHeartbeatCellIndex_ >= MasterCellTags_.size()) {
        JobHeartbeatCellIndex_ = 0;
    }

    ScheduleJobHeartbeat();
}

void TMasterConnector::Reset()
{
    VERIFY_THREAD_AFFINITY(ControlThread);

    if (HeartbeatContext_) {
        HeartbeatContext_->Cancel();
    }

    HeartbeatContext_ = New<TCancelableContext>();
    HeartbeatInvoker_ = HeartbeatContext_->CreateInvoker(ControlInvoker_);

    NodeId_ = InvalidNodeId;
    JobHeartbeatCellIndex_ = 0;
    LeaseTransaction_.Reset();

    for (auto cellTag : MasterCellTags_) {
        auto* delta = GetChunksDelta(cellTag);
        delta->State = EState::Offline;
        delta->ReportedAdded.clear();
        delta->ReportedRemoved.clear();
        delta->AddedSinceLastSuccess.clear();
        delta->RemovedSinceLastSuccess.clear();
    }
}

void TMasterConnector::OnChunkAdded(IChunkPtr chunk)
{
    VERIFY_THREAD_AFFINITY(ControlThread);

    auto* delta = GetChunksDelta(chunk->GetId());
    if (delta->State != EState::Online)
        return;

<<<<<<< HEAD
    delta->RemovedSinceLastSuccess.erase(chunk);
    delta->AddedSinceLastSuccess.insert(chunk);
=======
    if (IsArtifactChunkId(chunk->GetId()))
        return;

    RemovedSinceLastSuccess_.erase(chunk);
    AddedSinceLastSuccess_.insert(chunk);
>>>>>>> cd0a9ce7

    LOG_DEBUG("Chunk addition registered (ChunkId: %v, LocationId: %v)",
        chunk->GetId(),
        chunk->GetLocation()->GetId());
}

void TMasterConnector::OnChunkRemoved(IChunkPtr chunk)
{
    VERIFY_THREAD_AFFINITY(ControlThread);

    auto* delta = GetChunksDelta(chunk->GetId());
    if (delta->State != EState::Online)
        return;

<<<<<<< HEAD
    delta->AddedSinceLastSuccess.erase(chunk);
    delta->RemovedSinceLastSuccess.insert(chunk);
=======
    if (IsArtifactChunkId(chunk->GetId()))
        return;

    AddedSinceLastSuccess_.erase(chunk);
    RemovedSinceLastSuccess_.insert(chunk);
>>>>>>> cd0a9ce7

    LOG_DEBUG("Chunk removal registered (ChunkId: %v, LocationId: %v)",
        chunk->GetId(),
        chunk->GetLocation()->GetId());
}

TMasterConnector::TChunksDelta* TMasterConnector::GetChunksDelta(TCellTag cellTag)
{
    auto it = ChunksDeltaMap_.find(cellTag);
    YASSERT(it != ChunksDeltaMap_.end());
    return &it->second;
}

TMasterConnector::TChunksDelta* TMasterConnector::GetChunksDelta(const TObjectId& id)
{
    return GetChunksDelta(CellTagFromId(id));
}

////////////////////////////////////////////////////////////////////////////////

} // namespace NDataNode
} // namespace NYT<|MERGE_RESOLUTION|>--- conflicted
+++ resolved
@@ -58,12 +58,9 @@
 using namespace NHydra;
 using namespace NHive;
 using namespace NObjectClient;
-<<<<<<< HEAD
 using namespace NTransactionClient;
 using namespace NApi;
-=======
 using namespace NChunkClient;
->>>>>>> cd0a9ce7
 using namespace NCellNode;
 
 using NNodeTrackerClient::TAddressMap;
@@ -433,13 +430,9 @@
         addChunkInfo(chunk);
     }
     for (const auto& chunk : Bootstrap_->GetChunkCache()->GetChunks()) {
-<<<<<<< HEAD
-        addChunkInfo(chunk);
-=======
         if (!IsArtifactChunkId(chunk->GetId())) {
             *request->add_chunks() = BuildAddChunkInfo(chunk);
         }
->>>>>>> cd0a9ce7
     }
 
     LOG_INFO("Full node heartbeat sent to master (%v)",
@@ -602,7 +595,6 @@
                 delta->RemovedSinceLastSuccess.erase(jt);
             }
         }
-<<<<<<< HEAD
         delta->ReportedRemoved.clear();
     }
 
@@ -611,7 +603,7 @@
 
         for (const auto& info : rsp->tablet_slots_to_remove()) {
             auto cellId = FromProto<TCellId>(info.cell_id());
-            YCHECK(cellId != NullCellId);
+            YCHECK(cellId);
             auto slot = slotManager->FindSlot(cellId);
             if (!slot) {
                 LOG_WARNING("Requested to remove a non-existing slot %v, ignored",
@@ -619,36 +611,6 @@
                 continue;
             }
             slotManager->RemoveSlot(slot);
-=======
-        ReportedRemoved_.clear();
-    }
-
-    auto slotManager = Bootstrap_->GetTabletSlotManager();
-    for (const auto& info : rsp->tablet_slots_to_remove()) {
-        auto cellId = FromProto<TCellId>(info.cell_id());
-        YCHECK(cellId);
-        auto slot = slotManager->FindSlot(cellId);
-        if (!slot) {
-            LOG_WARNING("Requested to remove a non-existing slot %v, ignored",
-                cellId);
-            continue;
-        }
-        slotManager->RemoveSlot(slot);
-    }
-
-    for (const auto& info : rsp->tablet_slots_to_create()) {
-        auto cellId = FromProto<TCellId>(info.cell_id());
-        YCHECK(cellId);
-        if (slotManager->GetAvailableTabletSlotCount() == 0) {
-            LOG_WARNING("Requested to start cell %v when all slots are used, ignored",
-                cellId);
-            continue;
-        }
-        if (slotManager->FindSlot(cellId)) {
-            LOG_WARNING("Requested to start cell %v when this cell is already being served by the node, ignored",
-                cellId);
-            continue;
->>>>>>> cd0a9ce7
         }
 
         for (const auto& info : rsp->tablet_slots_to_create()) {
@@ -667,7 +629,6 @@
             slotManager->CreateSlot(info);
         }
 
-<<<<<<< HEAD
         for (const auto& info : rsp->tablet_slots_configure()) {
             auto descriptor = FromProto<TCellDescriptor>(info.cell_descriptor());
             auto slot = slotManager->FindSlot(descriptor.CellId);
@@ -677,14 +638,6 @@
                 continue;
             }
             slotManager->ConfigureSlot(slot, info);
-=======
-    for (const auto& info : rsp->hive_cells_to_unregister()) {
-        auto cellId = FromProto<TCellId>(info.cell_id());
-        YCHECK(cellId);
-        if (cellDirectory->UnregisterCell(cellId)) {
-            LOG_DEBUG("Hive cell unregistered (CellId: %v)",
-                cellId);
->>>>>>> cd0a9ce7
         }
     }
 
@@ -789,20 +742,15 @@
 {
     VERIFY_THREAD_AFFINITY(ControlThread);
 
-    auto* delta = GetChunksDelta(chunk->GetId());
+    if (IsArtifactChunkId(chunk->GetId()))
+        return;
+
+	auto* delta = GetChunksDelta(chunk->GetId());
     if (delta->State != EState::Online)
         return;
 
-<<<<<<< HEAD
     delta->RemovedSinceLastSuccess.erase(chunk);
     delta->AddedSinceLastSuccess.insert(chunk);
-=======
-    if (IsArtifactChunkId(chunk->GetId()))
-        return;
-
-    RemovedSinceLastSuccess_.erase(chunk);
-    AddedSinceLastSuccess_.insert(chunk);
->>>>>>> cd0a9ce7
 
     LOG_DEBUG("Chunk addition registered (ChunkId: %v, LocationId: %v)",
         chunk->GetId(),
@@ -813,20 +761,15 @@
 {
     VERIFY_THREAD_AFFINITY(ControlThread);
 
+    if (IsArtifactChunkId(chunk->GetId()))
+        return;
+
     auto* delta = GetChunksDelta(chunk->GetId());
     if (delta->State != EState::Online)
         return;
 
-<<<<<<< HEAD
     delta->AddedSinceLastSuccess.erase(chunk);
     delta->RemovedSinceLastSuccess.insert(chunk);
-=======
-    if (IsArtifactChunkId(chunk->GetId()))
-        return;
-
-    AddedSinceLastSuccess_.erase(chunk);
-    RemovedSinceLastSuccess_.insert(chunk);
->>>>>>> cd0a9ce7
 
     LOG_DEBUG("Chunk removal registered (ChunkId: %v, LocationId: %v)",
         chunk->GetId(),

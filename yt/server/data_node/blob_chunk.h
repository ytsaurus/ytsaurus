#pragma once

#include "public.h"
#include "chunk_detail.h"
#include "block_store.h"
#include "artifact.h"

#include <core/misc/async_cache.h>

#include <core/concurrency/rw_spinlock.h>

#include <server/misc/memory_usage_tracker.h>

namespace NYT {
namespace NDataNode {

////////////////////////////////////////////////////////////////////////////////

//! A base for both TStoredBlobChunk and TCachedBlobChunk.
class TBlobChunkBase
    : public TChunkBase
{
public:
    virtual NChunkClient::NProto::TChunkInfo GetInfo() const override;

    virtual bool IsActive() const override;

    virtual TFuture<TRefCountedChunkMetaPtr> ReadMeta(
        const TWorkloadDescriptor& workloadDescriptor,
        const TNullable<std::vector<int>>& extensionTags) override;

    virtual TFuture<std::vector<TSharedRef>> ReadBlockSet(
        const std::vector<int>& blockIndexes,
        const TWorkloadDescriptor& workloadDescriptor,
        bool populateCache,
        NChunkClient::IBlockCachePtr blockCache) override;

    virtual TFuture<std::vector<TSharedRef>> ReadBlockRange(
        int firstBlockIndex,
        int blockCount,
        const TWorkloadDescriptor& workloadDescriptor,
        bool populateCache,
        NChunkClient::IBlockCachePtr blockCache) override;

    virtual void SyncRemove(bool force) override;

protected:
    TBlobChunkBase(
        NCellNode::TBootstrap* bootstrap,
        TLocationPtr location,
        const TChunkDescriptor& descriptor,
        const NChunkClient::NProto::TChunkMeta* meta);

    virtual TFuture<void> AsyncRemove() override;

private:
    struct TReadBlockSetSession
        : public TIntrinsicRefCounted
    {
        struct TBlockEntry
        {
            int LocalIndex = -1;
            int BlockIndex = -1;
            bool Cached = false;
            TCachedBlockCookie Cookie;
        };

        std::vector<TBlockEntry> Entries;
        std::vector<TSharedRef> Blocks;
    };

    using TReadBlockSetSessionPtr = TIntrusivePtr<TReadBlockSetSession>;


    NChunkClient::NProto::TChunkInfo Info_;

    NConcurrency::TReaderWriterSpinLock CachedMetaLock_;
    TPromise<void> CachedMetaPromise_;
    TRefCountedChunkMetaPtr CachedMeta_;
    NCellNode::TNodeMemoryTrackerGuard MemoryTrackerGuard_;
    NChunkClient::NProto::TBlocksExt CachedBlocksExt_;


    TFuture<void> GetMeta(const TWorkloadDescriptor& workloadDescriptor);
    void SetMetaLoadSuccess(const NChunkClient::NProto::TChunkMeta& meta);
    void SetMetaLoadError(const TError& error);
    void DoReadMeta(TChunkReadGuard readGuard);

    TFuture<std::vector<TSharedRef>> DoReadBlockSet(
        TReadBlockSetSessionPtr session,
<<<<<<< HEAD
        TPendingIOGuard pendingIOGuard);
=======
        bool populateCache);
>>>>>>> 9952cb9b

};

////////////////////////////////////////////////////////////////////////////////

//! A blob chunk owned by TChunkStore.
class TStoredBlobChunk
    : public TBlobChunkBase
{
public:
    TStoredBlobChunk(
        NCellNode::TBootstrap* bootstrap,
        TLocationPtr location,
        const TChunkDescriptor& descriptor,
        const NChunkClient::NProto::TChunkMeta* meta = nullptr);

};

DEFINE_REFCOUNTED_TYPE(TStoredBlobChunk)

////////////////////////////////////////////////////////////////////////////////

//! A blob chunk owned by TChunkCache.
class TCachedBlobChunk
    : public TBlobChunkBase
    , public TAsyncCacheValueBase<TArtifactKey, TCachedBlobChunk>
{
public:
    TCachedBlobChunk(
        NCellNode::TBootstrap* bootstrap,
        TLocationPtr location,
        const TChunkDescriptor& descriptor,
        const NChunkClient::NProto::TChunkMeta* meta,
        const TArtifactKey& key,
        TClosure destroyed);

    ~TCachedBlobChunk();

private:
    const TClosure Destroyed_;

};

DEFINE_REFCOUNTED_TYPE(TCachedBlobChunk)

////////////////////////////////////////////////////////////////////////////////

} // namespace NDataNode
} // namespace NYT
<|MERGE_RESOLUTION|>--- conflicted
+++ resolved
@@ -88,11 +88,8 @@
 
     TFuture<std::vector<TSharedRef>> DoReadBlockSet(
         TReadBlockSetSessionPtr session,
-<<<<<<< HEAD
-        TPendingIOGuard pendingIOGuard);
-=======
+        const TWorkloadDescriptor& workloadDescriptor,
         bool populateCache);
->>>>>>> 9952cb9b
 
 };
 

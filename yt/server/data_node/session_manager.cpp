#include "stdafx.h"
#include "session_manager.h"
#include "private.h"
#include "config.h"
#include "location.h"
#include "block_store.h"
#include "chunk.h"
#include "chunk_store.h"

#include <core/misc/fs.h>
#include <core/misc/sync.h>

#include <ytlib/chunk_client/file_writer.h>
#include <ytlib/chunk_client/chunk.pb.h>

#include <ytlib/node_tracker_client/node_directory.h>

#include <core/profiling/scoped_timer.h>

#include <server/cell_node/bootstrap.h>

namespace NYT {
namespace NDataNode {

using namespace NRpc;
using namespace NChunkClient;
using namespace NChunkClient::NProto;
using namespace NNodeTrackerClient;
using namespace NCellNode;
using namespace NConcurrency;

////////////////////////////////////////////////////////////////////////////////

static auto& Logger = DataNodeLogger;
static NProfiling::TRateCounter DiskWriteThroughputCounter("/disk_write_throughput_counter");

////////////////////////////////////////////////////////////////////////////////

TSession::TSession(
    TDataNodeConfigPtr config,
    TBootstrap* bootstrap,
    const TChunkId& chunkId,
    NChunkClient::EWriteSessionType type,
    bool syncOnClose,
    TLocationPtr location)
    : Config(config)
    , Bootstrap(bootstrap)
    , ChunkId(chunkId)
    , Type(type)
    , SyncOnClose(syncOnClose)
    , Location(location)
    , WindowStartIndex(0)
    , WriteIndex(0)
    , Size(0)
    , WriteInvoker(CreateSerializedInvoker(Location->GetWriteInvoker()))
    , Logger(DataNodeLogger)
    , Profiler(location->Profiler())
{
    YCHECK(bootstrap);
    YCHECK(location);

    Logger.AddTag(Sprintf("LocationId: %s, ChunkId: %s",
        ~Location->GetId(),
        ~ToString(ChunkId)));

    Location->UpdateSessionCount(+1);
    FileName = Location->GetChunkFileName(ChunkId);
}

TSession::~TSession()
{
    Location->UpdateSessionCount(-1);
}

void TSession::Start()
{
    VERIFY_THREAD_AFFINITY(ControlThread);

    LOG_DEBUG("Session started (SessionType: %s)",
        ~ToString(Type));

    WriteInvoker->Invoke(BIND(&TSession::DoOpenFile, MakeStrong(this)));
}

void TSession::DoOpenFile()
{
    LOG_DEBUG("Started opening chunk writer");

    PROFILE_TIMING ("/chunk_writer_open_time") {
        try {
            Writer = New<TFileWriter>(FileName, SyncOnClose);
            Writer->Open();
        }
        catch (const std::exception& ex) {
            OnIOError(TError(
                NChunkClient::EErrorCode::IOError,
                "Error creating chunk %s",
                ~ToString(ChunkId))
                << ex);
            return;
        }
    }

    LOG_DEBUG("Finished opening chunk writer");
}

void TSession::SetLease(TLeaseManager::TLease lease)
{
    VERIFY_THREAD_AFFINITY(ControlThread);

    Lease = lease;
}

void TSession::Ping()
{
    VERIFY_THREAD_AFFINITY(ControlThread);

    TLeaseManager::RenewLease(Lease);
}

void TSession::CloseLease()
{
    VERIFY_THREAD_AFFINITY(ControlThread);

    TLeaseManager::CloseLease(Lease);
}

TChunkId TSession::GetChunkId() const
{
    return ChunkId;
}

EWriteSessionType TSession::GetType() const
{
    return Type;
}

TLocationPtr TSession::GetLocation() const
{
    VERIFY_THREAD_AFFINITY_ANY();

    return Location;
}

i64 TSession::GetSize() const
{
    VERIFY_THREAD_AFFINITY_ANY();

    return Size;
}

int TSession::GetWrittenBlockCount() const
{
    VERIFY_THREAD_AFFINITY_ANY();

    return WindowStartIndex;
}

TChunkInfo TSession::GetChunkInfo() const
{
    VERIFY_THREAD_AFFINITY_ANY();

    return Writer->GetChunkInfo();
}

TAsyncError TSession::PutBlocks(
    int startBlockIndex,
    const std::vector<TSharedRef>& blocks,
    bool enableCaching)
{
    VERIFY_THREAD_AFFINITY(ControlThread);

    Ping();

    auto blockStore = Bootstrap->GetBlockStore();

    int blockIndex = startBlockIndex;
    i64 requestSize = 0;

    for (const auto& block : blocks) {
        TBlockId blockId(ChunkId, blockIndex);
        VerifyInWindow(blockIndex);

        if (!Location->HasEnoughSpace(block.Size())) {
            return MakeFuture(TError(
                NChunkClient::EErrorCode::OutOfSpace,
                "No enough space left on node"));
        }

        auto& slot = GetSlot(blockIndex);
        if (slot.State != ESlotState::Empty) {
            if (TRef::AreBitwiseEqual(slot.Block, block)) {
                LOG_WARNING("Block is already received (Block: %d)", blockIndex);
                continue;
            }

            return MakeFuture(TError(
                NChunkClient::EErrorCode::BlockContentMismatch,
                "Block %d with a different content already received",
                blockIndex)
                << TErrorAttribute("window_start", WindowStartIndex));
        }

        slot.State = ESlotState::Received;
        slot.Block = block;

        if (enableCaching) {
            blockStore->PutBlock(blockId, block, Null);
        }

        Location->UpdateUsedSpace(block.Size());
        Size += block.Size();
        requestSize += block.Size();

        LOG_DEBUG("Chunk block received (Block: %d)", blockIndex);

        ++blockIndex;
    }

    EnqueueWrites();

    auto throttler = Bootstrap->GetInThrottler(Type);
    return throttler->Throttle(requestSize).Apply(BIND([] () {
        return TError();
    }));
}

TAsyncError TSession::SendBlocks(
    int startBlockIndex,
    int blockCount,
    const TNodeDescriptor& target)
{
    VERIFY_THREAD_AFFINITY(ControlThread);

    Ping();

<<<<<<< HEAD
    TProxy proxy(ChannelFactory->CreateChannel(target.Address));
=======
    TProxy proxy(ChannelCache.GetChannel(target.GetDefaultAddress()));
>>>>>>> 99d8a6aa
    proxy.SetDefaultTimeout(Config->NodeRpcTimeout);

    auto req = proxy.PutBlocks();
    ToProto(req->mutable_chunk_id(), ChunkId);
    req->set_start_block_index(startBlockIndex);

    i64 requestSize = 0;
    for (int blockIndex = startBlockIndex; blockIndex < startBlockIndex + blockCount; ++blockIndex) {
        auto block = GetBlock(blockIndex);
        req->Attachments().push_back(block);
        requestSize += block.Size();
    }

    auto throttler = Bootstrap->GetOutThrottler(Type);
    return throttler->Throttle(requestSize).Apply(BIND([=] () {
        return DoSendBlocks(req);
    }));
}

TAsyncError TSession::DoSendBlocks(TProxy::TReqPutBlocksPtr req)
{
    return req->Invoke().Apply(BIND([=] (TProxy::TRspPutBlocksPtr rsp) {
        return rsp->GetError();
    }));
}

void TSession::EnqueueWrites()
{
    VERIFY_THREAD_AFFINITY(ControlThread);

    while (WriteIndex < Window.size()) {
        const auto& slot = GetSlot(WriteIndex);
        YCHECK(slot.State == ESlotState::Received || slot.State == ESlotState::Empty);
        if (slot.State == ESlotState::Empty)
            break;

        Bootstrap->GetSessionManager()->UpdatePendingWriteSize(slot.Block.Size());

        BIND(
            &TSession::DoWriteBlock,
            MakeStrong(this),
            slot.Block,
            WriteIndex)
        .AsyncVia(WriteInvoker)
        .Run()
        .Subscribe(
            BIND(&TSession::OnBlockWritten, MakeStrong(this), WriteIndex)
                .Via(Bootstrap->GetControlInvoker()));
        ++WriteIndex;
    }
}

TError TSession::DoWriteBlock(const TSharedRef& block, int blockIndex)
{
    VERIFY_THREAD_AFFINITY(WriterThread);

    if (!Error.IsOK()) {
        return Error;
    }

    LOG_DEBUG("Started writing block %d (BlockSize: %" PRISZT ")",
        blockIndex,
        block.Size());

    TScopedTimer timer;
    try {
        if (!Writer->WriteBlock(block)) {
            auto result = Writer->GetReadyEvent().Get();
            THROW_ERROR_EXCEPTION_IF_FAILED(result);
            YUNREACHABLE();
        }
    } catch (const std::exception& ex) {
        TBlockId blockId(ChunkId, blockIndex);
        OnIOError(TError(
            NChunkClient::EErrorCode::IOError,
            "Error writing chunk block %s",
            ~ToString(blockId))
            << ex);
    }

    auto writeTime = timer.GetElapsed();

    LOG_DEBUG("Finished writing block %d", blockIndex);

    auto& locationProfiler = Location->Profiler();
    locationProfiler.Enqueue("/block_write_size", block.Size());
    locationProfiler.Enqueue("/block_write_time", writeTime.MicroSeconds());
    locationProfiler.Enqueue("/block_write_speed", block.Size() * 1000000 / (1 + writeTime.MicroSeconds()));

    DataNodeProfiler.Increment(DiskWriteThroughputCounter, block.Size());

    return Error;
}

void TSession::OnBlockWritten(int blockIndex, TError error)
{
    VERIFY_THREAD_AFFINITY(ControlThread);
    UNUSED(error);

    if (!Error.IsOK()) {
        return;
    }

    auto& slot = GetSlot(blockIndex);
    YCHECK(slot.State == ESlotState::Received);
    slot.State = ESlotState::Written;
    slot.IsWritten.Set();
    Bootstrap->GetSessionManager()->UpdatePendingWriteSize(-slot.Block.Size());
}

TAsyncError TSession::FlushBlock(int blockIndex)
{
    // TODO: verify monotonicity of blockIndex
    VERIFY_THREAD_AFFINITY(ControlThread);

    VerifyInWindow(blockIndex);
    Ping();

    const auto& slot = GetSlot(blockIndex);
    if (slot.State == ESlotState::Empty) {
        THROW_ERROR_EXCEPTION(
            NChunkClient::EErrorCode::WindowError,
            "Attempt to flush an unreceived block %d (WindowStart: %d, WindowSize: %" PRISZT ")",
            blockIndex,
            WindowStartIndex,
            Window.size());
    }

    // IsWritten is set in the control thread, hence no need for AsyncVia.
    return slot.IsWritten.ToFuture().Apply(
        BIND(&TSession::OnBlockFlushed, MakeStrong(this), blockIndex));
}

TError TSession::OnBlockFlushed(int blockIndex)
{
    VERIFY_THREAD_AFFINITY(ControlThread);

    ReleaseBlocks(blockIndex);
    return Error;
}

TFuture< TErrorOr<TChunkPtr> > TSession::Finish(const TChunkMeta& chunkMeta)
{
    VERIFY_THREAD_AFFINITY(ControlThread);

    CloseLease();

    for (int blockIndex = WindowStartIndex; blockIndex < Window.size(); ++blockIndex) {
        const auto& slot = GetSlot(blockIndex);
        if (slot.State != ESlotState::Empty) {
            THROW_ERROR_EXCEPTION(
                NChunkClient::EErrorCode::WindowError,
                "Attempt to finish a session with an unflushed block %d (WindowStart: %d, WindowSize: %" PRISZT ")",
                blockIndex,
                WindowStartIndex,
                Window.size());
        }
    }

    LOG_DEBUG("Session finished");

    return CloseFile(chunkMeta).Apply(
        BIND(&TSession::OnFileClosed, MakeStrong(this))
            .AsyncVia(Bootstrap->GetControlInvoker()));
}

void TSession::Cancel(const TError& error)
{
    VERIFY_THREAD_AFFINITY(ControlThread);

    LOG_DEBUG(error, "Session canceled");

    CloseLease();

    AbortWriter()
        .Apply(BIND(&TSession::OnWriterAborted, MakeStrong(this))
            .AsyncVia(Bootstrap->GetControlInvoker()));
}

TAsyncError TSession::AbortWriter()
{
    VERIFY_THREAD_AFFINITY(ControlThread);

    return BIND(&TSession::DoAbortWriter, MakeStrong(this))
        .AsyncVia(WriteInvoker)
        .Run();
}

TError TSession::DoAbortWriter()
{
    VERIFY_THREAD_AFFINITY(WriterThread);

    if (!Error.IsOK()) {
        return Error;
    }

    LOG_DEBUG("Started aborting chunk writer");

    PROFILE_TIMING ("/chunk_abort_time") {
        try {
            Writer->Abort();
        } catch (const std::exception& ex) {
            OnIOError(TError(
                NChunkClient::EErrorCode::IOError,
                "Error aborting chunk: %s",
                ~ToString(ChunkId))
                << ex);
        }
        Writer.Reset();
    }

    LOG_DEBUG("Finished aborting chunk writer");

    return Error;
}

TError TSession::OnWriterAborted(TError error)
{
    VERIFY_THREAD_AFFINITY(ControlThread);

    ReleaseSpaceOccupiedByBlocks();
    return error;
}

TAsyncError TSession::CloseFile(const TChunkMeta& chunkMeta)
{
    VERIFY_THREAD_AFFINITY(ControlThread);

    return BIND(&TSession::DoCloseFile,MakeStrong(this), chunkMeta)
        .AsyncVia(WriteInvoker)
        .Run();
}

TError TSession::DoCloseFile(const TChunkMeta& chunkMeta)
{
    VERIFY_THREAD_AFFINITY(WriterThread);

    if (!Error.IsOK()) {
        return Error;
    }

    LOG_DEBUG("Started closing chunk writer (ChunkSize: %" PRId64 ")", Writer->GetDataSize());

    PROFILE_TIMING ("/chunk_writer_close_time") {
        try {
            auto result = Writer->AsyncClose(chunkMeta).Get();
            THROW_ERROR_EXCEPTION_IF_FAILED(result);
        } catch (const std::exception& ex) {
            OnIOError(TError(
                NChunkClient::EErrorCode::IOError,
                "Error closing chunk %s",
                ~ToString(ChunkId))
                << ex);
        }
    }

    LOG_DEBUG("Finished closing chunk writer");

    return Error;
}

TErrorOr<TChunkPtr> TSession::OnFileClosed(TError error)
{
    VERIFY_THREAD_AFFINITY(ControlThread);

    if (!error.IsOK()) {
        return error;
    }

    ReleaseSpaceOccupiedByBlocks();
    auto chunk = New<TStoredChunk>(
        Location,
        ChunkId,
        Writer->GetChunkMeta(),
        Writer->GetChunkInfo(),
        Bootstrap->GetMemoryUsageTracker());
    Bootstrap->GetChunkStore()->RegisterNewChunk(chunk);
    return TChunkPtr(chunk);
}

void TSession::ReleaseBlocks(int flushedBlockIndex)
{
    VERIFY_THREAD_AFFINITY(ControlThread);
    YCHECK(WindowStartIndex <= flushedBlockIndex);

    while (WindowStartIndex <= flushedBlockIndex) {
        auto& slot = GetSlot(WindowStartIndex);
        YCHECK(slot.State == ESlotState::Written);
        slot.Block = TSharedRef();
        slot.IsWritten.Reset();
        ++WindowStartIndex;
    }

    LOG_DEBUG("Released blocks (WindowStart: %d)",
        WindowStartIndex);
}

bool TSession::IsInWindow(int blockIndex)
{
    VERIFY_THREAD_AFFINITY(ControlThread);

    return blockIndex >= WindowStartIndex;
}

void TSession::VerifyInWindow(int blockIndex)
{
    VERIFY_THREAD_AFFINITY(ControlThread);

    if (!IsInWindow(blockIndex)) {
        THROW_ERROR_EXCEPTION(
            NChunkClient::EErrorCode::WindowError,
            "Block %d is out of the window (WindowStart: %d, WindowSize: %" PRISZT ")",
            blockIndex,
            WindowStartIndex,
            Window.size());
    }
}

TSession::TSlot& TSession::GetSlot(int blockIndex)
{
    VERIFY_THREAD_AFFINITY(ControlThread);
    YCHECK(IsInWindow(blockIndex));

    while (Window.size() <= blockIndex) {
        // NB: do not use resize here!
        // Newly added slots must get a fresh copy of IsWritten promise.
        // Using resize would cause all of these slots to share a single promise.
        Window.push_back(TSlot());
    }

    return Window[blockIndex];
}

TSharedRef TSession::GetBlock(int blockIndex)
{
    VERIFY_THREAD_AFFINITY(ControlThread);

    VerifyInWindow(blockIndex);

    Ping();

    const auto& slot = GetSlot(blockIndex);
    if (slot.State == ESlotState::Empty) {
        THROW_ERROR_EXCEPTION(
            NChunkClient::EErrorCode::WindowError,
            "Trying to retrieve a block %d that is not received yet (WindowStart: %d)",
            blockIndex,
            WindowStartIndex);
    }

    LOG_DEBUG("Chunk block %d retrieved", blockIndex);

    return slot.Block;
}

void TSession::MarkAllSlotsWritten()
{
    VERIFY_THREAD_AFFINITY(ControlThread);

    // Mark all slots as written to notify all guys waiting on Flush.
    for (auto& slot : Window) {
        if (slot.State != ESlotState::Written) {
            slot.State = ESlotState::Written;
            slot.IsWritten.Set();
        }
    }
}

void TSession::ReleaseSpaceOccupiedByBlocks()
{
    VERIFY_THREAD_AFFINITY(ControlThread);

    Location->UpdateUsedSpace(-Size);
}

void TSession::OnIOError(const TError& error)
{
    VERIFY_THREAD_AFFINITY(WriterThread);

    if (!Error.IsOK())
        return;

    Error = error;

    LOG_ERROR(Error, "Session failed");

    Bootstrap->GetControlInvoker()->Invoke(
        BIND(&TSession::MarkAllSlotsWritten, MakeStrong(this)));

    Location->Disable();
}

////////////////////////////////////////////////////////////////////////////////

TSessionManager::TSessionManager(
    TDataNodeConfigPtr config,
    TBootstrap* bootstrap)
    : Config(config)
    , Bootstrap(bootstrap)
    , SessionCounts(EWriteSessionType::GetDomainSize())
    , PendingWriteSize(0)
{
    YCHECK(config);
    YCHECK(bootstrap);
    VERIFY_INVOKER_AFFINITY(Bootstrap->GetControlInvoker(), ControlThread);
}

TSessionPtr TSessionManager::FindSession(const TChunkId& chunkId) const
{
    VERIFY_THREAD_AFFINITY(ControlThread);

    auto it = SessionMap.find(chunkId);
    if (it == SessionMap.end())
        return nullptr;

    auto session = it->second;
    session->Ping();
    return session;
}

TSessionPtr TSessionManager::StartSession(
    const TChunkId& chunkId,
    EWriteSessionType type,
    bool syncOnClose)
{
    VERIFY_THREAD_AFFINITY(ControlThread);

    if (static_cast<int>(SessionMap.size()) >= Config->MaxWriteSessions) {
        THROW_ERROR_EXCEPTION("Maximum concurrent write session limit %d has been reached",
            Config->MaxWriteSessions);
    }
    
    auto chunkStore = Bootstrap->GetChunkStore();
    auto location = chunkStore->GetNewChunkLocation();

    auto session = New<TSession>(
        Config,
        Bootstrap,
        chunkId,
        type,
        syncOnClose,
        location);
    session->Start();

    RegisterSession(session);

    auto lease = TLeaseManager::CreateLease(
        Config->SessionTimeout,
        BIND(&TSessionManager::OnLeaseExpired, MakeStrong(this), session)
            .Via(Bootstrap->GetControlInvoker()));
    session->SetLease(lease);

    return session;
}

void TSessionManager::CancelSession(TSessionPtr session, const TError& error)
{
    VERIFY_THREAD_AFFINITY(ControlThread);

    UnregisterSession(session);

    session->Cancel(error);

    LOG_INFO(error, "Session canceled (ChunkId: %s)",
        ~ToString(session->GetChunkId()));
}

TFuture< TErrorOr<TChunkPtr> > TSessionManager::FinishSession(
    TSessionPtr session,
    const TChunkMeta& chunkMeta)
{
    VERIFY_THREAD_AFFINITY(ControlThread);

    return session->Finish(chunkMeta).Apply(
        BIND(
            &TSessionManager::OnSessionFinished,
            MakeStrong(this),
            session)
        .AsyncVia(Bootstrap->GetControlInvoker()));
}

TErrorOr<TChunkPtr> TSessionManager::OnSessionFinished(TSessionPtr session, TErrorOr<TChunkPtr> chunkOrError)
{
    VERIFY_THREAD_AFFINITY(ControlThread);

    UnregisterSession(session);

    LOG_INFO("Session finished (ChunkId: %s)",
        ~ToString(session->GetChunkId()));

    return chunkOrError;
}

void TSessionManager::OnLeaseExpired(TSessionPtr session)
{
    VERIFY_THREAD_AFFINITY(ControlThread);

    if (SessionMap.find(session->GetChunkId()) == SessionMap.end())
        return;

    LOG_INFO("Session lease expired (ChunkId: %s)",
        ~ToString(session->GetChunkId()));

    CancelSession(session, TError("Session lease expired"));
}

int TSessionManager::GetSessionCount(EWriteSessionType type) const
{
    VERIFY_THREAD_AFFINITY(ControlThread);

    return SessionCounts[static_cast<int>(type)];
}

i64 TSessionManager::GetPendingWriteSize() const
{
    VERIFY_THREAD_AFFINITY_ANY();

    return static_cast<i64>(PendingWriteSize);
}

void TSessionManager::RegisterSession(TSessionPtr session)
{
    ++SessionCounts[session->GetType()];
    YCHECK(SessionMap.insert(std::make_pair(session->GetChunkId(), session)).second);
}

void TSessionManager::UnregisterSession( TSessionPtr session )
{
    --SessionCounts[session->GetType()];
    YCHECK(SessionMap.erase(session->GetChunkId()) == 1);
}

void TSessionManager::UpdatePendingWriteSize(i64 delta)
{
    VERIFY_THREAD_AFFINITY_ANY();

    AtomicIncrement(PendingWriteSize, delta);
}

std::vector<TSessionPtr> TSessionManager::GetSessions() const
{
    VERIFY_THREAD_AFFINITY(ControlThread);

    std::vector<TSessionPtr> result;
    for (const auto& pair : SessionMap) {
        result.push_back(pair.second);
    }

    return result;
}

////////////////////////////////////////////////////////////////////////////////

} // namespace NDataNode
} // namespace NYT<|MERGE_RESOLUTION|>--- conflicted
+++ resolved
@@ -234,11 +234,7 @@
 
     Ping();
 
-<<<<<<< HEAD
-    TProxy proxy(ChannelFactory->CreateChannel(target.Address));
-=======
-    TProxy proxy(ChannelCache.GetChannel(target.GetDefaultAddress()));
->>>>>>> 99d8a6aa
+    TProxy proxy(ChannelFactory->CreateChannel(target.GetDefaultAddress()));
     proxy.SetDefaultTimeout(Config->NodeRpcTimeout);
 
     auto req = proxy.PutBlocks();

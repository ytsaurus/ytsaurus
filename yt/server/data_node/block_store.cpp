#include "stdafx.h"
#include "block_store.h"
#include "private.h"
#include "chunk.h"
#include "config.h"
#include "chunk_registry.h"
#include "blob_reader_cache.h"
#include "location.h"

#include <ytlib/object_client/helpers.h>

#include <ytlib/chunk_client/file_reader.h>
#include <ytlib/chunk_client/block_cache.h>
#include <ytlib/chunk_client/chunk_meta_extensions.h>
#include <ytlib/chunk_client/data_node_service_proxy.h>
#include <ytlib/chunk_client/chunk_meta.pb.h>

#include <server/cell_node/bootstrap.h>

#include <core/concurrency/parallel_awaiter.h>
#include <core/concurrency/thread_affinity.h>

namespace NYT {
namespace NDataNode {

using namespace NObjectClient;
using namespace NChunkClient;
using namespace NNodeTrackerClient;
using namespace NCellNode;

using NChunkClient::NProto::TChunkMeta;
using NChunkClient::NProto::TBlocksExt;

////////////////////////////////////////////////////////////////////////////////

static const auto& Logger = DataNodeLogger;

////////////////////////////////////////////////////////////////////////////////

TCachedBlock::TCachedBlock(
    const TBlockId& blockId,
    const TSharedRef& data,
    const TNullable<TNodeDescriptor>& source)
    : TAsyncCacheValueBase<TBlockId, TCachedBlock>(blockId)
    , Data_(data)
    , Source_(source)
{ }

////////////////////////////////////////////////////////////////////////////////

class TBlockStore::TImpl
    : public TAsyncSlruCacheBase<TBlockId, TCachedBlock>
{
public:
    TImpl(
        TDataNodeConfigPtr config,
        TBootstrap* bootstrap)
        : TAsyncSlruCacheBase(
            config->BlockCache->CompressedData,
            NProfiling::TProfiler(
                DataNodeProfiler.GetPathPrefix() +
                "/block_cache/" +
                FormatEnum(EBlockType::CompressedData)))
        , Config_(config)
        , Bootstrap_(bootstrap)
    { }

    TCachedBlockPtr FindCachedBlock(const TBlockId& blockId)
    {
        VERIFY_THREAD_AFFINITY_ANY();

        auto cachedBlock = TAsyncSlruCacheBase::Find(blockId);

        if (cachedBlock) {
            LOG_TRACE("Block cache hit (BlockId: %v)", blockId);
        } else {
            LOG_TRACE("Block cache miss (BlockId: %v)", blockId);
        }

        return cachedBlock;
    }

    void PutCachedBlock(
        const TBlockId& blockId,
        const TSharedRef& data,
        const TNullable<TNodeDescriptor>& source)
    {
        VERIFY_THREAD_AFFINITY_ANY();

        auto cookie = BeginInsert(blockId);
        if (cookie.IsActive()) {
            auto block = New<TCachedBlock>(blockId, data, source);
            cookie.EndInsert(block);

            LOG_DEBUG("Block is put into cache (BlockId: %v, Size: %v, SourceAddress: %v)",
                blockId,
                data.Size(),
                source);
        } else {
            LOG_DEBUG("Failed to cache block due to concurrent read (BlockId: %v, Size: %v, SourceAddress: %v)",
                blockId,
                data.Size(),
                source);
        }
    }

    TCachedBlockCookie BeginInsertCachedBlock(const TBlockId& blockId)
    {
        return BeginInsert(blockId);
    }

    TFuture<std::vector<TSharedRef>> ReadBlockRange(
        const TChunkId& chunkId,
        int firstBlockIndex,
        int blockCount,
        const TWorkloadDescriptor& workloadDescriptor,
        IBlockCachePtr blockCache,
        bool populateCache)
    {
        VERIFY_THREAD_AFFINITY_ANY();

        try {
            auto chunkRegistry = Bootstrap_->GetChunkRegistry();
            // NB: At the moment, range read requests are only possible for the whole chunks.
            auto chunk = chunkRegistry->GetChunkOrThrow(chunkId);

            // Hold the read guard.
            auto readGuard = AcquireReadGuard(chunk);
            auto asyncBlocks = chunk->ReadBlockRange(
                firstBlockIndex,
                blockCount,
                workloadDescriptor,
                populateCache,
                blockCache);
            // Release the read guard upon future completion.
            return asyncBlocks.Apply(BIND(&TImpl::OnBlocksRead, Passed(std::move(readGuard))));
        } catch (const std::exception& ex) {
            return MakeFuture<std::vector<TSharedRef>>(TError(ex));
        }
    }

    TFuture<std::vector<TSharedRef>> ReadBlockSet(
        const TChunkId& chunkId,
        const std::vector<int>& blockIndexes,
        const TWorkloadDescriptor& workloadDescriptor,
        IBlockCachePtr blockCache,
        bool populateCache)
    {
        VERIFY_THREAD_AFFINITY_ANY();

        try {
            auto chunkRegistry = Bootstrap_->GetChunkRegistry();
            auto chunk = chunkRegistry->FindChunk(chunkId);
            if (!chunk) {
                std::vector<TSharedRef> blocks;
                // During block peering, data nodes exchange individual blocks.
                // Thus the cache may contain a block not bound to any chunk in the registry.
                // We must look for these blocks.
                auto type = TypeFromId(DecodeChunkId(chunkId).Id);
                if (type == EObjectType::Chunk || type == EObjectType::ErasureChunk) {
                    for (int blockIndex : blockIndexes) {
                        auto blockId = TBlockId(chunkId, blockIndex);
                        auto block = blockCache->Find(blockId, EBlockType::CompressedData);
                        blocks.push_back(block);
                    }
                }
                return MakeFuture(blocks);
            }

            auto readGuard = AcquireReadGuard(chunk);
            auto asyncBlocks = chunk->ReadBlockSet(
                blockIndexes,
                workloadDescriptor,
                populateCache,
                blockCache);
            // Hold the read guard.
            return asyncBlocks.Apply(BIND(&TImpl::OnBlocksRead, Passed(std::move(readGuard))));
        } catch (const std::exception& ex) {
            return MakeFuture<std::vector<TSharedRef>>(TError(ex));
        }
    }

private:
    const TDataNodeConfigPtr Config_;
    TBootstrap* const Bootstrap_;


    virtual i64 GetWeight(const TCachedBlockPtr& block) const override
    {
        VERIFY_THREAD_AFFINITY_ANY();

        return block->GetData().Size();
    }


    TChunkReadGuard AcquireReadGuard(IChunkPtr chunk)
    {
        auto guard = TChunkReadGuard::TryAcquire(chunk);
        if (!guard) {
            THROW_ERROR_EXCEPTION(
                NChunkClient::EErrorCode::NoSuchChunk,
                "Cannot read chunk %v since it is scheduled for removal",
                chunk->GetId());
        }
        return guard;
    }

    static std::vector<TSharedRef> OnBlocksRead(
        TChunkReadGuard /*guard*/,
        const std::vector<TSharedRef>& blocks)
    {
        return blocks;
    }
};

////////////////////////////////////////////////////////////////////////////////

TBlockStore::TBlockStore(
    TDataNodeConfigPtr config,
    TBootstrap* bootstrap)
    : Impl_(New<TImpl>(config, bootstrap))
{ }

TBlockStore::~TBlockStore()
{ }

TCachedBlockPtr TBlockStore::FindCachedBlock(const TBlockId& blockId)
{
    return Impl_->FindCachedBlock(blockId);
}

void TBlockStore::PutCachedBlock(
    const TBlockId& blockId,
    const TSharedRef& data,
    const TNullable<TNodeDescriptor>& source)
{
    Impl_->PutCachedBlock(blockId, data, source);
}

TCachedBlockCookie TBlockStore::BeginInsertCachedBlock(const TBlockId& blockId)
{
    return Impl_->BeginInsertCachedBlock(blockId);
}

TFuture<std::vector<TSharedRef>> TBlockStore::ReadBlockRange(
    const TChunkId& chunkId,
    int firstBlockIndex,
    int blockCount,
    const TWorkloadDescriptor& workloadDescriptor,
    IBlockCachePtr blockCache,
    bool populateCache)
{
    return Impl_->ReadBlockRange(
        chunkId,
        firstBlockIndex,
        blockCount,
<<<<<<< HEAD
        workloadDescriptor,
        blockCache,
=======
        priority,
        std::move(blockCache),
>>>>>>> 9952cb9b
        populateCache);
}

TFuture<std::vector<TSharedRef>> TBlockStore::ReadBlockSet(
    const TChunkId& chunkId,
    const std::vector<int>& blockIndexes,
    const TWorkloadDescriptor& workloadDescriptor,
    IBlockCachePtr blockCache,
    bool populateCache)
{
    return Impl_->ReadBlockSet(
        chunkId,
        blockIndexes,
<<<<<<< HEAD
        workloadDescriptor,
        blockCache,
=======
        priority,
        std::move(blockCache),
>>>>>>> 9952cb9b
        populateCache);
}

std::vector<TCachedBlockPtr> TBlockStore::GetAllBlocks() const
{
    return Impl_->GetAll();
}

////////////////////////////////////////////////////////////////////////////////

} // namespace NDataNode
} // namespace NYT<|MERGE_RESOLUTION|>--- conflicted
+++ resolved
@@ -254,13 +254,8 @@
         chunkId,
         firstBlockIndex,
         blockCount,
-<<<<<<< HEAD
         workloadDescriptor,
-        blockCache,
-=======
-        priority,
         std::move(blockCache),
->>>>>>> 9952cb9b
         populateCache);
 }
 
@@ -274,13 +269,8 @@
     return Impl_->ReadBlockSet(
         chunkId,
         blockIndexes,
-<<<<<<< HEAD
         workloadDescriptor,
-        blockCache,
-=======
-        priority,
         std::move(blockCache),
->>>>>>> 9952cb9b
         populateCache);
 }
 

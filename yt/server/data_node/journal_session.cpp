#include "journal_session.h"
#include "chunk_store.h"
#include "journal_chunk.h"
#include "journal_dispatcher.h"

#include <yt/server/cell_node/bootstrap.h>

#include <yt/server/hydra/changelog.h>

<<<<<<< HEAD
=======
#include <yt/ytlib/chunk_client/chunk_info.pb.h>

#include <yt/core/misc/common.h>

>>>>>>> c799c2bc
namespace NYT {
namespace NDataNode {

using namespace NHydra;
using namespace NChunkClient;
using namespace NChunkClient::NProto;
using namespace NNodeTrackerClient;

////////////////////////////////////////////////////////////////////////////////

TJournalSession::TJournalSession(
    TDataNodeConfigPtr config,
    NCellNode::TBootstrap* bootstrap,
    const TChunkId& chunkId,
    const TSessionOptions& options,
    TStoreLocationPtr location,
    TLease lease)
    : TSessionBase(
        config,
        bootstrap,
        chunkId,
        options,
        location,
        lease)
{ }

TChunkInfo TJournalSession::GetChunkInfo() const
{
    TChunkInfo info;
    info.set_disk_space(Chunk_->GetDataSize());
    info.set_sealed(Chunk_->IsSealed());
    return info;
}

TFuture<void> TJournalSession::DoStart()
{
    Chunk_ = New<TJournalChunk>(
        Bootstrap_,
        Location_,
        TChunkDescriptor(ChunkId_));
    Chunk_->SetActive(true);

    auto chunkStore = Bootstrap_->GetChunkStore();
    chunkStore->RegisterNewChunk(Chunk_);

    auto dispatcher = Bootstrap_->GetJournalDispatcher();
    auto asyncChangelog = dispatcher->CreateChangelog(Location_, ChunkId_, Options_.OptimizeForLatency);
    return asyncChangelog.Apply(BIND([=, this_ = MakeStrong(this)] (IChangelogPtr changelog) {
        if (Chunk_->IsRemoveScheduled())
            return;
        Chunk_->AttachChangelog(changelog);
    }).AsyncVia(Bootstrap_->GetControlInvoker()));
}

void TJournalSession::DoCancel()
{
    Chunk_->DetachChangelog();
    Chunk_->SetActive(false);
    
    auto chunkStore = Bootstrap_->GetChunkStore();
    chunkStore->UpdateExistingChunk(Chunk_);

    Finished_.Fire(TError());
}

TFuture<IChunkPtr> TJournalSession::DoFinish(
    const TChunkMeta* /*chunkMeta*/,
    const TNullable<int>& blockCount)
{
    auto changelog = Chunk_->GetAttachedChangelog();
    auto result = changelog->Close();

    if (blockCount) {
        if (*blockCount != changelog->GetRecordCount()) {
            THROW_ERROR_EXCEPTION("Block count mismatch in journal session %v: expected %v, got %v",
                ChunkId_,
                changelog->GetRecordCount(),
                *blockCount);
        }
        result = result.Apply(BIND(&TJournalChunk::Seal, Chunk_)
            .AsyncVia(Bootstrap_->GetControlInvoker()));
    }

    return result.Apply(BIND([=, this_ = MakeStrong(this)] (const TError& error) -> IChunkPtr {
        DoCancel();
        error.ThrowOnError();
        return IChunkPtr(Chunk_);
    }).AsyncVia(Bootstrap_->GetControlInvoker()));
}

TFuture<void> TJournalSession::DoPutBlocks(
    int startBlockIndex,
    const std::vector<TSharedRef>& blocks,
    bool /*enableCaching*/)
{
    auto changelog = Chunk_->GetAttachedChangelog();
    int recordCount = changelog->GetRecordCount();
    
    if (startBlockIndex > recordCount) {
        THROW_ERROR_EXCEPTION("Missing blocks %v:%v-%v",
            ChunkId_,
            recordCount,
            startBlockIndex - 1);
    }

    if (startBlockIndex < recordCount) {
        LOG_DEBUG("Skipped duplicate blocks %v:%v-%v",
            ChunkId_,
            startBlockIndex,
            recordCount - 1);
    }

    TFuture<void> lastAppendResult;
    for (int index = recordCount - startBlockIndex;
         index < static_cast<int>(blocks.size());
         ++index)
    {
        lastAppendResult = changelog->Append(blocks[index]);
    }

    if (lastAppendResult) {
        LastAppendResult_ = lastAppendResult.ToUncancelable();
    }

    return VoidFuture;
}

TFuture<void> TJournalSession::DoSendBlocks(
    int /*startBlockIndex*/,
    int /*blockCount*/,
    const TNodeDescriptor& /*target*/)
{
    THROW_ERROR_EXCEPTION("Sending blocks is not supported for journal chunks");
}

TFuture<void> TJournalSession::DoFlushBlocks(int blockIndex)
{
    auto changelog = Chunk_->GetAttachedChangelog();
    int recordCount = changelog->GetRecordCount();
    
    if (blockIndex > recordCount) {
        THROW_ERROR_EXCEPTION("Missing blocks %v:%v-%v",
            ChunkId_,
            recordCount - 1,
            blockIndex);
    }

    return LastAppendResult_;
}

////////////////////////////////////////////////////////////////////////////////

} // namespace NDataNode
} // namespace NYT<|MERGE_RESOLUTION|>--- conflicted
+++ resolved
@@ -7,13 +7,8 @@
 
 #include <yt/server/hydra/changelog.h>
 
-<<<<<<< HEAD
-=======
 #include <yt/ytlib/chunk_client/chunk_info.pb.h>
 
-#include <yt/core/misc/common.h>
-
->>>>>>> c799c2bc
 namespace NYT {
 namespace NDataNode {
 

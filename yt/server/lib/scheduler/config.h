--- conflicted
+++ resolved
@@ -455,15 +455,12 @@
 
     TDuration MaxOfflineNodeAge;
 
-<<<<<<< HEAD
     //! By default, when the scheduler encounters a malformed operation spec during revival, it disconnects.
     //! This serves as a safeguard protecting us from accidentially failing all operations in case a bug
     //! is introduced in spec parser. This option, when set to true, overrides this behavior and enables
     //! such operations to be just skipped.
     bool SkipOperationsWithMalformedSpecDuringRevival;
 
-=======
->>>>>>> 7a23e7d7
     //! The number of threads in OrchidWorker thread pool used for serving reads from
     //! the scheduler's orchid.
     int OrchidWorkerThreadCount;

--- conflicted
+++ resolved
@@ -32,21 +32,9 @@
 struct TEpochContext
     : public TRefCounted
 {
-<<<<<<< HEAD
     IChangelogStorePtr ChangelogStore;
     TVersion ReachableVersion;
-=======
-    TEpochContext()
-    {
-        Restarted.clear();
-    }
-
-    IChangelogStorePtr ChangelogStore;
-    TVersion ReachableVersion;
-    TPeerId LeaderId = InvalidPeerId;
-    TEpochId EpochId;
-    TCancelableContextPtr CancelableContext;
->>>>>>> 1507ec84
+
     IInvokerPtr EpochSystemAutomatonInvoker;
     IInvokerPtr EpochUserAutomatonInvoker;
     IInvokerPtr EpochControlInvoker;

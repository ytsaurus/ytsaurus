--- conflicted
+++ resolved
@@ -330,19 +330,8 @@
 
     TRemoteSnapshotParams OnFinished()
     {
-<<<<<<< HEAD
-        Owner_->BuildingSnapshot_.clear();
-
-        error.ThrowOnError();
-
         WaitFor(AsyncTransferResult_)
             .ThrowOnError();
-=======
-        {
-            auto error = WaitFor(AsyncTransferResult_);
-            THROW_ERROR_EXCEPTION_IF_FAILED(error);
-        }
->>>>>>> fac53408
 
         WaitFor(SnapshotWriter_->Close())
             .ThrowOnError();

--- conflicted
+++ resolved
@@ -1408,15 +1408,6 @@
 
 
     void OnUpsteamSyncDeadlineReached(TEpochContextPtr epochContext)
-<<<<<<< HEAD
-    {
-        VERIFY_THREAD_AFFINITY(AutomatonThread);
-
-        epochContext->UpstreamSyncDeadlineReached = true;
-
-        if (!epochContext->ActiveUpstreamSyncPromise) {
-            DoSyncWithUpstream(epochContext);
-=======
     {
         VERIFY_THREAD_AFFINITY(AutomatonThread);
 
@@ -1441,7 +1432,6 @@
         std::vector<TFuture<void>> asyncResults;
         if (GetAutomatonState() == EPeerState::Following) {
             asyncResults.push_back(DoSyncWithLeader(epochContext));
->>>>>>> ffdf4c34
         }
         for (const auto& callback : UpstreamSync_.ToVector()) {
             asyncResults.push_back(callback.Run());
@@ -1452,41 +1442,10 @@
                 .Via(epochContext->EpochUserAutomatonInvoker));
     }
 
-<<<<<<< HEAD
-    void DoSyncWithUpstream(TEpochContextPtr epochContext)
-    {
-        VERIFY_THREAD_AFFINITY(AutomatonThread);
-
-        LOG_DEBUG("Synchronizing with upstream");
-
-        epochContext->UpstreamSyncDeadlineReached = false;
-
-        YCHECK(!epochContext->ActiveUpstreamSyncPromise);
-        swap(epochContext->ActiveUpstreamSyncPromise, epochContext->PendingUpstreamSyncPromise);
-
-        std::vector<TFuture<void>> asyncResults;
-        if (GetAutomatonState() == EPeerState::Following) {
-            asyncResults.push_back(DoSyncWithLeader(epochContext));
-        }
-        for (const auto& callback : UpstreamSync_.ToVector()) {
-            asyncResults.push_back(callback.Run());
-        }
-
-        CombineAll(asyncResults).Subscribe(
-            BIND(&TDistributedHydraManager::OnUpstreamSyncReached, MakeStrong(this), epochContext)
-                .Via(epochContext->EpochUserAutomatonInvoker));
-    }
-
     void OnUpstreamSyncReached(TEpochContextPtr epochContext, const TErrorOr<std::vector<TError>>& resultsOrError)
     {
         VERIFY_THREAD_AFFINITY(AutomatonThread);
 
-=======
-    void OnUpstreamSyncReached(TEpochContextPtr epochContext, const TErrorOr<std::vector<TError>>& resultsOrError)
-    {
-        VERIFY_THREAD_AFFINITY(AutomatonThread);
-
->>>>>>> ffdf4c34
         TError combinedError;
         if (resultsOrError.IsOK()) {
             for (const auto& error : resultsOrError.Value()) {
@@ -1502,7 +1461,6 @@
         } else {
             combinedError = resultsOrError;
         }
-<<<<<<< HEAD
 
         if (combinedError.IsOK()) {
             LOG_DEBUG("Upstream synchronization complete");
@@ -1511,16 +1469,6 @@
         epochContext->ActiveUpstreamSyncPromise.Set(combinedError);
         epochContext->ActiveUpstreamSyncPromise.Reset();
 
-=======
-
-        if (combinedError.IsOK()) {
-            LOG_DEBUG("Upstream synchronization complete");
-        }
-
-        epochContext->ActiveUpstreamSyncPromise.Set(combinedError);
-        epochContext->ActiveUpstreamSyncPromise.Reset();
-
->>>>>>> ffdf4c34
         if (epochContext->UpstreamSyncDeadlineReached) {
             DoSyncWithUpstream(epochContext);
         }

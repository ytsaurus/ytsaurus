#include "file_helpers.h"
#include "private.h"

#include <yt/core/misc/fs.h>

namespace NYT {
namespace NHydra {

////////////////////////////////////////////////////////////////////////////////

<<<<<<< HEAD
TFileWrapper::TFileWrapper(const Stroka& fileName, ui32 oMode)
    : File_(fileName, OpenMode(oMode))
=======
TFileWrapper::TFileWrapper(const TString& fileName, EOpenMode oMode)
    : File_(fileName, oMode)
>>>>>>> 9d274efe
{ }

i64 TFileWrapper::Seek(i64 offset, SeekDir origin)
{
    return File_.Seek(offset, origin);
}

void TFileWrapper::Flush()
{
    File_.Flush();
}

void TFileWrapper::FlushData()
{
    File_.FlushData();
}

void TFileWrapper::Write(const void* buffer, size_t length)
{
    File_.Write(buffer, length);
}

size_t TFileWrapper::Pread(void* buffer, size_t length, i64 offset)
{
    return File_.Pread(buffer, length, offset);
}

size_t TFileWrapper::Load(void* buffer, size_t length)
{
    File_.Read(buffer, length);
    return length;
}

void TFileWrapper::Skip(size_t length)
{
    File_.Seek(length, sCur);
}

size_t TFileWrapper::GetPosition()
{
    return File_.GetPosition();
}

size_t TFileWrapper::GetLength()
{
    return File_.GetLength();
}

void TFileWrapper::Resize(size_t length)
{
    File_.Resize(length);
}

void TFileWrapper::Close()
{
    File_.Close();
}

void TFileWrapper::Flock(int op)
{
    File_.Flock(op);
}

////////////////////////////////////////////////////////////////////////////////

TLengthMeasureOutputStream::TLengthMeasureOutputStream(TOutputStream* output)
    : Output(output)
    , Length(0)
{ }

i64 TLengthMeasureOutputStream::GetLength() const
{
    return Length;
}

void TLengthMeasureOutputStream::DoWrite(const void* buf, size_t len)
{
    Output->Write(buf, len);
    Length += len;
}

void TLengthMeasureOutputStream::DoFlush()
{
    Output->Flush();
}

void TLengthMeasureOutputStream::DoFinish()
{
    Output->Finish();
}

////////////////////////////////////////////////////////////////////////////////

void RemoveChangelogFiles(const TString& path)
{
    auto dataFileName = path;
    NFS::Remove(dataFileName);

    auto indexFileName = path + "." + ChangelogIndexExtension;
    if (NFS::Exists(indexFileName)) {
        NFS::Remove(indexFileName);
    }
}

////////////////////////////////////////////////////////////////////////////////

} // namespace NHydra
} // namespace NYT<|MERGE_RESOLUTION|>--- conflicted
+++ resolved
@@ -8,13 +8,8 @@
 
 ////////////////////////////////////////////////////////////////////////////////
 
-<<<<<<< HEAD
-TFileWrapper::TFileWrapper(const Stroka& fileName, ui32 oMode)
-    : File_(fileName, OpenMode(oMode))
-=======
 TFileWrapper::TFileWrapper(const TString& fileName, EOpenMode oMode)
     : File_(fileName, oMode)
->>>>>>> 9d274efe
 { }
 
 i64 TFileWrapper::Seek(i64 offset, SeekDir origin)

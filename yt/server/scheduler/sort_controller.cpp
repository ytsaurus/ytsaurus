--- conflicted
+++ resolved
@@ -2015,25 +2015,14 @@
     void BuildSinglePartition()
     {
         // Choose sort job count and initialize the pool.
-<<<<<<< HEAD
-        TJobSizeLimits jobSizeLimits(
-            TotalEstimatedInputDataSize,
-            Spec->DataSizePerSortJob,
-            TNullable<int>(),
-            Options->MaxPartitionJobCount);
-        std::vector<TChunkStripePtr> stripes;
-        auto sliceDataSize = CalculateSliceDataSize(Options->SortJobMaxSliceDataSize, jobSizeLimits);
-        SlicePrimaryUnversionedChunks(sliceDataSize, &stripes);
-        SlicePrimaryVersionedChunks(sliceDataSize, &stripes);
-        jobSizeLimits.UpdateStripeCount(stripes.size(), Config->MaxChunkStripesPerJob);
-=======
         auto jobSizeConstraints = CreateSimpleSortJobSizeConstraints(
             Spec,
             Options,
             TotalEstimatedInputDataSize);
 
-        auto stripes = SliceInputChunks(jobSizeConstraints);
->>>>>>> 4d329e0c
+        std::vector<TChunkStripePtr> stripes;
+        SlicePrimaryUnversionedChunks(jobSizeConstraints, &stripes);
+        SlicePrimaryVersionedChunks(jobSizeConstraints, &stripes);
 
         // Create the fake partition.
         InitSimpleSortPool(jobSizeConstraints);
@@ -2147,22 +2136,16 @@
 
         InitShufflePool();
 
-<<<<<<< HEAD
-        auto jobSizeLimits = SuggestPartitionJobLimits();
-        std::vector<TChunkStripePtr> stripes;
-        auto sliceDataSize = CalculateSliceDataSize(Options->PartitionJobMaxSliceDataSize, jobSizeLimits);
-        SlicePrimaryUnversionedChunks(sliceDataSize, &stripes);
-        SlicePrimaryVersionedChunks(sliceDataSize, &stripes);
-        jobSizeLimits.UpdateStripeCount(stripes.size(), Config->MaxChunkStripesPerJob);
-=======
         auto jobSizeConstraints = CreatePartitionJobSizeConstraints(
             Spec,
             Options,
             TotalEstimatedInputDataSize,
             TotalEstimatedInputRowCount,
             GetCompressionRatio());
-        auto stripes = SliceInputChunks(jobSizeConstraints);
->>>>>>> 4d329e0c
+
+        std::vector<TChunkStripePtr> stripes;
+        SlicePrimaryUnversionedChunks(jobSizeConstraints, &stripes);
+        SlicePrimaryVersionedChunks(jobSizeConstraints, &stripes);
 
         InitPartitionPool(jobSizeConstraints, nullptr);
 
@@ -2664,23 +2647,16 @@
 
         InitShufflePool();
 
-<<<<<<< HEAD
-        auto jobSizeLimits = SuggestPartitionJobLimits();
-        std::vector<TChunkStripePtr> stripes;
-        auto sliceDataSize = CalculateSliceDataSize(Options->PartitionJobMaxSliceDataSize, jobSizeLimits);
-        SlicePrimaryUnversionedChunks(sliceDataSize, &stripes);
-        SlicePrimaryVersionedChunks(sliceDataSize, &stripes);
-        jobSizeLimits.UpdateStripeCount(stripes.size(), Config->MaxChunkStripesPerJob);
-=======
         auto jobSizeConstraints = CreatePartitionJobSizeConstraints(
             Spec,
             Options,
             TotalEstimatedInputDataSize,
             TotalEstimatedInputRowCount,
             GetCompressionRatio());
->>>>>>> 4d329e0c
-
-        auto stripes = SliceInputChunks(jobSizeConstraints);
+
+        std::vector<TChunkStripePtr> stripes;
+        SlicePrimaryUnversionedChunks(jobSizeConstraints, &stripes);
+        SlicePrimaryVersionedChunks(jobSizeConstraints, &stripes);
 
         InitPartitionPool(jobSizeConstraints, Config->EnablePartitionMapJobSizeAdjustment
             ? Options->PartitionJobSizeAdjuster

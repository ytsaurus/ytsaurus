#include "stdafx.h"
#include "map_controller.h"
#include "private.h"
#include "operation_controller_detail.h"
#include "chunk_pool.h"
#include "chunk_list_pool.h"
#include "job_resources.h"
#include "helpers.h"

#include <ytlib/chunk_client/chunk_scraper.h>

#include <ytlib/table_client/samples_fetcher.h>
#include <ytlib/table_client/unversioned_row.h>
#include <ytlib/table_client/schemaless_block_writer.h>

#include <cmath>

namespace NYT {
namespace NScheduler {

using namespace NYTree;
using namespace NYson;
using namespace NYPath;
using namespace NChunkServer;
using namespace NTableClient;
using namespace NJobProxy;
using namespace NObjectClient;
using namespace NCypressClient;
using namespace NNodeTrackerClient;
using namespace NNodeTrackerClient::NProto;
using namespace NScheduler::NProto;
using namespace NChunkClient::NProto;
using namespace NJobTrackerClient::NProto;
using namespace NConcurrency;
using namespace NChunkClient;

using NTableClient::TOwningKey;

////////////////////////////////////////////////////////////////////

static const NProfiling::TProfiler Profiler("/operations/sort");

//! Maximum number of buckets for partition progress aggregation.
static const int MaxProgressBuckets = 100;

//! Maximum number of buckets for partition size histogram aggregation.
static const int MaxSizeHistogramBuckets = 100;

////////////////////////////////////////////////////////////////////

class TSortControllerBase
    : public TOperationControllerBase
{
public:
    TSortControllerBase(
        TSchedulerConfigPtr config,
        TSortOperationSpecBasePtr spec,
        TSortOperationOptionsBasePtr options,
        IOperationHost* host,
        TOperation* operation)
        : TOperationControllerBase(config, spec, host, operation)
        , Spec(spec)
        , Options(options)
        , Config(config)
        , CompletedPartitionCount(0)
        , SortedMergeJobCounter(0)
        // Cannot do similar for UnorderedMergeJobCounter since the number of unsorted merge jobs
        // is hard to predict.
        , SortDataSizeCounter(0)
        , SortStartThresholdReached(false)
        , MergeStartThresholdReached(false)
        , TotalOutputRowCount(0)
        , SimpleSort(false)
    { }

    // Persistence.
    virtual void Persist(TPersistenceContext& context) override
    {
        TOperationControllerBase::Persist(context);

        using NYT::Persist;

        Persist(context, CompletedPartitionCount);
        Persist(context, PartitionJobCounter);
        Persist(context, IntermediateSortJobCounter);
        Persist(context, FinalSortJobCounter);
        Persist(context, SortDataSizeCounter);
        Persist(context, SortedMergeJobCounter);
        Persist(context, UnorderedMergeJobCounter);

        Persist(context, SortStartThresholdReached);
        Persist(context, MergeStartThresholdReached);

        Persist(context, TotalOutputRowCount);

        Persist(context, SimpleSort);
        Persist(context, Partitions);

        Persist(context, PartitionJobSpecTemplate);
        Persist(context, IntermediateSortJobSpecTemplate);
        Persist(context, FinalSortJobSpecTemplate);
        Persist(context, SortedMergeJobSpecTemplate);
        Persist(context, UnorderedMergeJobSpecTemplate);

        Persist(context, PartitionJobIOConfig);
        Persist(context, IntermediateSortJobIOConfig);
        Persist(context, FinalSortJobIOConfig);
        Persist(context, SortedMergeJobIOConfig);
        Persist(context, UnorderedMergeJobIOConfig);

        Persist(context, ShufflePool);
        Persist(context, SimpleSortPool);

        Persist(context, PartitionTaskGroup);
        Persist(context, SortTaskGroup);
        Persist(context, MergeTaskGroup);

        Persist(context, PartitionTask);
    }

private:
    TSortOperationSpecBasePtr Spec;

protected:
    TSortOperationOptionsBasePtr Options;

    TSchedulerConfigPtr Config;

    // Counters.
    int CompletedPartitionCount;
    TProgressCounter PartitionJobCounter;
    mutable TProgressCounter SortedMergeJobCounter;
    TProgressCounter UnorderedMergeJobCounter;

    // Sort job counters.
    TProgressCounter IntermediateSortJobCounter;
    TProgressCounter FinalSortJobCounter;
    TProgressCounter SortDataSizeCounter;

    // Start thresholds.
    bool SortStartThresholdReached;
    bool MergeStartThresholdReached;

    i64 TotalOutputRowCount;

    // Forward declarations.
    class TPartitionTask;
    typedef TIntrusivePtr<TPartitionTask> TPartitionTaskPtr;

    class TSortTask;
    typedef TIntrusivePtr<TSortTask> TSortTaskPtr;

    class TSortedMergeTask;
    typedef TIntrusivePtr<TSortedMergeTask> TSortedMergeTaskPtr;

    class TUnorderedMergeTask;
    typedef TIntrusivePtr<TUnorderedMergeTask> TUnorderedMergeTaskPtr;


    // Partitions.

    struct TPartition
        : public TIntrinsicRefCounted
    {
        //! For persistence only.
        TPartition()
            : Index(-1)
            , Completed(false)
            , CachedSortedMergeNeeded(false)
            , Maniac(false)
            , ChunkPoolOutput(nullptr)
        { }

        TPartition(TSortControllerBase* controller, int index)
            : Index(index)
            , Completed(false)
            , CachedSortedMergeNeeded(false)
            , Maniac(false)
            , ChunkPoolOutput(nullptr)
        {
            SortTask = controller->SimpleSort
                ? TSortTaskPtr(New<TSimpleSortTask>(controller, this))
                : TSortTaskPtr(New<TPartitionSortTask>(controller, this));
            SortTask->Initialize();
            controller->RegisterTask(SortTask);

            SortedMergeTask = New<TSortedMergeTask>(controller, this);
            SortedMergeTask->Initialize();
            controller->RegisterTask(SortedMergeTask);

            if (!controller->SimpleSort) {
                UnorderedMergeTask = New<TUnorderedMergeTask>(controller, this);
                UnorderedMergeTask->Initialize();
                controller->RegisterTask(UnorderedMergeTask);
            }
        }

        //! Sequential index (zero based).
        int Index;

        //! Is partition completed?
        bool Completed;

        //! Do we need to run merge tasks for this partition?
        //! Cached value, updated by #IsSortedMergeNeeded.
        bool CachedSortedMergeNeeded;

        //! Does the partition consist of rows with the same key?
        bool Maniac;

        //! Number of sorted bytes residing at a given node.
        yhash_map<Stroka, i64> AddressToLocality;

        //! A statically assigned partition address, if any.
        TNullable<Stroka> AssignedAddress;

        // Tasks.
        TSortTaskPtr SortTask;
        TSortedMergeTaskPtr SortedMergeTask;
        TUnorderedMergeTaskPtr UnorderedMergeTask;

        // Chunk pool output obtained from the shuffle pool.
        IChunkPoolOutput* ChunkPoolOutput;


        void Persist(TPersistenceContext& context)
        {
            using NYT::Persist;

            Persist(context, Index);

            Persist(context, Completed);

            Persist(context, CachedSortedMergeNeeded);

            Persist(context, Maniac);

            Persist(context, AddressToLocality);
            Persist(context, AssignedAddress);

            Persist(context, SortTask);
            Persist(context, SortedMergeTask);
            Persist(context, UnorderedMergeTask);

            Persist(context, ChunkPoolOutput);
        }

    };

    typedef TIntrusivePtr<TPartition> TPartitionPtr;

    //! Equivalent to |Partitions.size() == 1| but enables checking
    //! for simple sort when #Partitions is still being constructed.
    bool SimpleSort;
    std::vector<TPartitionPtr> Partitions;

    //! Spec templates for starting new jobs.
    TJobSpec PartitionJobSpecTemplate;
    TJobSpec IntermediateSortJobSpecTemplate;
    TJobSpec FinalSortJobSpecTemplate;
    TJobSpec SortedMergeJobSpecTemplate;
    TJobSpec UnorderedMergeJobSpecTemplate;

    //! IO configs for various job types.
    TJobIOConfigPtr PartitionJobIOConfig;
    TJobIOConfigPtr IntermediateSortJobIOConfig;
    TJobIOConfigPtr FinalSortJobIOConfig;
    TJobIOConfigPtr SortedMergeJobIOConfig;
    TJobIOConfigPtr UnorderedMergeJobIOConfig;

    std::unique_ptr<IShuffleChunkPool> ShufflePool;
    std::unique_ptr<IChunkPool> SimpleSortPool;

    TTaskGroupPtr PartitionTaskGroup;
    TTaskGroupPtr SortTaskGroup;
    TTaskGroupPtr MergeTaskGroup;

    TPartitionTaskPtr PartitionTask;

    //! Implements partition phase for sort operations and map phase for map-reduce operations.
    class TPartitionTask
        : public TTask
    {
    public:
        //! For persistence only.
        TPartitionTask()
            : Controller(nullptr)
        { }

        explicit TPartitionTask(TSortControllerBase* controller)
            : TTask(controller)
            , Controller(controller)
            , ChunkPool(CreateUnorderedChunkPool(
                Controller->NodeDirectory,
                Controller->PartitionJobCounter.GetTotal(),
                Controller->Config->MaxChunkStripesPerJob))
        { }

        virtual Stroka GetId() const override
        {
            return "Partition";
        }

        virtual TTaskGroupPtr GetGroup() const override
        {
            return Controller->PartitionTaskGroup;
        }

        virtual TDuration GetLocalityTimeout() const override
        {
            return Controller->Spec->PartitionLocalityTimeout;
        }

        virtual TNodeResources GetNeededResources(TJobletPtr joblet) const override
        {
            auto resources = Controller->GetPartitionResources(
                joblet->InputStripeList->GetStatistics(),
                joblet->MemoryReserveEnabled);
            return resources;
        }

        virtual IChunkPoolInput* GetChunkPoolInput() const override
        {
            return ChunkPool.get();
        }

        virtual IChunkPoolOutput* GetChunkPoolOutput() const override
        {
            return ChunkPool.get();
        }

        virtual void Persist(TPersistenceContext& context) override
        {
            TTask::Persist(context);

            using NYT::Persist;
            Persist(context, Controller);
            Persist(context, ChunkPool);
        }

    private:
        DECLARE_DYNAMIC_PHOENIX_TYPE(TPartitionTask, 0x63a4c761);

        TSortControllerBase* Controller;
        std::unique_ptr<IChunkPool> ChunkPool;

        virtual bool IsMemoryReserveEnabled() const override
        {
            return Controller->IsMemoryReserveEnabled(Controller->PartitionJobCounter);
        }

        virtual TNodeResources GetMinNeededResourcesHeavy() const override
        {
            auto statistics = ChunkPool->GetApproximateStripeStatistics();
            return Controller->GetPartitionResources(
                statistics,
                IsMemoryReserveEnabled());
        }

        virtual int GetChunkListCountPerJob() const override
        {
            return 1;
        }

        virtual EJobType GetJobType() const override
        {
            return EJobType(Controller->PartitionJobSpecTemplate.type());
        }

        virtual void BuildJobSpec(TJobletPtr joblet, TJobSpec* jobSpec) override
        {
            jobSpec->CopyFrom(Controller->PartitionJobSpecTemplate);
            AddSequentialInputSpec(jobSpec, joblet);
            AddIntermediateOutputSpec(jobSpec, joblet, TKeyColumns());
        }

        virtual void OnJobStarted(TJobletPtr joblet) override
        {
            Controller->PartitionJobCounter.Start(1);

            TTask::OnJobStarted(joblet);
        }

        virtual void OnJobCompleted(TJobletPtr joblet, const TCompletedJobSummary& jobSummary) override
        {
            TTask::OnJobCompleted(joblet, jobSummary);

            Controller->PartitionJobCounter.Completed(1);

            auto* resultExt = jobSummary.Result->MutableExtension(TSchedulerJobResultExt::scheduler_job_result_ext);
            auto stripe = BuildIntermediateChunkStripe(resultExt->mutable_chunks());

            RegisterIntermediate(
                joblet,
                stripe,
                Controller->ShufflePool->GetInput());

            // Kick-start sort and unordered merge tasks.
            // Compute sort data size delta.
            i64 oldSortDataSize = Controller->SortDataSizeCounter.GetTotal();
            i64 newSortDataSize = 0;
            for (auto partition : Controller->Partitions) {
                if (partition->Maniac) {
                    Controller->AddTaskPendingHint(partition->UnorderedMergeTask);
                } else {
                    newSortDataSize += partition->ChunkPoolOutput->GetTotalDataSize();
                    Controller->AddTaskPendingHint(partition->SortTask);
                }
            }
            LOG_DEBUG("Sort data size updated: %v -> %v",
                oldSortDataSize,
                newSortDataSize);
            Controller->SortDataSizeCounter.Increment(newSortDataSize - oldSortDataSize);

            Controller->CheckSortStartThreshold();

            // NB: don't move it to OnTaskCompleted since jobs may run after the task has been completed.
            // Kick-start sort and unordered merge tasks.
            Controller->AddSortTasksPendingHints();
            Controller->AddMergeTasksPendingHints();
        }

        virtual void OnJobLost(TCompletedJobPtr completedJob) override
        {
            TTask::OnJobLost(completedJob);

            Controller->PartitionJobCounter.Lost(1);
        }

        virtual void OnJobFailed(TJobletPtr joblet, const TFailedJobSummary& jobSummary) override
        {
            TTask::OnJobFailed(joblet, jobSummary);

            Controller->PartitionJobCounter.Failed(1);
        }

        virtual void OnJobAborted(TJobletPtr joblet, const TAbortedJobSummary& jobSummary) override
        {
            TTask::OnJobAborted(joblet, jobSummary);

            Controller->PartitionJobCounter.Aborted(1, jobSummary.AbortReason);

            Controller->UpdateAllTasksIfNeeded(Controller->PartitionJobCounter);
        }

        virtual void OnTaskCompleted() override
        {
            TTask::OnTaskCompleted();

            Controller->PartitionJobCounter.Finalize();
            Controller->ShufflePool->GetInput()->Finish();

            // Dump totals.
            // Mark empty partitions are completed.
            LOG_DEBUG("Partition sizes collected");
            for (auto partition : Controller->Partitions) {
                i64 dataSize = partition->ChunkPoolOutput->GetTotalDataSize();
                if (dataSize == 0) {
                    LOG_DEBUG("Partition %v is empty", partition->Index);
                    // Job restarts may cause the partition task to complete several times.
                    // Thus we might have already marked the partition as completed, let's be careful.
                    if (!partition->Completed) {
                        Controller->OnPartitionCompleted(partition);
                    }
                } else {
                    LOG_DEBUG("Partition[%v] = %v",
                        partition->Index,
                        dataSize);
                }
            }

            Controller->AssignPartitions();

            // NB: this is required at least to mark tasks completed, when there are no pending jobs.
            // This couldn't have been done earlier since we've just finished populating shuffle pool.
            Controller->AddSortTasksPendingHints();

            Controller->CheckMergeStartThreshold();
        }

    };

    //! Base class for tasks that are assigned to particular partitions.
    class TPartitionBoundTask
        : public TTask
    {
    public:
        //! For persistence only.
        TPartitionBoundTask()
            : Controller(nullptr)
            , Partition(nullptr)
        { }

        TPartitionBoundTask(TSortControllerBase* controller, TPartition* partition)
            : TTask(controller)
            , Controller(controller)
            , Partition(partition)
        { }

        virtual void Persist(TPersistenceContext& context) override
        {
            TTask::Persist(context);

            using NYT::Persist;
            Persist(context, Controller);
            Persist(context, Partition);
        }

        virtual int GetPendingJobCount() const override
        {
            return IsActive() ? TTask::GetPendingJobCount() : 0;
        }

        virtual int GetTotalJobCount() const override
        {
            return IsActive() ? TTask::GetTotalJobCount() : 0;
        }


    protected:
        TSortControllerBase* Controller;
        TPartition* Partition;

    };

    //! Base class implementing sort phase for sort operations
    //! and partition reduce phase for map-reduce operations.
    class TSortTask
        : public TPartitionBoundTask
    {
    public:
        //! For persistence only.
        TSortTask()
        { }

        TSortTask(TSortControllerBase* controller, TPartition* partition)
            : TPartitionBoundTask(controller, partition)
        { }

        virtual TTaskGroupPtr GetGroup() const override
        {
            return Controller->SortTaskGroup;
        }

        virtual TNodeResources GetNeededResources(TJobletPtr joblet) const override
        {
            return GetNeededResourcesForChunkStripe(
                joblet->InputStripeList->GetAggregateStatistics(),
                joblet->MemoryReserveEnabled);
        }

        virtual IChunkPoolInput* GetChunkPoolInput() const override
        {
            return
                Controller->SimpleSort
                ? Controller->SimpleSortPool.get()
                : Controller->ShufflePool->GetInput();
        }

        virtual IChunkPoolOutput* GetChunkPoolOutput() const override
        {
            return
                Controller->SimpleSort
                ? Controller->SimpleSortPool.get()
                : Partition->ChunkPoolOutput;
        }

    protected:
        virtual bool IsMemoryReserveEnabled() const override
        {
            if (Controller->IsSortedMergeNeeded(Partition)) {
                return Controller->IsMemoryReserveEnabled(Controller->IntermediateSortJobCounter);
            } else {
                return Controller->IsMemoryReserveEnabled(Controller->FinalSortJobCounter);
            }
        }

        TNodeResources GetNeededResourcesForChunkStripe(
            const TChunkStripeStatistics& stat,
            bool memoryReserveEnabled) const
        {
            if (Controller->SimpleSort) {
                i64 valueCount = Controller->GetValueCountEstimate(stat.DataSize);
                return Controller->GetSimpleSortResources(
                    stat,
                    valueCount);
            } else {
                return Controller->GetPartitionSortResources(
                    Partition,
                    stat,
                    memoryReserveEnabled);
            }
        }

        virtual TNodeResources GetMinNeededResourcesHeavy() const override
        {
            auto stat = GetChunkPoolOutput()->GetApproximateStripeStatistics();
            YCHECK(stat.size() == 1);
            return GetNeededResourcesForChunkStripe(stat.front(), IsMemoryReserveEnabled());
        }

        virtual int GetChunkListCountPerJob() const override
        {
            return Controller->IsSortedMergeNeeded(Partition)
                ? 1
                : Controller->OutputTables.size();
        }

        virtual EJobType GetJobType() const override
        {
            return EJobType(
                Controller->IsSortedMergeNeeded(Partition)
                ? Controller->IntermediateSortJobSpecTemplate.type()
                : Controller->FinalSortJobSpecTemplate.type());
        }

        virtual void BuildJobSpec(TJobletPtr joblet, TJobSpec* jobSpec) override
        {
            if (Controller->IsSortedMergeNeeded(Partition)) {
                jobSpec->CopyFrom(Controller->IntermediateSortJobSpecTemplate);
                AddIntermediateOutputSpec(jobSpec, joblet, Controller->Spec->SortBy);
            } else {
                jobSpec->CopyFrom(Controller->FinalSortJobSpecTemplate);
                AddFinalOutputSpecs(jobSpec, joblet);
            }

            auto* schedulerJobSpecExt = jobSpec->MutableExtension(TSchedulerJobSpecExt::scheduler_job_spec_ext);
            schedulerJobSpecExt->set_is_approximate(joblet->InputStripeList->IsApproximate);

            AddSequentialInputSpec(jobSpec, joblet);
        }

        virtual void OnJobStarted(TJobletPtr joblet) override
        {
            TPartitionBoundTask::OnJobStarted(joblet);

            YCHECK(!Partition->Maniac);

            Controller->SortDataSizeCounter.Start(joblet->InputStripeList->TotalDataSize);

            if (Controller->IsSortedMergeNeeded(Partition)) {
                Controller->IntermediateSortJobCounter.Start(1);
            } else {
                Controller->FinalSortJobCounter.Start(1);
            }
        }

        virtual void OnJobCompleted(TJobletPtr joblet, const TCompletedJobSummary& jobSummary) override
        {
            TPartitionBoundTask::OnJobCompleted(joblet, jobSummary);

            Controller->SortDataSizeCounter.Completed(joblet->InputStripeList->TotalDataSize);

            if (Controller->IsSortedMergeNeeded(Partition)) {

                Controller->IntermediateSortJobCounter.Completed(1);

                // Sort outputs in large partitions are queued for further merge.
                // Construct a stripe consisting of sorted chunks and put it into the pool.
                auto* resultExt = jobSummary.Result->MutableExtension(TSchedulerJobResultExt::scheduler_job_result_ext);
                auto stripe = BuildIntermediateChunkStripe(resultExt->mutable_chunks());

                RegisterIntermediate(
                    joblet,
                    stripe,
                    Partition->SortedMergeTask);
            } else {
                Controller->FinalSortJobCounter.Completed(1);

                // Sort outputs in small partitions go directly to the output.
                RegisterOutput(joblet, Partition->Index, jobSummary);
                Controller->OnPartitionCompleted(Partition);
            }

            Controller->CheckMergeStartThreshold();

            if (Controller->IsSortedMergeNeeded(Partition)) {
                Controller->AddTaskPendingHint(Partition->SortedMergeTask);
            }
        }

        virtual void OnJobFailed(TJobletPtr joblet, const TFailedJobSummary& jobSummary) override
        {
            Controller->SortDataSizeCounter.Failed(joblet->InputStripeList->TotalDataSize);

            if (Controller->IsSortedMergeNeeded(Partition)) {
                Controller->IntermediateSortJobCounter.Failed(1);
            } else {
                Controller->FinalSortJobCounter.Failed(1);
            }

            TTask::OnJobFailed(joblet, jobSummary);
        }

        virtual void OnJobAborted(TJobletPtr joblet, const TAbortedJobSummary& jobSummary) override
        {
            Controller->SortDataSizeCounter.Aborted(joblet->InputStripeList->TotalDataSize);

            if (Controller->IsSortedMergeNeeded(Partition)) {
                Controller->IntermediateSortJobCounter.Aborted(1, jobSummary.AbortReason);
            } else {
                Controller->FinalSortJobCounter.Aborted(1, jobSummary.AbortReason);
                Controller->UpdateAllTasksIfNeeded(Controller->FinalSortJobCounter);
            }

            TTask::OnJobAborted(joblet, jobSummary);
        }

        virtual void OnJobLost(TCompletedJobPtr completedJob) override
        {
            Controller->IntermediateSortJobCounter.Lost(1);
            auto stripeList = completedJob->SourceTask->GetChunkPoolOutput()->GetStripeList(completedJob->OutputCookie);
            Controller->SortDataSizeCounter.Lost(stripeList->TotalDataSize);

            const auto& address = completedJob->Address;
            Partition->AddressToLocality[address] -= stripeList->TotalDataSize;
            YCHECK(Partition->AddressToLocality[address] >= 0);

            Controller->ResetTaskLocalityDelays();

            TTask::OnJobLost(completedJob);
        }

        virtual void OnTaskCompleted() override
        {
            TPartitionBoundTask::OnTaskCompleted();

            // Kick-start the corresponding merge task.
            if (Controller->IsSortedMergeNeeded(Partition)) {
                Partition->SortedMergeTask->FinishInput();
            }
        }

    };

    //! Implements partition sort for sort operations and
    //! partition reduce phase for map-reduce operations.
    class TPartitionSortTask
        : public TSortTask
    {
    public:
        //! For persistence only.
        TPartitionSortTask()
        { }

        TPartitionSortTask(TSortControllerBase* controller, TPartition* partition)
            : TSortTask(controller, partition)
        { }

        virtual Stroka GetId() const override
        {
            return Format("Sort(%v)", Partition->Index);
        }


        virtual TDuration GetLocalityTimeout() const override
        {
            return
                Partition->AssignedAddress
                ? Controller->Spec->SortAssignmentTimeout
                : Controller->Spec->SortLocalityTimeout;
        }

        virtual i64 GetLocality(const Stroka& address) const override
        {
            if (Partition->AssignedAddress && Partition->AssignedAddress.Get() == address) {
                // Handle initially assigned address.
                return 1;
            } else {
                // Handle data-driven locality.
                auto it = Partition->AddressToLocality.find(address);
                return it == Partition->AddressToLocality.end() ? 0 : it->second;
            }
        }

    private:
        DECLARE_DYNAMIC_PHOENIX_TYPE(TPartitionSortTask, 0x4f9a6cd9);

        virtual bool IsActive() const override
        {
            return Controller->SortStartThresholdReached && !Partition->Maniac;
        }

        virtual bool HasInputLocality() const override
        {
            return false;
        }

        virtual void OnJobStarted(TJobletPtr joblet) override
        {
            // Increase data size for this address to ensure subsequent sort jobs
            // to be scheduled to this very node.
            const auto& address = joblet->Address;
            Partition->AddressToLocality[address] += joblet->InputStripeList->TotalDataSize;

            // Don't rely on static assignment anymore.
            Partition->AssignedAddress = Null;

            // Also add a hint to ensure that subsequent jobs are also scheduled here.
            AddLocalityHint(address);

            TSortTask::OnJobStarted(joblet);
        }

    };

    //! Implements simple sort phase for sort operations.
    class TSimpleSortTask
        : public TSortTask
    {
    public:
        //! For persistence only.
        TSimpleSortTask()
        { }

        TSimpleSortTask(TSortControllerBase* controller, TPartition* partition)
            : TSortTask(controller, partition)
        { }

        virtual Stroka GetId() const override
        {
            return "SimpleSort";
        }

        virtual TDuration GetLocalityTimeout() const override
        {
            return Controller->Spec->SimpleSortLocalityTimeout;
        }

    private:
        DECLARE_DYNAMIC_PHOENIX_TYPE(TSimpleSortTask, 0xb32d4f02);

    };

    //! Base class for both sorted and ordered merge.
    class TMergeTask
        : public TPartitionBoundTask
    {
    public:
        //! For persistence only.
        TMergeTask()
        { }

        TMergeTask(TSortControllerBase* controller, TPartition* partition)
            : TPartitionBoundTask(controller, partition)
        { }

        virtual TTaskGroupPtr GetGroup() const override
        {
            return Controller->MergeTaskGroup;
        }

    private:
        virtual void OnTaskCompleted() override
        {
            if (!Partition->Completed) {
                // In extremely rare situations we may want to complete partition twice,
                // e.g. maniac partition with no data. Don't do that.
                Controller->OnPartitionCompleted(Partition);
            }

            TPartitionBoundTask::OnTaskCompleted();
        }

    };

    //! Implements sorted merge phase for sort operations and
    //! sorted reduce phase for map-reduce operations.
    class TSortedMergeTask
        : public TMergeTask
    {
    public:
        //! For persistence only.
        TSortedMergeTask()
        { }

        TSortedMergeTask(TSortControllerBase* controller, TPartition* partition)
            : TMergeTask(controller, partition)
            , ChunkPool(CreateAtomicChunkPool(Controller->NodeDirectory))
        { }

        virtual Stroka GetId() const override
        {
            return Format("SortedMerge(%v)", Partition->Index);
        }

        virtual TDuration GetLocalityTimeout() const override
        {
            return
                Controller->SimpleSort
                ? Controller->Spec->SimpleMergeLocalityTimeout
                : Controller->Spec->MergeLocalityTimeout;
        }

        virtual TNodeResources GetNeededResources(TJobletPtr joblet) const override
        {
            return Controller->GetSortedMergeResources(
                joblet->InputStripeList->GetStatistics(),
                joblet->MemoryReserveEnabled);
        }

        virtual IChunkPoolInput* GetChunkPoolInput() const override
        {
            return ChunkPool.get();
        }

        virtual void Persist(TPersistenceContext& context) override
        {
            TMergeTask::Persist(context);

            using NYT::Persist;
            Persist(context, ChunkPool);
        }

    private:
        DECLARE_DYNAMIC_PHOENIX_TYPE(TSortedMergeTask, 0x4ab19c75);

        std::unique_ptr<IChunkPool> ChunkPool;

        virtual bool IsActive() const override
        {
            return Controller->MergeStartThresholdReached && !Partition->Maniac;
        }

        virtual bool IsMemoryReserveEnabled() const override
        {
            return Controller->IsMemoryReserveEnabled(Controller->SortedMergeJobCounter);
        }

        virtual TNodeResources GetMinNeededResourcesHeavy() const override
        {
            return Controller->GetSortedMergeResources(
                ChunkPool->GetApproximateStripeStatistics(),
                IsMemoryReserveEnabled());
        }

        virtual IChunkPoolOutput* GetChunkPoolOutput() const override
        {
            return ChunkPool.get();
        }

        virtual int GetChunkListCountPerJob() const override
        {
            return Controller->OutputTables.size();
        }

        virtual EJobType GetJobType() const override
        {
            return EJobType(Controller->SortedMergeJobSpecTemplate.type());
        }

        virtual void BuildJobSpec(TJobletPtr joblet, TJobSpec* jobSpec) override
        {
            jobSpec->CopyFrom(Controller->SortedMergeJobSpecTemplate);
            AddParallelInputSpec(jobSpec, joblet);
            AddFinalOutputSpecs(jobSpec, joblet);
        }

        virtual void OnJobStarted(TJobletPtr joblet) override
        {
            YCHECK(!Partition->Maniac);

            Controller->SortedMergeJobCounter.Start(1);

            TMergeTask::OnJobStarted(joblet);
        }

        virtual void OnJobCompleted(TJobletPtr joblet, const TCompletedJobSummary& jobSummary) override
        {
            TMergeTask::OnJobCompleted(joblet, jobSummary);

            Controller->SortedMergeJobCounter.Completed(1);
            RegisterOutput(joblet, Partition->Index, jobSummary);
        }

        virtual void OnJobFailed(TJobletPtr joblet, const TFailedJobSummary& jobSummary) override
        {
            Controller->SortedMergeJobCounter.Failed(1);

            TMergeTask::OnJobFailed(joblet, jobSummary);
        }

        virtual void OnJobAborted(TJobletPtr joblet, const TAbortedJobSummary& jobSummary) override
        {
            Controller->SortedMergeJobCounter.Aborted(1, jobSummary.AbortReason);

            Controller->UpdateAllTasksIfNeeded(Controller->SortedMergeJobCounter);

            TMergeTask::OnJobAborted(joblet, jobSummary);
        }

    };

    //! Implements unordered merge of maniac partitions for sort operation.
    //! Not used in map-reduce operations.
    class TUnorderedMergeTask
        : public TMergeTask
    {
    public:
        //! For persistence only.
        TUnorderedMergeTask()
        { }

        TUnorderedMergeTask(TSortControllerBase* controller, TPartition* partition)
            : TMergeTask(controller, partition)
        { }

        virtual Stroka GetId() const override
        {
            return Format("UnorderedMerge(%v)", Partition->Index);
        }

        virtual i64 GetLocality(const Stroka& address) const override
        {
            // Locality is unimportant.
            return 0;
        }

        virtual TDuration GetLocalityTimeout() const override
        {
            // Makes no sense to wait.
            return TDuration::Zero();
        }

        virtual TNodeResources GetNeededResources(TJobletPtr joblet) const override
        {
            return Controller->GetUnorderedMergeResources(
                joblet->InputStripeList->GetStatistics());
        }

        virtual IChunkPoolInput* GetChunkPoolInput() const override
        {
            return Controller->ShufflePool->GetInput();
        }

        virtual IChunkPoolOutput* GetChunkPoolOutput() const override
        {
            return Partition->ChunkPoolOutput;
        }

    private:
        DECLARE_DYNAMIC_PHOENIX_TYPE(TUnorderedMergeTask, 0xbba17c0f);

        virtual bool IsActive() const override
        {
             return Controller->MergeStartThresholdReached && Partition->Maniac;
        }

        virtual bool IsMemoryReserveEnabled() const override
        {
            return true;
        }

        virtual TNodeResources GetMinNeededResourcesHeavy() const override
        {
            return Controller->GetUnorderedMergeResources(
                Partition->ChunkPoolOutput->GetApproximateStripeStatistics());
        }

        virtual bool HasInputLocality() const override
        {
            return false;
        }

        virtual int GetChunkListCountPerJob() const override
        {
            return 1;
        }

        virtual EJobType GetJobType() const override
        {
            return EJobType(Controller->UnorderedMergeJobSpecTemplate.type());
        }

        virtual void BuildJobSpec(TJobletPtr joblet, TJobSpec* jobSpec) override
        {
            jobSpec->CopyFrom(Controller->UnorderedMergeJobSpecTemplate);
            AddSequentialInputSpec(jobSpec, joblet);
            AddFinalOutputSpecs(jobSpec, joblet);

            if (!Controller->SimpleSort) {
                auto* schedulerJobSpecExt = jobSpec->MutableExtension(TSchedulerJobSpecExt::scheduler_job_spec_ext);
                auto* inputSpec = schedulerJobSpecExt->mutable_input_specs(0);
                for (auto& chunk : *inputSpec->mutable_chunks()) {
                    chunk.set_partition_tag(Partition->Index);
                }
            }
        }

        virtual void OnJobStarted(TJobletPtr joblet) override
        {
            YCHECK(Partition->Maniac);
            TMergeTask::OnJobStarted(joblet);

            Controller->UnorderedMergeJobCounter.Start(1);
        }

        virtual void OnJobCompleted(TJobletPtr joblet, const TCompletedJobSummary& jobSummary) override
        {
            TMergeTask::OnJobCompleted(joblet, jobSummary);

            Controller->UnorderedMergeJobCounter.Completed(1);
            RegisterOutput(joblet, Partition->Index, jobSummary);
        }

        virtual void OnJobFailed(TJobletPtr joblet, const TFailedJobSummary& jobSummary) override
        {
            TMergeTask::OnJobFailed(joblet, jobSummary);

            Controller->UnorderedMergeJobCounter.Failed(1);
        }

        virtual void OnJobAborted(TJobletPtr joblet, const TAbortedJobSummary& jobSummary) override
        {
            TMergeTask::OnJobAborted(joblet, jobSummary);

            Controller->UnorderedMergeJobCounter.Aborted(1, jobSummary.AbortReason);
        }

    };


    // Custom bits of preparation pipeline.

    virtual void DoInitialize() override
    {
        TOperationControllerBase::DoInitialize();

        // NB: Register groups in the order of _descending_ priority.
        MergeTaskGroup = New<TTaskGroup>();
        RegisterTaskGroup(MergeTaskGroup);

        SortTaskGroup = New<TTaskGroup>();
        SortTaskGroup->MinNeededResources.set_network(Spec->ShuffleNetworkLimit);
        RegisterTaskGroup(SortTaskGroup);

        PartitionTaskGroup = New<TTaskGroup>();
        RegisterTaskGroup(PartitionTaskGroup);
    }


    // Init/finish.

    void AssignPartitions()
    {
        struct TAssignedNode
            : public TIntrinsicRefCounted
        {
            TAssignedNode(TExecNodePtr node, double weight)
                : Node(node)
                , Weight(weight)
                , AssignedDataSize(0)
            { }

            TExecNodePtr Node;
            double Weight;
            i64 AssignedDataSize;
        };

        typedef TIntrusivePtr<TAssignedNode> TAssignedNodePtr;

        auto compareNodes = [&] (const TAssignedNodePtr& lhs, const TAssignedNodePtr& rhs) {
            return lhs->AssignedDataSize / lhs->Weight > rhs->AssignedDataSize / rhs->Weight;
        };

        auto comparePartitions = [&] (const TPartitionPtr& lhs, const TPartitionPtr& rhs) {
            return lhs->ChunkPoolOutput->GetTotalDataSize() > rhs->ChunkPoolOutput->GetTotalDataSize();
        };

        LOG_DEBUG("Examining online nodes");

        std::vector<TAssignedNodePtr> nodeHeap;
        auto nodes = Host->GetExecNodes();
        auto maxResourceLimits = ZeroNodeResources();
        for (auto node : nodes) {
            maxResourceLimits = Max(maxResourceLimits, node->ResourceLimits());
        }
        for (auto node : nodes) {
            double weight = std::min(
                    1.0, GetMinResourceRatio(node->ResourceLimits(), maxResourceLimits));
            if (weight > 0) {
                auto assignedNode = New<TAssignedNode>(node, weight);
                nodeHeap.push_back(assignedNode);
            }
        }

        std::vector<TPartitionPtr> partitionsToAssign;
        for (auto partition : Partitions) {
            // Only take partitions for which no jobs are launched yet.
            if (partition->AddressToLocality.empty()) {
                partitionsToAssign.push_back(partition);
            }
        }
        std::sort(partitionsToAssign.begin(), partitionsToAssign.end(), comparePartitions);

        // This is actually redundant since all values are 0.
        std::make_heap(nodeHeap.begin(), nodeHeap.end(), compareNodes);

        LOG_DEBUG("Assigning partitions");

        for (auto partition : partitionsToAssign) {
            auto node = nodeHeap.front();
            const auto& address = node->Node->GetDefaultAddress();

            partition->AssignedAddress = address;
            auto task = partition->Maniac
                ? static_cast<TTaskPtr>(partition->UnorderedMergeTask)
                : static_cast<TTaskPtr>(partition->SortTask);

            AddTaskLocalityHint(task, address);

            std::pop_heap(nodeHeap.begin(), nodeHeap.end(), compareNodes);
            node->AssignedDataSize += partition->ChunkPoolOutput->GetTotalDataSize();
            std::push_heap(nodeHeap.begin(), nodeHeap.end(), compareNodes);

            LOG_DEBUG("Partition assigned (Index: %v, DataSize: %v, Address: %v)",
                partition->Index,
                partition->ChunkPoolOutput->GetTotalDataSize(),
                address);
        }

        for (auto node : nodeHeap) {
            if (node->AssignedDataSize > 0) {
                LOG_DEBUG("Node used (Address: %v, Weight: %.4lf, AssignedDataSize: %v, AdjustedDataSize: %v)",
                    node->Node->GetDefaultAddress(),
                    node->Weight,
                    node->AssignedDataSize,
                    static_cast<i64>(node->AssignedDataSize / node->Weight));
            }
        }

        LOG_DEBUG("Partitions assigned");
    }

    void InitShufflePool()
    {
        ShufflePool = CreateShuffleChunkPool(
            NodeDirectory,
            static_cast<int>(Partitions.size()),
            Spec->DataSizePerSortJob);

        for (auto partition : Partitions) {
            partition->ChunkPoolOutput = ShufflePool->GetOutput(partition->Index);
        }
    }

    void InitSimpleSortPool(int sortJobCount)
    {
        SimpleSortPool = CreateUnorderedChunkPool(
            NodeDirectory,
            sortJobCount,
            Config->MaxChunkStripesPerJob);
    }

    virtual bool IsCompleted() const override
    {
        return CompletedPartitionCount == Partitions.size();
    }

    virtual void DoOperationCompleted() override
    {
        if (IsRowCountPreserved()) {
            i64 totalInputRowCount = 0;
            for (auto partition : Partitions) {
                totalInputRowCount += partition->ChunkPoolOutput->GetTotalRowCount();
            }
            if (totalInputRowCount != TotalOutputRowCount) {
                OnOperationFailed(TError(
                    "Input/output row count mismatch in sort operation: %v != %v",
                    totalInputRowCount,
                    TotalOutputRowCount));
            }
        }

        YCHECK(CompletedPartitionCount == Partitions.size());
        TOperationControllerBase::DoOperationCompleted();
    }

    void OnPartitionCompleted(TPartitionPtr partition)
    {
        YCHECK(!partition->Completed);
        partition->Completed = true;

        ++CompletedPartitionCount;

        LOG_INFO("Partition completed (Partition: %v)", partition->Index);
    }

    bool IsSortedMergeNeeded(TPartitionPtr partition) const
    {
        if (partition->CachedSortedMergeNeeded) {
            return true;
        }

        if (SimpleSort) {
            if (partition->ChunkPoolOutput->GetTotalJobCount() <= 1) {
                return false;
            }
        } else {
            if (partition->Maniac) {
                return false;
            }

            if (partition->SortTask->GetPendingJobCount() == 0) {
                return false;
            }

            if (partition->ChunkPoolOutput->GetTotalJobCount() <= 1 && PartitionTask->IsCompleted()) {
                return false;
            }
        }

        LOG_DEBUG("Partition needs sorted merge (Partition: %v)", partition->Index);
        SortedMergeJobCounter.Increment(1);
        partition->CachedSortedMergeNeeded = true;
        return true;
    }

    void CheckSortStartThreshold()
    {
        if (SortStartThresholdReached)
            return;

        if (!SimpleSort && PartitionTask->GetCompletedDataSize() < PartitionTask->GetTotalDataSize() * Spec->ShuffleStartThreshold)
            return;

        LOG_INFO("Sort start threshold reached");

        SortStartThresholdReached = true;
        AddSortTasksPendingHints();
    }

    static void CheckPartitionWriterBuffer(int partitionCount, TChunkWriterConfigPtr config)
    {
        auto averageBufferSize = config->MaxBufferSize / partitionCount / 2;
        if (averageBufferSize < THorizontalSchemalessBlockWriter::MinReserveSize) {
            i64 minAppropriateSize = partitionCount * 2 * THorizontalSchemalessBlockWriter::MinReserveSize;
            THROW_ERROR_EXCEPTION(
                "Too small table writer buffer size for partitioner (MaxBufferSize: %v). Min appropriate buffer size is %v",
                averageBufferSize,
                minAppropriateSize);
        }
    }

    void CheckMergeStartThreshold()
    {
        if (MergeStartThresholdReached)
            return;

        if (!SimpleSort) {
            if (!PartitionTask->IsCompleted())
                return;
            if (SortDataSizeCounter.GetCompleted() < SortDataSizeCounter.GetTotal() * Spec->MergeStartThreshold)
                return;
        }

        LOG_INFO("Merge start threshold reached");

        MergeStartThresholdReached = true;
        AddMergeTasksPendingHints();
    }

    void AddSortTasksPendingHints()
    {
        for (auto partition : Partitions) {
            if (!partition->Maniac) {
                AddTaskPendingHint(partition->SortTask);
            }
        }
    }

    void AddMergeTasksPendingHints()
    {
        for (auto partition : Partitions) {
            auto taskToKick = partition->Maniac
                ? TTaskPtr(partition->UnorderedMergeTask)
                : TTaskPtr(partition->SortedMergeTask);
            AddTaskPendingHint(taskToKick);
        }
    }

    // Resource management.

    virtual TNodeResources GetPartitionResources(
        const TChunkStripeStatisticsVector& statistics,
        bool memoryReserveEnabled) const = 0;

    virtual TNodeResources GetSimpleSortResources(
        const TChunkStripeStatistics& stat,
        i64 valueCount) const = 0;

    virtual TNodeResources GetPartitionSortResources(
        TPartitionPtr partition,
        const TChunkStripeStatistics& stat,
        bool memoryReserveEnabled) const = 0;

    virtual TNodeResources GetSortedMergeResources(
        const TChunkStripeStatisticsVector& statistics,
        bool memoryReserveEnabled) const = 0;

    virtual TNodeResources GetUnorderedMergeResources(
        const TChunkStripeStatisticsVector& statistics) const = 0;

    // Unsorted helpers.

    i64 GetSortBuffersMemorySize(const TChunkStripeStatistics& stat) const
    {
        // Calculate total size of buffers, presented in TSchemalessPartitionSortReader.
        return 
            (i64) 16 * Spec->SortBy.size() * stat.RowCount + // KeyBuffer
            (i64) 12 * stat.RowCount +                       // RowDescriptorBuffer
            (i64) 4 * stat.RowCount +                        // Buckets
            (i64) 4 * stat.RowCount;                         // SortedIndexes
    }

    i64 GetRowCountEstimate(TPartitionPtr partition, i64 dataSize) const
    {
        i64 totalDataSize = partition->ChunkPoolOutput->GetTotalDataSize();
        if (totalDataSize == 0) {
            return 0;
        }
        i64 totalRowCount = partition->ChunkPoolOutput->GetTotalRowCount();
        return static_cast<i64>((double) totalRowCount * dataSize / totalDataSize);
    }

    // TODO(babenko): this is the input estimate, not the partitioned one!
    // Should get rid of this "value count" stuff completely.
    i64 GetValueCountEstimate(i64 dataSize) const
    {
        return static_cast<i64>((double) TotalEstimatedInputValueCount * dataSize / TotalEstimatedInputDataSize);
    }

    int GetEmpiricalParitionCount(i64 dataSize) const
    {
        // Suggest partition count using some (highly experimental)
        // formula, which is inspired by the following practical
        // observations:
        // 1) Partitions of size < 32Mb make no sense.
        // 2) The larger input is, the bigger is the optimal partition size.
        // 3) The larger input is, the more parallelism is required to process it efficiently, hence the bigger is the optimal partition count.
        // 4) Partitions of size > 2GB require too much resources and are thus harmful.
        // To accommodate both (2) and (3), partition size growth rate is logarithmic
        i64 partitionSize = static_cast<i64>(32 * 1024 * 1024 * (1.0 + std::log10((double) dataSize / ((i64)100 * 1024 * 1024))));
        i64 suggestedPartitionCount = static_cast<i64>(dataSize / partitionSize);
        i64 upperPartitionCountCap = 1000 + dataSize / ((i64)2 * 1024 * 1024 * 1024);
        return static_cast<int>(Clamp(suggestedPartitionCount, 1, upperPartitionCountCap));
    }

    int SuggestPartitionCount() const
    {
        YCHECK(TotalEstimatedInputDataSize > 0);
        i64 dataSizeAfterPartition = 1 + static_cast<i64>(TotalEstimatedInputDataSize * Spec->MapSelectivityFactor);

        i64 result;
        if (Spec->PartitionDataSize || Spec->PartitionCount) {
            if (Spec->PartitionCount) {
                result = Spec->PartitionCount.Get();
            } else {
                // NB: Spec->PartitionDataSize is not Null.
                result = 1 + dataSizeAfterPartition / Spec->PartitionDataSize.Get();
            }
        } else {
            result = GetEmpiricalParitionCount(dataSizeAfterPartition);
        }
        return static_cast<int>(Clamp(result, 1, Options->MaxPartitionCount));
    }

    int SuggestPartitionJobCount() const
    {
        if (Spec->DataSizePerPartitionJob || Spec->PartitionJobCount) {
            return SuggestJobCount(
                TotalEstimatedInputDataSize,
                Spec->DataSizePerPartitionJob.Get(TotalEstimatedInputDataSize),
                Spec->PartitionJobCount,
                Options->MaxPartitionJobCount);
        } else {
            // Experiments show that this number is suitable as default
            // both for partition count and for partition job count.
            int partitionCount = GetEmpiricalParitionCount(TotalEstimatedInputDataSize);
            return static_cast<int>(Clamp(
                partitionCount,
                1,
                Options->MaxPartitionJobCount));
        }
    }


    // Partition progress.

    struct TPartitionProgress
    {
        std::vector<i64> Total;
        std::vector<i64> Runnning;
        std::vector<i64> Completed;
    };

    static std::vector<i64> AggregateValues(const std::vector<i64>& values, int maxBuckets)
    {
        if (values.size() < maxBuckets) {
            return values;
        }

        std::vector<i64> result(maxBuckets);
        for (int i = 0; i < maxBuckets; ++i) {
            int lo = static_cast<int>(i * values.size() / maxBuckets);
            int hi = static_cast<int>((i + 1) * values.size() / maxBuckets);
            i64 sum = 0;
            for (int j = lo; j < hi; ++j) {
                sum += values[j];
            }
            result[i] = sum * values.size() / (hi - lo) / maxBuckets;
        }

        return result;
    }

    TPartitionProgress ComputePartitionProgress() const
    {
        TPartitionProgress result;
        std::vector<i64> sizes(Partitions.size());
        {
            for (int i = 0; i < static_cast<int>(Partitions.size()); ++i) {
                sizes[i] = Partitions[i]->ChunkPoolOutput->GetTotalDataSize();
            }
            result.Total = AggregateValues(sizes, MaxProgressBuckets);
        }
        {
            for (int i = 0; i < static_cast<int>(Partitions.size()); ++i) {
                sizes[i] = Partitions[i]->ChunkPoolOutput->GetRunningDataSize();
            }
            result.Runnning = AggregateValues(sizes, MaxProgressBuckets);
        }
        {
            for (int i = 0; i < static_cast<int>(Partitions.size()); ++i) {
                sizes[i] = Partitions[i]->ChunkPoolOutput->GetCompletedDataSize();
            }
            result.Completed = AggregateValues(sizes, MaxProgressBuckets);
        }
        return result;
    }

    // Partition sizes histogram.

    struct TPartitionSizeHistogram
    {
        i64 Min;
        i64 Max;
        std::vector<i64> Count;
    };

    TPartitionSizeHistogram ComputePartitionSizeHistogram() const
    {
        TPartitionSizeHistogram result;

        result.Min = std::numeric_limits<i64>::max();
        result.Max = std::numeric_limits<i64>::min();
        for (auto partition : Partitions) {
            i64 size = partition->ChunkPoolOutput->GetTotalDataSize();
            if (size == 0)
                continue;
            result.Min = std::min(result.Min, size);
            result.Max = std::max(result.Max, size);
        }

        if (result.Min > result.Max)
            return result;

        int bucketCount = result.Min == result.Max ? 1 : MaxSizeHistogramBuckets;
        result.Count.resize(bucketCount);

        auto computeBucket = [&] (i64 size) -> int {
            if (result.Min == result.Max) {
                return 0;
            }

            int bucket = (size - result.Min) * MaxSizeHistogramBuckets / (result.Max - result.Min);
            if (bucket == bucketCount) {
                bucket = bucketCount - 1;
            }

            return bucket;
        };

        for (auto partition : Partitions) {
            i64 size = partition->ChunkPoolOutput->GetTotalDataSize();
            if (size == 0)
                continue;
            int bucket = computeBucket(size);
            ++result.Count[bucket];
        }

        return result;
    }

    void BuildPartitionsProgressYson(IYsonConsumer* consumer) const
    {
        BuildYsonMapFluently(consumer)
            .Item("partitions").BeginMap()
                .Item("total").Value(Partitions.size())
                .Item("completed").Value(CompletedPartitionCount)
            .EndMap();

        auto progress = ComputePartitionProgress();
        BuildYsonMapFluently(consumer)
            .Item("partition_sizes").BeginMap()
                .Item("total").Value(progress.Total)
                .Item("running").Value(progress.Runnning)
                .Item("completed").Value(progress.Completed)
            .EndMap();

        auto sizeHistogram = ComputePartitionSizeHistogram();
        BuildYsonMapFluently(consumer)
            .Item("partition_size_histogram").BeginMap()
                .Item("min").Value(sizeHistogram.Min)
                .Item("max").Value(sizeHistogram.Max)
                .Item("count").Value(sizeHistogram.Count)
            .EndMap();
    }

    virtual void RegisterOutput(TJobletPtr joblet, int key, const TCompletedJobSummary& jobSummary) override
    {
        {
            auto totalOutput = GetTotalOutputDataStatistics(jobSummary.Statistics);
            TotalOutputRowCount += totalOutput.row_count();
        }

        TOperationControllerBase::RegisterOutput(std::move(joblet), key, jobSummary);
    }

};

DEFINE_DYNAMIC_PHOENIX_TYPE(TSortControllerBase::TPartitionTask);
DEFINE_DYNAMIC_PHOENIX_TYPE(TSortControllerBase::TPartitionSortTask);
DEFINE_DYNAMIC_PHOENIX_TYPE(TSortControllerBase::TSimpleSortTask);
DEFINE_DYNAMIC_PHOENIX_TYPE(TSortControllerBase::TSortedMergeTask);
DEFINE_DYNAMIC_PHOENIX_TYPE(TSortControllerBase::TUnorderedMergeTask);

////////////////////////////////////////////////////////////////////

class TSortController
    : public TSortControllerBase
{
public:
    TSortController(
        TSchedulerConfigPtr config,
        TSortOperationSpecPtr spec,
        IOperationHost* host,
        TOperation* operation)
        : TSortControllerBase(
            config,
            spec,
            config->SortOperationOptions,
            host,
            operation)
        , Spec(spec)
    { }

private:
    DECLARE_DYNAMIC_PHOENIX_TYPE(TSortController, 0xbca37afe);

    TSortOperationSpecPtr Spec;

    //! |PartitionCount - 1| separating keys.
    std::vector<TOwningKey> PartitionKeys;

    // Custom bits of preparation pipeline.

    virtual void DoInitialize() override
    {
        TSortControllerBase::DoInitialize();

        auto& table = OutputTables[0];
        table.UpdateMode = EUpdateMode::Overwrite;
        table.LockMode = ELockMode::Exclusive;
    }

    virtual std::vector<TRichYPath> GetInputTablePaths() const override
    {
        return Spec->InputTablePaths;
    }

    virtual std::vector<TRichYPath> GetOutputTablePaths() const override
    {
        std::vector<TRichYPath> result;
        result.push_back(Spec->OutputTablePath);
        return result;
    }

    virtual void CustomPrepare() override
    {
        TSortControllerBase::CustomPrepare();

        OutputTables[0].KeyColumns = Spec->SortBy;

        if (TotalEstimatedInputDataSize == 0)
            return;

        TSamplesFetcherPtr samplesFetcher;

        TFuture<void> asyncSamplesResult;
        PROFILE_TIMING ("/input_processing_time") {
            auto chunks = CollectInputChunks();
            int sampleCount = SuggestPartitionCount() * Spec->SamplesPerPartition;

            TScrapeChunksCallback scraperCallback;
            if (Spec->UnavailableChunkStrategy == EUnavailableChunkAction::Wait) {
                scraperCallback = CreateScrapeChunksSessionCallback(
                    Config,
                    Host->GetBackgroundInvoker(),
                    Host->GetChunkLocationThrottler(),
                    AuthenticatedInputMasterClient->GetMasterChannel(NApi::EMasterChannelKind::Leader),
                    NodeDirectory,
                    Logger);
            }

            samplesFetcher = New<TSamplesFetcher>(
                Config->Fetcher,
                sampleCount,
                Spec->SortBy,
                Options->MaxSampleSize,
                NodeDirectory,
                Host->GetBackgroundInvoker(),
                scraperCallback,
                Logger);

            for (const auto& chunk : chunks) {
                samplesFetcher->AddChunk(chunk);
            }

            asyncSamplesResult = samplesFetcher->Fetch();
        }

        auto samplesResult = WaitFor(asyncSamplesResult);
        THROW_ERROR_EXCEPTION_IF_FAILED(samplesResult);

        PROFILE_TIMING ("/samples_processing_time") {
            auto sortedSamples = SortSamples(samplesFetcher->GetSamples());
            BuildPartitions(sortedSamples);
        }

        InitJobSpecTemplates();
    }

    std::vector<const TSample*> SortSamples(const std::vector<TSample>& samples)
    {
        int sampleCount = static_cast<int>(samples.size());
        LOG_INFO("Sorting %v samples", sampleCount);

        std::vector<const TSample*> sortedSamples;
        sortedSamples.reserve(sampleCount);
        try {
            for (const auto& sample : samples) {
                ValidateKey(sample.Key);
                sortedSamples.push_back(&sample);
            }
        } catch (const std::exception& ex) {
            THROW_ERROR_EXCEPTION("Error validating table samples") << ex;
        }

        std::sort(
            sortedSamples.begin(),
            sortedSamples.end(),
            [] (const TSample* lhs, const TSample* rhs) {
                return *lhs < *rhs;
            });

        return sortedSamples;
    }

    void BuildPartitions(const std::vector<const TSample*>& sortedSamples)
    {
        // Use partition count provided by user, if given.
        // Otherwise use size estimates.
        int partitionCount = SuggestPartitionCount();

        // Don't create more partitions than we have samples (plus one).
        partitionCount = std::min(partitionCount, static_cast<int>(sortedSamples.size()) + 1);

        YCHECK(partitionCount > 0);

        SimpleSort = (partitionCount == 1);

        InitJobIOConfigs();

        CheckPartitionWriterBuffer(partitionCount, PartitionJobIOConfig->TableWriter);

        if (SimpleSort) {
            BuildSinglePartition();
        } else {
            BuildMulitplePartitions(sortedSamples, partitionCount);
        }
    }

    void BuildSinglePartition()
    {
        // Choose sort job count and initialize the pool.
        int sortJobCount = static_cast<int>(
            Clamp(
                1 + TotalEstimatedInputDataSize / Spec->DataSizePerSortJob,
                1,
                Options->MaxPartitionJobCount));
        auto stripes = SliceInputChunks(Options->SortJobMaxSliceDataSize, &sortJobCount);

        // Create the fake partition.
        InitSimpleSortPool(sortJobCount);
        auto partition = New<TPartition>(this, 0);
        Partitions.push_back(partition);
        partition->ChunkPoolOutput = SimpleSortPool.get();
        partition->SortTask->AddInput(stripes);
        partition->SortTask->FinishInput();

        // Initialize counters.
        PartitionJobCounter.Set(0);
        // NB: Cannot use TotalEstimatedInputDataSize due to slicing and rounding issues.
        SortDataSizeCounter.Set(SimpleSortPool->GetTotalDataSize());

        LOG_INFO("Sorting without partitioning (SortJobCount: %v)",
            sortJobCount);

        // Kick-start the sort task.
        SortStartThresholdReached = true;
    }

    void AddPartition(const TOwningKey& key)
    {
        using NChunkClient::ToString;

        int index = static_cast<int>(Partitions.size());
        LOG_DEBUG("Partition %v has starting key %v",
            index,
            key);

        YCHECK(PartitionKeys.empty() || CompareRows(PartitionKeys.back(), key) < 0);

        PartitionKeys.push_back(key);
        Partitions.push_back(New<TPartition>(this, index));
    }

    void BuildMulitplePartitions(const std::vector<const TSample*>& sortedSamples, int partitionCount)
    {
        LOG_INFO("Building partition keys");

        auto getSample = [&](int sampleIndex) {
            return sortedSamples[(sampleIndex + 1) * (sortedSamples.size() - 1) / partitionCount];
        };

        // Construct the leftmost partition.
        Partitions.push_back(New<TPartition>(this, 0));

        // Invariant:
        //   lastPartition = Partitions.back()
        //   lastKey = PartitionKeys.back()
        //   lastPartition receives keys in [lastKey, ...)
        //
        // Initially PartitionKeys is empty so lastKey is assumed to be -inf.

        // Take partition keys evenly.
        int sampleIndex = 0;
        while (sampleIndex < partitionCount - 1) {
            auto* sample = getSample(sampleIndex);
            // Check for same keys.
            if (PartitionKeys.empty() || CompareRows(sample->Key, PartitionKeys.back()) != 0) {
                AddPartition(sample->Key);
                ++sampleIndex;
            } else {
                // Skip same keys.
                int skippedCount = 0;
                while (sampleIndex < partitionCount - 1 &&
                    CompareRows(getSample(sampleIndex)->Key, PartitionKeys.back()) == 0)
                {
                    ++sampleIndex;
                    ++skippedCount;
                }

                auto* lastManiacSample = getSample(sampleIndex - 1);
                auto lastPartition = Partitions.back();

                if (!lastManiacSample->Incomplete) {
                    LOG_DEBUG("Partition %v is a maniac, skipped %v samples",
                        lastPartition->Index,
                        skippedCount);

                    lastPartition->Maniac = true;
                    YCHECK(skippedCount >= 1);

                    // NB: in partitioner we compare keys with the whole rows,
                    // so key prefix successor in required here. 
                    auto successorKey = GetKeyPrefixSuccessor(sample->Key.Get(), Spec->SortBy.size());
                    AddPartition(successorKey);
                } else {
                    // If sample keys are incomplete, we cannot use UnorderedMerge, 
                    // because full keys may be different.
                    LOG_DEBUG("Partition %v is oversized, skipped %v samples",
                        lastPartition->Index,
                        skippedCount);
                    AddPartition(getSample(sampleIndex)->Key);
                    ++sampleIndex;
                }
            }
        }

        InitShufflePool();

        int partitionJobCount = SuggestPartitionJobCount();
        auto stripes = SliceInputChunks(Options->PartitionJobMaxSliceDataSize, &partitionJobCount);

        PartitionJobCounter.Set(partitionJobCount);

        PartitionTask = New<TPartitionTask>(this);
        PartitionTask->Initialize();
        PartitionTask->AddInput(stripes);
        PartitionTask->FinishInput();
        RegisterTask(PartitionTask);

        LOG_INFO("Sorting with partitioning (PartitionCount: %v, PartitionJobCount: %v)",
            partitionCount,
            PartitionJobCounter.GetTotal());
    }

    void InitJobIOConfigs()
    {
        PartitionJobIOConfig = CloneYsonSerializable(Spec->PartitionJobIO);
        InitIntermediateOutputConfig(PartitionJobIOConfig);

        IntermediateSortJobIOConfig = CloneYsonSerializable(Spec->SortJobIO);
        if (!SimpleSort) {
            InitIntermediateInputConfig(IntermediateSortJobIOConfig);
        }
        InitIntermediateOutputConfig(IntermediateSortJobIOConfig);

        // Final sort: reader like sort and output like merge.
        FinalSortJobIOConfig = CloneYsonSerializable(Spec->SortJobIO);
        FinalSortJobIOConfig->TableWriter = CloneYsonSerializable(Spec->MergeJobIO->TableWriter);
        if (!SimpleSort) {
            InitIntermediateInputConfig(FinalSortJobIOConfig);
        }
        InitFinalOutputConfig(FinalSortJobIOConfig);

        SortedMergeJobIOConfig = CloneYsonSerializable(Spec->MergeJobIO);
        InitIntermediateInputConfig(SortedMergeJobIOConfig);
        InitFinalOutputConfig(SortedMergeJobIOConfig);

        UnorderedMergeJobIOConfig = CloneYsonSerializable(Spec->MergeJobIO);
        InitIntermediateInputConfig(UnorderedMergeJobIOConfig);
        InitFinalOutputConfig(UnorderedMergeJobIOConfig);
    }

    void InitJobSpecTemplates()
    {
        {
            PartitionJobSpecTemplate.set_type(static_cast<int>(EJobType::Partition));
            auto* schedulerJobSpecExt = PartitionJobSpecTemplate.MutableExtension(TSchedulerJobSpecExt::scheduler_job_spec_ext);

            schedulerJobSpecExt->set_lfalloc_buffer_size(GetLFAllocBufferSize());
            ToProto(schedulerJobSpecExt->mutable_output_transaction_id(), OutputTransactionId);
            schedulerJobSpecExt->set_io_config(ConvertToYsonString(PartitionJobIOConfig).Data());

            auto* partitionJobSpecExt = PartitionJobSpecTemplate.MutableExtension(TPartitionJobSpecExt::partition_job_spec_ext);
            partitionJobSpecExt->set_partition_count(Partitions.size());
            for (const auto& key : PartitionKeys) {
                ToProto(partitionJobSpecExt->add_partition_keys(), key);
            }
            partitionJobSpecExt->set_reduce_key_column_count(Spec->SortBy.size());
            ToProto(partitionJobSpecExt->mutable_sort_key_columns(), Spec->SortBy);
        }

        TJobSpec sortJobSpecTemplate;
        {
            auto* schedulerJobSpecExt = sortJobSpecTemplate.MutableExtension(TSchedulerJobSpecExt::scheduler_job_spec_ext);
            schedulerJobSpecExt->set_lfalloc_buffer_size(GetLFAllocBufferSize());
            ToProto(schedulerJobSpecExt->mutable_output_transaction_id(), OutputTransactionId);

            auto* sortJobSpecExt = sortJobSpecTemplate.MutableExtension(TSortJobSpecExt::sort_job_spec_ext);
            ToProto(sortJobSpecExt->mutable_key_columns(), Spec->SortBy);
        }

        {
            IntermediateSortJobSpecTemplate = sortJobSpecTemplate;
            IntermediateSortJobSpecTemplate.set_type(static_cast<int>(SimpleSort ? EJobType::SimpleSort : EJobType::IntermediateSort));
            auto* schedulerJobSpecExt = IntermediateSortJobSpecTemplate.MutableExtension(TSchedulerJobSpecExt::scheduler_job_spec_ext);
            schedulerJobSpecExt->set_io_config(ConvertToYsonString(IntermediateSortJobIOConfig).Data());
        }

        {
            FinalSortJobSpecTemplate = sortJobSpecTemplate;
            FinalSortJobSpecTemplate.set_type(static_cast<int>(SimpleSort ? EJobType::SimpleSort : EJobType::FinalSort));
            auto* schedulerJobSpecExt = FinalSortJobSpecTemplate.MutableExtension(TSchedulerJobSpecExt::scheduler_job_spec_ext);
            schedulerJobSpecExt->set_io_config(ConvertToYsonString(FinalSortJobIOConfig).Data());
        }

        {
            SortedMergeJobSpecTemplate.set_type(static_cast<int>(EJobType::SortedMerge));
            auto* schedulerJobSpecExt = SortedMergeJobSpecTemplate.MutableExtension(TSchedulerJobSpecExt::scheduler_job_spec_ext);
            auto* mergeJobSpecExt = SortedMergeJobSpecTemplate.MutableExtension(TMergeJobSpecExt::merge_job_spec_ext);

            schedulerJobSpecExt->set_lfalloc_buffer_size(GetLFAllocBufferSize());
            ToProto(schedulerJobSpecExt->mutable_output_transaction_id(), OutputTransactionId);
            schedulerJobSpecExt->set_io_config(ConvertToYsonString(SortedMergeJobIOConfig).Data());

            ToProto(mergeJobSpecExt->mutable_key_columns(), Spec->SortBy);
        }

        {
            UnorderedMergeJobSpecTemplate.set_type(static_cast<int>(EJobType::UnorderedMerge));
            auto* schedulerJobSpecExt = UnorderedMergeJobSpecTemplate.MutableExtension(TSchedulerJobSpecExt::scheduler_job_spec_ext);
            auto* mergeJobSpecExt = UnorderedMergeJobSpecTemplate.MutableExtension(TMergeJobSpecExt::merge_job_spec_ext);

            schedulerJobSpecExt->set_lfalloc_buffer_size(GetLFAllocBufferSize());
            ToProto(schedulerJobSpecExt->mutable_output_transaction_id(), OutputTransactionId);
            schedulerJobSpecExt->set_io_config(ConvertToYsonString(UnorderedMergeJobIOConfig).Data());

            ToProto(mergeJobSpecExt->mutable_key_columns(), Spec->SortBy);
        }
    }


    // Resource management.

    virtual TNodeResources GetPartitionResources(
        const TChunkStripeStatisticsVector& statistics,
        bool memoryReserveEnabled) const override
    {
        UNUSED(memoryReserveEnabled);
        auto stat = AggregateStatistics(statistics).front();

        i64 outputBufferSize = std::min(
            PartitionJobIOConfig->TableWriter->BlockSize * static_cast<i64>(Partitions.size()),
            stat.DataSize);

        outputBufferSize += THorizontalSchemalessBlockWriter::MaxReserveSize * static_cast<i64>(Partitions.size());

        outputBufferSize = std::min(
            outputBufferSize,
            PartitionJobIOConfig->TableWriter->MaxBufferSize);

        TNodeResources result;
        result.set_user_slots(1);
        result.set_cpu(1);
        result.set_memory(
            // NB: due to large MaxBufferSize for partition that was accounted in buffer size
            // we eliminate number of output streams to zero.
            GetInputIOMemorySize(PartitionJobIOConfig, stat) +
            outputBufferSize +
            GetOutputWindowMemorySize(PartitionJobIOConfig) +
            GetFootprintMemorySize());
        return result;
    }

    virtual TNodeResources GetSimpleSortResources(
        const TChunkStripeStatistics& stat,
        i64 valueCount) const override
    {
        // ToDo(psushin): rewrite simple sort estimates.
        TNodeResources result;
        result.set_user_slots(1);
        result.set_cpu(1);
        result.set_memory(
            GetSortInputIOMemorySize(stat) +
            GetFinalOutputIOMemorySize(FinalSortJobIOConfig) +
            GetSortBuffersMemorySize(stat) +
            // TODO(babenko): *2 are due to lack of reserve, remove this once simple sort
            // starts reserving arrays of appropriate sizes.
            (i64) 32 * valueCount * 2 +
            GetFootprintMemorySize());
        return result;
    }

    virtual TNodeResources GetPartitionSortResources(
        TPartitionPtr partition,
        const TChunkStripeStatistics& stat,
        bool memoryReserveEnabled) const override
    {
        UNUSED(memoryReserveEnabled);
        i64 memory = 
            GetSortBuffersMemorySize(stat) + 
            GetSortInputIOMemorySize(stat) +
            GetFootprintMemorySize();

        if (IsSortedMergeNeeded(partition)) {
            memory += GetIntermediateOutputIOMemorySize(IntermediateSortJobIOConfig);
        } else {
            memory += GetFinalOutputIOMemorySize(FinalSortJobIOConfig);
        }


        TNodeResources result;
        result.set_user_slots(1);
        result.set_cpu(1);
        result.set_memory(memory);
        result.set_network(Spec->ShuffleNetworkLimit);

        return result;
    }

    virtual TNodeResources GetSortedMergeResources(
        const TChunkStripeStatisticsVector& statistics,
        bool memoryReserveEnabled) const override
    {
        UNUSED(memoryReserveEnabled);

        TNodeResources result;
        result.set_user_slots(1);
        result.set_cpu(1);
        result.set_memory(
            GetFinalIOMemorySize(SortedMergeJobIOConfig, statistics) +
            GetFootprintMemorySize());
        return result;
    }

    virtual bool IsRowCountPreserved() const override
    {
        return true;
    }

    virtual TNodeResources GetUnorderedMergeResources(
        const TChunkStripeStatisticsVector& statistics) const override
    {
        TNodeResources result;
        result.set_user_slots(1);
        result.set_cpu(1);
        result.set_memory(
            GetFinalIOMemorySize(UnorderedMergeJobIOConfig, AggregateStatistics(statistics)) +
            GetFootprintMemorySize());
        return result;
    }


    // Progress reporting.

    virtual Stroka GetLoggingProgress() const override
    {
        return Format(
            "Jobs = {T: %v, R: %v, C: %v, P: %v, F: %v, A: %v, L: %v}, "
            "Partitions = {T: %v, C: %v}, "
            "PartitionJobs = {%v}, "
            "IntermediateSortJobs = {%v}, "
            "FinalSortJobs = {%v}, "
            "SortedMergeJobs = {%v}, "
            "UnorderedMergeJobs = {%v}, "
            "UnavailableInputChunks: %v",
            // Jobs
            JobCounter.GetTotal(),
            JobCounter.GetRunning(),
            JobCounter.GetCompleted(),
            GetPendingJobCount(),
            JobCounter.GetFailed(),
            JobCounter.GetAborted(),
            JobCounter.GetLost(),
            // Partitions
            Partitions.size(),
            CompletedPartitionCount,
            // PartitionJobs
            PartitionJobCounter,
            // IntermediateSortJobs
            IntermediateSortJobCounter,
            // FinaSortJobs
            FinalSortJobCounter,
            // SortedMergeJobs
            SortedMergeJobCounter,
            // UnorderedMergeJobs
            UnorderedMergeJobCounter,
            UnavailableInputChunkCount);
    }

    virtual void BuildProgress(IYsonConsumer* consumer) const override
    {
        TSortControllerBase::BuildProgress(consumer);
        BuildYsonMapFluently(consumer)
            .Do(BIND(&TSortController::BuildPartitionsProgressYson, Unretained(this)))
            .Item("partition_jobs").Value(PartitionJobCounter)
            .Item("intermediate_sort_jobs").Value(IntermediateSortJobCounter)
            .Item("final_sort_jobs").Value(FinalSortJobCounter)
            .Item("sorted_merge_jobs").Value(SortedMergeJobCounter)
            .Item("unordered_merge_jobs").Value(UnorderedMergeJobCounter);
    }

};

DEFINE_DYNAMIC_PHOENIX_TYPE(TSortController);

IOperationControllerPtr CreateSortController(
    TSchedulerConfigPtr config,
    IOperationHost* host,
    TOperation* operation)
{
    auto spec = ParseOperationSpec<TSortOperationSpec>(operation->GetSpec());
    return New<TSortController>(config, spec, host, operation);
}

////////////////////////////////////////////////////////////////////

class TMapReduceController
    : public TSortControllerBase
{
public:
    TMapReduceController(
        TSchedulerConfigPtr config,
        TMapReduceOperationSpecPtr spec,
        IOperationHost* host,
        TOperation* operation)
        : TSortControllerBase(
            config,
            spec,
            config->MapReduceOperationOptions,
            host,
            operation)
        , Spec(spec)
        , MapStartRowIndex(0)
        , ReduceStartRowIndex(0)
    { }

    virtual void BuildBriefSpec(IYsonConsumer* consumer) const override
    {
        TSortControllerBase::BuildBriefSpec(consumer);
        BuildYsonMapFluently(consumer)
            .DoIf(Spec->Mapper.operator bool(), [&] (TFluentMap fluent) {
                fluent
                    .Item("mapper").BeginMap()
                      .Item("command").Value(TrimCommandForBriefSpec(Spec->Mapper->Command))
                    .EndMap();
            })
            .DoIf(Spec->Reducer.operator bool(), [&] (TFluentMap fluent) {
                fluent
                    .Item("reducer").BeginMap()
                        .Item("command").Value(TrimCommandForBriefSpec(Spec->Reducer->Command))
                    .EndMap();
            })
            .DoIf(Spec->ReduceCombiner.operator bool(), [&] (TFluentMap fluent) {
                fluent
                    .Item("reduce_combiner").BeginMap()
                        .Item("command").Value(TrimCommandForBriefSpec(Spec->ReduceCombiner->Command))
                    .EndMap();
            });
    }

private:
    DECLARE_DYNAMIC_PHOENIX_TYPE(TMapReduceController, 0xca7286bd);

    TMapReduceOperationSpecPtr Spec;

    std::vector<TUserFile> MapperFiles;
    std::vector<TUserFile> ReduceCombinerFiles;
    std::vector<TUserFile> ReducerFiles;

    i64 MapStartRowIndex;
    i64 ReduceStartRowIndex;

    // Custom bits of preparation pipeline.

    virtual void DoInitialize() override
    {
        TSortControllerBase::DoInitialize();

        if (Spec->Mapper && Spec->Mapper->FilePaths.size() > Config->MaxUserFileCount) {
            THROW_ERROR_EXCEPTION("Too many user files in mapper: maximum allowed %v, actual %v",
                Config->MaxUserFileCount,
                Spec->Mapper->FilePaths.size());
        }

        if (Spec->Reducer && Spec->Reducer->FilePaths.size() > Config->MaxUserFileCount) {
            THROW_ERROR_EXCEPTION("Too many user files in reducer: maximum allowed %v, actual %v",
                Config->MaxUserFileCount,
                Spec->Reducer->FilePaths.size());
        }

        if (Spec->ReduceCombiner && Spec->ReduceCombiner->FilePaths.size() > Config->MaxUserFileCount) {
            THROW_ERROR_EXCEPTION("Too many user files in reduce combiner: maximum allowed %v, actual %v",
                Config->MaxUserFileCount,
                Spec->ReduceCombiner->FilePaths.size());
        }

        if (!CheckKeyColumnsCompatible(Spec->SortBy, Spec->ReduceBy)) {
            THROW_ERROR_EXCEPTION("Reduce columns %v are not compatible with sort columns %v",
                ConvertToYsonString(Spec->ReduceBy, EYsonFormat::Text).Data(),
                ConvertToYsonString(Spec->SortBy, EYsonFormat::Text).Data());
        }

        LOG_DEBUG("Reduce columns: %v; sort columns: %v",
            ConvertToYsonString(Spec->ReduceBy, EYsonFormat::Text).Data(),
            ConvertToYsonString(Spec->SortBy, EYsonFormat::Text).Data());
    }

    virtual std::vector<TRichYPath> GetInputTablePaths() const override
    {
        return Spec->InputTablePaths;
    }

    virtual std::vector<TRichYPath> GetOutputTablePaths() const override
    {
        return Spec->OutputTablePaths;
    }

    virtual std::vector<TPathWithStage> GetFilePaths() const override
    {
        // Combine mapper and reducer files into a single collection.
        std::vector<TPathWithStage> result;
        if (Spec->Mapper) {
            for (const auto& path : Spec->Mapper->FilePaths) {
                result.push_back(std::make_pair(path, EOperationStage::Map));
            }
        }

        if (Spec->ReduceCombiner) {
            for (const auto& path : Spec->ReduceCombiner->FilePaths) {
                result.push_back(std::make_pair(path, EOperationStage::ReduceCombiner));
            }
        }

        for (const auto& path : Spec->Reducer->FilePaths) {
            result.push_back(std::make_pair(path, EOperationStage::Reduce));
        }
        return result;
    }

    virtual void CustomPrepare() override
    {
        TSortControllerBase::CustomPrepare();

        if (TotalEstimatedInputDataSize == 0)
            return;

        for (const auto& file : Files) {
            switch (file.Stage) {
            case EOperationStage::Map:
                MapperFiles.push_back(file);
                break;

            case EOperationStage::ReduceCombiner:
                ReduceCombinerFiles.push_back(file);
                break;

            case EOperationStage::Reduce:
                ReducerFiles.push_back(file);
                break;

            default:
                YUNREACHABLE();
            }
        }

        PROFILE_TIMING ("/input_processing_time") {
            BuildPartitions();
        }

        InitJobSpecTemplates();
    }

    void BuildPartitions()
    {
        // Use partition count provided by user, if given.
        // Otherwise use size estimates.
        int partitionCount = SuggestPartitionCount();

        // Don't create more partitions than allowed by the global config.
        partitionCount = std::min(partitionCount, Options->MaxPartitionCount);

        InitJobIOConfigs();

        CheckPartitionWriterBuffer(partitionCount, PartitionJobIOConfig->TableWriter);

        BuildMultiplePartitions(partitionCount);
    }

    void BuildMultiplePartitions(int partitionCount)
    {
        for (int index = 0; index < partitionCount; ++index) {
            Partitions.push_back(New<TPartition>(this, index));
        }

        InitShufflePool();

        int partitionJobCount = SuggestPartitionJobCount();
        auto stripes = SliceInputChunks(
            Options->PartitionJobMaxSliceDataSize,
            &partitionJobCount);

        PartitionJobCounter.Set(partitionJobCount);

        PartitionTask = New<TPartitionTask>(this);
        PartitionTask->Initialize();
        PartitionTask->AddInput(stripes);
        PartitionTask->FinishInput();
        RegisterTask(PartitionTask);

        LOG_INFO("Map-reducing with partitioning (PartitionCount: %v, PartitionJobCount: %v)",
            partitionCount,
            PartitionJobCounter.GetTotal());
    }

    void InitJobIOConfigs()
    {
        {
            // This is not a typo!
            PartitionJobIOConfig = CloneYsonSerializable(Spec->MapJobIO);
            InitIntermediateOutputConfig(PartitionJobIOConfig);
        }

        {
            IntermediateSortJobIOConfig = CloneYsonSerializable(Spec->SortJobIO);
            InitIntermediateInputConfig(IntermediateSortJobIOConfig);
            InitIntermediateOutputConfig(IntermediateSortJobIOConfig);
        }

        {
            // Partition reduce: writer like in merge and reader like in sort.
            FinalSortJobIOConfig = CloneYsonSerializable(Spec->ReduceJobIO);
            FinalSortJobIOConfig->TableReader = CloneYsonSerializable(Spec->SortJobIO->TableReader);
            InitIntermediateInputConfig(FinalSortJobIOConfig);
            InitFinalOutputConfig(FinalSortJobIOConfig);
        }

        {
            // Sorted reduce.
            SortedMergeJobIOConfig = CloneYsonSerializable(Spec->ReduceJobIO);
            InitIntermediateInputConfig(SortedMergeJobIOConfig);
            InitFinalOutputConfig(SortedMergeJobIOConfig);
        }
    }

    void InitJobSpecTemplates()
    {
        {
            PartitionJobSpecTemplate.set_type(static_cast<int>(Spec->Mapper ? EJobType::PartitionMap : EJobType::Partition));
            auto* schedulerJobSpecExt = PartitionJobSpecTemplate.MutableExtension(TSchedulerJobSpecExt::scheduler_job_spec_ext);
            auto* partitionJobSpecExt = PartitionJobSpecTemplate.MutableExtension(TPartitionJobSpecExt::partition_job_spec_ext);

<<<<<<< HEAD
            if (Spec->InputQuery) {
                InitQuerySpec(schedulerJobSpecExt, Spec->InputQuery.Get(), Spec->InputSchema.Get());
            }

            ToProto(schedulerJobSpecExt->mutable_output_transaction_id(), Operation->GetOutputTransaction()->GetId());
=======
            ToProto(schedulerJobSpecExt->mutable_output_transaction_id(), OutputTransactionId);
>>>>>>> f97d067c
            schedulerJobSpecExt->set_lfalloc_buffer_size(GetLFAllocBufferSize());
            schedulerJobSpecExt->set_io_config(ConvertToYsonString(PartitionJobIOConfig).Data());

            partitionJobSpecExt->set_partition_count(Partitions.size());
            partitionJobSpecExt->set_reduce_key_column_count(Spec->ReduceBy.size());
            ToProto(partitionJobSpecExt->mutable_sort_key_columns(), Spec->SortBy);

            if (Spec->Mapper) {
                InitUserJobSpecTemplate(
                    schedulerJobSpecExt->mutable_user_job_spec(),
                    Spec->Mapper,
                    MapperFiles);
            }
        }

        {
            auto* schedulerJobSpecExt = IntermediateSortJobSpecTemplate.MutableExtension(TSchedulerJobSpecExt::scheduler_job_spec_ext);
            schedulerJobSpecExt->set_lfalloc_buffer_size(GetLFAllocBufferSize());
            ToProto(schedulerJobSpecExt->mutable_output_transaction_id(), OutputTransactionId);
            schedulerJobSpecExt->set_io_config(ConvertToYsonString(IntermediateSortJobIOConfig).Data());

            if (Spec->ReduceCombiner) {
                IntermediateSortJobSpecTemplate.set_type(static_cast<int>(EJobType::ReduceCombiner));
                auto* reduceJobSpecExt = IntermediateSortJobSpecTemplate.MutableExtension(TReduceJobSpecExt::reduce_job_spec_ext);
                ToProto(reduceJobSpecExt->mutable_key_columns(), Spec->SortBy);
                reduceJobSpecExt->set_reduce_key_column_count(Spec->ReduceBy.size());

                InitUserJobSpecTemplate(
                    schedulerJobSpecExt->mutable_user_job_spec(),
                    Spec->ReduceCombiner,
                    ReduceCombinerFiles);
            } else {
                IntermediateSortJobSpecTemplate.set_type(static_cast<int>(EJobType::IntermediateSort));
                auto* sortJobSpecExt = IntermediateSortJobSpecTemplate.MutableExtension(TSortJobSpecExt::sort_job_spec_ext);
                ToProto(sortJobSpecExt->mutable_key_columns(), Spec->SortBy);
            }
        }

        {
            FinalSortJobSpecTemplate.set_type(static_cast<int>(EJobType::PartitionReduce));
            auto* schedulerJobSpecExt = FinalSortJobSpecTemplate.MutableExtension(TSchedulerJobSpecExt::scheduler_job_spec_ext);
            auto* reduceJobSpecExt = FinalSortJobSpecTemplate.MutableExtension(TReduceJobSpecExt::reduce_job_spec_ext);

            schedulerJobSpecExt->set_lfalloc_buffer_size(GetLFAllocBufferSize());
            ToProto(schedulerJobSpecExt->mutable_output_transaction_id(), OutputTransactionId);
            schedulerJobSpecExt->set_io_config(ConvertToYsonString(FinalSortJobIOConfig).Data());

            ToProto(reduceJobSpecExt->mutable_key_columns(), Spec->SortBy);
            reduceJobSpecExt->set_reduce_key_column_count(Spec->ReduceBy.size());

            InitUserJobSpecTemplate(
                schedulerJobSpecExt->mutable_user_job_spec(),
                Spec->Reducer,
                ReducerFiles);
        }

        {
            SortedMergeJobSpecTemplate.set_type(static_cast<int>(EJobType::SortedReduce));
            auto* schedulerJobSpecExt = SortedMergeJobSpecTemplate.MutableExtension(TSchedulerJobSpecExt::scheduler_job_spec_ext);
            auto* reduceJobSpecExt = SortedMergeJobSpecTemplate.MutableExtension(TReduceJobSpecExt::reduce_job_spec_ext);

            schedulerJobSpecExt->set_lfalloc_buffer_size(GetLFAllocBufferSize());
            ToProto(schedulerJobSpecExt->mutable_output_transaction_id(), OutputTransactionId);
            schedulerJobSpecExt->set_io_config(ConvertToYsonString(SortedMergeJobIOConfig).Data());

            ToProto(reduceJobSpecExt->mutable_key_columns(), Spec->SortBy);
            reduceJobSpecExt->set_reduce_key_column_count(Spec->ReduceBy.size());

            InitUserJobSpecTemplate(
                schedulerJobSpecExt->mutable_user_job_spec(),
                Spec->Reducer,
                ReducerFiles);
        }
    }

    virtual void CustomizeJoblet(TJobletPtr joblet) override
    {
        switch (joblet->JobType) {
            case EJobType::PartitionMap:
                joblet->StartRowIndex = MapStartRowIndex;
                MapStartRowIndex += joblet->InputStripeList->TotalRowCount;
                break;

            case EJobType::PartitionReduce:
            case EJobType::SortedReduce:
                joblet->StartRowIndex = ReduceStartRowIndex;
                ReduceStartRowIndex += joblet->InputStripeList->TotalRowCount;
                break;

            default:
                break;
        }
    }

    virtual void CustomizeJobSpec(TJobletPtr joblet, TJobSpec* jobSpec) override
    {
        auto getUserJobSpec = [=] () -> TUserJobSpecPtr {
            switch (EJobType(jobSpec->type())) {
                case EJobType::PartitionMap:
                    return Spec->Mapper;

                case EJobType::SortedReduce:
                case EJobType::PartitionReduce:
                    return Spec->Reducer;

                case EJobType::ReduceCombiner:
                    return Spec->ReduceCombiner;

                default:
                    return nullptr;
            }
        };

        auto userJobSpec = getUserJobSpec();
        if (!userJobSpec) {
            return;
        }

        auto* schedulerJobSpecExt = jobSpec->MutableExtension(TSchedulerJobSpecExt::scheduler_job_spec_ext);
        InitUserJobSpec(
            schedulerJobSpecExt->mutable_user_job_spec(),
            joblet,
            GetMemoryReserve(joblet->MemoryReserveEnabled, userJobSpec));
    }

    virtual bool IsOutputLivePreviewSupported() const override
    {
        return true;
    }

    virtual bool IsIntermediateLivePreviewSupported() const override
    {
        return true;
    }

    // Resource management.

    virtual TNodeResources GetPartitionResources(
            const TChunkStripeStatisticsVector& statistics,
            bool memoryReserveEnabled) const override
    {
        auto stat = AggregateStatistics(statistics).front();

        i64 reserveSize = THorizontalSchemalessBlockWriter::MaxReserveSize * static_cast<i64>(Partitions.size());
        i64 bufferSize = std::min(
            reserveSize + PartitionJobIOConfig->TableWriter->BlockSize * static_cast<i64>(Partitions.size()),
            PartitionJobIOConfig->TableWriter->MaxBufferSize);

        TNodeResources result;
        result.set_user_slots(1);
        if (Spec->Mapper) {
            bufferSize += GetOutputWindowMemorySize(PartitionJobIOConfig);
            result.set_cpu(Spec->Mapper->CpuLimit);
            result.set_memory(
                GetInputIOMemorySize(PartitionJobIOConfig, stat) +
                bufferSize +
                GetMemoryReserve(memoryReserveEnabled, Spec->Mapper) +
                GetFootprintMemorySize());
        } else {
            bufferSize = std::min(bufferSize, stat.DataSize + reserveSize);
            bufferSize += GetOutputWindowMemorySize(PartitionJobIOConfig);
            result.set_cpu(1);
            result.set_memory(
                GetInputIOMemorySize(PartitionJobIOConfig, stat) +
                bufferSize +
                GetFootprintMemorySize());
        }
        return result;
    }

    virtual TNodeResources GetSimpleSortResources(
        const TChunkStripeStatistics& stat,
        i64 valueCount) const override
    {
        YUNREACHABLE();
    }

    virtual TNodeResources GetPartitionSortResources(
        TPartitionPtr partition,
        const TChunkStripeStatistics& stat,
        bool memoryReserveEnabled) const override
    {
        TNodeResources result;
        result.set_user_slots(1);

        i64 memory = 
            GetSortInputIOMemorySize(stat) +
            GetSortBuffersMemorySize(stat) +
            GetFootprintMemorySize();

        if (!IsSortedMergeNeeded(partition)) {
            result.set_cpu(Spec->Reducer->CpuLimit);
            result.set_memory(
                memory +
                GetFinalOutputIOMemorySize(FinalSortJobIOConfig) +
                GetMemoryReserve(memoryReserveEnabled, Spec->Reducer));
        } else if (Spec->ReduceCombiner) {
            result.set_cpu(Spec->ReduceCombiner->CpuLimit);
            result.set_memory(
                memory +
                GetIntermediateOutputIOMemorySize(IntermediateSortJobIOConfig) +
                GetMemoryReserve(memoryReserveEnabled, Spec->ReduceCombiner));
        } else {
            result.set_cpu(1);
            result.set_memory(
                memory +
                GetIntermediateOutputIOMemorySize(IntermediateSortJobIOConfig));
        }

        result.set_network(Spec->ShuffleNetworkLimit);
        return result;
    }

    virtual TNodeResources GetSortedMergeResources(
        const TChunkStripeStatisticsVector& statistics,
        bool memoryReserveEnabled) const override
    {
        TNodeResources result;
        result.set_user_slots(1);
        result.set_cpu(Spec->Reducer->CpuLimit);
        result.set_memory(
            GetFinalIOMemorySize(
                SortedMergeJobIOConfig,
                statistics) +
            GetMemoryReserve(memoryReserveEnabled, Spec->Reducer) +
            GetFootprintMemorySize());
        return result;
    }

    virtual TNodeResources GetUnorderedMergeResources(
        const TChunkStripeStatisticsVector& statistics) const override
    {
        YUNREACHABLE();
    }

    virtual bool IsSortedOutputSupported() const override
    {
        return true;
    }

    // Progress reporting.

    virtual Stroka GetLoggingProgress() const override
    {
        return Format(
            "Jobs = {T: %v, R: %v, C: %v, P: %v, F: %v, A: %v, L: %v}, "
            "Partitions = {T: %v, C: %v}, "
            "MapJobs = {%v}, "
            "SortJobs = {%v}, "
            "PartitionReduceJobs = {%v}, "
            "SortedReduceJobs = {%v}, "
            "UnavailableInputChunks: %v",
            // Jobs
            JobCounter.GetTotal(),
            JobCounter.GetRunning(),
            JobCounter.GetCompleted(),
            GetPendingJobCount(),
            JobCounter.GetFailed(),
            JobCounter.GetAborted(),
            JobCounter.GetLost(),
            // Partitions
            Partitions.size(),
            CompletedPartitionCount,
            // MapJobs
            PartitionJobCounter,
            // SortJobs
            IntermediateSortJobCounter,
            // PartitionReduceJobs
            FinalSortJobCounter,
            // SortedReduceJobs
            SortedMergeJobCounter,
            UnavailableInputChunkCount);
    }

    virtual void BuildProgress(IYsonConsumer* consumer) const override
    {
        TSortControllerBase::BuildProgress(consumer);
        BuildYsonMapFluently(consumer)
            .Do(BIND(&TMapReduceController::BuildPartitionsProgressYson, Unretained(this)))
            .Item(Spec->Mapper ? "partition_jobs" : "map_jobs").Value(PartitionJobCounter)
            .Item(Spec->ReduceCombiner ? "reduce_combiner_jobs" : "sort_jobs").Value(IntermediateSortJobCounter)
            .Item("partition_reduce_jobs").Value(FinalSortJobCounter)
            .Item("sorted_reduce_jobs").Value(SortedMergeJobCounter);
    }


};

DEFINE_DYNAMIC_PHOENIX_TYPE(TMapReduceController);

IOperationControllerPtr CreateMapReduceController(
    TSchedulerConfigPtr config,
    IOperationHost* host,
    TOperation* operation)
{
    auto spec = ParseOperationSpec<TMapReduceOperationSpec>(operation->GetSpec());
    return New<TMapReduceController>(config, spec, host, operation);
}

////////////////////////////////////////////////////////////////////

} // namespace NScheduler
} // namespace NYT
<|MERGE_RESOLUTION|>--- conflicted
+++ resolved
@@ -2424,15 +2424,11 @@
             auto* schedulerJobSpecExt = PartitionJobSpecTemplate.MutableExtension(TSchedulerJobSpecExt::scheduler_job_spec_ext);
             auto* partitionJobSpecExt = PartitionJobSpecTemplate.MutableExtension(TPartitionJobSpecExt::partition_job_spec_ext);
 
-<<<<<<< HEAD
             if (Spec->InputQuery) {
                 InitQuerySpec(schedulerJobSpecExt, Spec->InputQuery.Get(), Spec->InputSchema.Get());
             }
 
-            ToProto(schedulerJobSpecExt->mutable_output_transaction_id(), Operation->GetOutputTransaction()->GetId());
-=======
             ToProto(schedulerJobSpecExt->mutable_output_transaction_id(), OutputTransactionId);
->>>>>>> f97d067c
             schedulerJobSpecExt->set_lfalloc_buffer_size(GetLFAllocBufferSize());
             schedulerJobSpecExt->set_io_config(ConvertToYsonString(PartitionJobIOConfig).Data());
 

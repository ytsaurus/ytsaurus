--- conflicted
+++ resolved
@@ -1158,17 +1158,12 @@
             maxResourceLimits = Max(maxResourceLimits, node->ResourceLimits());
             maxIOWeight = std::max(maxIOWeight, node->GetIOWeight());
         }
-<<<<<<< HEAD
+
+        std::vector<TAssignedNodePtr> nodeHeap;
         for (const auto& node : nodes) {
-            double weight = std::min(1.0, GetMinResourceRatio(node->ResourceLimits(), maxResourceLimits));
-=======
-
-        std::vector<TAssignedNodePtr> nodeHeap;
-        for (auto node : nodes) {
             double weight = 1.0;
             weight = std::min(weight, GetMinResourceRatio(node->ResourceLimits(), maxResourceLimits));
             weight = std::min(weight, node->GetIOWeight() > 0 ? node->GetIOWeight() / maxIOWeight : 0);
->>>>>>> b30f2ed9
             if (weight > 0) {
                 auto assignedNode = New<TAssignedNode>(node, weight);
                 nodeHeap.push_back(assignedNode);
@@ -1176,7 +1171,7 @@
         }
 
         std::vector<TPartitionPtr> partitionsToAssign;
-        for (auto partition : Partitions) {
+        for (const auto& partition : Partitions) {
             // Only take partitions for which no jobs are launched yet.
             if (partition->NodeIdToLocality.empty()) {
                 partitionsToAssign.push_back(partition);
@@ -1210,7 +1205,7 @@
                 node->Node->GetDefaultAddress());
         }
 
-        for (auto node : nodeHeap) {
+        for (const auto& node : nodeHeap) {
             if (node->AssignedDataSize > 0) {
                 LOG_DEBUG("Node used (Address: %v, Weight: %.4lf, AssignedDataSize: %v, AdjustedDataSize: %v)",
                     node->Node->GetDefaultAddress(),

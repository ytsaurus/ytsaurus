--- conflicted
+++ resolved
@@ -371,7 +371,7 @@
             }
 
             auto ioWeight = descriptor.IOWeight;
-            YASSERT(ioWeight > 0);
+            Y_ASSERT(ioWeight > 0);
             auto adjustedDelta = static_cast<i64>(delta / ioWeight);
 
             auto nodeId = descriptor.Id;
@@ -1239,29 +1239,16 @@
 
         // NB: Register groups in the order of _descending_ priority.
         MergeTaskGroup = New<TTaskGroup>();
-<<<<<<< HEAD
-        MergeTaskGroup->MinNeededResources.SetCpu(1);
+        MergeTaskGroup->MinNeededResources.SetCpu(GetMergeCpuLimit());
         RegisterTaskGroup(MergeTaskGroup);
 
         SortTaskGroup = New<TTaskGroup>();
-        SortTaskGroup->MinNeededResources.SetCpu(1);
+        SortTaskGroup->MinNeededResources.SetCpu(GetSortCpuLimit());
         SortTaskGroup->MinNeededResources.SetNetwork(Spec->ShuffleNetworkLimit);
         RegisterTaskGroup(SortTaskGroup);
 
         PartitionTaskGroup = New<TTaskGroup>();
-        PartitionTaskGroup->MinNeededResources.SetCpu(1);
-=======
-        MergeTaskGroup->MinNeededResources.set_cpu(GetMergeCpuLimit());
-        RegisterTaskGroup(MergeTaskGroup);
-
-        SortTaskGroup = New<TTaskGroup>();
-        SortTaskGroup->MinNeededResources.set_network(Spec->ShuffleNetworkLimit);
-        SortTaskGroup->MinNeededResources.set_cpu(GetSortCpuLimit());
-        RegisterTaskGroup(SortTaskGroup);
-
-        PartitionTaskGroup = New<TTaskGroup>();
-        PartitionTaskGroup->MinNeededResources.set_cpu(GetPartitionCpuLimit());
->>>>>>> ce78efee
+        PartitionTaskGroup->MinNeededResources.SetCpu(GetPartitionCpuLimit());
         RegisterTaskGroup(PartitionTaskGroup);
     }
 
@@ -1511,15 +1498,11 @@
 
     // Resource management.
 
-<<<<<<< HEAD
-    virtual TJobResources GetPartitionResources(
-=======
     virtual int GetPartitionCpuLimit() const = 0;
     virtual int GetSortCpuLimit() const = 0;
     virtual int GetMergeCpuLimit() const = 0;
 
-    virtual TNodeResources GetPartitionResources(
->>>>>>> ce78efee
+    virtual TJobResources GetPartitionResources(
         const TChunkStripeStatisticsVector& statistics,
         bool memoryReserveEnabled) const = 0;
 
@@ -2187,26 +2170,22 @@
 
     // Resource management.
 
-<<<<<<< HEAD
+    virtual int GetPartitionCpuLimit() const override
+    {
+        return 1;
+    }
+
+    virtual int GetSortCpuLimit() const override
+    {
+        return 1;
+    }
+
+    virtual int GetMergeCpuLimit() const override
+    {
+        return 1;
+    }
+
     virtual TJobResources GetPartitionResources(
-=======
-    virtual int GetPartitionCpuLimit() const override
-    {
-        return 1;
-    }
-
-    virtual int GetSortCpuLimit() const override
-    {
-        return 1;
-    }
-
-    virtual int GetMergeCpuLimit() const override
-    {
-        return 1;
-    }
-
-    virtual TNodeResources GetPartitionResources(
->>>>>>> ce78efee
         const TChunkStripeStatisticsVector& statistics,
         bool memoryReserveEnabled) const override
     {
@@ -2223,17 +2202,10 @@
             outputBufferSize,
             PartitionJobIOConfig->TableWriter->MaxBufferSize);
 
-<<<<<<< HEAD
         TJobResources result;
         result.SetUserSlots(1);
-        result.SetCpu(1);
+        result.SetCpu(GetPartitionCpuLimit());
         result.SetMemory(
-=======
-        TNodeResources result;
-        result.set_user_slots(1);
-        result.set_cpu(GetPartitionCpuLimit());
-        result.set_memory(
->>>>>>> ce78efee
             // NB: due to large MaxBufferSize for partition that was accounted in buffer size
             // we eliminate number of output streams to zero.
             GetInputIOMemorySize(PartitionJobIOConfig, stat) +
@@ -2248,17 +2220,10 @@
         i64 valueCount) const override
     {
         // ToDo(psushin): rewrite simple sort estimates.
-<<<<<<< HEAD
         TJobResources result;
         result.SetUserSlots(1);
-        result.SetCpu(1);
+        result.SetCpu(GetSortCpuLimit());
         result.SetMemory(
-=======
-        TNodeResources result;
-        result.set_user_slots(1);
-        result.set_cpu(GetSortCpuLimit());
-        result.set_memory(
->>>>>>> ce78efee
             GetSortInputIOMemorySize(stat) +
             GetFinalOutputIOMemorySize(FinalSortJobIOConfig) +
             GetSortBuffersMemorySize(stat) +
@@ -2286,21 +2251,11 @@
             memory += GetFinalOutputIOMemorySize(FinalSortJobIOConfig);
         }
 
-
-<<<<<<< HEAD
         TJobResources result;
         result.SetUserSlots(1);
-        result.SetCpu(1);
+        result.SetCpu(GetSortCpuLimit());
         result.SetMemory(memory);
         result.SetNetwork(Spec->ShuffleNetworkLimit);
-=======
-        TNodeResources result;
-        result.set_user_slots(1);
-        result.set_cpu(GetSortCpuLimit());
-        result.set_memory(memory);
-        result.set_network(Spec->ShuffleNetworkLimit);
->>>>>>> ce78efee
-
         return result;
     }
 
@@ -2310,17 +2265,10 @@
     {
         Y_UNUSED(memoryReserveEnabled);
 
-<<<<<<< HEAD
         TJobResources result;
         result.SetUserSlots(1);
-        result.SetCpu(1);
+        result.SetCpu(GetMergeCpuLimit());
         result.SetMemory(
-=======
-        TNodeResources result;
-        result.set_user_slots(1);
-        result.set_cpu(GetMergeCpuLimit());
-        result.set_memory(
->>>>>>> ce78efee
             GetFinalIOMemorySize(SortedMergeJobIOConfig, statistics) +
             GetFootprintMemorySize());
         return result;
@@ -2334,17 +2282,10 @@
     virtual TJobResources GetUnorderedMergeResources(
         const TChunkStripeStatisticsVector& statistics) const override
     {
-<<<<<<< HEAD
         TJobResources result;
         result.SetUserSlots(1);
-        result.SetCpu(1);
+        result.SetCpu(GetMergeCpuLimit());
         result.SetMemory(
-=======
-        TNodeResources result;
-        result.set_user_slots(1);
-        result.set_cpu(GetMergeCpuLimit());
-        result.set_memory(
->>>>>>> ce78efee
             GetFinalIOMemorySize(UnorderedMergeJobIOConfig, AggregateStatistics(statistics)) +
             GetFootprintMemorySize());
         return result;
@@ -2782,9 +2723,6 @@
 
     // Resource management.
 
-<<<<<<< HEAD
-    virtual TJobResources GetPartitionResources(
-=======
     virtual int GetPartitionCpuLimit() const override
     {
         return Spec->Mapper ? Spec->Mapper->CpuLimit : 1;
@@ -2801,8 +2739,7 @@
         return Spec->Reducer->CpuLimit;
     }
 
-    virtual TNodeResources GetPartitionResources(
->>>>>>> ce78efee
+    virtual TJobResources GetPartitionResources(
             const TChunkStripeStatisticsVector& statistics,
             bool memoryReserveEnabled) const override
     {

#include "sort_controller.h"
#include "private.h"
#include "chunk_list_pool.h"
#include "chunk_pool.h"
#include "helpers.h"
#include "job_resources.h"
#include "map_controller.h"
#include "operation_controller_detail.h"

#include <yt/ytlib/chunk_client/chunk_scraper.h>

#include <yt/ytlib/table_client/samples_fetcher.h>
#include <yt/ytlib/table_client/schemaless_block_writer.h>
#include <yt/ytlib/table_client/unversioned_row.h>

#include <yt/core/misc/common.h>

#include <cmath>

namespace NYT {
namespace NScheduler {

using namespace NYTree;
using namespace NYson;
using namespace NYPath;
using namespace NChunkServer;
using namespace NTableClient;
using namespace NJobProxy;
using namespace NObjectClient;
using namespace NCypressClient;
using namespace NNodeTrackerClient;
using namespace NNodeTrackerClient::NProto;
using namespace NScheduler::NProto;
using namespace NChunkClient::NProto;
using namespace NJobTrackerClient::NProto;
using namespace NConcurrency;
using namespace NChunkClient;

using NTableClient::TOwningKey;

////////////////////////////////////////////////////////////////////

static const NProfiling::TProfiler Profiler("/operations/sort");

//! Maximum number of buckets for partition progress aggregation.
static const int MaxProgressBuckets = 100;

//! Maximum number of buckets for partition size histogram aggregation.
static const int MaxSizeHistogramBuckets = 100;

////////////////////////////////////////////////////////////////////

class TSortControllerBase
    : public TOperationControllerBase
{
public:
    TSortControllerBase(
        TSchedulerConfigPtr config,
        TSortOperationSpecBasePtr spec,
        TSortOperationOptionsBasePtr options,
        IOperationHost* host,
        TOperation* operation)
        : TOperationControllerBase(config, spec, host, operation)
        , Spec(spec)
        , Options(options)
        , Config(config)
        , CompletedPartitionCount(0)
        , SortedMergeJobCounter(0)
        // Cannot do similar for UnorderedMergeJobCounter since the number of unsorted merge jobs
        // is hard to predict.
        , SortDataSizeCounter(0)
        , SortStartThresholdReached(false)
        , MergeStartThresholdReached(false)
        , TotalOutputRowCount(0)
        , SimpleSort(false)
    { }

    // Persistence.
    virtual void Persist(TPersistenceContext& context) override
    {
        TOperationControllerBase::Persist(context);

        using NYT::Persist;

        Persist(context, CompletedPartitionCount);
        Persist(context, PartitionJobCounter);
        Persist(context, IntermediateSortJobCounter);
        Persist(context, FinalSortJobCounter);
        Persist(context, SortDataSizeCounter);
        Persist(context, SortedMergeJobCounter);
        Persist(context, UnorderedMergeJobCounter);

        Persist(context, SortStartThresholdReached);
        Persist(context, MergeStartThresholdReached);

        Persist(context, TotalOutputRowCount);

        Persist(context, SimpleSort);
        Persist(context, Partitions);

        Persist(context, PartitionJobSpecTemplate);
        Persist(context, IntermediateSortJobSpecTemplate);
        Persist(context, FinalSortJobSpecTemplate);
        Persist(context, SortedMergeJobSpecTemplate);
        Persist(context, UnorderedMergeJobSpecTemplate);

        Persist(context, PartitionJobIOConfig);
        Persist(context, IntermediateSortJobIOConfig);
        Persist(context, FinalSortJobIOConfig);
        Persist(context, SortedMergeJobIOConfig);
        Persist(context, UnorderedMergeJobIOConfig);

        Persist(context, ShufflePool);
        Persist(context, SimpleSortPool);

        Persist(context, PartitionTaskGroup);
        Persist(context, SortTaskGroup);
        Persist(context, MergeTaskGroup);

        Persist(context, PartitionTask);
    }

private:
    TSortOperationSpecBasePtr Spec;

protected:
    TSortOperationOptionsBasePtr Options;

    TSchedulerConfigPtr Config;

    // Counters.
    int CompletedPartitionCount;
    TProgressCounter PartitionJobCounter;
    mutable TProgressCounter SortedMergeJobCounter;
    TProgressCounter UnorderedMergeJobCounter;

    // Sort job counters.
    TProgressCounter IntermediateSortJobCounter;
    TProgressCounter FinalSortJobCounter;
    TProgressCounter SortDataSizeCounter;

    // Start thresholds.
    bool SortStartThresholdReached;
    bool MergeStartThresholdReached;

    i64 TotalOutputRowCount;

    // Forward declarations.
    class TPartitionTask;
    typedef TIntrusivePtr<TPartitionTask> TPartitionTaskPtr;

    class TSortTask;
    typedef TIntrusivePtr<TSortTask> TSortTaskPtr;

    class TSortedMergeTask;
    typedef TIntrusivePtr<TSortedMergeTask> TSortedMergeTaskPtr;

    class TUnorderedMergeTask;
    typedef TIntrusivePtr<TUnorderedMergeTask> TUnorderedMergeTaskPtr;


    // Partitions.

    struct TPartition
        : public TIntrinsicRefCounted
    {
        //! For persistence only.
        TPartition()
            : Index(-1)
            , Completed(false)
            , CachedSortedMergeNeeded(false)
            , Maniac(false)
            , ChunkPoolOutput(nullptr)
        { }

        TPartition(TSortControllerBase* controller, int index)
            : Index(index)
            , Completed(false)
            , CachedSortedMergeNeeded(false)
            , Maniac(false)
            , ChunkPoolOutput(nullptr)
        {
            SortTask = controller->SimpleSort
                ? TSortTaskPtr(New<TSimpleSortTask>(controller, this))
                : TSortTaskPtr(New<TPartitionSortTask>(controller, this));
            SortTask->Initialize();
            controller->RegisterTask(SortTask);

            SortedMergeTask = New<TSortedMergeTask>(controller, this);
            SortedMergeTask->Initialize();
            controller->RegisterTask(SortedMergeTask);

            if (!controller->SimpleSort) {
                UnorderedMergeTask = New<TUnorderedMergeTask>(controller, this);
                UnorderedMergeTask->Initialize();
                controller->RegisterTask(UnorderedMergeTask);
            }
        }

        //! Sequential index (zero based).
        int Index;

        //! Is partition completed?
        bool Completed;

        //! Do we need to run merge tasks for this partition?
        //! Cached value, updated by #IsSortedMergeNeeded.
        bool CachedSortedMergeNeeded;

        //! Does the partition consist of rows with the same key?
        bool Maniac;

        //! Number of sorted bytes residing at a given node.
        yhash_map<Stroka, i64> AddressToLocality;

        //! A statically assigned partition address, if any.
        TNullable<Stroka> AssignedAddress;

        // Tasks.
        TSortTaskPtr SortTask;
        TSortedMergeTaskPtr SortedMergeTask;
        TUnorderedMergeTaskPtr UnorderedMergeTask;

        // Chunk pool output obtained from the shuffle pool.
        IChunkPoolOutput* ChunkPoolOutput;


        void Persist(TPersistenceContext& context)
        {
            using NYT::Persist;

            Persist(context, Index);

            Persist(context, Completed);

            Persist(context, CachedSortedMergeNeeded);

            Persist(context, Maniac);

            Persist(context, AddressToLocality);
            Persist(context, AssignedAddress);

            Persist(context, SortTask);
            Persist(context, SortedMergeTask);
            Persist(context, UnorderedMergeTask);

            Persist(context, ChunkPoolOutput);
        }

    };

    typedef TIntrusivePtr<TPartition> TPartitionPtr;

    //! Equivalent to |Partitions.size() == 1| but enables checking
    //! for simple sort when #Partitions is still being constructed.
    bool SimpleSort;
    std::vector<TPartitionPtr> Partitions;

    //! Spec templates for starting new jobs.
    TJobSpec PartitionJobSpecTemplate;
    TJobSpec IntermediateSortJobSpecTemplate;
    TJobSpec FinalSortJobSpecTemplate;
    TJobSpec SortedMergeJobSpecTemplate;
    TJobSpec UnorderedMergeJobSpecTemplate;

    //! IO configs for various job types.
    TJobIOConfigPtr PartitionJobIOConfig;
    TJobIOConfigPtr IntermediateSortJobIOConfig;
    TJobIOConfigPtr FinalSortJobIOConfig;
    TJobIOConfigPtr SortedMergeJobIOConfig;
    TJobIOConfigPtr UnorderedMergeJobIOConfig;

    std::unique_ptr<IShuffleChunkPool> ShufflePool;
    std::unique_ptr<IChunkPool> SimpleSortPool;

    TTaskGroupPtr PartitionTaskGroup;
    TTaskGroupPtr SortTaskGroup;
    TTaskGroupPtr MergeTaskGroup;

    TPartitionTaskPtr PartitionTask;

    //! Implements partition phase for sort operations and map phase for map-reduce operations.
    class TPartitionTask
        : public TTask
    {
    public:
        //! For persistence only.
        TPartitionTask()
            : Controller(nullptr)
        { }

        explicit TPartitionTask(TSortControllerBase* controller)
            : TTask(controller)
            , Controller(controller)
            , ChunkPool(CreateUnorderedChunkPool(
                Controller->NodeDirectory,
                Controller->PartitionJobCounter.GetTotal(),
                Controller->Config->MaxChunkStripesPerJob))
        { }

        virtual Stroka GetId() const override
        {
            return "Partition";
        }

        virtual TTaskGroupPtr GetGroup() const override
        {
            return Controller->PartitionTaskGroup;
        }

        virtual TDuration GetLocalityTimeout() const override
        {
            return Controller->Spec->PartitionLocalityTimeout;
        }

        virtual TNodeResources GetNeededResources(TJobletPtr joblet) const override
        {
            auto resources = Controller->GetPartitionResources(
                joblet->InputStripeList->GetStatistics(),
                joblet->MemoryReserveEnabled);
            return resources;
        }

        virtual IChunkPoolInput* GetChunkPoolInput() const override
        {
            return ChunkPool.get();
        }

        virtual IChunkPoolOutput* GetChunkPoolOutput() const override
        {
            return ChunkPool.get();
        }

        virtual void Persist(TPersistenceContext& context) override
        {
            TTask::Persist(context);

            using NYT::Persist;
            Persist(context, Controller);
            Persist(context, ChunkPool);
        }

    private:
        DECLARE_DYNAMIC_PHOENIX_TYPE(TPartitionTask, 0x63a4c761);

        TSortControllerBase* Controller;
        std::unique_ptr<IChunkPool> ChunkPool;

        virtual bool IsMemoryReserveEnabled() const override
        {
            return Controller->IsMemoryReserveEnabled(Controller->PartitionJobCounter);
        }

        virtual TNodeResources GetMinNeededResourcesHeavy() const override
        {
            auto statistics = ChunkPool->GetApproximateStripeStatistics();
            return Controller->GetPartitionResources(
                statistics,
                IsMemoryReserveEnabled());
        }

        virtual int GetChunkListCountPerJob() const override
        {
            return 1;
        }

        virtual EJobType GetJobType() const override
        {
            return EJobType(Controller->PartitionJobSpecTemplate.type());
        }

        virtual void BuildJobSpec(TJobletPtr joblet, TJobSpec* jobSpec) override
        {
            jobSpec->CopyFrom(Controller->PartitionJobSpecTemplate);
            AddSequentialInputSpec(jobSpec, joblet);
            AddIntermediateOutputSpec(jobSpec, joblet, TKeyColumns());
        }

        virtual void OnJobStarted(TJobletPtr joblet) override
        {
            Controller->PartitionJobCounter.Start(1);

            TTask::OnJobStarted(joblet);
        }

        virtual void OnJobCompleted(TJobletPtr joblet, const TCompletedJobSummary& jobSummary) override
        {
            TTask::OnJobCompleted(joblet, jobSummary);

            Controller->PartitionJobCounter.Completed(1);

            auto* resultExt = jobSummary.Result->MutableExtension(TSchedulerJobResultExt::scheduler_job_result_ext);
            auto stripe = BuildIntermediateChunkStripe(resultExt->mutable_chunks());

            RegisterIntermediate(
                joblet,
                stripe,
                Controller->ShufflePool->GetInput());

            // Kick-start sort and unordered merge tasks.
            // Compute sort data size delta.
            i64 oldSortDataSize = Controller->SortDataSizeCounter.GetTotal();
            i64 newSortDataSize = 0;
            for (auto partition : Controller->Partitions) {
                if (partition->Maniac) {
                    Controller->AddTaskPendingHint(partition->UnorderedMergeTask);
                } else {
                    newSortDataSize += partition->ChunkPoolOutput->GetTotalDataSize();
                    Controller->AddTaskPendingHint(partition->SortTask);
                }
            }
            LOG_DEBUG("Sort data size updated: %v -> %v",
                oldSortDataSize,
                newSortDataSize);
            Controller->SortDataSizeCounter.Increment(newSortDataSize - oldSortDataSize);

            Controller->CheckSortStartThreshold();

            // NB: don't move it to OnTaskCompleted since jobs may run after the task has been completed.
            // Kick-start sort and unordered merge tasks.
            Controller->AddSortTasksPendingHints();
            Controller->AddMergeTasksPendingHints();
        }

        virtual void OnJobLost(TCompletedJobPtr completedJob) override
        {
            TTask::OnJobLost(completedJob);

            Controller->PartitionJobCounter.Lost(1);
        }

        virtual void OnJobFailed(TJobletPtr joblet, const TFailedJobSummary& jobSummary) override
        {
            TTask::OnJobFailed(joblet, jobSummary);

            Controller->PartitionJobCounter.Failed(1);
        }

        virtual void OnJobAborted(TJobletPtr joblet, const TAbortedJobSummary& jobSummary) override
        {
            TTask::OnJobAborted(joblet, jobSummary);

            Controller->PartitionJobCounter.Aborted(1, jobSummary.AbortReason);

            Controller->UpdateAllTasksIfNeeded(Controller->PartitionJobCounter);
        }

        virtual void OnTaskCompleted() override
        {
            TTask::OnTaskCompleted();

            Controller->PartitionJobCounter.Finalize();
            Controller->ShufflePool->GetInput()->Finish();

            // Dump totals.
            // Mark empty partitions are completed.
            LOG_DEBUG("Partition sizes collected");
            for (auto partition : Controller->Partitions) {
                i64 dataSize = partition->ChunkPoolOutput->GetTotalDataSize();
                if (dataSize == 0) {
                    LOG_DEBUG("Partition %v is empty", partition->Index);
                    // Job restarts may cause the partition task to complete several times.
                    // Thus we might have already marked the partition as completed, let's be careful.
                    if (!partition->Completed) {
                        Controller->OnPartitionCompleted(partition);
                    }
                } else {
                    LOG_DEBUG("Partition[%v] = %v",
                        partition->Index,
                        dataSize);
                }
            }

            Controller->AssignPartitions();

            // NB: this is required at least to mark tasks completed, when there are no pending jobs.
            // This couldn't have been done earlier since we've just finished populating shuffle pool.
            Controller->AddSortTasksPendingHints();

            Controller->CheckMergeStartThreshold();
        }

    };

    //! Base class for tasks that are assigned to particular partitions.
    class TPartitionBoundTask
        : public TTask
    {
    public:
        //! For persistence only.
        TPartitionBoundTask()
            : Controller(nullptr)
            , Partition(nullptr)
        { }

        TPartitionBoundTask(TSortControllerBase* controller, TPartition* partition)
            : TTask(controller)
            , Controller(controller)
            , Partition(partition)
        { }

        virtual void Persist(TPersistenceContext& context) override
        {
            TTask::Persist(context);

            using NYT::Persist;
            Persist(context, Controller);
            Persist(context, Partition);
        }

        virtual int GetPendingJobCount() const override
        {
            return IsActive() ? TTask::GetPendingJobCount() : 0;
        }

        virtual int GetTotalJobCount() const override
        {
            return IsActive() ? TTask::GetTotalJobCount() : 0;
        }


    protected:
        TSortControllerBase* Controller;
        TPartition* Partition;

    };

    //! Base class implementing sort phase for sort operations
    //! and partition reduce phase for map-reduce operations.
    class TSortTask
        : public TPartitionBoundTask
    {
    public:
        //! For persistence only.
        TSortTask()
        { }

        TSortTask(TSortControllerBase* controller, TPartition* partition)
            : TPartitionBoundTask(controller, partition)
        { }

        virtual TTaskGroupPtr GetGroup() const override
        {
            return Controller->SortTaskGroup;
        }

        virtual TNodeResources GetNeededResources(TJobletPtr joblet) const override
        {
            return GetNeededResourcesForChunkStripe(
                joblet->InputStripeList->GetAggregateStatistics(),
                joblet->MemoryReserveEnabled);
        }

        virtual IChunkPoolInput* GetChunkPoolInput() const override
        {
            return
                Controller->SimpleSort
                ? Controller->SimpleSortPool.get()
                : Controller->ShufflePool->GetInput();
        }

        virtual IChunkPoolOutput* GetChunkPoolOutput() const override
        {
            return
                Controller->SimpleSort
                ? Controller->SimpleSortPool.get()
                : Partition->ChunkPoolOutput;
        }

    protected:
        virtual bool IsMemoryReserveEnabled() const override
        {
            if (Controller->IsSortedMergeNeeded(Partition)) {
                return Controller->IsMemoryReserveEnabled(Controller->IntermediateSortJobCounter);
            } else {
                return Controller->IsMemoryReserveEnabled(Controller->FinalSortJobCounter);
            }
        }

        TNodeResources GetNeededResourcesForChunkStripe(
            const TChunkStripeStatistics& stat,
            bool memoryReserveEnabled) const
        {
            if (Controller->SimpleSort) {
                i64 valueCount = Controller->GetValueCountEstimate(stat.DataSize);
                return Controller->GetSimpleSortResources(
                    stat,
                    valueCount);
            } else {
                return Controller->GetPartitionSortResources(
                    Partition,
                    stat,
                    memoryReserveEnabled);
            }
        }

        virtual TNodeResources GetMinNeededResourcesHeavy() const override
        {
            auto stat = GetChunkPoolOutput()->GetApproximateStripeStatistics();
            if (Controller->SimpleSort && stat.size() > 1) {
                stat = AggregateStatistics(stat);
            } else {
                YCHECK(stat.size() == 1);    
            }
            return GetNeededResourcesForChunkStripe(stat.front(), IsMemoryReserveEnabled());
        }

        virtual int GetChunkListCountPerJob() const override
        {
            return Controller->IsSortedMergeNeeded(Partition)
                ? 1
                : Controller->OutputTables.size();
        }

        virtual EJobType GetJobType() const override
        {
            return EJobType(
                Controller->IsSortedMergeNeeded(Partition)
                ? Controller->IntermediateSortJobSpecTemplate.type()
                : Controller->FinalSortJobSpecTemplate.type());
        }

        virtual void BuildJobSpec(TJobletPtr joblet, TJobSpec* jobSpec) override
        {
            if (Controller->IsSortedMergeNeeded(Partition)) {
                jobSpec->CopyFrom(Controller->IntermediateSortJobSpecTemplate);
                AddIntermediateOutputSpec(jobSpec, joblet, Controller->Spec->SortBy);
            } else {
                jobSpec->CopyFrom(Controller->FinalSortJobSpecTemplate);
                AddFinalOutputSpecs(jobSpec, joblet);
            }

            auto* schedulerJobSpecExt = jobSpec->MutableExtension(TSchedulerJobSpecExt::scheduler_job_spec_ext);
            schedulerJobSpecExt->set_is_approximate(joblet->InputStripeList->IsApproximate);

            AddSequentialInputSpec(jobSpec, joblet);
        }

        virtual void OnJobStarted(TJobletPtr joblet) override
        {
            TPartitionBoundTask::OnJobStarted(joblet);

            YCHECK(!Partition->Maniac);

            Controller->SortDataSizeCounter.Start(joblet->InputStripeList->TotalDataSize);

            if (Controller->IsSortedMergeNeeded(Partition)) {
                Controller->IntermediateSortJobCounter.Start(1);
            } else {
                Controller->FinalSortJobCounter.Start(1);
            }
        }

        virtual void OnJobCompleted(TJobletPtr joblet, const TCompletedJobSummary& jobSummary) override
        {
            TPartitionBoundTask::OnJobCompleted(joblet, jobSummary);

            Controller->SortDataSizeCounter.Completed(joblet->InputStripeList->TotalDataSize);

            if (Controller->IsSortedMergeNeeded(Partition)) {

                Controller->IntermediateSortJobCounter.Completed(1);

                // Sort outputs in large partitions are queued for further merge.
                // Construct a stripe consisting of sorted chunks and put it into the pool.
                auto* resultExt = jobSummary.Result->MutableExtension(TSchedulerJobResultExt::scheduler_job_result_ext);
                auto stripe = BuildIntermediateChunkStripe(resultExt->mutable_chunks());

                RegisterIntermediate(
                    joblet,
                    stripe,
                    Partition->SortedMergeTask);
            } else {
                Controller->FinalSortJobCounter.Completed(1);

                // Sort outputs in small partitions go directly to the output.
                RegisterOutput(joblet, Partition->Index, jobSummary);
                Controller->OnPartitionCompleted(Partition);
            }

            Controller->CheckMergeStartThreshold();

            if (Controller->IsSortedMergeNeeded(Partition)) {
                Controller->AddTaskPendingHint(Partition->SortedMergeTask);
            }
        }

        virtual void OnJobFailed(TJobletPtr joblet, const TFailedJobSummary& jobSummary) override
        {
            Controller->SortDataSizeCounter.Failed(joblet->InputStripeList->TotalDataSize);

            if (Controller->IsSortedMergeNeeded(Partition)) {
                Controller->IntermediateSortJobCounter.Failed(1);
            } else {
                Controller->FinalSortJobCounter.Failed(1);
            }

            TTask::OnJobFailed(joblet, jobSummary);
        }

        virtual void OnJobAborted(TJobletPtr joblet, const TAbortedJobSummary& jobSummary) override
        {
            Controller->SortDataSizeCounter.Aborted(joblet->InputStripeList->TotalDataSize);

            if (Controller->IsSortedMergeNeeded(Partition)) {
                Controller->IntermediateSortJobCounter.Aborted(1, jobSummary.AbortReason);
            } else {
                Controller->FinalSortJobCounter.Aborted(1, jobSummary.AbortReason);
                Controller->UpdateAllTasksIfNeeded(Controller->FinalSortJobCounter);
            }

            TTask::OnJobAborted(joblet, jobSummary);
        }

        virtual void OnJobLost(TCompletedJobPtr completedJob) override
        {
            Controller->IntermediateSortJobCounter.Lost(1);
            auto stripeList = completedJob->SourceTask->GetChunkPoolOutput()->GetStripeList(completedJob->OutputCookie);
            Controller->SortDataSizeCounter.Lost(stripeList->TotalDataSize);

            const auto& address = completedJob->Address;
            Partition->AddressToLocality[address] -= stripeList->TotalDataSize;
            YCHECK(Partition->AddressToLocality[address] >= 0);

            Controller->ResetTaskLocalityDelays();

            TTask::OnJobLost(completedJob);
        }

        virtual void OnTaskCompleted() override
        {
            TPartitionBoundTask::OnTaskCompleted();

            // Kick-start the corresponding merge task.
            if (Controller->IsSortedMergeNeeded(Partition)) {
                Partition->SortedMergeTask->FinishInput();
            }
        }

    };

    //! Implements partition sort for sort operations and
    //! partition reduce phase for map-reduce operations.
    class TPartitionSortTask
        : public TSortTask
    {
    public:
        //! For persistence only.
        TPartitionSortTask()
        { }

        TPartitionSortTask(TSortControllerBase* controller, TPartition* partition)
            : TSortTask(controller, partition)
        { }

        virtual Stroka GetId() const override
        {
            return Format("Sort(%v)", Partition->Index);
        }


        virtual TDuration GetLocalityTimeout() const override
        {
            return
                Partition->AssignedAddress
                ? Controller->Spec->SortAssignmentTimeout
                : Controller->Spec->SortLocalityTimeout;
        }

        virtual i64 GetLocality(const Stroka& address) const override
        {
            if (Partition->AssignedAddress && Partition->AssignedAddress.Get() == address) {
                // Handle initially assigned address.
                return 1;
            } else {
                // Handle data-driven locality.
                auto it = Partition->AddressToLocality.find(address);
                return it == Partition->AddressToLocality.end() ? 0 : it->second;
            }
        }

    private:
        DECLARE_DYNAMIC_PHOENIX_TYPE(TPartitionSortTask, 0x4f9a6cd9);

        virtual bool IsActive() const override
        {
            return Controller->SortStartThresholdReached && !Partition->Maniac;
        }

        virtual bool HasInputLocality() const override
        {
            return false;
        }

        virtual void OnJobStarted(TJobletPtr joblet) override
        {
            // Increase data size for this address to ensure subsequent sort jobs
            // to be scheduled to this very node.
            const auto& address = joblet->Address;
            Partition->AddressToLocality[address] += joblet->InputStripeList->TotalDataSize;

            // Don't rely on static assignment anymore.
            Partition->AssignedAddress = Null;

            // Also add a hint to ensure that subsequent jobs are also scheduled here.
            AddLocalityHint(address);

            TSortTask::OnJobStarted(joblet);
        }

    };

    //! Implements simple sort phase for sort operations.
    class TSimpleSortTask
        : public TSortTask
    {
    public:
        //! For persistence only.
        TSimpleSortTask()
        { }

        TSimpleSortTask(TSortControllerBase* controller, TPartition* partition)
            : TSortTask(controller, partition)
        { }

        virtual Stroka GetId() const override
        {
            return "SimpleSort";
        }

        virtual TDuration GetLocalityTimeout() const override
        {
            return Controller->Spec->SimpleSortLocalityTimeout;
        }

    private:
        DECLARE_DYNAMIC_PHOENIX_TYPE(TSimpleSortTask, 0xb32d4f02);

    };

    //! Base class for both sorted and ordered merge.
    class TMergeTask
        : public TPartitionBoundTask
    {
    public:
        //! For persistence only.
        TMergeTask()
        { }

        TMergeTask(TSortControllerBase* controller, TPartition* partition)
            : TPartitionBoundTask(controller, partition)
        { }

        virtual TTaskGroupPtr GetGroup() const override
        {
            return Controller->MergeTaskGroup;
        }

    private:
        virtual void OnTaskCompleted() override
        {
            if (!Partition->Completed) {
                // In extremely rare situations we may want to complete partition twice,
                // e.g. maniac partition with no data. Don't do that.
                Controller->OnPartitionCompleted(Partition);
            }

            TPartitionBoundTask::OnTaskCompleted();
        }

    };

    //! Implements sorted merge phase for sort operations and
    //! sorted reduce phase for map-reduce operations.
    class TSortedMergeTask
        : public TMergeTask
    {
    public:
        //! For persistence only.
        TSortedMergeTask()
        { }

        TSortedMergeTask(TSortControllerBase* controller, TPartition* partition)
            : TMergeTask(controller, partition)
            , ChunkPool(CreateAtomicChunkPool(Controller->NodeDirectory))
        { }

        virtual Stroka GetId() const override
        {
            return Format("SortedMerge(%v)", Partition->Index);
        }

        virtual TDuration GetLocalityTimeout() const override
        {
            return
                Controller->SimpleSort
                ? Controller->Spec->SimpleMergeLocalityTimeout
                : Controller->Spec->MergeLocalityTimeout;
        }

        virtual TNodeResources GetNeededResources(TJobletPtr joblet) const override
        {
            return Controller->GetSortedMergeResources(
                joblet->InputStripeList->GetStatistics(),
                joblet->MemoryReserveEnabled);
        }

        virtual IChunkPoolInput* GetChunkPoolInput() const override
        {
            return ChunkPool.get();
        }

        virtual void Persist(TPersistenceContext& context) override
        {
            TMergeTask::Persist(context);

            using NYT::Persist;
            Persist(context, ChunkPool);
        }

    private:
        DECLARE_DYNAMIC_PHOENIX_TYPE(TSortedMergeTask, 0x4ab19c75);

        std::unique_ptr<IChunkPool> ChunkPool;

        virtual bool IsActive() const override
        {
            return Controller->MergeStartThresholdReached && !Partition->Maniac;
        }

        virtual bool IsMemoryReserveEnabled() const override
        {
            return Controller->IsMemoryReserveEnabled(Controller->SortedMergeJobCounter);
        }

        virtual TNodeResources GetMinNeededResourcesHeavy() const override
        {
            return Controller->GetSortedMergeResources(
                ChunkPool->GetApproximateStripeStatistics(),
                IsMemoryReserveEnabled());
        }

        virtual IChunkPoolOutput* GetChunkPoolOutput() const override
        {
            return ChunkPool.get();
        }

        virtual int GetChunkListCountPerJob() const override
        {
            return Controller->OutputTables.size();
        }

        virtual EJobType GetJobType() const override
        {
            return EJobType(Controller->SortedMergeJobSpecTemplate.type());
        }

        virtual void BuildJobSpec(TJobletPtr joblet, TJobSpec* jobSpec) override
        {
            jobSpec->CopyFrom(Controller->SortedMergeJobSpecTemplate);
            AddParallelInputSpec(jobSpec, joblet);
            AddFinalOutputSpecs(jobSpec, joblet);
        }

        virtual void OnJobStarted(TJobletPtr joblet) override
        {
            YCHECK(!Partition->Maniac);

            Controller->SortedMergeJobCounter.Start(1);

            TMergeTask::OnJobStarted(joblet);
        }

        virtual void OnJobCompleted(TJobletPtr joblet, const TCompletedJobSummary& jobSummary) override
        {
            TMergeTask::OnJobCompleted(joblet, jobSummary);

            Controller->SortedMergeJobCounter.Completed(1);
            RegisterOutput(joblet, Partition->Index, jobSummary);
        }

        virtual void OnJobFailed(TJobletPtr joblet, const TFailedJobSummary& jobSummary) override
        {
            Controller->SortedMergeJobCounter.Failed(1);

            TMergeTask::OnJobFailed(joblet, jobSummary);
        }

        virtual void OnJobAborted(TJobletPtr joblet, const TAbortedJobSummary& jobSummary) override
        {
            Controller->SortedMergeJobCounter.Aborted(1, jobSummary.AbortReason);

            Controller->UpdateAllTasksIfNeeded(Controller->SortedMergeJobCounter);

            TMergeTask::OnJobAborted(joblet, jobSummary);
        }

    };

    //! Implements unordered merge of maniac partitions for sort operation.
    //! Not used in map-reduce operations.
    class TUnorderedMergeTask
        : public TMergeTask
    {
    public:
        //! For persistence only.
        TUnorderedMergeTask()
        { }

        TUnorderedMergeTask(TSortControllerBase* controller, TPartition* partition)
            : TMergeTask(controller, partition)
        { }

        virtual Stroka GetId() const override
        {
            return Format("UnorderedMerge(%v)", Partition->Index);
        }

        virtual i64 GetLocality(const Stroka& address) const override
        {
            // Locality is unimportant.
            return 0;
        }

        virtual TDuration GetLocalityTimeout() const override
        {
            // Makes no sense to wait.
            return TDuration::Zero();
        }

        virtual TNodeResources GetNeededResources(TJobletPtr joblet) const override
        {
            return Controller->GetUnorderedMergeResources(
                joblet->InputStripeList->GetStatistics());
        }

        virtual IChunkPoolInput* GetChunkPoolInput() const override
        {
            return Controller->ShufflePool->GetInput();
        }

        virtual IChunkPoolOutput* GetChunkPoolOutput() const override
        {
            return Partition->ChunkPoolOutput;
        }

    private:
        DECLARE_DYNAMIC_PHOENIX_TYPE(TUnorderedMergeTask, 0xbba17c0f);

        virtual bool IsActive() const override
        {
             return Controller->MergeStartThresholdReached && Partition->Maniac;
        }

        virtual bool IsMemoryReserveEnabled() const override
        {
            return true;
        }

        virtual TNodeResources GetMinNeededResourcesHeavy() const override
        {
            return Controller->GetUnorderedMergeResources(
                Partition->ChunkPoolOutput->GetApproximateStripeStatistics());
        }

        virtual bool HasInputLocality() const override
        {
            return false;
        }

        virtual int GetChunkListCountPerJob() const override
        {
            return 1;
        }

        virtual EJobType GetJobType() const override
        {
            return EJobType(Controller->UnorderedMergeJobSpecTemplate.type());
        }

        virtual void BuildJobSpec(TJobletPtr joblet, TJobSpec* jobSpec) override
        {
            jobSpec->CopyFrom(Controller->UnorderedMergeJobSpecTemplate);
            AddSequentialInputSpec(jobSpec, joblet);
            AddFinalOutputSpecs(jobSpec, joblet);

            if (!Controller->SimpleSort) {
                auto* schedulerJobSpecExt = jobSpec->MutableExtension(TSchedulerJobSpecExt::scheduler_job_spec_ext);
                auto* inputSpec = schedulerJobSpecExt->mutable_input_specs(0);
                for (auto& chunk : *inputSpec->mutable_chunks()) {
                    chunk.set_partition_tag(Partition->Index);
                }
            }
        }

        virtual void OnJobStarted(TJobletPtr joblet) override
        {
            YCHECK(Partition->Maniac);
            TMergeTask::OnJobStarted(joblet);

            Controller->UnorderedMergeJobCounter.Start(1);
        }

        virtual void OnJobCompleted(TJobletPtr joblet, const TCompletedJobSummary& jobSummary) override
        {
            TMergeTask::OnJobCompleted(joblet, jobSummary);

            Controller->UnorderedMergeJobCounter.Completed(1);
            RegisterOutput(joblet, Partition->Index, jobSummary);
        }

        virtual void OnJobFailed(TJobletPtr joblet, const TFailedJobSummary& jobSummary) override
        {
            TMergeTask::OnJobFailed(joblet, jobSummary);

            Controller->UnorderedMergeJobCounter.Failed(1);
        }

        virtual void OnJobAborted(TJobletPtr joblet, const TAbortedJobSummary& jobSummary) override
        {
            TMergeTask::OnJobAborted(joblet, jobSummary);

            Controller->UnorderedMergeJobCounter.Aborted(1, jobSummary.AbortReason);
        }

    };


    // Custom bits of preparation pipeline.

    virtual void DoInitialize() override
    {
        TOperationControllerBase::DoInitialize();

        // NB: Register groups in the order of _descending_ priority.
        MergeTaskGroup = New<TTaskGroup>();
        RegisterTaskGroup(MergeTaskGroup);

        SortTaskGroup = New<TTaskGroup>();
        SortTaskGroup->MinNeededResources.set_network(Spec->ShuffleNetworkLimit);
        RegisterTaskGroup(SortTaskGroup);

        PartitionTaskGroup = New<TTaskGroup>();
        RegisterTaskGroup(PartitionTaskGroup);
    }


    // Init/finish.

    void AssignPartitions()
    {
        struct TAssignedNode
            : public TIntrinsicRefCounted
        {
            TAssignedNode(TExecNodePtr node, double weight)
                : Node(node)
                , Weight(weight)
                , AssignedDataSize(0)
            { }

            TExecNodePtr Node;
            double Weight;
            i64 AssignedDataSize;
        };

        typedef TIntrusivePtr<TAssignedNode> TAssignedNodePtr;

        auto compareNodes = [&] (const TAssignedNodePtr& lhs, const TAssignedNodePtr& rhs) {
            return lhs->AssignedDataSize / lhs->Weight > rhs->AssignedDataSize / rhs->Weight;
        };

        auto comparePartitions = [&] (const TPartitionPtr& lhs, const TPartitionPtr& rhs) {
            return lhs->ChunkPoolOutput->GetTotalDataSize() > rhs->ChunkPoolOutput->GetTotalDataSize();
        };

        LOG_DEBUG("Examining online nodes");

        auto nodes = Host->GetExecNodes();
        auto maxResourceLimits = ZeroNodeResources();
        double maxIOWeight = 0;
        for (auto node : nodes) {
            maxResourceLimits = Max(maxResourceLimits, node->ResourceLimits());
            maxIOWeight = std::max(maxIOWeight, node->GetIOWeight());
        }

        std::vector<TAssignedNodePtr> nodeHeap;
        for (auto node : nodes) {
            double weight = 1.0;
            weight = std::min(weight, GetMinResourceRatio(node->ResourceLimits(), maxResourceLimits));
            weight = std::min(weight, node->GetIOWeight() > 0 ? node->GetIOWeight() / maxIOWeight : 0);
            if (weight > 0) {
                auto assignedNode = New<TAssignedNode>(node, weight);
                nodeHeap.push_back(assignedNode);
            }
        }

        std::vector<TPartitionPtr> partitionsToAssign;
        for (auto partition : Partitions) {
            // Only take partitions for which no jobs are launched yet.
            if (partition->AddressToLocality.empty()) {
                partitionsToAssign.push_back(partition);
            }
        }
        std::sort(partitionsToAssign.begin(), partitionsToAssign.end(), comparePartitions);

        // This is actually redundant since all values are 0.
        std::make_heap(nodeHeap.begin(), nodeHeap.end(), compareNodes);

        LOG_DEBUG("Assigning partitions");

        for (auto partition : partitionsToAssign) {
            auto node = nodeHeap.front();
            const auto& address = node->Node->GetDefaultAddress();

            partition->AssignedAddress = address;
            auto task = partition->Maniac
                ? static_cast<TTaskPtr>(partition->UnorderedMergeTask)
                : static_cast<TTaskPtr>(partition->SortTask);

            AddTaskLocalityHint(task, address);

            std::pop_heap(nodeHeap.begin(), nodeHeap.end(), compareNodes);
            node->AssignedDataSize += partition->ChunkPoolOutput->GetTotalDataSize();
            std::push_heap(nodeHeap.begin(), nodeHeap.end(), compareNodes);

            LOG_DEBUG("Partition assigned (Index: %v, DataSize: %v, Address: %v)",
                partition->Index,
                partition->ChunkPoolOutput->GetTotalDataSize(),
                address);
        }

        for (auto node : nodeHeap) {
            if (node->AssignedDataSize > 0) {
                LOG_DEBUG("Node used (Address: %v, Weight: %.4lf, AssignedDataSize: %v, AdjustedDataSize: %v)",
                    node->Node->GetDefaultAddress(),
                    node->Weight,
                    node->AssignedDataSize,
                    static_cast<i64>(node->AssignedDataSize / node->Weight));
            }
        }

        LOG_DEBUG("Partitions assigned");
    }

    void InitShufflePool()
    {
        ShufflePool = CreateShuffleChunkPool(
            NodeDirectory,
            static_cast<int>(Partitions.size()),
            Spec->DataSizePerSortJob);

        for (auto partition : Partitions) {
            partition->ChunkPoolOutput = ShufflePool->GetOutput(partition->Index);
        }
    }

    void InitSimpleSortPool(int sortJobCount)
    {
        SimpleSortPool = CreateUnorderedChunkPool(
            NodeDirectory,
            sortJobCount,
            Config->MaxChunkStripesPerJob);
    }

    virtual bool IsCompleted() const override
    {
        return CompletedPartitionCount == Partitions.size();
    }

    virtual void DoOperationCompleted() override
    {
        if (IsRowCountPreserved()) {
            i64 totalInputRowCount = 0;
            for (auto partition : Partitions) {
                totalInputRowCount += partition->ChunkPoolOutput->GetTotalRowCount();
            }
            if (totalInputRowCount != TotalOutputRowCount) {
                OnOperationFailed(TError(
                    "Input/output row count mismatch in sort operation: %v != %v",
                    totalInputRowCount,
                    TotalOutputRowCount));
            }
        }

        YCHECK(CompletedPartitionCount == Partitions.size());
        TOperationControllerBase::DoOperationCompleted();
    }

    void OnPartitionCompleted(TPartitionPtr partition)
    {
        YCHECK(!partition->Completed);
        partition->Completed = true;

        ++CompletedPartitionCount;

        LOG_INFO("Partition completed (Partition: %v)", partition->Index);
    }

    bool IsSortedMergeNeeded(TPartitionPtr partition) const
    {
        if (partition->CachedSortedMergeNeeded) {
            return true;
        }

        if (SimpleSort) {
            if (partition->ChunkPoolOutput->GetTotalJobCount() <= 1) {
                return false;
            }
        } else {
            if (partition->Maniac) {
                return false;
            }

            if (partition->SortTask->GetPendingJobCount() == 0) {
                return false;
            }

            if (partition->ChunkPoolOutput->GetTotalJobCount() <= 1 && PartitionTask->IsCompleted()) {
                return false;
            }
        }

        LOG_DEBUG("Partition needs sorted merge (Partition: %v)", partition->Index);
        SortedMergeJobCounter.Increment(1);
        partition->CachedSortedMergeNeeded = true;
        return true;
    }

    void CheckSortStartThreshold()
    {
        if (SortStartThresholdReached)
            return;

        if (!SimpleSort && PartitionTask->GetCompletedDataSize() < PartitionTask->GetTotalDataSize() * Spec->ShuffleStartThreshold)
            return;

        LOG_INFO("Sort start threshold reached");

        SortStartThresholdReached = true;
        AddSortTasksPendingHints();
    }

    static void CheckPartitionWriterBuffer(int partitionCount, TChunkWriterConfigPtr config)
    {
        auto averageBufferSize = config->MaxBufferSize / partitionCount / 2;
        if (averageBufferSize < THorizontalSchemalessBlockWriter::MinReserveSize) {
            i64 minAppropriateSize = partitionCount * 2 * THorizontalSchemalessBlockWriter::MinReserveSize;
            THROW_ERROR_EXCEPTION(
                "Too small table writer buffer size for partitioner (MaxBufferSize: %v). Min appropriate buffer size is %v",
                averageBufferSize,
                minAppropriateSize);
        }
    }

    void CheckMergeStartThreshold()
    {
        if (MergeStartThresholdReached)
            return;

        if (!SimpleSort) {
            if (!PartitionTask->IsCompleted())
                return;
            if (SortDataSizeCounter.GetCompleted() < SortDataSizeCounter.GetTotal() * Spec->MergeStartThreshold)
                return;
        }

        LOG_INFO("Merge start threshold reached");

        MergeStartThresholdReached = true;
        AddMergeTasksPendingHints();
    }

    void AddSortTasksPendingHints()
    {
        for (auto partition : Partitions) {
            if (!partition->Maniac) {
                AddTaskPendingHint(partition->SortTask);
            }
        }
    }

    void AddMergeTasksPendingHints()
    {
        for (auto partition : Partitions) {
            auto taskToKick = partition->Maniac
                ? TTaskPtr(partition->UnorderedMergeTask)
                : TTaskPtr(partition->SortedMergeTask);
            AddTaskPendingHint(taskToKick);
        }
    }

    // Resource management.

    virtual TNodeResources GetPartitionResources(
        const TChunkStripeStatisticsVector& statistics,
        bool memoryReserveEnabled) const = 0;

    virtual TNodeResources GetSimpleSortResources(
        const TChunkStripeStatistics& stat,
        i64 valueCount) const = 0;

    virtual TNodeResources GetPartitionSortResources(
        TPartitionPtr partition,
        const TChunkStripeStatistics& stat,
        bool memoryReserveEnabled) const = 0;

    virtual TNodeResources GetSortedMergeResources(
        const TChunkStripeStatisticsVector& statistics,
        bool memoryReserveEnabled) const = 0;

    virtual TNodeResources GetUnorderedMergeResources(
        const TChunkStripeStatisticsVector& statistics) const = 0;

    // Unsorted helpers.

    i64 GetSortBuffersMemorySize(const TChunkStripeStatistics& stat) const
    {
        // Calculate total size of buffers, presented in TSchemalessPartitionSortReader.
        return
            (i64) 16 * Spec->SortBy.size() * stat.RowCount + // KeyBuffer
            (i64) 12 * stat.RowCount +                       // RowDescriptorBuffer
            (i64) 4 * stat.RowCount +                        // Buckets
            (i64) 4 * stat.RowCount;                         // SortedIndexes
    }

    i64 GetRowCountEstimate(TPartitionPtr partition, i64 dataSize) const
    {
        i64 totalDataSize = partition->ChunkPoolOutput->GetTotalDataSize();
        if (totalDataSize == 0) {
            return 0;
        }
        i64 totalRowCount = partition->ChunkPoolOutput->GetTotalRowCount();
        return static_cast<i64>((double) totalRowCount * dataSize / totalDataSize);
    }

    // TODO(babenko): this is the input estimate, not the partitioned one!
    // Should get rid of this "value count" stuff completely.
    i64 GetValueCountEstimate(i64 dataSize) const
    {
        return static_cast<i64>((double) TotalEstimatedInputValueCount * dataSize / TotalEstimatedInputDataSize);
    }

    // Returns compression ratio of input data.
    double GetCompressionRatio() const
<<<<<<< HEAD
    {
        return static_cast<double>(TotalEstimatedCompressedDataSize) / TotalEstimatedInputDataSize;
    }

    i64 GetMaxPartitionJobBufferSize() const 
    {
=======
    {
        return static_cast<double>(TotalEstimatedCompressedDataSize) / TotalEstimatedInputDataSize;
    }

    i64 GetMaxPartitionJobBufferSize() const 
    {
>>>>>>> 90d9b9d7
        return Spec->PartitionJobIO->TableWriter->MaxBufferSize;
    }

    int SuggestPartitionCount() const
    {
        YCHECK(TotalEstimatedInputDataSize > 0);
        i64 dataSizeAfterPartition = 1 + static_cast<i64>(TotalEstimatedInputDataSize * Spec->MapSelectivityFactor);

        int result;
        if (Spec->PartitionCount) {
            result = Spec->PartitionCount.Get();
        } else if (Spec->PartitionDataSize) {
            result = 1 + dataSizeAfterPartition / Spec->PartitionDataSize.Get();
        } else {
            // Rationale and details are on the wiki.
            // https://wiki.yandex-team.ru/yt/design/partitioncount/
            i64 uncompressedBlockSize = static_cast<i64>(Options->CompressedBlockSize / GetCompressionRatio());
<<<<<<< HEAD
=======
            uncompressedBlockSize = std::min(uncompressedBlockSize, Spec->PartitionJobIO->TableWriter->BlockSize);

>>>>>>> 90d9b9d7
            double partitionDataSize = sqrt(dataSizeAfterPartition * uncompressedBlockSize);

            int maxPartitionCount = GetMaxPartitionJobBufferSize() / uncompressedBlockSize;
            result = std::min(static_cast<int>(dataSizeAfterPartition / partitionDataSize), maxPartitionCount);
        }

        return std::max(result, 1);
    }

    int SuggestPartitionJobCount() const
    {
        if (Spec->DataSizePerPartitionJob || Spec->PartitionJobCount) {
            return SuggestJobCount(
                TotalEstimatedInputDataSize,
                Spec->DataSizePerPartitionJob.Get(TotalEstimatedInputDataSize),
                Spec->PartitionJobCount,
                Options->MaxPartitionJobCount);
        } else {
            // Rationale and details are on the wiki.
            // https://wiki.yandex-team.ru/yt/design/partitioncount/
            i64 uncompressedBlockSize = static_cast<i64>(Options->CompressedBlockSize / GetCompressionRatio());
<<<<<<< HEAD
            double partitionJobDataSize = sqrt(TotalEstimatedInputDataSize * uncompressedBlockSize);
            if (partitionJobDataSize > GetMaxPartitionJobBufferSize()) {
                partitionJobDataSize = GetMaxPartitionJobBufferSize();
            }
=======
            uncompressedBlockSize = std::min(uncompressedBlockSize, Spec->PartitionJobIO->TableWriter->BlockSize);

            i64 partitionJobDataSize = static_cast<i64>(sqrt(TotalEstimatedInputDataSize * uncompressedBlockSize));
            partitionJobDataSize = std::min(partitionJobDataSize, GetMaxPartitionJobBufferSize());
>>>>>>> 90d9b9d7

            return static_cast<int>(Clamp(
                static_cast<i64>(TotalEstimatedInputDataSize / partitionJobDataSize),
                1,
                Options->MaxPartitionJobCount));
        }
    }

    // Partition progress.

    struct TPartitionProgress
    {
        std::vector<i64> Total;
        std::vector<i64> Runnning;
        std::vector<i64> Completed;
    };

    static std::vector<i64> AggregateValues(const std::vector<i64>& values, int maxBuckets)
    {
        if (values.size() < maxBuckets) {
            return values;
        }

        std::vector<i64> result(maxBuckets);
        for (int i = 0; i < maxBuckets; ++i) {
            int lo = static_cast<int>(i * values.size() / maxBuckets);
            int hi = static_cast<int>((i + 1) * values.size() / maxBuckets);
            i64 sum = 0;
            for (int j = lo; j < hi; ++j) {
                sum += values[j];
            }
            result[i] = sum * values.size() / (hi - lo) / maxBuckets;
        }

        return result;
    }

    TPartitionProgress ComputePartitionProgress() const
    {
        TPartitionProgress result;
        std::vector<i64> sizes(Partitions.size());
        {
            for (int i = 0; i < static_cast<int>(Partitions.size()); ++i) {
                sizes[i] = Partitions[i]->ChunkPoolOutput->GetTotalDataSize();
            }
            result.Total = AggregateValues(sizes, MaxProgressBuckets);
        }
        {
            for (int i = 0; i < static_cast<int>(Partitions.size()); ++i) {
                sizes[i] = Partitions[i]->ChunkPoolOutput->GetRunningDataSize();
            }
            result.Runnning = AggregateValues(sizes, MaxProgressBuckets);
        }
        {
            for (int i = 0; i < static_cast<int>(Partitions.size()); ++i) {
                sizes[i] = Partitions[i]->ChunkPoolOutput->GetCompletedDataSize();
            }
            result.Completed = AggregateValues(sizes, MaxProgressBuckets);
        }
        return result;
    }

    // Partition sizes histogram.

    struct TPartitionSizeHistogram
    {
        i64 Min;
        i64 Max;
        std::vector<i64> Count;
    };

    TPartitionSizeHistogram ComputePartitionSizeHistogram() const
    {
        TPartitionSizeHistogram result;

        result.Min = std::numeric_limits<i64>::max();
        result.Max = std::numeric_limits<i64>::min();
        for (auto partition : Partitions) {
            i64 size = partition->ChunkPoolOutput->GetTotalDataSize();
            if (size == 0)
                continue;
            result.Min = std::min(result.Min, size);
            result.Max = std::max(result.Max, size);
        }

        if (result.Min > result.Max)
            return result;

        int bucketCount = result.Min == result.Max ? 1 : MaxSizeHistogramBuckets;
        result.Count.resize(bucketCount);

        auto computeBucket = [&] (i64 size) -> int {
            if (result.Min == result.Max) {
                return 0;
            }

            int bucket = (size - result.Min) * MaxSizeHistogramBuckets / (result.Max - result.Min);
            if (bucket == bucketCount) {
                bucket = bucketCount - 1;
            }

            return bucket;
        };

        for (auto partition : Partitions) {
            i64 size = partition->ChunkPoolOutput->GetTotalDataSize();
            if (size == 0)
                continue;
            int bucket = computeBucket(size);
            ++result.Count[bucket];
        }

        return result;
    }

    void BuildPartitionsProgressYson(IYsonConsumer* consumer) const
    {
        BuildYsonMapFluently(consumer)
            .Item("partitions").BeginMap()
                .Item("total").Value(Partitions.size())
                .Item("completed").Value(CompletedPartitionCount)
            .EndMap();

        auto progress = ComputePartitionProgress();
        BuildYsonMapFluently(consumer)
            .Item("partition_sizes").BeginMap()
                .Item("total").Value(progress.Total)
                .Item("running").Value(progress.Runnning)
                .Item("completed").Value(progress.Completed)
            .EndMap();

        auto sizeHistogram = ComputePartitionSizeHistogram();
        BuildYsonMapFluently(consumer)
            .Item("partition_size_histogram").BeginMap()
                .Item("min").Value(sizeHistogram.Min)
                .Item("max").Value(sizeHistogram.Max)
                .Item("count").Value(sizeHistogram.Count)
            .EndMap();
    }

    virtual void RegisterOutput(TJobletPtr joblet, int key, const TCompletedJobSummary& jobSummary) override
    {
        TotalOutputRowCount += GetTotalOutputDataStatistics(jobSummary.Statistics).row_count();
        TOperationControllerBase::RegisterOutput(std::move(joblet), key, jobSummary);
    }

};

DEFINE_DYNAMIC_PHOENIX_TYPE(TSortControllerBase::TPartitionTask);
DEFINE_DYNAMIC_PHOENIX_TYPE(TSortControllerBase::TPartitionSortTask);
DEFINE_DYNAMIC_PHOENIX_TYPE(TSortControllerBase::TSimpleSortTask);
DEFINE_DYNAMIC_PHOENIX_TYPE(TSortControllerBase::TSortedMergeTask);
DEFINE_DYNAMIC_PHOENIX_TYPE(TSortControllerBase::TUnorderedMergeTask);

////////////////////////////////////////////////////////////////////

class TSortController
    : public TSortControllerBase
{
public:
    TSortController(
        TSchedulerConfigPtr config,
        TSortOperationSpecPtr spec,
        IOperationHost* host,
        TOperation* operation)
        : TSortControllerBase(
            config,
            spec,
            config->SortOperationOptions,
            host,
            operation)
        , Spec(spec)
    { }

private:
    DECLARE_DYNAMIC_PHOENIX_TYPE(TSortController, 0xbca37afe);

    TSortOperationSpecPtr Spec;

    //! |PartitionCount - 1| separating keys.
    std::vector<TOwningKey> PartitionKeys;

    // Custom bits of preparation pipeline.

    virtual void DoInitialize() override
    {
        TSortControllerBase::DoInitialize();

        auto& table = OutputTables[0];
        table.UpdateMode = EUpdateMode::Overwrite;
        table.LockMode = ELockMode::Exclusive;
    }

    virtual std::vector<TRichYPath> GetInputTablePaths() const override
    {
        return Spec->InputTablePaths;
    }

    virtual std::vector<TRichYPath> GetOutputTablePaths() const override
    {
        std::vector<TRichYPath> result;
        result.push_back(Spec->OutputTablePath);
        return result;
    }

    virtual void CustomPrepare() override
    {
        TSortControllerBase::CustomPrepare();

        OutputTables[0].KeyColumns = Spec->SortBy;

        if (TotalEstimatedInputDataSize == 0)
            return;

        TSamplesFetcherPtr samplesFetcher;

        TFuture<void> asyncSamplesResult;
        PROFILE_TIMING ("/input_processing_time") {
            auto chunks = CollectInputChunks();
            int sampleCount = SuggestPartitionCount() * Spec->SamplesPerPartition;

            TScrapeChunksCallback scraperCallback;
            if (Spec->UnavailableChunkStrategy == EUnavailableChunkAction::Wait) {
                scraperCallback = CreateScrapeChunksSessionCallback(
                    Config,
                    Host->GetBackgroundInvoker(),
                    Host->GetChunkLocationThrottler(),
                    AuthenticatedInputMasterClient->GetMasterChannel(NApi::EMasterChannelKind::Leader),
                    NodeDirectory,
                    Logger);
            }

            samplesFetcher = New<TSamplesFetcher>(
                Config->Fetcher,
                sampleCount,
                Spec->SortBy,
                Options->MaxSampleSize,
                NodeDirectory,
                Host->GetBackgroundInvoker(),
                scraperCallback,
                Logger);

            for (const auto& chunk : chunks) {
                samplesFetcher->AddChunk(chunk);
            }

            asyncSamplesResult = samplesFetcher->Fetch();
        }

        WaitFor(asyncSamplesResult)
            .ThrowOnError();

        PROFILE_TIMING ("/samples_processing_time") {
            auto sortedSamples = SortSamples(samplesFetcher->GetSamples());
            BuildPartitions(sortedSamples);
        }

        InitJobSpecTemplates();
    }

    std::vector<const TSample*> SortSamples(const std::vector<TSample>& samples)
    {
        int sampleCount = static_cast<int>(samples.size());
        LOG_INFO("Sorting %v samples", sampleCount);

        std::vector<const TSample*> sortedSamples;
        sortedSamples.reserve(sampleCount);
        try {
            for (const auto& sample : samples) {
                ValidateKey(sample.Key);
                sortedSamples.push_back(&sample);
            }
        } catch (const std::exception& ex) {
            THROW_ERROR_EXCEPTION("Error validating table samples") << ex;
        }

        std::sort(
            sortedSamples.begin(),
            sortedSamples.end(),
            [] (const TSample* lhs, const TSample* rhs) {
                return *lhs < *rhs;
            });

        return sortedSamples;
    }

    void BuildPartitions(const std::vector<const TSample*>& sortedSamples)
    {
        // Use partition count provided by user, if given.
        // Otherwise use size estimates.
        int partitionCount = SuggestPartitionCount();

        // Don't create more partitions than we have samples (plus one).
        partitionCount = std::min(partitionCount, static_cast<int>(sortedSamples.size()) + 1);

        YCHECK(partitionCount > 0);

        SimpleSort = (partitionCount == 1);

        InitJobIOConfigs();

        CheckPartitionWriterBuffer(partitionCount, PartitionJobIOConfig->TableWriter);

        if (SimpleSort) {
            BuildSinglePartition();
        } else {
            BuildMulitplePartitions(sortedSamples, partitionCount);
        }
    }

    void BuildSinglePartition()
    {
        // Choose sort job count and initialize the pool.
        int sortJobCount = static_cast<int>(
            Clamp(
                1 + TotalEstimatedInputDataSize / Spec->DataSizePerSortJob,
                1,
                Options->MaxPartitionJobCount));
        auto stripes = SliceInputChunks(Options->SortJobMaxSliceDataSize, &sortJobCount);

        // Create the fake partition.
        InitSimpleSortPool(sortJobCount);
        auto partition = New<TPartition>(this, 0);
        Partitions.push_back(partition);
        partition->ChunkPoolOutput = SimpleSortPool.get();
        partition->SortTask->AddInput(stripes);
        partition->SortTask->FinishInput();

        // Initialize counters.
        PartitionJobCounter.Set(0);
        // NB: Cannot use TotalEstimatedInputDataSize due to slicing and rounding issues.
        SortDataSizeCounter.Set(SimpleSortPool->GetTotalDataSize());

        LOG_INFO("Sorting without partitioning (SortJobCount: %v)",
            sortJobCount);

        // Kick-start the sort task.
        SortStartThresholdReached = true;
    }

    void AddPartition(const TOwningKey& key)
    {
        using NChunkClient::ToString;

        int index = static_cast<int>(Partitions.size());
        LOG_DEBUG("Partition %v has starting key %v",
            index,
            key);

        YCHECK(PartitionKeys.empty() || CompareRows(PartitionKeys.back(), key) < 0);

        PartitionKeys.push_back(key);
        Partitions.push_back(New<TPartition>(this, index));
    }

    void BuildMulitplePartitions(const std::vector<const TSample*>& sortedSamples, int partitionCount)
    {
        LOG_INFO("Building partition keys");

        auto getSample = [&](int sampleIndex) {
            return sortedSamples[(sampleIndex + 1) * (sortedSamples.size() - 1) / partitionCount];
        };

        // Construct the leftmost partition.
        Partitions.push_back(New<TPartition>(this, 0));

        // Invariant:
        //   lastPartition = Partitions.back()
        //   lastKey = PartitionKeys.back()
        //   lastPartition receives keys in [lastKey, ...)
        //
        // Initially PartitionKeys is empty so lastKey is assumed to be -inf.

        // Take partition keys evenly.
        int sampleIndex = 0;
        while (sampleIndex < partitionCount - 1) {
            auto* sample = getSample(sampleIndex);
            // Check for same keys.
            if (PartitionKeys.empty() || CompareRows(sample->Key, PartitionKeys.back()) != 0) {
                AddPartition(sample->Key);
                ++sampleIndex;
            } else {
                // Skip same keys.
                int skippedCount = 0;
                while (sampleIndex < partitionCount - 1 &&
                    CompareRows(getSample(sampleIndex)->Key, PartitionKeys.back()) == 0)
                {
                    ++sampleIndex;
                    ++skippedCount;
                }

                auto* lastManiacSample = getSample(sampleIndex - 1);
                auto lastPartition = Partitions.back();

                if (!lastManiacSample->Incomplete) {
                    LOG_DEBUG("Partition %v is a maniac, skipped %v samples",
                        lastPartition->Index,
                        skippedCount);

                    lastPartition->Maniac = true;
                    YCHECK(skippedCount >= 1);

                    // NB: in partitioner we compare keys with the whole rows,
                    // so key prefix successor in required here.
                    auto successorKey = GetKeyPrefixSuccessor(sample->Key.Get(), Spec->SortBy.size());
                    AddPartition(successorKey);
                } else {
                    // If sample keys are incomplete, we cannot use UnorderedMerge,
                    // because full keys may be different.
                    LOG_DEBUG("Partition %v is oversized, skipped %v samples",
                        lastPartition->Index,
                        skippedCount);
                    AddPartition(getSample(sampleIndex)->Key);
                    ++sampleIndex;
                }
            }
        }

        InitShufflePool();

        int partitionJobCount = SuggestPartitionJobCount();
        auto stripes = SliceInputChunks(Options->PartitionJobMaxSliceDataSize, &partitionJobCount);

        PartitionJobCounter.Set(partitionJobCount);

        PartitionTask = New<TPartitionTask>(this);
        PartitionTask->Initialize();
        PartitionTask->AddInput(stripes);
        PartitionTask->FinishInput();
        RegisterTask(PartitionTask);

        LOG_INFO("Sorting with partitioning (PartitionCount: %v, PartitionJobCount: %v)",
            partitionCount,
            PartitionJobCounter.GetTotal());
    }

    void InitJobIOConfigs()
    {
        PartitionJobIOConfig = CloneYsonSerializable(Spec->PartitionJobIO);
        InitIntermediateOutputConfig(PartitionJobIOConfig);

        IntermediateSortJobIOConfig = CloneYsonSerializable(Spec->SortJobIO);
        if (!SimpleSort) {
            InitIntermediateInputConfig(IntermediateSortJobIOConfig);
        }
        InitIntermediateOutputConfig(IntermediateSortJobIOConfig);

        // Final sort: reader like sort and output like merge.
        FinalSortJobIOConfig = CloneYsonSerializable(Spec->SortJobIO);
        FinalSortJobIOConfig->TableWriter = CloneYsonSerializable(Spec->MergeJobIO->TableWriter);
        if (!SimpleSort) {
            InitIntermediateInputConfig(FinalSortJobIOConfig);
        }
        InitFinalOutputConfig(FinalSortJobIOConfig);

        SortedMergeJobIOConfig = CloneYsonSerializable(Spec->MergeJobIO);
        InitIntermediateInputConfig(SortedMergeJobIOConfig);
        InitFinalOutputConfig(SortedMergeJobIOConfig);

        UnorderedMergeJobIOConfig = CloneYsonSerializable(Spec->MergeJobIO);
        InitIntermediateInputConfig(UnorderedMergeJobIOConfig);
        InitFinalOutputConfig(UnorderedMergeJobIOConfig);
    }

    void InitJobSpecTemplates()
    {
        {
            PartitionJobSpecTemplate.set_type(static_cast<int>(EJobType::Partition));
            auto* schedulerJobSpecExt = PartitionJobSpecTemplate.MutableExtension(TSchedulerJobSpecExt::scheduler_job_spec_ext);

            schedulerJobSpecExt->set_lfalloc_buffer_size(GetLFAllocBufferSize());
            ToProto(schedulerJobSpecExt->mutable_output_transaction_id(), OutputTransactionId);
            schedulerJobSpecExt->set_io_config(ConvertToYsonString(PartitionJobIOConfig).Data());

            auto* partitionJobSpecExt = PartitionJobSpecTemplate.MutableExtension(TPartitionJobSpecExt::partition_job_spec_ext);
            partitionJobSpecExt->set_partition_count(Partitions.size());
            for (const auto& key : PartitionKeys) {
                ToProto(partitionJobSpecExt->add_partition_keys(), key);
            }
            partitionJobSpecExt->set_reduce_key_column_count(Spec->SortBy.size());
            ToProto(partitionJobSpecExt->mutable_sort_key_columns(), Spec->SortBy);
        }

        TJobSpec sortJobSpecTemplate;
        {
            auto* schedulerJobSpecExt = sortJobSpecTemplate.MutableExtension(TSchedulerJobSpecExt::scheduler_job_spec_ext);
            schedulerJobSpecExt->set_lfalloc_buffer_size(GetLFAllocBufferSize());
            ToProto(schedulerJobSpecExt->mutable_output_transaction_id(), OutputTransactionId);

            auto* sortJobSpecExt = sortJobSpecTemplate.MutableExtension(TSortJobSpecExt::sort_job_spec_ext);
            ToProto(sortJobSpecExt->mutable_key_columns(), Spec->SortBy);
        }

        {
            IntermediateSortJobSpecTemplate = sortJobSpecTemplate;
            IntermediateSortJobSpecTemplate.set_type(static_cast<int>(SimpleSort ? EJobType::SimpleSort : EJobType::IntermediateSort));
            auto* schedulerJobSpecExt = IntermediateSortJobSpecTemplate.MutableExtension(TSchedulerJobSpecExt::scheduler_job_spec_ext);
            schedulerJobSpecExt->set_io_config(ConvertToYsonString(IntermediateSortJobIOConfig).Data());
        }

        {
            FinalSortJobSpecTemplate = sortJobSpecTemplate;
            FinalSortJobSpecTemplate.set_type(static_cast<int>(SimpleSort ? EJobType::SimpleSort : EJobType::FinalSort));
            auto* schedulerJobSpecExt = FinalSortJobSpecTemplate.MutableExtension(TSchedulerJobSpecExt::scheduler_job_spec_ext);
            schedulerJobSpecExt->set_io_config(ConvertToYsonString(FinalSortJobIOConfig).Data());
        }

        {
            SortedMergeJobSpecTemplate.set_type(static_cast<int>(EJobType::SortedMerge));
            auto* schedulerJobSpecExt = SortedMergeJobSpecTemplate.MutableExtension(TSchedulerJobSpecExt::scheduler_job_spec_ext);
            auto* mergeJobSpecExt = SortedMergeJobSpecTemplate.MutableExtension(TMergeJobSpecExt::merge_job_spec_ext);

            schedulerJobSpecExt->set_lfalloc_buffer_size(GetLFAllocBufferSize());
            ToProto(schedulerJobSpecExt->mutable_output_transaction_id(), OutputTransactionId);
            schedulerJobSpecExt->set_io_config(ConvertToYsonString(SortedMergeJobIOConfig).Data());

            ToProto(mergeJobSpecExt->mutable_key_columns(), Spec->SortBy);
        }

        {
            UnorderedMergeJobSpecTemplate.set_type(static_cast<int>(EJobType::UnorderedMerge));
            auto* schedulerJobSpecExt = UnorderedMergeJobSpecTemplate.MutableExtension(TSchedulerJobSpecExt::scheduler_job_spec_ext);
            auto* mergeJobSpecExt = UnorderedMergeJobSpecTemplate.MutableExtension(TMergeJobSpecExt::merge_job_spec_ext);

            schedulerJobSpecExt->set_lfalloc_buffer_size(GetLFAllocBufferSize());
            ToProto(schedulerJobSpecExt->mutable_output_transaction_id(), OutputTransactionId);
            schedulerJobSpecExt->set_io_config(ConvertToYsonString(UnorderedMergeJobIOConfig).Data());

            ToProto(mergeJobSpecExt->mutable_key_columns(), Spec->SortBy);
        }
    }


    // Resource management.

    virtual TNodeResources GetPartitionResources(
        const TChunkStripeStatisticsVector& statistics,
        bool memoryReserveEnabled) const override
    {
        UNUSED(memoryReserveEnabled);
        auto stat = AggregateStatistics(statistics).front();

        i64 outputBufferSize = std::min(
            PartitionJobIOConfig->TableWriter->BlockSize * static_cast<i64>(Partitions.size()),
            stat.DataSize);

        outputBufferSize += THorizontalSchemalessBlockWriter::MaxReserveSize * static_cast<i64>(Partitions.size());

        outputBufferSize = std::min(
            outputBufferSize,
            PartitionJobIOConfig->TableWriter->MaxBufferSize);

        TNodeResources result;
        result.set_user_slots(1);
        result.set_cpu(1);
        result.set_memory(
            // NB: due to large MaxBufferSize for partition that was accounted in buffer size
            // we eliminate number of output streams to zero.
            GetInputIOMemorySize(PartitionJobIOConfig, stat) +
            outputBufferSize +
            GetOutputWindowMemorySize(PartitionJobIOConfig) +
            GetFootprintMemorySize());
        return result;
    }

    virtual TNodeResources GetSimpleSortResources(
        const TChunkStripeStatistics& stat,
        i64 valueCount) const override
    {
        // ToDo(psushin): rewrite simple sort estimates.
        TNodeResources result;
        result.set_user_slots(1);
        result.set_cpu(1);
        result.set_memory(
            GetSortInputIOMemorySize(stat) +
            GetFinalOutputIOMemorySize(FinalSortJobIOConfig) +
            GetSortBuffersMemorySize(stat) +
            // TODO(babenko): *2 are due to lack of reserve, remove this once simple sort
            // starts reserving arrays of appropriate sizes.
            (i64) 32 * valueCount * 2 +
            GetFootprintMemorySize());
        return result;
    }

    virtual TNodeResources GetPartitionSortResources(
        TPartitionPtr partition,
        const TChunkStripeStatistics& stat,
        bool memoryReserveEnabled) const override
    {
        UNUSED(memoryReserveEnabled);
        i64 memory =
            GetSortBuffersMemorySize(stat) +
            GetSortInputIOMemorySize(stat) +
            GetFootprintMemorySize();

        if (IsSortedMergeNeeded(partition)) {
            memory += GetIntermediateOutputIOMemorySize(IntermediateSortJobIOConfig);
        } else {
            memory += GetFinalOutputIOMemorySize(FinalSortJobIOConfig);
        }


        TNodeResources result;
        result.set_user_slots(1);
        result.set_cpu(1);
        result.set_memory(memory);
        result.set_network(Spec->ShuffleNetworkLimit);

        return result;
    }

    virtual TNodeResources GetSortedMergeResources(
        const TChunkStripeStatisticsVector& statistics,
        bool memoryReserveEnabled) const override
    {
        UNUSED(memoryReserveEnabled);

        TNodeResources result;
        result.set_user_slots(1);
        result.set_cpu(1);
        result.set_memory(
            GetFinalIOMemorySize(SortedMergeJobIOConfig, statistics) +
            GetFootprintMemorySize());
        return result;
    }

    virtual bool IsRowCountPreserved() const override
    {
        return true;
    }

    virtual TNodeResources GetUnorderedMergeResources(
        const TChunkStripeStatisticsVector& statistics) const override
    {
        TNodeResources result;
        result.set_user_slots(1);
        result.set_cpu(1);
        result.set_memory(
            GetFinalIOMemorySize(UnorderedMergeJobIOConfig, AggregateStatistics(statistics)) +
            GetFootprintMemorySize());
        return result;
    }


    // Progress reporting.

    virtual Stroka GetLoggingProgress() const override
    {
        return Format(
            "Jobs = {T: %v, R: %v, C: %v, P: %v, F: %v, A: %v, L: %v}, "
            "Partitions = {T: %v, C: %v}, "
            "PartitionJobs = {%v}, "
            "IntermediateSortJobs = {%v}, "
            "FinalSortJobs = {%v}, "
            "SortedMergeJobs = {%v}, "
            "UnorderedMergeJobs = {%v}, "
            "UnavailableInputChunks: %v",
            // Jobs
            JobCounter.GetTotal(),
            JobCounter.GetRunning(),
            JobCounter.GetCompleted(),
            GetPendingJobCount(),
            JobCounter.GetFailed(),
            JobCounter.GetAborted(),
            JobCounter.GetLost(),
            // Partitions
            Partitions.size(),
            CompletedPartitionCount,
            // PartitionJobs
            PartitionJobCounter,
            // IntermediateSortJobs
            IntermediateSortJobCounter,
            // FinaSortJobs
            FinalSortJobCounter,
            // SortedMergeJobs
            SortedMergeJobCounter,
            // UnorderedMergeJobs
            UnorderedMergeJobCounter,
            UnavailableInputChunkCount);
    }

    virtual void BuildProgress(IYsonConsumer* consumer) const override
    {
        TSortControllerBase::BuildProgress(consumer);
        BuildYsonMapFluently(consumer)
            .Do(BIND(&TSortController::BuildPartitionsProgressYson, Unretained(this)))
            .Item("partition_jobs").Value(PartitionJobCounter)
            .Item("intermediate_sort_jobs").Value(IntermediateSortJobCounter)
            .Item("final_sort_jobs").Value(FinalSortJobCounter)
            .Item("sorted_merge_jobs").Value(SortedMergeJobCounter)
            .Item("unordered_merge_jobs").Value(UnorderedMergeJobCounter);
    }

};

DEFINE_DYNAMIC_PHOENIX_TYPE(TSortController);

IOperationControllerPtr CreateSortController(
    TSchedulerConfigPtr config,
    IOperationHost* host,
    TOperation* operation)
{
    auto spec = ParseOperationSpec<TSortOperationSpec>(operation->GetSpec());
    return New<TSortController>(config, spec, host, operation);
}

////////////////////////////////////////////////////////////////////

class TMapReduceController
    : public TSortControllerBase
{
public:
    TMapReduceController(
        TSchedulerConfigPtr config,
        TMapReduceOperationSpecPtr spec,
        IOperationHost* host,
        TOperation* operation)
        : TSortControllerBase(
            config,
            spec,
            config->MapReduceOperationOptions,
            host,
            operation)
        , Spec(spec)
        , MapStartRowIndex(0)
        , ReduceStartRowIndex(0)
    { }

    virtual void BuildBriefSpec(IYsonConsumer* consumer) const override
    {
        TSortControllerBase::BuildBriefSpec(consumer);
        BuildYsonMapFluently(consumer)
            .DoIf(Spec->Mapper.operator bool(), [&] (TFluentMap fluent) {
                fluent
                    .Item("mapper").BeginMap()
                      .Item("command").Value(TrimCommandForBriefSpec(Spec->Mapper->Command))
                    .EndMap();
            })
            .DoIf(Spec->Reducer.operator bool(), [&] (TFluentMap fluent) {
                fluent
                    .Item("reducer").BeginMap()
                        .Item("command").Value(TrimCommandForBriefSpec(Spec->Reducer->Command))
                    .EndMap();
            })
            .DoIf(Spec->ReduceCombiner.operator bool(), [&] (TFluentMap fluent) {
                fluent
                    .Item("reduce_combiner").BeginMap()
                        .Item("command").Value(TrimCommandForBriefSpec(Spec->ReduceCombiner->Command))
                    .EndMap();
            });
    }

private:
    DECLARE_DYNAMIC_PHOENIX_TYPE(TMapReduceController, 0xca7286bd);

    TMapReduceOperationSpecPtr Spec;

    std::vector<TUserFile> MapperFiles;
    std::vector<TUserFile> ReduceCombinerFiles;
    std::vector<TUserFile> ReducerFiles;

    i64 MapStartRowIndex;
    i64 ReduceStartRowIndex;

    // Custom bits of preparation pipeline.

    virtual void DoInitialize() override
    {
        TSortControllerBase::DoInitialize();

        ValidateUserFileCount(Spec->Mapper, "mapper");
        ValidateUserFileCount(Spec->Reducer, "reducer");
        ValidateUserFileCount(Spec->ReduceCombiner, "reduce combiner");

        if (!CheckKeyColumnsCompatible(Spec->SortBy, Spec->ReduceBy)) {
            THROW_ERROR_EXCEPTION("Reduce columns [%v] are not compatible with sort columns [%v]",
                JoinToString(Spec->ReduceBy),
                JoinToString(Spec->SortBy));
        }

        LOG_DEBUG("Reduce columns: [%v]; sort columns: [%v]",
            JoinToString(Spec->ReduceBy),
            JoinToString(Spec->SortBy));
    }

    virtual std::vector<TRichYPath> GetInputTablePaths() const override
    {
        return Spec->InputTablePaths;
    }

    virtual std::vector<TRichYPath> GetOutputTablePaths() const override
    {
        return Spec->OutputTablePaths;
    }

    virtual std::vector<TPathWithStage> GetFilePaths() const override
    {
        // Combine mapper and reducer files into a single collection.
        std::vector<TPathWithStage> result;
        if (Spec->Mapper) {
            for (const auto& path : Spec->Mapper->FilePaths) {
                result.push_back(std::make_pair(path, EOperationStage::Map));
            }
        }

        if (Spec->ReduceCombiner) {
            for (const auto& path : Spec->ReduceCombiner->FilePaths) {
                result.push_back(std::make_pair(path, EOperationStage::ReduceCombiner));
            }
        }

        for (const auto& path : Spec->Reducer->FilePaths) {
            result.push_back(std::make_pair(path, EOperationStage::Reduce));
        }
        return result;
    }

    virtual void CustomPrepare() override
    {
        TSortControllerBase::CustomPrepare();

        if (TotalEstimatedInputDataSize == 0)
            return;

        for (const auto& file : Files) {
            switch (file.Stage) {
            case EOperationStage::Map:
                MapperFiles.push_back(file);
                break;

            case EOperationStage::ReduceCombiner:
                ReduceCombinerFiles.push_back(file);
                break;

            case EOperationStage::Reduce:
                ReducerFiles.push_back(file);
                break;

            default:
                YUNREACHABLE();
            }
        }

        PROFILE_TIMING ("/input_processing_time") {
            BuildPartitions();
        }

        InitJobSpecTemplates();
    }

    void BuildPartitions()
    {
        // Use partition count provided by user, if given.
        // Otherwise use size estimates.
        int partitionCount = SuggestPartitionCount();

        InitJobIOConfigs();

        CheckPartitionWriterBuffer(partitionCount, PartitionJobIOConfig->TableWriter);

        BuildMultiplePartitions(partitionCount);
    }

    void BuildMultiplePartitions(int partitionCount)
    {
        for (int index = 0; index < partitionCount; ++index) {
            Partitions.push_back(New<TPartition>(this, index));
        }

        InitShufflePool();

        int partitionJobCount = SuggestPartitionJobCount();
        auto stripes = SliceInputChunks(
            Options->PartitionJobMaxSliceDataSize,
            &partitionJobCount);

        PartitionJobCounter.Set(partitionJobCount);

        PartitionTask = New<TPartitionTask>(this);
        PartitionTask->Initialize();
        PartitionTask->AddInput(stripes);
        PartitionTask->FinishInput();
        RegisterTask(PartitionTask);

        LOG_INFO("Map-reducing with partitioning (PartitionCount: %v, PartitionJobCount: %v)",
            partitionCount,
            PartitionJobCounter.GetTotal());
    }

    void InitJobIOConfigs()
    {
        {
            // This is not a typo!
            PartitionJobIOConfig = CloneYsonSerializable(Spec->PartitionJobIO);
            InitIntermediateOutputConfig(PartitionJobIOConfig);
        }

        {
            IntermediateSortJobIOConfig = CloneYsonSerializable(Spec->SortJobIO);
            InitIntermediateInputConfig(IntermediateSortJobIOConfig);
            InitIntermediateOutputConfig(IntermediateSortJobIOConfig);
        }

        {
            // Partition reduce: writer like in merge and reader like in sort.
            FinalSortJobIOConfig = CloneYsonSerializable(Spec->MergeJobIO);
            FinalSortJobIOConfig->TableReader = CloneYsonSerializable(Spec->SortJobIO->TableReader);
            InitIntermediateInputConfig(FinalSortJobIOConfig);
            InitFinalOutputConfig(FinalSortJobIOConfig);
        }

        {
            // Sorted reduce.
            SortedMergeJobIOConfig = CloneYsonSerializable(Spec->MergeJobIO);
            InitIntermediateInputConfig(SortedMergeJobIOConfig);
            InitFinalOutputConfig(SortedMergeJobIOConfig);
        }
    }

    void InitJobSpecTemplates()
    {
        {
            PartitionJobSpecTemplate.set_type(static_cast<int>(Spec->Mapper ? EJobType::PartitionMap : EJobType::Partition));
            auto* schedulerJobSpecExt = PartitionJobSpecTemplate.MutableExtension(TSchedulerJobSpecExt::scheduler_job_spec_ext);
            auto* partitionJobSpecExt = PartitionJobSpecTemplate.MutableExtension(TPartitionJobSpecExt::partition_job_spec_ext);

            if (Spec->InputQuery) {
                InitQuerySpec(schedulerJobSpecExt, Spec->InputQuery.Get(), Spec->InputSchema.Get());
            }

            ToProto(schedulerJobSpecExt->mutable_output_transaction_id(), OutputTransactionId);
            schedulerJobSpecExt->set_lfalloc_buffer_size(GetLFAllocBufferSize());
            schedulerJobSpecExt->set_io_config(ConvertToYsonString(PartitionJobIOConfig).Data());

            partitionJobSpecExt->set_partition_count(Partitions.size());
            partitionJobSpecExt->set_reduce_key_column_count(Spec->ReduceBy.size());
            ToProto(partitionJobSpecExt->mutable_sort_key_columns(), Spec->SortBy);

            if (Spec->Mapper) {
                InitUserJobSpecTemplate(
                    schedulerJobSpecExt->mutable_user_job_spec(),
                    Spec->Mapper,
                    MapperFiles);
            }
        }

        {
            auto* schedulerJobSpecExt = IntermediateSortJobSpecTemplate.MutableExtension(TSchedulerJobSpecExt::scheduler_job_spec_ext);
            schedulerJobSpecExt->set_lfalloc_buffer_size(GetLFAllocBufferSize());
            ToProto(schedulerJobSpecExt->mutable_output_transaction_id(), OutputTransactionId);
            schedulerJobSpecExt->set_io_config(ConvertToYsonString(IntermediateSortJobIOConfig).Data());

            if (Spec->ReduceCombiner) {
                IntermediateSortJobSpecTemplate.set_type(static_cast<int>(EJobType::ReduceCombiner));
                auto* reduceJobSpecExt = IntermediateSortJobSpecTemplate.MutableExtension(TReduceJobSpecExt::reduce_job_spec_ext);
                ToProto(reduceJobSpecExt->mutable_key_columns(), Spec->SortBy);
                reduceJobSpecExt->set_reduce_key_column_count(Spec->ReduceBy.size());

                InitUserJobSpecTemplate(
                    schedulerJobSpecExt->mutable_user_job_spec(),
                    Spec->ReduceCombiner,
                    ReduceCombinerFiles);
            } else {
                IntermediateSortJobSpecTemplate.set_type(static_cast<int>(EJobType::IntermediateSort));
                auto* sortJobSpecExt = IntermediateSortJobSpecTemplate.MutableExtension(TSortJobSpecExt::sort_job_spec_ext);
                ToProto(sortJobSpecExt->mutable_key_columns(), Spec->SortBy);
            }
        }

        {
            FinalSortJobSpecTemplate.set_type(static_cast<int>(EJobType::PartitionReduce));
            auto* schedulerJobSpecExt = FinalSortJobSpecTemplate.MutableExtension(TSchedulerJobSpecExt::scheduler_job_spec_ext);
            auto* reduceJobSpecExt = FinalSortJobSpecTemplate.MutableExtension(TReduceJobSpecExt::reduce_job_spec_ext);

            schedulerJobSpecExt->set_lfalloc_buffer_size(GetLFAllocBufferSize());
            ToProto(schedulerJobSpecExt->mutable_output_transaction_id(), OutputTransactionId);
            schedulerJobSpecExt->set_io_config(ConvertToYsonString(FinalSortJobIOConfig).Data());

            ToProto(reduceJobSpecExt->mutable_key_columns(), Spec->SortBy);
            reduceJobSpecExt->set_reduce_key_column_count(Spec->ReduceBy.size());

            InitUserJobSpecTemplate(
                schedulerJobSpecExt->mutable_user_job_spec(),
                Spec->Reducer,
                ReducerFiles);
        }

        {
            SortedMergeJobSpecTemplate.set_type(static_cast<int>(EJobType::SortedReduce));
            auto* schedulerJobSpecExt = SortedMergeJobSpecTemplate.MutableExtension(TSchedulerJobSpecExt::scheduler_job_spec_ext);
            auto* reduceJobSpecExt = SortedMergeJobSpecTemplate.MutableExtension(TReduceJobSpecExt::reduce_job_spec_ext);

            schedulerJobSpecExt->set_lfalloc_buffer_size(GetLFAllocBufferSize());
            ToProto(schedulerJobSpecExt->mutable_output_transaction_id(), OutputTransactionId);
            schedulerJobSpecExt->set_io_config(ConvertToYsonString(SortedMergeJobIOConfig).Data());

            ToProto(reduceJobSpecExt->mutable_key_columns(), Spec->SortBy);
            reduceJobSpecExt->set_reduce_key_column_count(Spec->ReduceBy.size());

            InitUserJobSpecTemplate(
                schedulerJobSpecExt->mutable_user_job_spec(),
                Spec->Reducer,
                ReducerFiles);
        }
    }

    virtual void CustomizeJoblet(TJobletPtr joblet) override
    {
        switch (joblet->JobType) {
            case EJobType::PartitionMap:
                joblet->StartRowIndex = MapStartRowIndex;
                MapStartRowIndex += joblet->InputStripeList->TotalRowCount;
                break;

            case EJobType::PartitionReduce:
            case EJobType::SortedReduce:
                joblet->StartRowIndex = ReduceStartRowIndex;
                ReduceStartRowIndex += joblet->InputStripeList->TotalRowCount;
                break;

            default:
                break;
        }
    }

    virtual void CustomizeJobSpec(TJobletPtr joblet, TJobSpec* jobSpec) override
    {
        auto getUserJobSpec = [=] () -> TUserJobSpecPtr {
            switch (EJobType(jobSpec->type())) {
                case EJobType::PartitionMap:
                    return Spec->Mapper;

                case EJobType::SortedReduce:
                case EJobType::PartitionReduce:
                    return Spec->Reducer;

                case EJobType::ReduceCombiner:
                    return Spec->ReduceCombiner;

                default:
                    return nullptr;
            }
        };

        auto userJobSpec = getUserJobSpec();
        if (!userJobSpec) {
            return;
        }

        auto* schedulerJobSpecExt = jobSpec->MutableExtension(TSchedulerJobSpecExt::scheduler_job_spec_ext);
        InitUserJobSpec(
            schedulerJobSpecExt->mutable_user_job_spec(),
            joblet,
            GetMemoryReserve(joblet->MemoryReserveEnabled, userJobSpec));
    }

    virtual bool IsOutputLivePreviewSupported() const override
    {
        return true;
    }

    virtual bool IsIntermediateLivePreviewSupported() const override
    {
        return true;
    }

    // Resource management.

    virtual TNodeResources GetPartitionResources(
            const TChunkStripeStatisticsVector& statistics,
            bool memoryReserveEnabled) const override
    {
        auto stat = AggregateStatistics(statistics).front();

        i64 reserveSize = THorizontalSchemalessBlockWriter::MaxReserveSize * static_cast<i64>(Partitions.size());
        i64 bufferSize = std::min(
            reserveSize + PartitionJobIOConfig->TableWriter->BlockSize * static_cast<i64>(Partitions.size()),
            PartitionJobIOConfig->TableWriter->MaxBufferSize);

        TNodeResources result;
        result.set_user_slots(1);
        if (Spec->Mapper) {
            bufferSize += GetOutputWindowMemorySize(PartitionJobIOConfig);
            result.set_cpu(Spec->Mapper->CpuLimit);
            result.set_memory(
                GetInputIOMemorySize(PartitionJobIOConfig, stat) +
                bufferSize +
                GetMemoryReserve(memoryReserveEnabled, Spec->Mapper) +
                GetFootprintMemorySize());
        } else {
            bufferSize = std::min(bufferSize, stat.DataSize + reserveSize);
            bufferSize += GetOutputWindowMemorySize(PartitionJobIOConfig);
            result.set_cpu(1);
            result.set_memory(
                GetInputIOMemorySize(PartitionJobIOConfig, stat) +
                bufferSize +
                GetFootprintMemorySize());
        }
        return result;
    }

    virtual TNodeResources GetSimpleSortResources(
        const TChunkStripeStatistics& stat,
        i64 valueCount) const override
    {
        YUNREACHABLE();
    }

    virtual TNodeResources GetPartitionSortResources(
        TPartitionPtr partition,
        const TChunkStripeStatistics& stat,
        bool memoryReserveEnabled) const override
    {
        TNodeResources result;
        result.set_user_slots(1);

        i64 memory =
            GetSortInputIOMemorySize(stat) +
            GetSortBuffersMemorySize(stat) +
            GetFootprintMemorySize();

        if (!IsSortedMergeNeeded(partition)) {
            result.set_cpu(Spec->Reducer->CpuLimit);
            result.set_memory(
                memory +
                GetFinalOutputIOMemorySize(FinalSortJobIOConfig) +
                GetMemoryReserve(memoryReserveEnabled, Spec->Reducer));
        } else if (Spec->ReduceCombiner) {
            result.set_cpu(Spec->ReduceCombiner->CpuLimit);
            result.set_memory(
                memory +
                GetIntermediateOutputIOMemorySize(IntermediateSortJobIOConfig) +
                GetMemoryReserve(memoryReserveEnabled, Spec->ReduceCombiner));
        } else {
            result.set_cpu(1);
            result.set_memory(
                memory +
                GetIntermediateOutputIOMemorySize(IntermediateSortJobIOConfig));
        }

        result.set_network(Spec->ShuffleNetworkLimit);
        return result;
    }

    virtual TNodeResources GetSortedMergeResources(
        const TChunkStripeStatisticsVector& statistics,
        bool memoryReserveEnabled) const override
    {
        TNodeResources result;
        result.set_user_slots(1);
        result.set_cpu(Spec->Reducer->CpuLimit);
        result.set_memory(
            GetFinalIOMemorySize(
                SortedMergeJobIOConfig,
                statistics) +
            GetMemoryReserve(memoryReserveEnabled, Spec->Reducer) +
            GetFootprintMemorySize());
        return result;
    }

    virtual TNodeResources GetUnorderedMergeResources(
        const TChunkStripeStatisticsVector& statistics) const override
    {
        YUNREACHABLE();
    }

    virtual bool IsSortedOutputSupported() const override
    {
        return true;
    }

    // Progress reporting.

    virtual Stroka GetLoggingProgress() const override
    {
        return Format(
            "Jobs = {T: %v, R: %v, C: %v, P: %v, F: %v, A: %v, L: %v}, "
            "Partitions = {T: %v, C: %v}, "
            "MapJobs = {%v}, "
            "SortJobs = {%v}, "
            "PartitionReduceJobs = {%v}, "
            "SortedReduceJobs = {%v}, "
            "UnavailableInputChunks: %v",
            // Jobs
            JobCounter.GetTotal(),
            JobCounter.GetRunning(),
            JobCounter.GetCompleted(),
            GetPendingJobCount(),
            JobCounter.GetFailed(),
            JobCounter.GetAborted(),
            JobCounter.GetLost(),
            // Partitions
            Partitions.size(),
            CompletedPartitionCount,
            // MapJobs
            PartitionJobCounter,
            // SortJobs
            IntermediateSortJobCounter,
            // PartitionReduceJobs
            FinalSortJobCounter,
            // SortedReduceJobs
            SortedMergeJobCounter,
            UnavailableInputChunkCount);
    }

    virtual void BuildProgress(IYsonConsumer* consumer) const override
    {
        TSortControllerBase::BuildProgress(consumer);
        BuildYsonMapFluently(consumer)
            .Do(BIND(&TMapReduceController::BuildPartitionsProgressYson, Unretained(this)))
            .Item(Spec->Mapper ? "partition_jobs" : "map_jobs").Value(PartitionJobCounter)
            .Item(Spec->ReduceCombiner ? "reduce_combiner_jobs" : "sort_jobs").Value(IntermediateSortJobCounter)
            .Item("partition_reduce_jobs").Value(FinalSortJobCounter)
            .Item("sorted_reduce_jobs").Value(SortedMergeJobCounter);
    }


};

DEFINE_DYNAMIC_PHOENIX_TYPE(TMapReduceController);

IOperationControllerPtr CreateMapReduceController(
    TSchedulerConfigPtr config,
    IOperationHost* host,
    TOperation* operation)
{
    auto spec = ParseOperationSpec<TMapReduceOperationSpec>(operation->GetSpec());
    return New<TMapReduceController>(config, spec, host, operation);
}

////////////////////////////////////////////////////////////////////

} // namespace NScheduler
} // namespace NYT
<|MERGE_RESOLUTION|>--- conflicted
+++ resolved
@@ -1442,21 +1442,12 @@
 
     // Returns compression ratio of input data.
     double GetCompressionRatio() const
-<<<<<<< HEAD
     {
         return static_cast<double>(TotalEstimatedCompressedDataSize) / TotalEstimatedInputDataSize;
     }
 
     i64 GetMaxPartitionJobBufferSize() const 
     {
-=======
-    {
-        return static_cast<double>(TotalEstimatedCompressedDataSize) / TotalEstimatedInputDataSize;
-    }
-
-    i64 GetMaxPartitionJobBufferSize() const 
-    {
->>>>>>> 90d9b9d7
         return Spec->PartitionJobIO->TableWriter->MaxBufferSize;
     }
 
@@ -1474,11 +1465,8 @@
             // Rationale and details are on the wiki.
             // https://wiki.yandex-team.ru/yt/design/partitioncount/
             i64 uncompressedBlockSize = static_cast<i64>(Options->CompressedBlockSize / GetCompressionRatio());
-<<<<<<< HEAD
-=======
             uncompressedBlockSize = std::min(uncompressedBlockSize, Spec->PartitionJobIO->TableWriter->BlockSize);
 
->>>>>>> 90d9b9d7
             double partitionDataSize = sqrt(dataSizeAfterPartition * uncompressedBlockSize);
 
             int maxPartitionCount = GetMaxPartitionJobBufferSize() / uncompressedBlockSize;
@@ -1500,17 +1488,10 @@
             // Rationale and details are on the wiki.
             // https://wiki.yandex-team.ru/yt/design/partitioncount/
             i64 uncompressedBlockSize = static_cast<i64>(Options->CompressedBlockSize / GetCompressionRatio());
-<<<<<<< HEAD
-            double partitionJobDataSize = sqrt(TotalEstimatedInputDataSize * uncompressedBlockSize);
-            if (partitionJobDataSize > GetMaxPartitionJobBufferSize()) {
-                partitionJobDataSize = GetMaxPartitionJobBufferSize();
-            }
-=======
             uncompressedBlockSize = std::min(uncompressedBlockSize, Spec->PartitionJobIO->TableWriter->BlockSize);
 
             i64 partitionJobDataSize = static_cast<i64>(sqrt(TotalEstimatedInputDataSize * uncompressedBlockSize));
             partitionJobDataSize = std::min(partitionJobDataSize, GetMaxPartitionJobBufferSize());
->>>>>>> 90d9b9d7
 
             return static_cast<int>(Clamp(
                 static_cast<i64>(TotalEstimatedInputDataSize / partitionJobDataSize),

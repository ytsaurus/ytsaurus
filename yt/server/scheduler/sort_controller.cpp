#include "stdafx.h"
#include "map_controller.h"
#include "private.h"
#include "operation_controller_detail.h"
#include "chunk_pool.h"
#include "chunk_list_pool.h"
#include "samples_fetcher.h"
#include "chunk_info_collector.h"
#include "job_resources.h"
#include "helpers.h"

#include <ytlib/misc/string.h>

#include <ytlib/ytree/fluent.h>

#include <ytlib/table_client/schema.h>
#include <ytlib/table_client/helpers.h>
#include <ytlib/table_client/channel_writer.h>
#include <ytlib/table_client/chunk_meta_extensions.h>

#include <ytlib/chunk_client/chunk_meta_extensions.h>

#include <server/job_proxy/config.h>

#include <ytlib/transaction_client/transaction.h>

#include <cmath>

namespace NYT {
namespace NScheduler {

using namespace NYTree;
using namespace NYson;
using namespace NYPath;
using namespace NChunkServer;
using namespace NTableClient;
using namespace NJobProxy;
using namespace NObjectClient;
using namespace NCypressClient;
using namespace NScheduler::NProto;
using namespace NChunkClient::NProto;

////////////////////////////////////////////////////////////////////

static NLog::TLogger& Logger(OperationLogger);
static NProfiling::TProfiler Profiler("/operations/sort");

//! Maximum number of buckets for partition sizes aggregation.
static const int MaxAggregatedPartitionBuckets = 100;

////////////////////////////////////////////////////////////////////

class TSortControllerBase
    : public TOperationControllerBase
{
public:
    TSortControllerBase(
        TSchedulerConfigPtr config,
        TSortOperationSpecBasePtr spec,
        IOperationHost* host,
        TOperation* operation)
        : TOperationControllerBase(config, spec, host, operation)
        , Spec(spec)
        , Config(config)
        , CompletedPartitionCount(0)
        , SortDataSizeCounter(0)
        , SortStartThresholdReached(false)
        , MergeStartThresholdReached(false)
        , SortedMergeJobCounter(0)
        , UnorderedMergeJobCounter(0)
        , SimpleSort(false)
    { }

private:
    TSortOperationSpecBasePtr Spec;

protected:
    TSchedulerConfigPtr Config;

    // Counters.
    int CompletedPartitionCount;
    TProgressCounter PartitionJobCounter;

    // Sort job counters.
    TProgressCounter IntermediateSortJobCounter;
    TProgressCounter FinalSortJobCounter;
    TProgressCounter SortDataSizeCounter;

    // Start thresholds.
    bool SortStartThresholdReached;
    bool MergeStartThresholdReached;

    // Sorted merge job counters.
    mutable TProgressCounter SortedMergeJobCounter;

    // Unordered merge job counters.
    TProgressCounter UnorderedMergeJobCounter;


    // Forward declarations.
    struct TCompleteJob;
    typedef TIntrusivePtr<TCompleteJob> TCompleteJobPtr;

    class TIntermediateTask;
    typedef TIntrusivePtr<TIntermediateTask> TIntermediateTaskPtr;

    class TPartitionTask;
    typedef TIntrusivePtr<TPartitionTask> TPartitionTaskPtr;

    class TSortTask;
    typedef TIntrusivePtr<TSortTask> TSortTaskPtr;

    class TSortedMergeTask;
    typedef TIntrusivePtr<TSortedMergeTask> TSortedMergeTaskPtr;

    class TUnorderedMergeTask;
    typedef TIntrusivePtr<TUnorderedMergeTask> TUnorderedMergeTaskPtr;

    // Partitions.

    struct TPartition
        : public TIntrinsicRefCounted
    {
        TPartition(TSortControllerBase* controller, int index)
            : Index(index)
            , Completed(false)
            , CachedSortedMergeNeeded(false)
            , Maniac(false)
            , SortTask(
                controller->SimpleSort
                ? TSortTaskPtr(New<TSimpleSortTask>(controller, this))
                : TSortTaskPtr(New<TPartitionSortTask>(controller, this)))
            , SortedMergeTask(New<TSortedMergeTask>(controller, this))
            , UnorderedMergeTask(New<TUnorderedMergeTask>(controller, this))
            , ChunkPoolOutput(nullptr)
        { }

        //! Sequential index (zero based).
        int Index;

        //! Is partition completed?
        bool Completed;

        //! Do we need to run merge tasks for this partition?
        //! Cached value, updated by #IsSortedMergeNeeded.
        bool CachedSortedMergeNeeded;

        //! Does the partition consist of rows with the same key?
        bool Maniac;

        //! Number of sorted bytes residing at a given node.
        yhash_map<Stroka, i64> AddressToLocality;

        // Tasks.
        TSortTaskPtr SortTask;
        TSortedMergeTaskPtr SortedMergeTask;
        TUnorderedMergeTaskPtr UnorderedMergeTask;

        // Chunk pool output obtained from the shuffle pool.
        IChunkPoolOutput* ChunkPoolOutput;

        //! A statically assigned partition address, if any.
        TNullable<Stroka> AssignedAddress;
    };

    typedef TIntrusivePtr<TPartition> TPartitionPtr;

    //! Is equivalent to |Partitions.size() == 1| but enables
    //! checking for simple sort when #Partitions is still being constructed.
    bool SimpleSort;
    std::vector<TPartitionPtr> Partitions;

    //! Templates for starting new jobs.
    TJobSpec PartitionJobSpecTemplate;
    TJobSpec IntermediateSortJobSpecTemplate;
    TJobSpec FinalSortJobSpecTemplate;
    TJobSpec SortedMergeJobSpecTemplate;
    TJobSpec UnorderedMergeJobSpecTemplate;

    TJobIOConfigPtr PartitionJobIOConfig;
    TJobIOConfigPtr IntermediateSortJobIOConfig;
    TJobIOConfigPtr FinalSortJobIOConfig;
    TJobIOConfigPtr SortedMergeJobIOConfig;
    TJobIOConfigPtr UnorderedMergeJobIOConfig;

    TAutoPtr<IShuffleChunkPool> ShufflePool;
    TAutoPtr<IChunkPool> SimpleSortPool;

    TPartitionTaskPtr PartitionTask;

    // Map intermediate chunk id to its originating joblet.
    yhash_map<TChunkId, TCompleteJobPtr> ChunkOriginMap;

    struct TCompleteJob
        : public TIntrinsicRefCounted
    {
        TCompleteJob(
            const TIntermediateTaskPtr& task,
            IChunkPoolOutput* sourcePool,
            IChunkPoolInput* destinationPool,
            const IChunkPoolInput::TCookie& inputCookie,
            const IChunkPoolOutput::TCookie& outputCookie,
            TExecNodePtr execNode)
            : IsLost(false)
            , ExecNode(execNode)
            , Task(task)
            , SourcePool(sourcePool)
            , DestinationPool(destinationPool)
            , OutputCookie(outputCookie)
            , InputCookie(inputCookie)
        { }

        bool IsLost;

        TExecNodePtr ExecNode;

        TIntermediateTaskPtr Task;
        IChunkPoolOutput* SourcePool;
        IChunkPoolInput* DestinationPool;

        IChunkPoolOutput::TCookie OutputCookie;
        IChunkPoolInput::TCookie InputCookie;
    };

    //! Tasks that produce no direct output and whose job may therefore be lost.
    class TIntermediateTask
        : public TTask
    {
    public:
        explicit TIntermediateTask(TSortControllerBase* controller)
            : TTask(controller)
        { }

        virtual void OnJobLost(TCompleteJobPtr completeJob)
        {
            YCHECK(LostJobCookieMap.insert(std::make_pair(
                completeJob->OutputCookie, completeJob->InputCookie)).second);
        }

    protected:
        // For each lost job currently being replayed, map output cookie to corresponding input cookie.
        yhash_map<IChunkPoolOutput::TCookie, IChunkPoolInput::TCookie> LostJobCookieMap;
    };

    //! Implements partition phase for sort operations and map phase for map-reduce operations.
    class TPartitionTask
        : public TIntermediateTask
    {
    public:
        explicit TPartitionTask(TSortControllerBase* controller)
            : TIntermediateTask(controller)
            , Controller(controller)
        {
            ChunkPool = CreateUnorderedChunkPool(Controller->PartitionJobCounter.GetTotal());
        }

        virtual Stroka GetId() const override
        {
            return "Partition";
        }

        virtual int GetPriority() const override
        {
            return 0;
        }

        virtual TDuration GetLocalityTimeout() const override
        {
            return Controller->Spec->PartitionLocalityTimeout;
        }

        virtual TNodeResources GetMinNeededResources() const override
        {
            return Controller->GetMinNeededPartitionResources();
        }

        virtual TNodeResources GetAvgNeededResources() const override
        {
            int jobCount = GetPendingJobCount();
            if (jobCount == 0) {
                return ZeroNodeResources();
            }
            i64 dataSizePerJob = GetPendingDataSize() / jobCount;
            return Controller->GetPartitionResources(dataSizePerJob);
        }

        virtual TNodeResources GetNeededResources(TJobletPtr joblet) const override
        {
            return Controller->GetPartitionResources(joblet->InputStripeList->TotalDataSize);
        }

    private:
        TSortControllerBase* Controller;

        TAutoPtr<IChunkPool> ChunkPool;

        virtual IChunkPoolInput* GetChunkPoolInput() const override
        {
            return ~ChunkPool;
        }

        virtual IChunkPoolOutput* GetChunkPoolOutput() const override
        {
            return ~ChunkPool;
        }

        virtual int GetChunkListCountPerJob() const override
        {
            return 1;
        }

        virtual EJobType GetJobType() const override
        {
            return EJobType(Controller->PartitionJobSpecTemplate.type());
        }

        virtual void BuildJobSpec(TJobletPtr joblet, TJobSpec* jobSpec) override
        {
            jobSpec->CopyFrom(Controller->PartitionJobSpecTemplate);
            AddSequentialInputSpec(jobSpec, joblet, Controller->IsTableIndexEnabled());
            AddIntermediateOutputSpec(jobSpec, joblet);
        }

        virtual void OnJobStarted(TJobletPtr joblet) override
        {
            Controller->PartitionJobCounter.Start(1);

            TTask::OnJobStarted(joblet);
        }

        virtual void OnJobCompleted(TJobletPtr joblet) override
        {
            TTask::OnJobCompleted(joblet);

            Controller->PartitionJobCounter.Completed(1);

            auto* resultExt = joblet->Job->Result().MutableExtension(TPartitionJobResultExt::partition_job_result_ext);

            auto stripe = BuildIntermediateChunkStripe(resultExt->mutable_chunks());

<<<<<<< HEAD
            auto it = LostJobCookieMap.find(joblet->OutputCookie);
            IChunkPoolInput::TCookie inputCookie;
            if (it == LostJobCookieMap.end()) {
                inputCookie = Controller->ShufflePool->GetInput()->Add(stripe);
            } else {
                inputCookie = it->second;
                Controller->ShufflePool->GetInput()->Resume(inputCookie, stripe);
                LostJobCookieMap.erase(it);
            }

            // Register new chunks in map
            auto completeJob = New<TCompleteJob>(
                this,
                ~ChunkPool,
                Controller->ShufflePool->GetInput(),
                inputCookie,
                joblet->OutputCookie,
                joblet->Job->GetNode());

            FOREACH (const auto& chunk, stripe->Chunks) {
                YCHECK(Controller->ChunkOriginMap.insert(std::make_pair(
                    TChunkId::FromProto(chunk->slice().chunk_id()),
                    completeJob)).second);
            }

=======
>>>>>>> feb7ba68
            // Kick-start sort and unordered merge tasks.
            // Compute sort data size delta.
            i64 oldSortDataSize = Controller->SortDataSizeCounter.GetTotal();
            i64 newSortDataSize = 0;
            FOREACH (auto partition, Controller->Partitions) {
                if (partition->Maniac) {
                    Controller->AddTaskPendingHint(partition->UnorderedMergeTask);
                } else {
                    newSortDataSize += partition->ChunkPoolOutput->GetTotalDataSize();
                    Controller->AddTaskPendingHint(partition->SortTask);
                }
            }
            LOG_DEBUG("Sort data size updated: %" PRId64 " -> %" PRId64,
                oldSortDataSize,
                newSortDataSize);
            Controller->SortDataSizeCounter.Increment(newSortDataSize - oldSortDataSize);

            Controller->CheckSortStartThreshold();
        }

        virtual void OnJobLost(TCompleteJobPtr completeJob) override
        {
            Controller->PartitionJobCounter.Lost(1);
            TIntermediateTask::OnJobLost(completeJob);
        }

        virtual void OnJobFailed(TJobletPtr joblet) override
        {
            Controller->PartitionJobCounter.Failed(1);

            TTask::OnJobFailed(joblet);
        }

        virtual void OnJobAborted(TJobletPtr joblet) override
        {
            Controller->PartitionJobCounter.Aborted(1);

            TTask::OnJobAborted(joblet);
        }

        virtual void OnTaskCompleted() override
        {
            TTask::OnTaskCompleted();

            Controller->PartitionJobCounter.Finalize();
            Controller->ShufflePool->GetInput()->Finish();

            // Dump totals.
            // Mark empty partitions are completed.
            LOG_DEBUG("Partition sizes collected");
            FOREACH (auto partition, Controller->Partitions) {
                i64 dataSize = partition->ChunkPoolOutput->GetTotalDataSize();
                if (dataSize == 0) {
                    LOG_DEBUG("Partition %d is empty", partition->Index);
                    Controller->OnPartitionCompleted(partition);
                } else {
                    LOG_DEBUG("Partition[%d] = %" PRId64,
                        partition->Index,
                        dataSize);
                }
            }

            Controller->AssignPartitions();
            Controller->CheckMergeStartThreshold();

            // Kick-start sort and unordered merge tasks.
            Controller->AddSortTasksPendingHints();
            Controller->AddMergeTasksPendingHints();
        }
    };

    //! Base class for tasks that are assigned to particular partitions.
    class TPartitionBoundTask
        : public TIntermediateTask
    {
    public:
        TPartitionBoundTask(TSortControllerBase* controller, TPartition* partition)
            : TIntermediateTask(controller)
            , Controller(controller)
            , Partition(partition)
        { }

    protected:
        TSortControllerBase* Controller;
        TPartition* Partition;

    };

    //! Base class implementing sort phase for sort operations
    //! and partition reduce phase for map-reduce operations.
    class TSortTask
        : public TPartitionBoundTask
    {
    public:
        TSortTask(TSortControllerBase* controller, TPartition* partition)
            : TPartitionBoundTask(controller, partition)
        { }

        virtual int GetPriority() const override
        {
            return 1;
        }

        virtual TNodeResources GetMinNeededResources() const override
        {
            return Controller->GetMinNeededPartitionSortResources(Partition);
        }

        virtual TNodeResources GetAvgNeededResources() const override
        {
            int jobCount = GetPendingJobCount();
            if (jobCount == 0) {
                return ZeroNodeResources();
            }
            i64 dataSizePerJob = GetPendingDataSize() / jobCount;
            return GetNeededResourcesForDataSize(dataSizePerJob);
        }

        virtual TNodeResources GetNeededResources(TJobletPtr joblet) const override
        {
            return GetNeededResourcesForDataSize(joblet->InputStripeList->TotalDataSize);
        }

    protected:
        virtual IChunkPoolInput* GetChunkPoolInput() const override
        {
            return
                Controller->SimpleSort
                ? ~Controller->SimpleSortPool
                : Controller->ShufflePool->GetInput();
        }

        virtual IChunkPoolOutput* GetChunkPoolOutput() const override
        {
            return
                Controller->SimpleSort
                ? ~Controller->SimpleSortPool
                : Partition->ChunkPoolOutput;
        }

        TNodeResources GetNeededResourcesForDataSize(i64 dataSize) const
        {
            i64 rowCount = Controller->GetRowCountEstimate(Partition, dataSize);
            i64 valueCount = Controller->GetValueCountEstimate(dataSize);
            return
                Controller->SimpleSort
                ? Controller->GetSimpleSortResources(dataSize, rowCount, valueCount)
                : Controller->GetPartitionSortResources(Partition, dataSize, rowCount);
        }

        virtual int GetChunkListCountPerJob() const override
        {
            return Controller->IsSortedMergeNeeded(Partition)
                ? 1
                : Controller->OutputTables.size();
        }

        virtual EJobType GetJobType() const override
        {
            return EJobType(
                Controller->IsSortedMergeNeeded(Partition)
                ? Controller->IntermediateSortJobSpecTemplate.type()
                : Controller->FinalSortJobSpecTemplate.type());
        }

        virtual void BuildJobSpec(TJobletPtr joblet, TJobSpec* jobSpec) override
        {
            if (Controller->IsSortedMergeNeeded(Partition)) {
                jobSpec->CopyFrom(Controller->IntermediateSortJobSpecTemplate);
                AddIntermediateOutputSpec(jobSpec, joblet);
            } else {
                jobSpec->CopyFrom(Controller->FinalSortJobSpecTemplate);
                AddFinalOutputSpecs(jobSpec, joblet);
            }
            jobSpec->set_is_approximate(joblet->InputStripeList->IsApproximate);

            AddSequentialInputSpec(jobSpec, joblet, Controller->IsTableIndexEnabled());
        }

        virtual void OnJobStarted(TJobletPtr joblet) override
        {
            TPartitionBoundTask::OnJobStarted(joblet);

            YCHECK(!Partition->Maniac);

            Controller->SortDataSizeCounter.Start(joblet->InputStripeList->TotalDataSize);

            if (Controller->IsSortedMergeNeeded(Partition)) {
                Controller->IntermediateSortJobCounter.Start(1);
            } else {
                Controller->FinalSortJobCounter.Start(1);
            }
        }

        virtual void OnJobCompleted(TJobletPtr joblet) override
        {
            TPartitionBoundTask::OnJobCompleted(joblet);

            Controller->SortDataSizeCounter.Completed(joblet->InputStripeList->TotalDataSize);

            if (Controller->IsSortedMergeNeeded(Partition)) {

                Controller->IntermediateSortJobCounter.Completed(1);

                // Sort outputs in large partitions are queued for further merge.
                // Construct a stripe consisting of sorted chunks and put it into the pool.
                auto* resultExt = joblet->Job->Result().MutableExtension(TSortJobResultExt::sort_job_result_ext);
                auto stripe = BuildIntermediateChunkStripe(resultExt->mutable_chunks());

                auto it = LostJobCookieMap.find(joblet->OutputCookie);
                IChunkPoolInput::TCookie inputCookie;
                if (it == LostJobCookieMap.end()) {
                    inputCookie = Partition->SortedMergeTask->AddInput(stripe);
                } else {
                    inputCookie = it->second;
                    Partition->SortedMergeTask->ResumeInput(inputCookie, stripe);
                    LostJobCookieMap.erase(it);
                }

                // Register new chunks in map
                auto completeJob = New<TCompleteJob>(
                    this,
                    GetChunkPoolOutput(),
                    Partition->SortedMergeTask->GetChunkPoolInput(),
                    inputCookie,
                    joblet->OutputCookie,
                    joblet->Job->GetNode());

                FOREACH (const auto& chunk, stripe->Chunks) {
                    YCHECK(Controller->ChunkOriginMap.insert(std::make_pair(
                        TChunkId::FromProto(chunk->slice().chunk_id()),
                        completeJob)).second);
                }

            } else {
                Controller->FinalSortJobCounter.Completed(1);

                // Sort outputs in small partitions go directly to the output.
                Controller->RegisterOutputChunkTrees(joblet, Partition);
                Controller->OnPartitionCompleted(Partition);
            }

            Controller->CheckMergeStartThreshold();
        }

        virtual void OnJobFailed(TJobletPtr joblet) override
        {
            Controller->SortDataSizeCounter.Failed(joblet->InputStripeList->TotalDataSize);

            if (Controller->IsSortedMergeNeeded(Partition)) {
                Controller->IntermediateSortJobCounter.Failed(1);
            } else {
                Controller->FinalSortJobCounter.Failed(1);
            }

            TPartitionBoundTask::OnJobFailed(joblet);
        }

        virtual void OnJobAborted(TJobletPtr joblet) override
        {
            Controller->SortDataSizeCounter.Aborted(joblet->InputStripeList->TotalDataSize);

            if (Controller->IsSortedMergeNeeded(Partition)) {
                Controller->IntermediateSortJobCounter.Aborted(1);
            } else {
                Controller->FinalSortJobCounter.Aborted(1);
            }

            TPartitionBoundTask::OnJobAborted(joblet);
        }

        virtual void OnJobLost(TCompleteJobPtr completeJob) override
        {
            Controller->IntermediateSortJobCounter.Lost(1);
            auto stripeList = completeJob->SourcePool->GetStripeList(completeJob->OutputCookie);
            Controller->SortDataSizeCounter.Lost(stripeList->TotalDataSize);
            Partition->AddressToLocality[completeJob->ExecNode->GetAddress()] -= stripeList->TotalDataSize;
            YCHECK(Partition->AddressToLocality[completeJob->ExecNode->GetAddress()] >= 0);

            TIntermediateTask::OnJobLost(completeJob);

            Controller->ResetTaskLocalityDelays();
        }

        virtual void OnTaskCompleted() override
        {
            TPartitionBoundTask::OnTaskCompleted();

            // Kick-start the corresponding merge task.
            if (Controller->IsSortedMergeNeeded(Partition)) {
                Partition->SortedMergeTask->FinishInput();
            }
        }

    };

    //! Implements partition sort for sort operations and
    //! partition reduce phase for map-reduce operations.
    class TPartitionSortTask
        : public TSortTask
    {
    public:
        TPartitionSortTask(TSortControllerBase* controller, TPartition* partition)
            : TSortTask(controller, partition)
        { }

        virtual Stroka GetId() const override
        {
            return Sprintf("Sort(%d)", Partition->Index);
        }

        virtual int GetPendingJobCount() const override
        {
            if (!Controller->SortStartThresholdReached) {
                return 0;
            }

            if (Partition->Maniac) {
                return 0;
            }

            return TTask::GetPendingJobCount();
        }

        virtual TDuration GetLocalityTimeout() const override
        {
            return
                Partition->AssignedAddress
                ? Controller->Spec->SortAssignmentTimeout
                : Controller->Spec->SortLocalityTimeout;
        }

        virtual i64 GetLocality(const Stroka& address) const override
        {
            if (Partition->AssignedAddress && Partition->AssignedAddress.Get() == address) {
                // Handle initially assigned address.
                return 1;
            } else {
                // Handle data-driven locality.
                auto it = Partition->AddressToLocality.find(address);
                return it == Partition->AddressToLocality.end() ? 0 : it->second;
            }
        }

    private:
        virtual bool HasInputLocality() override
        {
            return false;
        }

        virtual void OnJobStarted(TJobletPtr joblet) override
        {
            // Increase data size for this address to ensure subsequent sort jobs
            // to be scheduled to this very node.
            auto address = joblet->Job->GetNode()->GetAddress();
            Partition->AddressToLocality[address] += joblet->InputStripeList->TotalDataSize;

            // Don't rely on static assignment anymore.
            Partition->AssignedAddress = Null;

            // Also add a hint to ensure that subsequent jobs are also scheduled here.
            AddLocalityHint(address);

            TSortTask::OnJobStarted(joblet);
        }

    };

    //! Implements simple sort phase for sort operations.
    class TSimpleSortTask
        : public TSortTask
    {
    public:
        TSimpleSortTask(TSortControllerBase* controller, TPartition* partition)
            : TSortTask(controller, partition)
        { }

        virtual Stroka GetId() const override
        {
            return "SimpleSort";
        }

        virtual TDuration GetLocalityTimeout() const override
        {
            return Controller->Spec->SimpleSortLocalityTimeout;
        }
    };

    //! Base class for both sorted and ordered merge.
    class TMergeTask
        : public TPartitionBoundTask
    {
    public:
        TMergeTask(TSortControllerBase* controller, TPartition* partition)
            : TPartitionBoundTask(controller, partition)
        { }

        virtual int GetPriority() const override
        {
            return 2;
        }

    private:
        virtual void OnTaskCompleted() override
        {
            Controller->OnPartitionCompleted(Partition);
        }

    };

    //! Implements sorted merge phase for sort operations and
    //! sorted reduce phase for map-reduce operations.
    class TSortedMergeTask
        : public TMergeTask
    {
    public:
        TSortedMergeTask(TSortControllerBase* controller, TPartition* partition)
            : TMergeTask(controller, partition)
        {
            ChunkPool = CreateAtomicChunkPool();
        }

        virtual Stroka GetId() const override
        {
            return Sprintf("SortedMerge(%d)", Partition->Index);
        }

        virtual int GetPendingJobCount() const override
        {
            if (!Controller->MergeStartThresholdReached) {
                return 0;
            }

            if (Partition->Maniac) {
                return 0;
            }

            return TTask::GetPendingJobCount();
        }

        virtual TDuration GetLocalityTimeout() const override
        {
            return
                Controller->SimpleSort
                ? Controller->Spec->SimpleMergeLocalityTimeout
                : Controller->Spec->MergeLocalityTimeout;
        }

        virtual TNodeResources GetMinNeededResources() const override
        {
            return Controller->GetSortedMergeResources(ChunkPool->GetTotalStripeCount());
        }

        virtual IChunkPoolInput* GetChunkPoolInput() const override
        {
            return ~ChunkPool;
        }

    private:
        TAutoPtr<IChunkPool> ChunkPool;

        virtual IChunkPoolOutput* GetChunkPoolOutput() const override
        {
            return ~ChunkPool;
        }

        virtual int GetChunkListCountPerJob() const override
        {
            return Controller->OutputTables.size();
        }

        virtual EJobType GetJobType() const override
        {
            return EJobType(Controller->SortedMergeJobSpecTemplate.type());
        }

        virtual void BuildJobSpec(TJobletPtr joblet, TJobSpec* jobSpec) override
        {
            jobSpec->CopyFrom(Controller->SortedMergeJobSpecTemplate);
            AddParallelInputSpec(jobSpec, joblet, Controller->IsTableIndexEnabled());
            AddFinalOutputSpecs(jobSpec, joblet);
        }

        virtual void OnJobStarted(TJobletPtr joblet) override
        {
            YCHECK(!Partition->Maniac);

            Controller->SortedMergeJobCounter.Start(1);

            TMergeTask::OnJobStarted(joblet);
        }

        virtual void OnJobCompleted(TJobletPtr joblet) override
        {
            TMergeTask::OnJobCompleted(joblet);

            Controller->SortedMergeJobCounter.Completed(1);
            Controller->RegisterOutputChunkTrees(joblet, Partition);
        }

        virtual void OnJobFailed(TJobletPtr joblet) override
        {
            Controller->SortedMergeJobCounter.Failed(1);

            TMergeTask::OnJobFailed(joblet);
        }

        virtual void OnJobAborted(TJobletPtr joblet) override
        {
            Controller->SortedMergeJobCounter.Aborted(1);

            TMergeTask::OnJobAborted(joblet);
        }

    };

    //! Implements unordered merge of maniac partitions for sort operation.
    //! Not used in map-reduce operations.
    class TUnorderedMergeTask
        : public TMergeTask
    {
    public:
        TUnorderedMergeTask(TSortControllerBase* controller, TPartition* partition)
            : TMergeTask(controller, partition)
        { }

        virtual Stroka GetId() const override
        {
            return Sprintf("UnorderedMerge(%d)", Partition->Index);
        }

        virtual int GetPendingJobCount() const override
        {
            if (!Controller->MergeStartThresholdReached) {
                return 0;
            }

            if (!Partition->Maniac) {
                return 0;
            }

            return TTask::GetPendingJobCount();
        }

        virtual i64 GetLocality(const Stroka& address) const override
        {
            // Locality is unimportant.
            return 0;
        }

        virtual TDuration GetLocalityTimeout() const override
        {
            // Makes no sense to wait.
            return TDuration::Zero();
        }

        virtual TNodeResources GetMinNeededResources() const override
        {
            return Controller->GetUnorderedMergeResources();
        }

    private:
        virtual IChunkPoolInput* GetChunkPoolInput() const override
        {
            return Controller->ShufflePool->GetInput();
        }

        virtual IChunkPoolOutput* GetChunkPoolOutput() const override
        {
            return Partition->ChunkPoolOutput;
        }

        virtual bool HasInputLocality() override
        {
            return false;
        }

        virtual int GetChunkListCountPerJob() const override
        {
            return 1;
        }

        virtual EJobType GetJobType() const override
        {
            return EJobType(Controller->UnorderedMergeJobSpecTemplate.type());
        }

        virtual void BuildJobSpec(TJobletPtr joblet, TJobSpec* jobSpec) override
        {
            jobSpec->CopyFrom(Controller->UnorderedMergeJobSpecTemplate);
            AddSequentialInputSpec(jobSpec, joblet, Controller->IsTableIndexEnabled());
            AddFinalOutputSpecs(jobSpec, joblet);

            if (!Controller->SimpleSort) {
                auto* inputSpec = jobSpec->mutable_input_specs(0);
                FOREACH (auto& chunk, *inputSpec->mutable_chunks()) {
                    chunk.set_partition_tag(Partition->Index);
                }
            }
        }

        virtual void OnJobStarted(TJobletPtr joblet) override
        {
            YCHECK(Partition->Maniac);

            Controller->UnorderedMergeJobCounter.Start(1);

            TMergeTask::OnJobStarted(joblet);
        }

        virtual void OnJobCompleted(TJobletPtr joblet) override
        {
            TMergeTask::OnJobCompleted(joblet);

            Controller->UnorderedMergeJobCounter.Completed(1);
            Controller->RegisterOutputChunkTrees(joblet, Partition);
        }

        virtual void OnJobFailed(TJobletPtr joblet) override
        {
            Controller->UnorderedMergeJobCounter.Failed(1);

            TMergeTask::OnJobFailed(joblet);
        }

        virtual void OnJobAborted(TJobletPtr joblet) override
        {
            Controller->UnorderedMergeJobCounter.Aborted(1);

            TMergeTask::OnJobAborted(joblet);
        }

    };


    // Init/finish.

    void AssignPartitions()
    {
        struct TAssignedNode
            : public TIntrinsicRefCounted
        {
            TAssignedNode(TExecNodePtr node, double weight)
                : Node(node)
                , Weight(weight)
                , AssignedDataSize(0)
            { }

            TExecNodePtr Node;
            double Weight;
            i64 AssignedDataSize;
        };

        typedef TIntrusivePtr<TAssignedNode> TAssignedNodePtr;

        auto compareNodes = [&] (const TAssignedNodePtr& lhs, const TAssignedNodePtr& rhs) {
            return lhs->AssignedDataSize / lhs->Weight > rhs->AssignedDataSize / rhs->Weight;
        };

        auto comparePartitions = [&] (const TPartitionPtr& lhs, const TPartitionPtr& rhs) {
            return lhs->ChunkPoolOutput->GetTotalDataSize() > rhs->ChunkPoolOutput->GetTotalDataSize();
        };

        LOG_DEBUG("Examining online nodes");

        std::vector<TAssignedNodePtr> nodeHeap;
        auto nodes = Host->GetExecNodes();
        auto maxResourceLimits = ZeroNodeResources();
        FOREACH (auto node, nodes) {
            maxResourceLimits = Max(maxResourceLimits, node->ResourceLimits());
        }
        FOREACH (auto node, nodes) {
            double weight = GetMinResourceRatio(node->ResourceLimits(), maxResourceLimits);
            if (weight > 0) {
                auto assignedNode = New<TAssignedNode>(node, weight);
                nodeHeap.push_back(assignedNode);
            }
        }

        std::vector<TPartitionPtr> partitionsToAssign;
        FOREACH (auto partition, Partitions) {
            // Only take partitions for which no jobs are launched yet.
            if (partition->AddressToLocality.empty()) {
                partitionsToAssign.push_back(partition);
            }
        }
        std::sort(partitionsToAssign.begin(), partitionsToAssign.end(), comparePartitions);

        // This is actually redundant since all values are 0.
        std::make_heap(nodeHeap.begin(), nodeHeap.end(), compareNodes);

        LOG_DEBUG("Assigning partitions");

        FOREACH (auto partition, partitionsToAssign) {
            auto node = nodeHeap.front();
            auto address = node->Node->GetAddress();

            partition->AssignedAddress = address;
            AddTaskLocalityHint(partition->SortTask, address);

            std::pop_heap(nodeHeap.begin(), nodeHeap.end(), compareNodes);
            node->AssignedDataSize += partition->ChunkPoolOutput->GetTotalDataSize();
            std::push_heap(nodeHeap.begin(), nodeHeap.end(), compareNodes);

            LOG_DEBUG("Partition assigned (Index: %d, DataSize: %" PRId64 ", Address: %s)",
                partition->Index,
                partition->ChunkPoolOutput->GetTotalDataSize(),
                ~address);
        }

        FOREACH (auto node, nodeHeap) {
            if (node->AssignedDataSize > 0) {
                LOG_DEBUG("Node used (Address: %s, Weight: %.4lf, AssignedDataSize: %" PRId64 ", AdjustedDataSize: %" PRId64 ")",
                    ~node->Node->GetAddress(),
                    node->Weight,
                    node->AssignedDataSize,
                    static_cast<i64>(node->AssignedDataSize / node->Weight));
            }
        }

        LOG_DEBUG("Partitions assigned");
    }

    void InitShufflePool()
    {
        std::vector<i64> dataSizeThresholds;
        for (int index = 0; index < static_cast<int>(Partitions.size()); ++index) {
            dataSizeThresholds.push_back(
                Partitions[index]->Maniac
                ? std::numeric_limits<i64>::max()
                : Spec->DataSizePerSortJob);
        }
        ShufflePool = CreateShuffleChunkPool(dataSizeThresholds);

        FOREACH (auto partition, Partitions) {
            partition->ChunkPoolOutput = ShufflePool->GetOutput(partition->Index);
        }
    }

    void InitSimpleSortPool(int sortJobCount)
    {
        SimpleSortPool = CreateUnorderedChunkPool(sortJobCount);
    }

    virtual void DoOperationCompleted() override
    {
        YCHECK(CompletedPartitionCount == Partitions.size());
        TOperationControllerBase::DoOperationCompleted();
    }

    void RegisterOutputChunkTrees(TJobletPtr joblet, TPartition* partition)
    {
        const TUserJobResult* userJobResult = nullptr;
        if (joblet->Job->Result().HasExtension(TReduceJobResultExt::reduce_job_result_ext)) {
            userJobResult = &joblet->Job->Result()
                .GetExtension(TReduceJobResultExt::reduce_job_result_ext)
                .reducer_result();
        }

        TOperationControllerBase::RegisterOutputChunkTrees(joblet, partition->Index, userJobResult);
    }

    void OnPartitionCompleted(TPartitionPtr partition)
    {
        YCHECK(!partition->Completed);
        partition->Completed = true;

        ++CompletedPartitionCount;

        LOG_INFO("Partition completed (Partition: %d)", partition->Index);
    }

    bool IsSortedMergeNeeded(TPartitionPtr partition) const
    {
        if (partition->CachedSortedMergeNeeded) {
            return true;
        }

        if (SimpleSort) {
            if (partition->ChunkPoolOutput->GetTotalJobCount() <= 1) {
                return false;
            }
        }
        else {
            if (partition->Maniac) {
                return false;
            }

            if (partition->SortTask->GetPendingJobCount() == 0) {
                return false;
            }

            if (partition->ChunkPoolOutput->GetTotalJobCount() <= 1 && PartitionTask->IsCompleted()) {
                return false;
            }
        }

        LOG_DEBUG("Partition needs sorted merge (Partition: %d)", partition->Index);
        SortedMergeJobCounter.Increment(1);
        partition->CachedSortedMergeNeeded = true;
        return true;
    }

    void CheckSortStartThreshold()
    {
        if (SortStartThresholdReached)
            return;

        if (!SimpleSort && PartitionTask->GetCompletedDataSize() < PartitionTask->GetTotalDataSize() * Spec->ShuffleStartThreshold)
            return;

        LOG_INFO("Sort start threshold reached");

        SortStartThresholdReached = true;
        AddSortTasksPendingHints();
    }

    static void CheckPartitionWriterBuffer(int partitionCount, NTableClient::TTableWriterConfigPtr config)
    {
        auto averageBufferSize = config->MaxBufferSize / partitionCount / 2;
        if (averageBufferSize < NTableClient::TChannelWriter::MinUpperReserveLimit) {
            i64 minAppropriateSize = partitionCount * 2 * NTableClient::TChannelWriter::MinUpperReserveLimit;
            THROW_ERROR_EXCEPTION(
                "Too small table writer buffer size for partitioner (MaxBufferSize: %" PRId64 "). Min appropriate buffer size is %" PRId64,
                averageBufferSize,
                minAppropriateSize);
        }
    }

    void CheckMergeStartThreshold()
    {
       if (MergeStartThresholdReached)
            return;

        if (!SimpleSort) {
            if (!PartitionTask->IsCompleted())
                return;
            if (SortDataSizeCounter.GetCompleted() < SortDataSizeCounter.GetTotal() * Spec->MergeStartThreshold)
                return;
        }

        LOG_INFO("Merge start threshold reached");

        MergeStartThresholdReached = true;
        AddMergeTasksPendingHints();
    }

    void AddSortTasksPendingHints()
    {
        FOREACH (auto partition, Partitions) {
            if (!partition->Maniac) {
                AddTaskPendingHint(partition->SortTask);
            }
        }
    }

    void AddMergeTasksPendingHints()
    {
        FOREACH (auto partition, Partitions) {
            auto taskToKick = partition->Maniac
                ? TTaskPtr(partition->UnorderedMergeTask)
                : TTaskPtr(partition->SortedMergeTask);
            AddTaskPendingHint(taskToKick);
        }
    }

    virtual bool IsTableIndexEnabled() const
    {
        return false;
    }

    virtual void OnIntermediateChunkFailed(const NChunkClient::TChunkId& chunkId) override
    {
        auto it = ChunkOriginMap.find(chunkId);
        YCHECK(it != ChunkOriginMap.end());
        auto& completeJob = it->second;
        if (completeJob->IsLost)
            return;

        JobCounter.Lost(1);
        LOG_INFO(
            "Job is lost (Task: %s, OutputCookie: %d, InputCookie: %d)",
            ~completeJob->Task->GetId(),
            completeJob->OutputCookie,
            completeJob->InputCookie);
        completeJob->IsLost = true;
        completeJob->DestinationPool->Suspend(completeJob->InputCookie);
        completeJob->SourcePool->Lost(completeJob->OutputCookie);
        completeJob->Task->OnJobLost(completeJob);
        AddTaskPendingHint(completeJob->Task);
    }


    // Resource management.

    virtual bool IsPartitionJobNonexpanding() const = 0;

    virtual TNodeResources GetPartitionResources(
        i64 dataSize) const = 0;

    TNodeResources GetMinNeededPartitionResources() const
    {
        // Holds both for sort and map-reduce.
        return GetPartitionResources(TotalInputDataSize / SuggestPartitionJobCount());
    }

    virtual TNodeResources GetSimpleSortResources(
        i64 dataSize,
        i64 rowCount,
        i64 valueCount) const = 0;

    virtual TNodeResources GetPartitionSortResources(
        TPartitionPtr partition,
        i64 dataSize,
        i64 rowCount) const = 0;

    TNodeResources GetMinNeededPartitionSortResources(
        TPartitionPtr partition) const
    {
        i64 dataSize = Spec->DataSizePerSortJob;
        if (IsPartitionJobNonexpanding()) {
            dataSize = std::min(dataSize, TotalInputDataSize);
        }
        i64 rowCount = GetRowCountEstimate(partition, dataSize);
        return GetPartitionSortResources(partition, dataSize, rowCount);
    }

    virtual TNodeResources GetSortedMergeResources(
        int stripeCount) const = 0;

    virtual TNodeResources GetUnorderedMergeResources() const = 0;


    // Unsorted helpers.

    i64 GetRowCountEstimate(TPartitionPtr partition, i64 dataSize) const
    {
        i64 totalDataSize = partition->ChunkPoolOutput->GetTotalDataSize();
        if (totalDataSize == 0) {
            return 0;
        }
        i64 totalRowCount = partition->ChunkPoolOutput->GetTotalRowCount();
        return static_cast<i64>((double) totalRowCount * dataSize / totalDataSize);
    }

    // TODO(babenko): this is the input estimate, not the partitioned one!
    // Should get rid of this "value count" stuff completely.
    i64 GetValueCountEstimate(i64 dataSize) const
    {
        return static_cast<i64>((double) TotalInputValueCount * dataSize / TotalInputDataSize);
    }

    int GetEmpiricalParitionCount() const
    {
        // Suggest partition count using some (highly experimental)
        // formula, which is inspired by the following practical
        // observations:
        // 1) Partitions of size < 32Mb make no sense.
        // 2) The larger input is, the bigger is the optimal partition size.
        // 3) The larger input is, the more parallelism is required to process it efficiently, hence the bigger is the optimal partition count.
        // 4) Partitions of size > 2GB require too much resources and are thus harmful.
        // To accommodate both (2) and (3), partition size growth rate is logarithmic
        i64 partitionSize = static_cast<i64>(32 * 1024 * 1024 * (1.0 + std::log10((double) TotalInputDataSize / ((i64)100 * 1024 * 1024))));
        i64 suggestedPartitionCount = static_cast<i64>(TotalInputDataSize / partitionSize);
        i64 upperBoundForPartitionCount = 1000 + TotalInputDataSize / ((i64)2 * 1024 * 1024 * 1024);
        return std::min(suggestedPartitionCount, upperBoundForPartitionCount);
    }

    int SuggestPartitionCount() const
    {
        YCHECK(TotalInputDataSize > 0);
        i64 result;
        if (Spec->PartitionDataSize || Spec->PartitionCount) {
            if (Spec->PartitionCount) {
                result = Spec->PartitionCount.Get();
            } else {
                // NB: Spec->PartitionDataSize is not Null.
                result = 1 + TotalInputDataSize / Spec->PartitionDataSize.Get();
            }
        } else {
            result = GetEmpiricalParitionCount();
        }
        return static_cast<int>(Clamp(result, 1, Config->MaxPartitionCount));
    }

    int SuggestPartitionJobCount() const
    {
        if (Spec->DataSizePerPartitionJob || Spec->PartitionJobCount) {
            return SuggestJobCount(
                TotalInputDataSize,
                Spec->DataSizePerPartitionJob.Get(TotalInputDataSize),
                Spec->PartitionJobCount);
        }
        else {
            // Experiments show that this number is suitable as default 
            // both for partition count and for partition job count.
            return GetEmpiricalParitionCount();
        }
    }


    static std::vector<i64> AggregateValues(const std::vector<i64>& values, int maxBuckets)
    {
        if (values.size() < maxBuckets) {
            return values;
        }

        std::vector<i64> result(maxBuckets);
        for (int i = 0; i < maxBuckets; ++i) {
            int lo = static_cast<int>(i * values.size() / maxBuckets);
            int hi = static_cast<int>((i + 1) * values.size() / maxBuckets);
            i64 sum = 0;
            for (int j = lo; j < hi; ++j) {
                sum += values[j];
            }
            result[i] = sum * values.size() / (hi - lo) / maxBuckets;
        }

        return result;
    }

    std::vector<i64> GetAggregatedTotalPartitionSizes() const
    {
        std::vector<i64> sizes(Partitions.size());
        for (int i = 0; i < static_cast<int>(Partitions.size()); ++i) {
            sizes[i] = Partitions[i]->ChunkPoolOutput->GetTotalDataSize();
        }
        return AggregateValues(sizes, MaxAggregatedPartitionBuckets);
    }

    std::vector<i64> GetAggregatedCompletedPartitionSizes() const
    {
        std::vector<i64> sizes(Partitions.size());
        for (int i = 0; i < static_cast<int>(Partitions.size()); ++i) {
            sizes[i] = Partitions[i]->ChunkPoolOutput->GetCompletedDataSize();
        }
        return AggregateValues(sizes, MaxAggregatedPartitionBuckets);
    }

    std::vector<i64> GetAggregatedRunningPartitionSizes() const
    {
        std::vector<i64> sizes(Partitions.size());
        for (int i = 0; i < static_cast<int>(Partitions.size()); ++i) {
            sizes[i] = Partitions[i]->ChunkPoolOutput->GetRunningDataSize();
        }
        return AggregateValues(sizes, MaxAggregatedPartitionBuckets);
    }

    void BuildPartitionsProgressYson(IYsonConsumer* consumer) const
    {
        BuildYsonMapFluently(consumer)
            .Item("partitions").BeginMap()
                .Item("total").Value(Partitions.size())
                .Item("completed").Value(CompletedPartitionCount)
            .EndMap()
            .Item("partition_sizes").BeginMap()
                .Item("total").Value(GetAggregatedTotalPartitionSizes())
                .Item("running").Value(GetAggregatedRunningPartitionSizes())
                .Item("completed").Value(GetAggregatedCompletedPartitionSizes())
            .EndMap();
    }
};

////////////////////////////////////////////////////////////////////

class TSortController
    : public TSortControllerBase
{
public:
    TSortController(
        TSchedulerConfigPtr config,
        TSortOperationSpecPtr spec,
        IOperationHost* host,
        TOperation* operation)
        : TSortControllerBase(
            config,
            spec,
            host,
            operation)
        , Spec(spec)
    { }

private:
    TSortOperationSpecPtr Spec;

    // Samples.
    TSamplesFetcherPtr SamplesFetcher;
    TSamplesCollectorPtr SamplesCollector;

    std::vector<const NTableClient::NProto::TKey*> SortedSamples;

    //! |PartitionCount - 1| separating keys.
    std::vector<NTableClient::NProto::TKey> PartitionKeys;


    // Custom bits of preparation pipeline.

    virtual void DoInitialize() override
    {
        TSortControllerBase::DoInitialize();

        auto& table = OutputTables[0];
        table.Clear = true;
        table.LockMode = ELockMode::Exclusive;
    }

    virtual std::vector<TRichYPath> GetInputTablePaths() const override
    {
        return Spec->InputTablePaths;
    }

    virtual std::vector<TRichYPath> GetOutputTablePaths() const override
    {
        std::vector<TRichYPath> result;
        result.push_back(Spec->OutputTablePath);
        return result;
    }

    virtual TAsyncPipeline<void>::TPtr CustomizePreparationPipeline(TAsyncPipeline<void>::TPtr pipeline) override
    {
        return pipeline
            ->Add(BIND(&TSortController::RequestSamples, MakeStrong(this)))
            ->Add(BIND(&TSortController::OnSamplesReceived, MakeStrong(this)));
    }

    TFuture< TValueOrError<void> > RequestSamples()
    {
        PROFILE_TIMING ("/input_processing_time") {
            SamplesFetcher = New<TSamplesFetcher>(
                Config,
                Spec,
                Operation->GetOperationId());

            SamplesCollector = New<TSamplesCollector>(
                SamplesFetcher,
                Host->GetBackgroundInvoker());

            auto chunks = CollectInputChunks();
            FOREACH (auto chunk, chunks) {
                SamplesCollector->AddChunk(chunk);
            }

            SamplesFetcher->SetDesiredSampleCount(SuggestPartitionCount() * Spec->SamplesPerPartition);
            return SamplesCollector->Run();
        }
    }

    virtual void OnCustomInputsRecieved(TObjectServiceProxy::TRspExecuteBatchPtr batchRsp) override
    {
        UNUSED(batchRsp);

        OutputTables[0].KeyColumns = Spec->SortBy;
    }

    void SortSamples()
    {
        const auto& samples = SamplesFetcher->GetSamples();
        int sampleCount = static_cast<int>(samples.size());
        LOG_INFO("Sorting %d samples", sampleCount);

        SortedSamples.reserve(sampleCount);
        FOREACH (const auto& sample, samples) {
            SortedSamples.push_back(&sample);
        }

        std::sort(
            SortedSamples.begin(),
            SortedSamples.end(),
            [] (const NTableClient::NProto::TKey* lhs, const NTableClient::NProto::TKey* rhs) {
                return CompareKeys(*lhs, *rhs) < 0;
            }
        );
    }

    void BuildPartitions()
    {
        // Use partition count provided by user, if given.
        // Otherwise use size estimates.
        int partitionCount = SuggestPartitionCount();

        // Don't create more partitions than we have samples (plus one).
        partitionCount = std::min(partitionCount, static_cast<int>(SortedSamples.size()) + 1);

        YCHECK(partitionCount > 0);

        SimpleSort = (partitionCount == 1);

        InitJobIOConfigs();

        CheckPartitionWriterBuffer(partitionCount, PartitionJobIOConfig->TableWriter);

        if (SimpleSort) {
            BuildSinglePartition();
        } else {
            BuildMulitplePartitions(partitionCount);
        }
    }

    void BuildSinglePartition()
    {
        // Choose sort job count and initialize the pool.
        int sortJobCount = static_cast<int>(
            Clamp(
                1 + TotalInputDataSize / Spec->DataSizePerSortJob,
                1,
                Config->MaxJobCount));
        auto stripes = SliceInputChunks(Config->SortJobMaxSliceDataSize, &sortJobCount);

        // Initialize counters.
        PartitionJobCounter.Set(0);
        SortDataSizeCounter.Set(TotalInputDataSize);
        InitSimpleSortPool(sortJobCount);

        // Create the fake partition.
        auto partition = New<TPartition>(this, 0);
        Partitions.push_back(partition);
        partition->ChunkPoolOutput = ~SimpleSortPool;
        partition->SortTask->AddInput(stripes);
        partition->SortTask->FinishInput();

        LOG_INFO("Sorting without partitioning (SortJobCount: %d)",
            sortJobCount);

        // Kick-start the sort task.
        SortStartThresholdReached = true;
        AddTaskPendingHint(partition->SortTask);
    }

    void AddPartition(const NTableClient::NProto::TKey& key)
    {
        using NTableClient::ToString;

        int index = static_cast<int>(Partitions.size());
        LOG_DEBUG("Partition %d has starting key %s",
            index,
            ~ToString(key));

        YCHECK(PartitionKeys.empty() || CompareKeys(PartitionKeys.back(), key) < 0);

        PartitionKeys.push_back(key);
        Partitions.push_back(New<TPartition>(this, index));
    }

    void BuildMulitplePartitions(int partitionCount)
    {
        LOG_DEBUG("Building partition keys");

        auto GetSampleKey = [&](int sampleIndex) {
            return SortedSamples[(sampleIndex + 1) * (SortedSamples.size() - 1) / partitionCount];
        };

        // Construct the leftmost partition.
        Partitions.push_back(New<TPartition>(this, 0));

        // Invariant:
        //   lastPartition = Partitions.back()
        //   lastKey = PartitionKeys.back()
        //   lastPartition receives keys in [lastKey, ...)
        //
        // Initially PartitionKeys is empty so lastKey is assumed to be -inf.

        // Take partition keys evenly.
        int sampleIndex = 0;
        while (sampleIndex < partitionCount - 1) {
            auto* sampleKey = GetSampleKey(sampleIndex);
            // Check for same keys.
            if (PartitionKeys.empty() || CompareKeys(*sampleKey, PartitionKeys.back()) != 0) {
                AddPartition(*sampleKey);
                ++sampleIndex;
            } else {
                // Skip same keys.
                int skippedCount = 0;
                while (sampleIndex < partitionCount - 1 &&
                    CompareKeys(*GetSampleKey(sampleIndex), PartitionKeys.back()) == 0)
                {
                    ++sampleIndex;
                    ++skippedCount;
                }

                auto lastPartition = Partitions.back();
                LOG_DEBUG("Partition %d is a maniac, skipped %d samples",
                    lastPartition->Index,
                    skippedCount);

                lastPartition->Maniac = true;
                UnorderedMergeJobCounter.Increment(1);
                YCHECK(skippedCount >= 1);

                auto successorKey = GetSuccessorKey(*sampleKey);
                AddPartition(successorKey);
            }
        }

        InitShufflePool();

        int partitionJobCount = SuggestPartitionJobCount();
        auto stripes = SliceInputChunks(Config->PartitionJobMaxSliceDataSize, &partitionJobCount);

        PartitionJobCounter.Set(partitionJobCount);

        PartitionTask = New<TPartitionTask>(this);
        PartitionTask->AddInput(stripes);
        PartitionTask->FinishInput();

        LOG_INFO("Sorting with partitioning (PartitionCount: %d, PartitionJobCount: %" PRId64 ")",
            partitionCount,
            PartitionJobCounter.GetTotal());

        // Kick-start the partition task.
        AddTaskPendingHint(PartitionTask);
    }

    void OnSamplesReceived()
    {
        PROFILE_TIMING ("/samples_processing_time") {
            SortSamples();
            BuildPartitions();

            SamplesFetcher.Reset();
            SamplesCollector.Reset();
            SortedSamples.clear();

            InitJobSpecTemplates();
        }
    }

    void InitJobIOConfigs()
    {
        PartitionJobIOConfig = CloneYsonSerializable(Spec->PartitionJobIO);
        InitIntermediateOutputConfig(PartitionJobIOConfig);

        IntermediateSortJobIOConfig = CloneYsonSerializable(Spec->SortJobIO);
        if (!SimpleSort) {
            InitIntermediateInputConfig(IntermediateSortJobIOConfig);
        }
        InitIntermediateOutputConfig(IntermediateSortJobIOConfig);

        // Final sort: reader like sort and output like merge.
        FinalSortJobIOConfig = CloneYsonSerializable(Spec->SortJobIO);
        FinalSortJobIOConfig->TableWriter = CloneYsonSerializable(Spec->MergeJobIO->TableWriter);
        if (!SimpleSort) {
            InitIntermediateInputConfig(FinalSortJobIOConfig);
        }
        InitFinalOutputConfig(FinalSortJobIOConfig);

        SortedMergeJobIOConfig = CloneYsonSerializable(Spec->MergeJobIO);
        InitIntermediateInputConfig(SortedMergeJobIOConfig);
        InitFinalOutputConfig(SortedMergeJobIOConfig);

        UnorderedMergeJobIOConfig = CloneYsonSerializable(Spec->MergeJobIO);
        InitIntermediateInputConfig(UnorderedMergeJobIOConfig);
        InitFinalOutputConfig(UnorderedMergeJobIOConfig);
    }

    void InitJobSpecTemplates()
    {
        {
            PartitionJobSpecTemplate.set_type(EJobType::Partition);
            PartitionJobSpecTemplate.set_lfalloc_buffer_size(GetLFAllocBufferSize());
            *PartitionJobSpecTemplate.mutable_output_transaction_id() = Operation->GetOutputTransaction()->GetId().ToProto();

            auto* specExt = PartitionJobSpecTemplate.MutableExtension(TPartitionJobSpecExt::partition_job_spec_ext);
            specExt->set_partition_count(Partitions.size());
            FOREACH (const auto& key, PartitionKeys) {
                *specExt->add_partition_keys() = key;
            }
            ToProto(specExt->mutable_key_columns(), Spec->SortBy);

            PartitionJobSpecTemplate.set_io_config(ConvertToYsonString(PartitionJobIOConfig).Data());
        }

        {
            TJobSpec sortJobSpecTemplate;
            sortJobSpecTemplate.set_type(SimpleSort ? EJobType::SimpleSort : EJobType::PartitionSort);
            sortJobSpecTemplate.set_lfalloc_buffer_size(GetLFAllocBufferSize());
            *sortJobSpecTemplate.mutable_output_transaction_id() = Operation->GetOutputTransaction()->GetId().ToProto();

            auto* specExt = sortJobSpecTemplate.MutableExtension(TSortJobSpecExt::sort_job_spec_ext);
            ToProto(specExt->mutable_key_columns(), Spec->SortBy);

            IntermediateSortJobSpecTemplate = sortJobSpecTemplate;
            IntermediateSortJobSpecTemplate.set_io_config(ConvertToYsonString(IntermediateSortJobIOConfig).Data());

            FinalSortJobSpecTemplate = sortJobSpecTemplate;
            FinalSortJobSpecTemplate.set_io_config(ConvertToYsonString(FinalSortJobIOConfig).Data());
        }

        {
            SortedMergeJobSpecTemplate.set_type(EJobType::SortedMerge);
            SortedMergeJobSpecTemplate.set_lfalloc_buffer_size(GetLFAllocBufferSize());
            *SortedMergeJobSpecTemplate.mutable_output_transaction_id() = Operation->GetOutputTransaction()->GetId().ToProto();

            auto* specExt = SortedMergeJobSpecTemplate.MutableExtension(TMergeJobSpecExt::merge_job_spec_ext);
            ToProto(specExt->mutable_key_columns(), Spec->SortBy);

            SortedMergeJobSpecTemplate.set_io_config(ConvertToYsonString(SortedMergeJobIOConfig).Data());
        }

        {
            UnorderedMergeJobSpecTemplate.set_type(EJobType::UnorderedMerge);
            UnorderedMergeJobSpecTemplate.set_lfalloc_buffer_size(GetLFAllocBufferSize());
            *UnorderedMergeJobSpecTemplate.mutable_output_transaction_id() = Operation->GetOutputTransaction()->GetId().ToProto();

            auto* specExt = UnorderedMergeJobSpecTemplate.MutableExtension(TMergeJobSpecExt::merge_job_spec_ext);
            ToProto(specExt->mutable_key_columns(), Spec->SortBy);

            UnorderedMergeJobSpecTemplate.set_io_config(ConvertToYsonString(UnorderedMergeJobIOConfig).Data());
        }
    }


    // Resource management.

    virtual bool IsPartitionJobNonexpanding() const
    {
        return true;
    }

    virtual TNodeResources GetPartitionResources(
        i64 dataSize) const override
    {
        i64 bufferSize = std::min(
            PartitionJobIOConfig->TableWriter->BlockSize * static_cast<i64>(Partitions.size()),
            dataSize);

        bufferSize = std::min(
            bufferSize + NTableClient::TChannelWriter::MaxUpperReserveLimit * static_cast<i64>(Partitions.size()),
            PartitionJobIOConfig->TableWriter->MaxBufferSize);

        TNodeResources result;
        result.set_slots(1);
        result.set_cpu(1);
        result.set_memory(
            // NB: due to large MaxBufferSize for partition that was accounted in buffer size
            // we eliminate number of output streams to zero.
            GetIOMemorySize(PartitionJobIOConfig, 1, 0) +
            bufferSize +
            GetFootprintMemorySize());
        return result;
    }

    virtual TNodeResources GetSimpleSortResources(
        i64 dataSize,
        i64 rowCount,
        i64 valueCount) const override
    {
        TNodeResources result;
        result.set_slots(1);
        result.set_cpu(1);
        result.set_memory(
            // NB: Sort jobs typically have large prefetch window that
            // drastically increases the estimated consumption returned by GetIOMemorySize.
            // Setting input count to zero to eliminates this term.
            GetIOMemorySize(FinalSortJobIOConfig, 0, 1) +
            dataSize +
            // TODO(babenko): *2 are due to lack of reserve, remove this once simple sort
            // starts reserving arrays of appropriate sizes.
            (i64) 16 * Spec->SortBy.size() * rowCount +
            (i64) 16 * rowCount +
            (i64) 32 * valueCount * 2 +
            GetFootprintMemorySize());
        return result;
    }

    virtual TNodeResources GetPartitionSortResources(
        TPartitionPtr partition,
        i64 dataSize,
        i64 rowCount) const override
    {
        auto ioConfig = IsSortedMergeNeeded(partition) ? IntermediateSortJobIOConfig : FinalSortJobIOConfig;
        TNodeResources result;
        result.set_slots(1);
        result.set_cpu(1);
        result.set_memory(
            // NB: See comment above for GetSimpleSortJobResources.
            GetIOMemorySize(ioConfig, 0, 1) +
            dataSize +
            (i64) 16 * Spec->SortBy.size() * rowCount +
            (i64) 12 * rowCount +
            GetFootprintMemorySize());
        result.set_network(Spec->ShuffleNetworkLimit);
        return result;
    }

    virtual TNodeResources GetSortedMergeResources(
        int stripeCount) const override
    {
        TNodeResources result;
        result.set_slots(1);
        result.set_cpu(1);
        result.set_memory(
            GetIOMemorySize(SortedMergeJobIOConfig, stripeCount, 1) +
            GetFootprintMemorySize());
        return result;
    }

    virtual TNodeResources GetUnorderedMergeResources() const override
    {
        TNodeResources result;
        result.set_slots(1);
        result.set_cpu(1);
        result.set_memory(
            GetIOMemorySize(UnorderedMergeJobIOConfig, 1, 1) +
            GetFootprintMemorySize());
        return result;
    }


    // Progress reporting.

    virtual Stroka GetLoggingProgress() override
    {
        return Sprintf(
            "Jobs = {R: % " PRId64 ", C: %" PRId64 ", P: %d, F: %" PRId64 ", A: %" PRId64 ", L: %" PRId64 "}, "
            "Partitions = {T: %d, C: %d}, "
            "PartitionJobs = {%s}, "
            "IntermediateSortJobs = {%s}, "
            "FinalSortJobs = {%s}, "
            "SortedMergeJobs = {%s}, "
            "UnorderedMergeJobs = {%s}",
            // Jobs
            JobCounter.GetRunning(),
            JobCounter.GetCompleted(),
            GetPendingJobCount(),
            JobCounter.GetFailed(),
            JobCounter.GetAborted(),
            JobCounter.GetLost(),
            // Partitions
            static_cast<int>(Partitions.size()),
            CompletedPartitionCount,
            // PartitionJobs
            ~ToString(PartitionJobCounter),
            // IntermediateSortJobs
            ~ToString(IntermediateSortJobCounter),
            // FinaSortJobs
            ~ToString(FinalSortJobCounter),
            // SortedMergeJobs
            ~ToString(SortedMergeJobCounter),
            // UnorderedMergeJobs
            ~ToString(UnorderedMergeJobCounter));
    }

    virtual void BuildProgressYson(IYsonConsumer* consumer) override
    {
        TSortControllerBase::BuildProgressYson(consumer);
        BuildYsonMapFluently(consumer)
            .Do(BIND(&TSortController::BuildPartitionsProgressYson, Unretained(this)))
            .Item("partition_jobs").Value(PartitionJobCounter)
            .Item("intermediate_sort_jobs").Value(IntermediateSortJobCounter)
            .Item("final_sort_jobs").Value(FinalSortJobCounter)
            .Item("sorted_merge_jobs").Value(SortedMergeJobCounter)
            .Item("unordered_merge_jobs").Value(UnorderedMergeJobCounter);
    }

};

IOperationControllerPtr CreateSortController(
    TSchedulerConfigPtr config,
    IOperationHost* host,
    TOperation* operation)
{
    auto spec = ParseOperationSpec<TSortOperationSpec>(
        operation,
        config->SortOperationSpec);
    return New<TSortController>(config, spec, host, operation);
}

////////////////////////////////////////////////////////////////////

class TMapReduceController
    : public TSortControllerBase
{
public:
    TMapReduceController(
        TSchedulerConfigPtr config,
        TMapReduceOperationSpecPtr spec,
        IOperationHost* host,
        TOperation* operation)
        : TSortControllerBase(
            config,
            spec,
            host,
            operation)
        , Spec(spec)
        , MapStartRowIndex(0)
        , ReduceStartRowIndex(0)
    { }

private:
    TMapReduceOperationSpecPtr Spec;

    std::vector<TRegularUserFile> MapperFiles;
    std::vector<TUserTableFile> MapperTableFiles;

    std::vector<TRegularUserFile> ReducerFiles;
    std::vector<TUserTableFile> ReducerTableFiles;

    i64 MapStartRowIndex;
    i64 ReduceStartRowIndex;


    // Custom bits of preparation pipeline.

    virtual void DoInitialize() override
    {
        TSortControllerBase::DoInitialize();

        if (!CheckKeyColumnsCompatible(Spec->SortBy, Spec->ReduceBy)) {
            THROW_ERROR_EXCEPTION("Reduce columns %s are not compatible with sort columns %s",
                ~ConvertToYsonString(Spec->ReduceBy, EYsonFormat::Text).Data(),
                ~ConvertToYsonString(Spec->SortBy, EYsonFormat::Text).Data());
        }
    }

    virtual std::vector<TRichYPath> GetInputTablePaths() const override
    {
        return Spec->InputTablePaths;
    }

    virtual std::vector<TRichYPath> GetOutputTablePaths() const override
    {
        return Spec->OutputTablePaths;
    }

    virtual std::vector<TPathWithStage> GetFilePaths() const override
    {
        // Combine mapper and reducer files into a single collection.
        std::vector<TPathWithStage> result;
        if (Spec->Mapper) {
            FOREACH (const auto& path, Spec->Mapper->FilePaths) {
                result.push_back(std::make_pair(path, EOperationStage::Map));
            }
        }
        FOREACH (const auto& path, Spec->Reducer->FilePaths) {
            result.push_back(std::make_pair(path, EOperationStage::Reduce));
        }
        return result;
    }

    virtual void OnCustomInputsRecieved(TObjectServiceProxy::TRspExecuteBatchPtr batchRsp) override
    {
        FOREACH (const auto& file, RegularFiles) {
            if (file.Stage == EOperationStage::Map) {
                MapperFiles.push_back(file);
            } else {
                ReducerFiles.push_back(file);
            }
        }

        FOREACH (const auto& file, TableFiles) {
            if (file.Stage == EOperationStage::Map) {
                MapperTableFiles.push_back(file);
            } else {
                ReducerTableFiles.push_back(file);
            }
        }
    }

    virtual TAsyncPipeline<void>::TPtr CustomizePreparationPipeline(TAsyncPipeline<void>::TPtr pipeline) override
    {
        return pipeline->Add(BIND(&TMapReduceController::ProcessInputs, MakeStrong(this)));
    }

    TFuture<void> ProcessInputs()
    {
        PROFILE_TIMING ("/input_processing_time") {
            BuildPartitions();
            InitJobSpecTemplates();
        }

        return MakeFuture();
    }

    void BuildPartitions()
    {
        // Use partition count provided by user, if given.
        // Otherwise use size estimates.
        int partitionCount = SuggestPartitionCount();

        // Don't create more partitions than allowed by the global config.
        partitionCount = std::min(partitionCount, Config->MaxPartitionCount);

        // Single partition is a special case for sort and is not supported by map-reduce.
        partitionCount = std::max(partitionCount, 2);

        YCHECK(partitionCount >= 2);

        InitJobIOConfigs();

        CheckPartitionWriterBuffer(partitionCount, PartitionJobIOConfig->TableWriter);

        BuildMultiplePartitions(partitionCount);
    }

    void BuildMultiplePartitions(int partitionCount)
    {
        for (int index = 0; index < partitionCount; ++index) {
            Partitions.push_back(New<TPartition>(this, index));
        }

        InitShufflePool();

        int partitionJobCount = SuggestPartitionJobCount();

        auto stripes = SliceInputChunks(
            Config->PartitionJobMaxSliceDataSize,
            &partitionJobCount);

        PartitionJobCounter.Set(partitionJobCount);

        PartitionTask = New<TPartitionTask>(this);
        PartitionTask->AddInput(stripes);
        PartitionTask->FinishInput();

        LOG_INFO("Map-reducing with partitioning (PartitionCount: %d, PartitionJobCount: %" PRId64 ")",
            partitionCount,
            PartitionJobCounter.GetTotal());

        // Kick-start the partition task.
        AddTaskPendingHint(PartitionTask);
    }

    void InitJobIOConfigs()
    {
        {
            // This is not a typo!
            PartitionJobIOConfig = CloneYsonSerializable(Spec->MapJobIO);
            InitIntermediateOutputConfig(PartitionJobIOConfig);
        }

        {
            IntermediateSortJobIOConfig = CloneYsonSerializable(Spec->SortJobIO);
            InitIntermediateInputConfig(IntermediateSortJobIOConfig);
            InitIntermediateOutputConfig(IntermediateSortJobIOConfig);
        }

        {
            // Partition reduce: writer like in merge and reader like in sort.
            FinalSortJobIOConfig = CloneYsonSerializable(Spec->ReduceJobIO);
            FinalSortJobIOConfig->TableReader = CloneYsonSerializable(Spec->SortJobIO->TableReader);
            InitIntermediateInputConfig(FinalSortJobIOConfig);
            InitFinalOutputConfig(FinalSortJobIOConfig);
        }

        {
            // Sorted reduce.
            SortedMergeJobIOConfig = CloneYsonSerializable(Spec->ReduceJobIO);
            InitIntermediateInputConfig(SortedMergeJobIOConfig);
            InitFinalOutputConfig(SortedMergeJobIOConfig);
        }
    }

    void InitJobSpecTemplates()
    {
        {
            *PartitionJobSpecTemplate.mutable_output_transaction_id() = Operation->GetOutputTransaction()->GetId().ToProto();
            PartitionJobSpecTemplate.set_lfalloc_buffer_size(GetLFAllocBufferSize());

            auto* specExt = PartitionJobSpecTemplate.MutableExtension(TPartitionJobSpecExt::partition_job_spec_ext);
            specExt->set_partition_count(Partitions.size());
            ToProto(specExt->mutable_key_columns(), Spec->ReduceBy);

            if (Spec->Mapper) {
                PartitionJobSpecTemplate.set_type(EJobType::PartitionMap);
                InitUserJobSpec(
                    specExt->mutable_mapper_spec(),
                    Spec->Mapper,
                    MapperFiles,
                    MapperTableFiles);
            } else {
                PartitionJobSpecTemplate.set_type(EJobType::Partition);
            }

            PartitionJobSpecTemplate.set_io_config(ConvertToYsonString(PartitionJobIOConfig).Data());
        }

        {
            IntermediateSortJobSpecTemplate.set_type(EJobType::PartitionSort);
            IntermediateSortJobSpecTemplate.set_lfalloc_buffer_size(GetLFAllocBufferSize());
            *IntermediateSortJobSpecTemplate.mutable_output_transaction_id() = Operation->GetOutputTransaction()->GetId().ToProto();

            auto* specExt = IntermediateSortJobSpecTemplate.MutableExtension(TSortJobSpecExt::sort_job_spec_ext);
            ToProto(specExt->mutable_key_columns(), Spec->SortBy);

            IntermediateSortJobSpecTemplate.set_io_config(ConvertToYsonString(IntermediateSortJobIOConfig).Data());
        }

        {
            FinalSortJobSpecTemplate.set_type(EJobType::PartitionReduce);
            FinalSortJobSpecTemplate.set_lfalloc_buffer_size(GetLFAllocBufferSize());
            *FinalSortJobSpecTemplate.mutable_output_transaction_id() = Operation->GetOutputTransaction()->GetId().ToProto();

            auto* specExt = FinalSortJobSpecTemplate.MutableExtension(TReduceJobSpecExt::reduce_job_spec_ext);
            ToProto(specExt->mutable_key_columns(), Spec->SortBy);

            InitUserJobSpec(
                specExt->mutable_reducer_spec(),
                Spec->Reducer,
                ReducerFiles,
                ReducerTableFiles);

            FinalSortJobSpecTemplate.set_io_config(ConvertToYsonString(FinalSortJobIOConfig).Data());
        }

        {
            SortedMergeJobSpecTemplate.set_type(EJobType::SortedReduce);
            SortedMergeJobSpecTemplate.set_lfalloc_buffer_size(GetLFAllocBufferSize());
            *SortedMergeJobSpecTemplate.mutable_output_transaction_id() = Operation->GetOutputTransaction()->GetId().ToProto();

            auto* specExt = SortedMergeJobSpecTemplate.MutableExtension(TReduceJobSpecExt::reduce_job_spec_ext);
            ToProto(specExt->mutable_key_columns(), Spec->SortBy);

            InitUserJobSpec(
                specExt->mutable_reducer_spec(),
                Spec->Reducer,
                ReducerFiles,
                ReducerTableFiles);

            SortedMergeJobSpecTemplate.set_io_config(ConvertToYsonString(SortedMergeJobIOConfig).Data());
        }
    }

    virtual void CustomizeJoblet(TJobletPtr joblet) override
    {
        switch (joblet->Job->GetType()) {
            case EJobType::PartitionMap:
                joblet->StartRowIndex = MapStartRowIndex;
                MapStartRowIndex += joblet->InputStripeList->TotalRowCount;
                break;

            case EJobType::PartitionReduce:
            case EJobType::SortedReduce:
                joblet->StartRowIndex = ReduceStartRowIndex;
                ReduceStartRowIndex += joblet->InputStripeList->TotalRowCount;
                break;

            default:
                break;
        }
    }

    virtual void CustomizeJobSpec(TJobletPtr joblet, NProto::TJobSpec* jobSpec) override
    {
        switch (jobSpec->type()) {
            case EJobType::PartitionMap: {
                auto* jobSpecExt = jobSpec->MutableExtension(TPartitionJobSpecExt::partition_job_spec_ext);
                AddUserJobEnvironment(jobSpecExt->mutable_mapper_spec(), joblet);
                break;
            }

            case EJobType::PartitionReduce:
            case EJobType::SortedReduce: {
                auto* jobSpecExt = jobSpec->MutableExtension(TReduceJobSpecExt::reduce_job_spec_ext);
                AddUserJobEnvironment(jobSpecExt->mutable_reducer_spec(), joblet);
                break;
            }

            default:
                break;
        }
    }

    virtual bool IsTableIndexEnabled() const override
    {
        return Spec->EnableTableIndex;
    }

    // Resource management.

    virtual bool IsPartitionJobNonexpanding() const
    {
        return false;
    }

    virtual TNodeResources GetPartitionResources(
        i64 dataSize) const override
    {
        i64 reserveSize = NTableClient::TChannelWriter::MaxUpperReserveLimit * static_cast<i64>(Partitions.size());
        i64 bufferSize = std::min(
            reserveSize + PartitionJobIOConfig->TableWriter->BlockSize * static_cast<i64>(Partitions.size()),
            PartitionJobIOConfig->TableWriter->MaxBufferSize);
        i64 windowSize = PartitionJobIOConfig->TableWriter->WindowSize +
            PartitionJobIOConfig->TableWriter->EncodeWindowSize;

        TNodeResources result;
        result.set_slots(1);
        if (Spec->Mapper) {
            bufferSize += windowSize;
            result.set_cpu(Spec->Mapper->CpuLimit);
            result.set_memory(GetIOMemorySize(PartitionJobIOConfig, 1, 0) +
                bufferSize +
                Spec->Mapper->MemoryLimit +
                GetFootprintMemorySize());
        } else {
            bufferSize = std::min(bufferSize, dataSize + reserveSize);
            bufferSize += windowSize;
            result.set_cpu(1);
            result.set_memory(
                GetIOMemorySize(PartitionJobIOConfig, 1, 0) +
                bufferSize +
                GetFootprintMemorySize());
        }
        return result;
    }

    virtual TNodeResources GetSimpleSortResources(
        i64 dataSize,
        i64 rowCount,
        i64 valueCount) const override
    {
        YUNREACHABLE();
    }

    virtual TNodeResources GetPartitionSortResources(
        TPartitionPtr partition,
        i64 dataSize,
        i64 rowCount) const override
    {
        TNodeResources result;
        result.set_slots(1);
        if (IsSortedMergeNeeded(partition)) {
            result.set_cpu(1);
            result.set_memory(
                GetIOMemorySize(IntermediateSortJobIOConfig, 0, 1) +
                dataSize +
                (i64) 16 * Spec->SortBy.size() * rowCount +
                (i64) 12 * rowCount +
                GetFootprintMemorySize());
        } else {
            result.set_cpu(Spec->Reducer->CpuLimit);
            result.set_memory(
                GetIOMemorySize(FinalSortJobIOConfig, 0, Spec->OutputTablePaths.size()) +
                dataSize +
                (i64) 16 * Spec->SortBy.size() * rowCount +
                (i64) 16 * rowCount +
                Spec->Reducer->MemoryLimit +
                GetFootprintMemorySize());
        }
        result.set_network(Spec->ShuffleNetworkLimit);
        return result;
    }

    virtual TNodeResources GetSortedMergeResources(
        int stripeCount) const override
    {
        TNodeResources result;
        result.set_slots(1);
        result.set_cpu(Spec->Reducer->CpuLimit);
        result.set_memory(
            GetIOMemorySize(SortedMergeJobIOConfig, stripeCount, Spec->OutputTablePaths.size()) +
            Spec->Reducer->MemoryLimit +
            GetFootprintMemorySize());
        return result;
    }

    virtual TNodeResources GetUnorderedMergeResources() const override
    {
        YUNREACHABLE();
    }

    virtual bool IsSortedOutputSupported() const override
    {
        return true;
    }


    // Progress reporting.

    virtual Stroka GetLoggingProgress() override
    {
        return Sprintf(
            "Jobs = {R: %" PRId64 ", C: %" PRId64 ", P: %d, F: %" PRId64", A: %" PRId64 ", L: %" PRId64 "}, "
            "Partitions = {T: %d, C: %d}, "
            "MapJobs = {%s}, "
            "SortJobs = {%s}, "
            "PartitionReduceJobs = {%s}, "
            "SortedReduceJobs = {%s}",
            // Jobs
            JobCounter.GetRunning(),
            JobCounter.GetCompleted(),
            GetPendingJobCount(),
            JobCounter.GetFailed(),
            JobCounter.GetAborted(),
            JobCounter.GetLost(),
            // Partitions
            static_cast<int>(Partitions.size()),
            CompletedPartitionCount,
            // MapJobs
            ~ToString(PartitionJobCounter),
            // SortJobs
            ~ToString(IntermediateSortJobCounter),
            // PartitionReduceJobs
            ~ToString(FinalSortJobCounter),
            // SortedReduceJobs
            ~ToString(SortedMergeJobCounter));
    }

    virtual void BuildProgressYson(IYsonConsumer* consumer) override
    {
        TSortControllerBase::BuildProgressYson(consumer);
        BuildYsonMapFluently(consumer)
            .Do(BIND(&TMapReduceController::BuildPartitionsProgressYson, Unretained(this)))
            .Item("map_jobs").Value(PartitionJobCounter)
            .Item("sort_jobs").Value(IntermediateSortJobCounter)
            .Item("partition_reduce_jobs").Value(FinalSortJobCounter)
            .Item("sorted_reduce_jobs").Value(SortedMergeJobCounter);
    }


};

IOperationControllerPtr CreateMapReduceController(
    TSchedulerConfigPtr config,
    IOperationHost* host,
    TOperation* operation)
{
    auto spec = ParseOperationSpec<TMapReduceOperationSpec>(
        operation,
        config->MapReduceOperationSpec);
    return New<TMapReduceController>(config, spec, host, operation);
}

////////////////////////////////////////////////////////////////////

} // namespace NScheduler
} // namespace NYT
<|MERGE_RESOLUTION|>--- conflicted
+++ resolved
@@ -338,7 +338,6 @@
 
             auto stripe = BuildIntermediateChunkStripe(resultExt->mutable_chunks());
 
-<<<<<<< HEAD
             auto it = LostJobCookieMap.find(joblet->OutputCookie);
             IChunkPoolInput::TCookie inputCookie;
             if (it == LostJobCookieMap.end()) {
@@ -364,8 +363,6 @@
                     completeJob)).second);
             }
 
-=======
->>>>>>> feb7ba68
             // Kick-start sort and unordered merge tasks.
             // Compute sort data size delta.
             i64 oldSortDataSize = Controller->SortDataSizeCounter.GetTotal();
@@ -1360,7 +1357,7 @@
                 Spec->PartitionJobCount);
         }
         else {
-            // Experiments show that this number is suitable as default 
+            // Experiments show that this number is suitable as default
             // both for partition count and for partition job count.
             return GetEmpiricalParitionCount();
         }

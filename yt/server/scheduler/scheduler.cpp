--- conflicted
+++ resolved
@@ -302,18 +302,16 @@
             Config_->JobReporterIssuesCheckPeriod);
         JobReporterWriteFailuresChecker_->Start();
 
-<<<<<<< HEAD
         CachedExecNodeMemoryDistributionByTags_ = New<TSyncExpiringCache<TSchedulingTagFilter, TMemoryDistribution>>(
             BIND(&TImpl::CalculateMemoryDistribution, MakeStrong(this)),
             Config_->SchedulingTagFilterExpireTimeout,
             GetControlInvoker(EControlQueue::PeriodicActivity));
-=======
+
         StrategyUnschedulableOperationsChecker_ = New<TPeriodicExecutor>(
             Bootstrap_->GetControlInvoker(EControlQueue::PeriodicActivity),
             BIND(&TImpl::CheckUnschedulableOperations, MakeWeak(this)),
             Config_->OperationUnschedulableCheckPeriod);
         StrategyUnschedulableOperationsChecker_->Start();
->>>>>>> 87f82f59
     }
 
     const NApi::NNative::IClientPtr& GetMasterClient() const
@@ -1781,12 +1779,8 @@
             ProfilingExecutor_->SetPeriod(Config_->ProfilingUpdatePeriod);
             LoggingExecutor_->SetPeriod(Config_->ClusterInfoLoggingPeriod);
             UpdateExecNodeDescriptorsExecutor_->SetPeriod(Config_->ExecNodeDescriptorsUpdatePeriod);
-<<<<<<< HEAD
             JobReporterWriteFailuresChecker_->SetPeriod(Config_->JobReporterIssuesCheckPeriod);
-=======
-            JobReporterWriteFailuresChecker_->SetPeriod(Config_->JobReporterWriteFailuresCheckPeriod);
             StrategyUnschedulableOperationsChecker_->SetPeriod(Config_->OperationUnschedulableCheckPeriod);
->>>>>>> 87f82f59
             if (TransientOperationQueueScanPeriodExecutor_) {
                 TransientOperationQueueScanPeriodExecutor_->SetPeriod(Config_->TransientOperationQueueScanPeriod);
             }

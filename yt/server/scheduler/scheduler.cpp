--- conflicted
+++ resolved
@@ -493,41 +493,6 @@
         }
 
         if (MasterConnector_->IsConnected()) {
-<<<<<<< HEAD
-            std::vector<TJobPtr> runningJobs;
-            bool hasWaitingJobs = false;
-            yhash_set<TOperationPtr> operationsToLog;
-            PROFILE_TIMING ("/analysis_time") {
-                auto missingJobs = node->Jobs();
-
-                for (auto& jobStatus : *request->mutable_jobs()) {
-                    auto jobType = EJobType(jobStatus.job_type());
-                    // Skip jobs that are not issued by the scheduler.
-                    if (jobType <= EJobType::SchedulerFirst || jobType >= EJobType::SchedulerLast)
-                        continue;
-
-                    auto job = ProcessJobHeartbeat(
-                        node,
-                        request,
-                        response,
-                        &jobStatus);
-                    if (job) {
-                        YCHECK(missingJobs.erase(job) == 1);
-                        switch (job->GetState()) {
-                        case EJobState::Completed:
-                        case EJobState::Failed:
-                        case EJobState::Aborted:
-                            operationsToLog.insert(job->GetOperation());
-                            break;
-                        case EJobState::Running:
-                            runningJobs.push_back(job);
-                            break;
-                        case EJobState::Waiting:
-                            hasWaitingJobs = true;
-                            break;
-                        default:
-                            break;
-=======
             try {
                 std::vector<TJobPtr> runningJobs;
                 bool hasWaitingJobs = false;
@@ -535,11 +500,11 @@
                 PROFILE_TIMING ("/analysis_time") {
                     auto missingJobs = node->Jobs();
 
-                    FOREACH (auto& jobStatus, *request->mutable_jobs()) {
-                        auto jobType = EJobType(jobStatus.job_type());
-                        // Skip jobs that are not issued by the scheduler.
-                        if (jobType <= EJobType::SchedulerFirst || jobType >= EJobType::SchedulerLast)
-                            continue;
+                for (auto& jobStatus : *request->mutable_jobs()) {
+                    auto jobType = EJobType(jobStatus.job_type());
+                    // Skip jobs that are not issued by the scheduler.
+                    if (jobType <= EJobType::SchedulerFirst || jobType >= EJobType::SchedulerLast)
+                        continue;
 
                         auto job = ProcessJobHeartbeat(
                             node,
@@ -563,11 +528,9 @@
                             default:
                                 break;
                             }
->>>>>>> 3ae0222f
                         }
                     }
 
-<<<<<<< HEAD
                 // Check for missing jobs.
                 for (auto job : missingJobs) {
                     LOG_ERROR("Job is missing (Address: %v, JobId: %v, OperationId: %v)",
@@ -576,38 +539,19 @@
                         job->GetOperation()->GetId());
                     AbortJob(job, TError("Job vanished"));
                     UnregisterJob(job);
-=======
-                    // Check for missing jobs.
-                    FOREACH (auto job, missingJobs) {
-                        LOG_ERROR("Job is missing (Address: %s, JobId: %s, OperationId: %s)",
-                            ~node->GetAddress(),
-                            ~ToString(job->GetId()),
-                            ~ToString(job->GetOperation()->GetId()));
-                        AbortJob(job, TError("Job vanished"));
-                        UnregisterJob(job);
-                    }
->>>>>>> 3ae0222f
                 }
-
-                auto schedulingContext = CreateSchedulingContext(node, runningJobs);
-
-<<<<<<< HEAD
+            }
+
+            auto schedulingContext = CreateSchedulingContext(node, runningJobs);
+
             if (hasWaitingJobs) {
                 LOG_DEBUG("Waiting jobs found, suppressing new jobs scheduling");
             } else {
                 PROFILE_TIMING ("/schedule_time") {
                     Strategy_->ScheduleJobs(schedulingContext.get());
-=======
-                if (hasWaitingJobs) {
-                    LOG_DEBUG("Waiting jobs found, suppressing new jobs scheduling");
-                } else {
-                    PROFILE_TIMING ("/schedule_time") {
-                        Strategy_->ScheduleJobs(~schedulingContext);
-                    }
->>>>>>> 3ae0222f
                 }
-
-<<<<<<< HEAD
+            }
+
             for (auto job : schedulingContext->PreemptedJobs()) {
                 ToProto(response->add_jobs_to_abort(), job->GetId());
             }
@@ -625,50 +569,20 @@
                         .AsyncVia(specBuilderInvoker)
                         .Run());
 
-                // Release to avoid circular references.
-                job->SetSpecBuilder(TJobSpecBuilder());
-                operationsToLog.insert(job->GetOperation());
-            }
-
-            context->ReplyFrom(Combine(asyncResults));
-
-            for (auto operation : operationsToLog) {
-                LogOperationProgress(operation);
-=======
-                FOREACH (auto job, schedulingContext->PreemptedJobs()) {
-                    ToProto(response->add_jobs_to_abort(), job->GetId());
-                }
-
-                auto awaiter = New<TParallelAwaiter>(GetSyncInvoker());
-                auto specBuilderInvoker = NRpc::TDispatcher::Get()->GetPoolInvoker();
-                FOREACH (auto job, schedulingContext->StartedJobs()) {
-                    auto* startInfo = response->add_jobs_to_start();
-                    ToProto(startInfo->mutable_job_id(), job->GetId());
-                    *startInfo->mutable_resource_limits() = job->ResourceUsage();
-
-                    // Build spec asynchronously.
-                    awaiter->Await(
-                        BIND(job->GetSpecBuilder(), startInfo->mutable_spec())
-                        .AsyncVia(specBuilderInvoker)
-                        .Run());
-
                     // Release to avoid circular references.
                     job->SetSpecBuilder(TJobSpecBuilder());
                     operationsToLog.insert(job->GetOperation());
                 }
 
-                awaiter->Complete(BIND([=] () {
-                    context->Reply();
-                }));
-
-                FOREACH (auto operation, operationsToLog) {
+                context->ReplyFrom(Combine(asyncResults));
+
+                for (auto operation : operationsToLog) {
                     LogOperationProgress(operation);
                 }
             } catch (const std::exception&) {
                 // Do not forget to update resource usage if heartbeat failed.
                 updateResourceUsage();
                 throw;
->>>>>>> 3ae0222f
             }
         } else {
             context->Reply(GetMasterDisconnectedError());

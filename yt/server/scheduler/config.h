--- conflicted
+++ resolved
@@ -259,21 +259,12 @@
 
 DEFINE_REFCOUNTED_TYPE(TSchedulerConfig)
 
-////////////////////////////////////////////////////////////////////////////////
-
-<<<<<<< HEAD
 class TSchedulerBootstrapConfig
     : public TServerConfig
 {
 public:
     //! Node-to-master connection.
     NApi::TNativeConnectionConfigPtr ClusterConnection;
-=======
-    // Running jobs cached YSON string update period.
-    TDuration CachedRunningJobsUpdatePeriod;
-
-    TSchedulerConfig();
->>>>>>> c536c714
 
     //! Node directory synchronization.
     NNodeTrackerClient::TNodeDirectorySynchronizerConfigPtr NodeDirectorySynchronizer;

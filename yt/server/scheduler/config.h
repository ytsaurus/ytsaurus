#pragma once

#include "private.h"

#include <yt/server/job_proxy/config.h>

#include <yt/ytlib/api/config.h>

#include <yt/ytlib/chunk_client/config.h>

#include <yt/ytlib/table_client/config.h>

#include <yt/ytlib/hive/config.h>

#include <yt/ytlib/ypath/public.h>

#include <yt/core/concurrency/config.h>

#include <yt/core/rpc/config.h>

#include <yt/core/ytree/yson_serializable.h>

namespace NYT {
namespace NScheduler {

////////////////////////////////////////////////////////////////////////////////

class TFairShareStrategyConfig
    : virtual public NYTree::TYsonSerializable
{
public:
    // The following settings can be overridden in operation spec.
    TDuration MinSharePreemptionTimeout;
    TDuration FairSharePreemptionTimeout;
    double FairShareStarvationTolerance;

    TDuration MinSharePreemptionTimeoutLimit;
    TDuration FairSharePreemptionTimeoutLimit;
    double FairShareStarvationToleranceLimit;

    TDuration FairShareUpdatePeriod;
    TDuration FairShareProfilingPeriod;
    TDuration FairShareLogPeriod;

    //! Any operation with usage less than this cannot be preempted.
    double MinPreemptableRatio;

    //! Limit on number of operations in cluster.
    int MaxRunningOperationCount;
    int MaxOperationCount;

    //! Limit on number of operations in pool.
    int MaxOperationCountPerPool;
    int MaxRunningOperationCountPerPool;

    //! If enabled, pools will be able to starve and provoke preemption.
    bool EnablePoolStarvation;

    //! Default parent pool for operations with unknown pool.
    Stroka DefaultParentPool;

    // Preemption timeout for operations with small number of jobs will be
    // discounted proportionally to this coefficient.
    double JobCountPreemptionTimeoutCoefficient;

    //! Limit on number of concurrent calls to ScheduleJob of single controller.
    int MaxConcurrentControllerScheduleJobCalls;

    //! Maximum allowed time for single job scheduling.
    TDuration ControllerScheduleJobTimeLimit;

    //! Backoff time after controller schedule job failure.
    TDuration ControllerScheduleJobFailBackoffTime;

    //! Thresholds to partition jobs of operation
    //! to preemptable, aggressively preemptable and non-preemptable lists.
    double PreemptionSatisfactionThreshold;
    double AggressivePreemptionSatisfactionThreshold;

    TFairShareStrategyConfig()
    {
        RegisterParameter("min_share_preemption_timeout", MinSharePreemptionTimeout)
            .Default(TDuration::Seconds(15));
        RegisterParameter("fair_share_preemption_timeout", FairSharePreemptionTimeout)
            .Default(TDuration::Seconds(30));
        RegisterParameter("fair_share_starvation_tolerance", FairShareStarvationTolerance)
            .InRange(0.0, 1.0)
            .Default(0.8);

        RegisterParameter("min_share_preemption_timeout_limit", MinSharePreemptionTimeoutLimit)
            .Default(TDuration::Seconds(15));
        RegisterParameter("fair_share_preemption_timeout_limit", FairSharePreemptionTimeoutLimit)
            .Default(TDuration::Seconds(30));
        RegisterParameter("fair_share_starvation_tolerance_limit", FairShareStarvationToleranceLimit)
            .InRange(0.0, 1.0)
            .Default(0.8);

        RegisterParameter("fair_share_update_period", FairShareUpdatePeriod)
            .InRange(TDuration::MilliSeconds(10), TDuration::Seconds(60))
            .Default(TDuration::MilliSeconds(1000));

        RegisterParameter("fair_share_profiling_period", FairShareProfilingPeriod)
            .InRange(TDuration::MilliSeconds(10), TDuration::Seconds(60))
            .Default(TDuration::MilliSeconds(5000));

        RegisterParameter("fair_share_log_period", FairShareLogPeriod)
            .InRange(TDuration::MilliSeconds(10), TDuration::Seconds(60))
            .Default(TDuration::MilliSeconds(1000));

        RegisterParameter("min_preemptable_ratio", MinPreemptableRatio)
            .InRange(0.0, 1.0)
            .Default(0.05);

        RegisterParameter("max_running_operation_count", MaxRunningOperationCount)
            .Alias("max_running_operations")
            .Default(200)
            .GreaterThan(0);

        RegisterParameter("max_running_operation_count_per_pool", MaxRunningOperationCountPerPool)
            .Alias("max_running_operations_per_pool")
            .Default(50)
            .GreaterThan(0);

        RegisterParameter("max_operation_count_per_pool", MaxOperationCountPerPool)
            .Alias("max_operations_per_pool")
            .Default(50)
            .GreaterThan(0);

        RegisterParameter("max_operation_count", MaxOperationCount)
            .Default(1000)
            .GreaterThan(0);

        RegisterParameter("enable_pool_starvation", EnablePoolStarvation)
            .Default(true);

        RegisterParameter("default_parent_pool", DefaultParentPool)
            .Default(RootPoolName);

        RegisterParameter("job_count_preemption_timeout_coefficient", JobCountPreemptionTimeoutCoefficient)
            .Default(1.0)
            .GreaterThanOrEqual(1.0);

        RegisterParameter("max_concurrent_controller_schedule_job_calls", MaxConcurrentControllerScheduleJobCalls)
            .Default(10)
            .GreaterThan(0);

        RegisterParameter("schedule_job_time_limit", ControllerScheduleJobTimeLimit)
            .Default(TDuration::Seconds(60));

        RegisterParameter("schedule_job_fail_backoff_time", ControllerScheduleJobFailBackoffTime)
            .Default(TDuration::MilliSeconds(100));

        RegisterParameter("preemption_satisfaction_threshold", PreemptionSatisfactionThreshold)
            .Default(1.0)
            .GreaterThan(0);

        RegisterParameter("aggressive_preemption_satisfaction_threshold", AggressivePreemptionSatisfactionThreshold)
            .Default(0.5)
            .GreaterThan(0);

        RegisterValidator([&] () {
            if (AggressivePreemptionSatisfactionThreshold > PreemptionSatisfactionThreshold) {
                THROW_ERROR_EXCEPTION("Aggressive preemption satisfaction threshold must be less than preemption satisfaction threshold")
                    << TErrorAttribute("aggressive_threshold", AggressivePreemptionSatisfactionThreshold)
                    << TErrorAttribute("threshold", PreemptionSatisfactionThreshold);
            }
        });
    }
};

DEFINE_REFCOUNTED_TYPE(TFairShareStrategyConfig)

////////////////////////////////////////////////////////////////////////////////

class TEventLogConfig
    : public NTableClient::TBufferedTableWriterConfig
{
public:
    NYPath::TYPath Path;

    TEventLogConfig()
    {
        RegisterParameter("path", Path)
            .Default("//sys/scheduler/event_log");
    }
};

DEFINE_REFCOUNTED_TYPE(TEventLogConfig)

////////////////////////////////////////////////////////////////////////////////

class TJobSizeManagerConfig
    : public NYTree::TYsonSerializable
{
public:
    TDuration MinJobTime;
    double ExecToPrepareTimeRatio;

    TJobSizeManagerConfig()
    {
        RegisterParameter("min_job_time", MinJobTime)
            .Default(TDuration::Seconds(60));

        RegisterParameter("exec_to_prepare_time_ratio", ExecToPrepareTimeRatio)
            .Default(20.0);
    }
};

DEFINE_REFCOUNTED_TYPE(TJobSizeManagerConfig)

////////////////////////////////////////////////////////////////////////////////

class TOperationOptions
    : public NYTree::TYsonSerializable
{
public:
    NYTree::INodePtr SpecTemplate;

    TOperationOptions()
    {
        RegisterParameter("spec_template", SpecTemplate)
            .Default();
    }
};

DEFINE_REFCOUNTED_TYPE(TOperationOptions)

class TSimpleOperationOptions
    : public TOperationOptions
{
public:
    int MaxJobCount;
    i64 JobMaxSliceDataSize;
    i64 DataSizePerJob;
    TJobSizeManagerConfigPtr JobSizeManager;

    TSimpleOperationOptions()
    {
        RegisterParameter("max_job_count", MaxJobCount)
            .Default(100000);

        RegisterParameter("job_max_slice_data_size", JobMaxSliceDataSize)
            .Default((i64)256 * 1024 * 1024)
            .GreaterThan(0);

        RegisterParameter("data_size_per_job", DataSizePerJob)
            .Default((i64) 256 * 1024 * 1024)
            .GreaterThan(0);

        RegisterParameter("job_size_manager", JobSizeManager)
            .DefaultNew();
    }
};

DEFINE_REFCOUNTED_TYPE(TSimpleOperationOptions)

////////////////////////////////////////////////////////////////////////////////

class TMapOperationOptions
    : public TSimpleOperationOptions
{
public:
    TMapOperationOptions()
    {
        RegisterInitializer([&] () {
            DataSizePerJob = (i64) 128 * 1024 * 1024;
        });
    }
};

DEFINE_REFCOUNTED_TYPE(TMapOperationOptions)

////////////////////////////////////////////////////////////////////////////////

class TUnorderedMergeOperationOptions
    : public TSimpleOperationOptions
{ };

DEFINE_REFCOUNTED_TYPE(TUnorderedMergeOperationOptions)

////////////////////////////////////////////////////////////////////////////////

class TOrderedMergeOperationOptions
    : public TSimpleOperationOptions
{ };

DEFINE_REFCOUNTED_TYPE(TOrderedMergeOperationOptions)

////////////////////////////////////////////////////////////////////////////////

class TSortedMergeOperationOptions
    : public TSimpleOperationOptions
{ };

DEFINE_REFCOUNTED_TYPE(TSortedMergeOperationOptions)

////////////////////////////////////////////////////////////////////////////////

class TReduceOperationOptions
    : public TSortedMergeOperationOptions
{
public:
    TReduceOperationOptions()
    {
        RegisterInitializer([&] () {
            DataSizePerJob = (i64) 128 * 1024 * 1024;
        });
    }
};

DEFINE_REFCOUNTED_TYPE(TReduceOperationOptions)

////////////////////////////////////////////////////////////////////////////////

class TJoinReduceOperationOptions
    : public TReduceOperationOptions
{ };

DEFINE_REFCOUNTED_TYPE(TJoinReduceOperationOptions)

////////////////////////////////////////////////////////////////////////////////

class TEraseOperationOptions
    : public TOrderedMergeOperationOptions
{ };

DEFINE_REFCOUNTED_TYPE(TEraseOperationOptions)

////////////////////////////////////////////////////////////////////////////////

class TSortOperationOptionsBase
    : public TOperationOptions
{
public:
    int MaxPartitionJobCount;
    int MaxPartitionCount;
    i64 SortJobMaxSliceDataSize;
    i64 PartitionJobMaxSliceDataSize;
    i32 MaxSampleSize;
    i64 CompressedBlockSize;
    i64 MinPartitionSize;
    i64 MinUncompressedBlockSize;
    TJobSizeManagerConfigPtr PartitionJobSizeManager;

    TSortOperationOptionsBase()
    {
        RegisterParameter("max_partition_job_count", MaxPartitionJobCount)
            .Default(100000)
            .GreaterThan(0);

        RegisterParameter("max_partition_count", MaxPartitionCount)
            .Default(10000)
            .GreaterThan(0);

        RegisterParameter("partition_job_max_slice_data_size", PartitionJobMaxSliceDataSize)
            .Default((i64)256 * 1024 * 1024)
            .GreaterThan(0);

        RegisterParameter("sort_job_max_slice_data_size", SortJobMaxSliceDataSize)
            .Default((i64)256 * 1024 * 1024)
            .GreaterThan(0);

        RegisterParameter("max_sample_size", MaxSampleSize)
            .Default(10 * 1024)
            .GreaterThanOrEqual(1024)
            // NB(psushin): removing this validator may lead to weird errors in sorting.
            .LessThanOrEqual(NTableClient::MaxSampleSize);

        RegisterParameter("compressed_block_size", CompressedBlockSize)
            .Default(1 * 1024 * 1024)
            .GreaterThanOrEqual(1024);

        RegisterParameter("min_partition_size", MinPartitionSize)
            .Default(256 * 1024 * 1024)
            .GreaterThanOrEqual(1024);

        // Minimum is 1 for tests.
        RegisterParameter("min_uncompressed_block_size", MinUncompressedBlockSize)
            .Default(1024 * 1024)
            .GreaterThanOrEqual(1);

        RegisterParameter("partition_job_size_manager", PartitionJobSizeManager)
            .DefaultNew();
    }
};

DEFINE_REFCOUNTED_TYPE(TSortOperationOptionsBase)

////////////////////////////////////////////////////////////////////////////////

class TSortOperationOptions
    : public TSortOperationOptionsBase
{ };

DEFINE_REFCOUNTED_TYPE(TSortOperationOptions)

////////////////////////////////////////////////////////////////////////////////

class TMapReduceOperationOptions
    : public TSortOperationOptionsBase
{ };

DEFINE_REFCOUNTED_TYPE(TMapReduceOperationOptions)

////////////////////////////////////////////////////////////////////////////////

class TRemoteCopyOperationOptions
    : public TOperationOptions
{
public:
    int MaxJobCount;
    i64 DataSizePerJob;

    TRemoteCopyOperationOptions()
    {
        RegisterParameter("max_job_count", MaxJobCount)
            .Default(100000)
            .GreaterThan(0);

        RegisterParameter("data_size_per_job", DataSizePerJob)
            .Default((i64) 1024 * 1024 * 1024)
            .GreaterThan(0);
    }
};

DEFINE_REFCOUNTED_TYPE(TRemoteCopyOperationOptions)

////////////////////////////////////////////////////////////////////////////////

class TSchedulerConfig
    : public TFairShareStrategyConfig
    , public NChunkClient::TChunkScraperConfig
    , public NChunkClient::TChunkTeleporterConfig
{
public:
    //! Number of threads for running controllers invokers.
    int ControllerThreadCount;

    //! Number of threads for retrieving important fields from job statistics.
    int StatisticsAnalyzerThreadCount;

    //! Number of threads for building job specs.
    int JobSpecBuilderThreadCount;

    //! Number of parallel operation snapshot builders.
    int ParallelSnapshotBuilderCount;

    //! Number of shards the nodes are split into.
    int NodeShardCount;

    TDuration ConnectRetryBackoffTime;

    //! Timeout for node expiration.
    TDuration NodeHeartbeatTimeout;

    TDuration TransactionsRefreshPeriod;

    TDuration OperationsUpdatePeriod;

    TDuration WatchersUpdatePeriod;

    TDuration ProfilingUpdatePeriod;

    TDuration AlertsUpdatePeriod;

    NHiveClient::TClusterDirectorySynchronizerConfigPtr ClusterDirectorySynchronizer;

    TDuration ResourceDemandSanityCheckPeriod;

    TDuration LockTransactionTimeout;

    TDuration OperationTransactionTimeout;

    TDuration JobProberRpcTimeout;

    TDuration ClusterInfoLoggingPeriod;

    TDuration PendingEventLogRowsFlushPeriod;

    TDuration UpdateExecNodeDescriptorsPeriod;

    TDuration OperationTimeLimitCheckPeriod;

    TDuration TaskUpdatePeriod;

    //! Jobs running on node are logged periodically or when they change their state.
    TDuration JobsLoggingPeriod;

    //! Statistics and resource usages of jobs running on a node are updated
    //! not more often then this period.
    TDuration RunningJobsUpdatePeriod;

    //! Missing jobs are checked not more often then this period.
    TDuration CheckMissingJobsPeriod;

    //! Maximum allowed running time of operation. Null value is interpreted as infinity.
    TNullable<TDuration> OperationTimeLimit;

    //! Maximum number of job nodes per operation.
    int MaxJobNodesPerOperation;

    //! Number of chunk lists to be allocated when an operation starts.
    int ChunkListPreallocationCount;

    //! Maximum number of chunk lists to request via a single request.
    int MaxChunkListAllocationCount;

    //! Better keep the number of spare chunk lists above this threshold.
    int ChunkListWatermarkCount;

    //! Each time the number of spare chunk lists drops below #ChunkListWatermarkCount or
    //! the controller requests more chunk lists than we currently have,
    //! another batch is allocated. Each time we allocate #ChunkListAllocationMultiplier times
    //! more chunk lists than previously.
    double ChunkListAllocationMultiplier;

    //! Minimum time between two consecutive chunk list release requests
    //! until number of chunk lists to release less that desired chunk lists to release.
    //! This option necessary to prevent chunk list release storm.
    TDuration ChunkListReleaseBatchDelay;

    //! Desired number of chunks to release in one batch.
    int DesiredChunkListsPerRelease;

    //! Maximum number of chunks per single fetch.
    int MaxChunksPerFetch;

    //! Maximum number of chunk stripes per job.
    int MaxChunkStripesPerJob;

    //! Maximum number of chunk trees to attach per request.
    int MaxChildrenPerAttachRequest;

    //! Controls finer initial slicing of input data to ensure even distribution of data split sizes among jobs.
    double SliceDataSizeMultiplier;

    //! Maximum size of file allowed to be passed to jobs.
    i64 MaxFileSize;

    //! Maximum number of output tables times job count an operation can have.
    int MaxOutputTablesTimesJobsCount;

    //! Maximum number of input tables an operation can have.
    int MaxInputTableCount;

    //! Maximum number of files per user job.
    int MaxUserFileCount;

    //! Maximum number of jobs to start within a single heartbeat.
    TNullable<int> MaxStartedJobsPerHeartbeat;

    //! Don't check resource demand for sanity if the number of online
    //! nodes is less than this bound.
    // TODO(ignat): rename to SafeExecNodeCount.
    int SafeOnlineNodeCount;

    //! Time between two consecutive calls in operation controller to get exec nodes information from scheduler.
    TDuration GetExecNodesInformationDelay;

    //! Maximum number of foreign chunks to locate per request.
    int MaxChunksPerLocateRequest;

    //! Patch for all operation options.
    NYT::NYTree::INodePtr OperationOptions;

    //! Specific operation options.
    TMapOperationOptionsPtr MapOperationOptions;
    TReduceOperationOptionsPtr ReduceOperationOptions;
    TJoinReduceOperationOptionsPtr JoinReduceOperationOptions;
    TEraseOperationOptionsPtr EraseOperationOptions;
    TOrderedMergeOperationOptionsPtr OrderedMergeOperationOptions;
    TUnorderedMergeOperationOptionsPtr UnorderedMergeOperationOptions;
    TSortedMergeOperationOptionsPtr SortedMergeOperationOptions;
    TMapReduceOperationOptionsPtr MapReduceOperationOptions;
    TSortOperationOptionsPtr SortOperationOptions;
    TRemoteCopyOperationOptionsPtr RemoteCopyOperationOptions;

    //! Default environment variables set for every job.
    yhash_map<Stroka, Stroka> Environment;

    //! Interval between consequent snapshots.
    TDuration SnapshotPeriod;

    //! Timeout for snapshot construction.
    TDuration SnapshotTimeout;

    //! If |true|, snapshots are periodically constructed and uploaded into the system.
    bool EnableSnapshotBuilding;

    //! If |true|, snapshots are loaded during revival.
    bool EnableSnapshotLoading;

    Stroka SnapshotTempPath;
    NApi::TFileReaderConfigPtr SnapshotReader;
    NApi::TFileWriterConfigPtr SnapshotWriter;

    NChunkClient::TFetcherConfigPtr Fetcher;

    TEventLogConfigPtr EventLog;

    //! Limits the rate (measured in chunks) of location requests issued by all active chunk scrapers.
    NConcurrency::TThroughputThrottlerConfigPtr ChunkLocationThrottler;

    TNullable<NYPath::TYPath> UdfRegistryPath;

    // Backoff for processing successive heartbeats.
    TDuration HeartbeatProcessBackoff;
    // Number of heartbeats that can be processed without applying backoff.
    int SoftConcurrentHeartbeatLimit;
    // Maximum number of simultaneously processed heartbeats.
    int HardConcurrentHeartbeatLimit;

    // Enables using tmpfs if tmpfs_path is specified in user spec.
    bool EnableTmpfs;

    // Enable dynamic change of job sizes.
    bool EnablePartitionMapJobSizeManager;

    bool EnableMapJobSizeManager;

    //! Acl used for intermediate tables and stderrs additional to acls specified by user.
    NYTree::IListNodePtr AdditionalIntermediateDataAcl;

    double UserJobMemoryDigestPrecision;
    double UserJobMemoryReserveQuantile;
    double JobProxyMemoryReserveQuantile;

    // Duration of no activity by job to be considered as suspicious.
    TDuration SuspiciousInactivityTimeout;

    // Cpu usage delta that is considered insignificant when checking if job is suspicious.
    i64 SuspiciousCpuUsageThreshold;
    // Time fraction spent in idle state enough for job to be considered suspicious.
    double SuspiciousInputPipeIdleTimeFraction;

    // Testing option that enables snapshot build/load cycle after operation materialization.
    bool EnableSnapshotCycleAfterMaterialization;

    // Testing option that enables sleeping between intermediate and final states of operation.
    TNullable<TDuration> FinishOperationTransitionDelay;

    // Testing option that enables sleeping during master disconnect.
    TNullable<TDuration> MasterDisconnectDelay;

    // If user job iops threshold is exceeded, iops throttling is enabled via cgroups.
    TNullable<i32> IopsThreshold;
    TNullable<i32> IopsThrottlerLimit;

    TDuration StaticOrchidCacheUpdatePeriod;

    TSchedulerConfig()
    {
        RegisterParameter("controller_thread_count", ControllerThreadCount)
            .Default(4)
            .GreaterThan(0);
        RegisterParameter("statistics_analyzer_thread_count", StatisticsAnalyzerThreadCount)
            .Default(2)
            .GreaterThan(0);
        RegisterParameter("job_spec_builder_thread_count", JobSpecBuilderThreadCount)
            .Default(8)
            .GreaterThan(0);
        RegisterParameter("parallel_snapshot_builder_count", ParallelSnapshotBuilderCount)
            .Default(4)
            .GreaterThan(0);
        RegisterParameter("node_shard_count", NodeShardCount)
            .Default(4)
            .GreaterThan(0);

        RegisterParameter("connect_retry_backoff_time", ConnectRetryBackoffTime)
            .Default(TDuration::Seconds(15));
        RegisterParameter("node_heartbeat_timeout", NodeHeartbeatTimeout)
            .Default(TDuration::Seconds(60));
        RegisterParameter("transactions_refresh_period", TransactionsRefreshPeriod)
            .Default(TDuration::Seconds(3));
        RegisterParameter("operations_update_period", OperationsUpdatePeriod)
            .Default(TDuration::Seconds(3));
        RegisterParameter("watchers_update_period", WatchersUpdatePeriod)
            .Default(TDuration::Seconds(3));
        RegisterParameter("profiling_update_period", ProfilingUpdatePeriod)
            .Default(TDuration::Seconds(1));
        RegisterParameter("alerts_update_period", AlertsUpdatePeriod)
            .Default(TDuration::Seconds(1));
        RegisterParameter("cluster_directory_synchronizer", ClusterDirectorySynchronizer)
            .DefaultNew();
        RegisterParameter("resource_demand_sanity_check_period", ResourceDemandSanityCheckPeriod)
            .Default(TDuration::Seconds(15));
        RegisterParameter("lock_transaction_timeout", LockTransactionTimeout)
            .Default(TDuration::Seconds(15));
        RegisterParameter("operation_transaction_timeout", OperationTransactionTimeout)
            .Default(TDuration::Minutes(60));
        RegisterParameter("job_prober_rpc_timeout", JobProberRpcTimeout)
            .Default(TDuration::Seconds(300));

        RegisterParameter("task_update_period", TaskUpdatePeriod)
            .Default(TDuration::Seconds(3));

        RegisterParameter("cluster_info_logging_period", ClusterInfoLoggingPeriod)
            .Default(TDuration::Seconds(1));

        RegisterParameter("pending_event_log_rows_flush_period", PendingEventLogRowsFlushPeriod)
            .Default(TDuration::Seconds(1));

        RegisterParameter("update_exec_node_descriptors_period", UpdateExecNodeDescriptorsPeriod)
            .Default(TDuration::Seconds(1));


        RegisterParameter("operation_time_limit_check_period", OperationTimeLimitCheckPeriod)
            .Default(TDuration::Seconds(1));

        RegisterParameter("jobs_logging_period", JobsLoggingPeriod)
            .Default(TDuration::Seconds(30));

        RegisterParameter("running_jobs_update_period", RunningJobsUpdatePeriod)
            .Default(TDuration::Seconds(10));

        RegisterParameter("check_missing_jobs_period", CheckMissingJobsPeriod)
            .Default(TDuration::Seconds(10));

        RegisterParameter("operation_time_limit", OperationTimeLimit)
            .Default();

        RegisterParameter("max_job_nodes_per_operation", MaxJobNodesPerOperation)
            .Default(200)
            .GreaterThanOrEqual(0)
            .LessThanOrEqual(200);

        RegisterParameter("chunk_list_preallocation_count", ChunkListPreallocationCount)
            .Default(128)
            .GreaterThanOrEqual(0);
        RegisterParameter("max_chunk_list_allocation_count", MaxChunkListAllocationCount)
            .Default(16384)
            .GreaterThanOrEqual(0);
        RegisterParameter("chunk_list_watermark_count", ChunkListWatermarkCount)
            .Default(50)
            .GreaterThanOrEqual(0);
        RegisterParameter("chunk_list_allocation_multiplier", ChunkListAllocationMultiplier)
            .Default(2.0)
            .GreaterThan(1.0);
        RegisterParameter("chunk_list_release_batch_delay", ChunkListReleaseBatchDelay)
            .Default(TDuration::Seconds(30));
        RegisterParameter("desired_chunk_lists_per_release", DesiredChunkListsPerRelease)
            .Default(1000);

        RegisterParameter("max_chunks_per_fetch", MaxChunksPerFetch)
            .Default(100000)
            .GreaterThan(0);

        RegisterParameter("max_chunk_stripes_per_job", MaxChunkStripesPerJob)
            .Default(50000)
            .GreaterThan(0);

        RegisterParameter("max_children_per_attach_request", MaxChildrenPerAttachRequest)
            .Default(10000)
            .GreaterThan(0);

        RegisterParameter("slice_data_size_multiplier", SliceDataSizeMultiplier)
            .Default(0.51)
            .GreaterThan(0.0);

        RegisterParameter("max_file_size", MaxFileSize)
            .Default((i64) 10 * 1024 * 1024 * 1024);

        RegisterParameter("max_input_table_count", MaxInputTableCount)
            .Default(1000)
            .GreaterThan(0);

        RegisterParameter("max_user_file_count", MaxUserFileCount)
            .Default(1000)
            .GreaterThan(0);

        RegisterParameter("max_output_tables_times_jobs_count", MaxOutputTablesTimesJobsCount)
            .Default(20 * 100000)
            .GreaterThanOrEqual(100000);

        RegisterParameter("max_started_jobs_per_heartbeat", MaxStartedJobsPerHeartbeat)
            .Default()
            .GreaterThan(0);

        RegisterParameter("safe_online_node_count", SafeOnlineNodeCount)
            .GreaterThanOrEqual(0)
            .Default(1);

        RegisterParameter("get_exec_nodes_information_delay", GetExecNodesInformationDelay)
            .Default(TDuration::Seconds(1));

        RegisterParameter("max_chunks_per_locate_request", MaxChunksPerLocateRequest)
            .GreaterThan(0)
            .Default(10000);

        RegisterParameter("operation_options", OperationOptions)
            .Default();
        RegisterParameter("map_operation_options", MapOperationOptions)
            .DefaultNew();
        RegisterParameter("reduce_operation_options", ReduceOperationOptions)
            .DefaultNew();
        RegisterParameter("join_reduce_operation_options", JoinReduceOperationOptions)
            .DefaultNew();
        RegisterParameter("erase_operation_options", EraseOperationOptions)
            .DefaultNew();
        RegisterParameter("ordered_merge_operation_options", OrderedMergeOperationOptions)
            .DefaultNew();
        RegisterParameter("unordered_merge_operation_options", UnorderedMergeOperationOptions)
            .DefaultNew();
        RegisterParameter("sorted_merge_operation_options", SortedMergeOperationOptions)
            .DefaultNew();
        RegisterParameter("map_reduce_operation_options", MapReduceOperationOptions)
            .DefaultNew();
        RegisterParameter("sort_operation_options", SortOperationOptions)
            .DefaultNew();
        RegisterParameter("remote_copy_operation_options", RemoteCopyOperationOptions)
            .DefaultNew();

        RegisterParameter("environment", Environment)
            .Default(yhash_map<Stroka, Stroka>());

        RegisterParameter("snapshot_timeout", SnapshotTimeout)
            .Default(TDuration::Seconds(60));
        RegisterParameter("snapshot_period", SnapshotPeriod)
            .Default(TDuration::Seconds(300));
        RegisterParameter("enable_snapshot_building", EnableSnapshotBuilding)
            .Default(true);
        RegisterParameter("enable_snapshot_loading", EnableSnapshotLoading)
            .Default(false);
        RegisterParameter("snapshot_temp_path", SnapshotTempPath)
            .NonEmpty()
            .Default("/tmp/yt/scheduler/snapshots");
        RegisterParameter("snapshot_reader", SnapshotReader)
            .DefaultNew();
        RegisterParameter("snapshot_writer", SnapshotWriter)
            .DefaultNew();

        RegisterParameter("fetcher", Fetcher)
            .DefaultNew();
        RegisterParameter("event_log", EventLog)
            .DefaultNew();

        RegisterParameter("chunk_location_throttler", ChunkLocationThrottler)
            .DefaultNew();

        RegisterParameter("udf_registry_path", UdfRegistryPath)
            .Default(Null);

        RegisterParameter("heartbeat_process_backoff", HeartbeatProcessBackoff)
            .Default(TDuration::MilliSeconds(5000));

        RegisterParameter("soft_concurrent_heartbeat_limit", SoftConcurrentHeartbeatLimit)
            .Default(50)
            .GreaterThanOrEqual(1);

        RegisterParameter("hard_concurrent_heartbeat_limit", HardConcurrentHeartbeatLimit)
            .Default(100)
            .GreaterThanOrEqual(1);

        RegisterParameter("enable_tmpfs", EnableTmpfs)
            .Default(true);
        RegisterParameter("enable_map_job_size_manager", EnableMapJobSizeManager)
            .Default(true);

<<<<<<< HEAD
        RegisterParameter("additional_intermediate_data_acl", AdditionalIntermediateDataAcl)
            .Default(NYTree::BuildYsonNodeFluently()
                .BeginList()
                .EndList()->AsList());
=======
        //! By default we disable job size manager for partition maps, 
        //! since it may lead to partition data skew between nodes.
        RegisterParameter("enable_partition_map_job_size_manager", EnablePartitionMapJobSizeManager)
            .Default(false);
>>>>>>> ce6f042c

        RegisterParameter("user_job_memory_digest_precision", UserJobMemoryDigestPrecision)
            .Default(0.01)
            .GreaterThan(0);
        RegisterParameter("user_job_memory_reserve_quantile", UserJobMemoryReserveQuantile)
            .InRange(0.0, 1.0)
            .Default(0.95);
        RegisterParameter("job_proxy_memory_reserve_quantile", JobProxyMemoryReserveQuantile)
            .InRange(0.0, 1.0)
            .Default(0.95);

        RegisterParameter("suspicious_inactivity_timeout", SuspiciousInactivityTimeout)
            .Default(TDuration::Minutes(1));
        RegisterParameter("suspicious_cpu_usage_threshold", SuspiciousCpuUsageThreshold)
            .Default(300);
        RegisterParameter("suspicious_input_pipe_time_idle_fraction", SuspiciousInputPipeIdleTimeFraction)
            .Default(0.95);

        RegisterParameter("enable_snapshot_cycle_after_materialization", EnableSnapshotCycleAfterMaterialization)
            .Default(false);
        RegisterParameter("static_orchid_cache_update_period", StaticOrchidCacheUpdatePeriod)
            .Default(TDuration::Seconds(1));

        RegisterParameter("finish_operation_transition_delay", FinishOperationTransitionDelay)
            .Default(Null);

        RegisterParameter("master_disconnect_delay", MasterDisconnectDelay)
            .Default(Null);

        RegisterParameter("iops_threshold", IopsThreshold)
            .Default(Null);
        RegisterParameter("iops_throttler_limit", IopsThrottlerLimit)
            .Default(Null);

        RegisterInitializer([&] () {
            ChunkLocationThrottler->Limit = 10000;

            EventLog->MaxRowWeight = (i64) 128 * 1024 * 1024;
        });

        RegisterValidator([&] () {
            if (SoftConcurrentHeartbeatLimit > HardConcurrentHeartbeatLimit) {
                THROW_ERROR_EXCEPTION("Soft limit on concurrent heartbeats must be less than or equal to hard limit on concurrent heartbeats")
                    << TErrorAttribute("soft_limit", SoftConcurrentHeartbeatLimit)
                    << TErrorAttribute("hard_limit", HardConcurrentHeartbeatLimit);
            }
        });
    }

    virtual void OnLoaded() override
    {
        UpdateOptions(&MapOperationOptions, OperationOptions);
        UpdateOptions(&ReduceOperationOptions, OperationOptions);
        UpdateOptions(&JoinReduceOperationOptions, OperationOptions);
        UpdateOptions(&EraseOperationOptions, OperationOptions);
        UpdateOptions(&OrderedMergeOperationOptions, OperationOptions);
        UpdateOptions(&UnorderedMergeOperationOptions, OperationOptions);
        UpdateOptions(&SortedMergeOperationOptions, OperationOptions);
        UpdateOptions(&MapReduceOperationOptions, OperationOptions);
        UpdateOptions(&SortOperationOptions, OperationOptions);
        UpdateOptions(&RemoteCopyOperationOptions, OperationOptions);
    }

private:
    template <class TOptions>
    void UpdateOptions(TOptions* options, NYT::NYTree::INodePtr patch)
    {
        using NYTree::INodePtr;
        using NYTree::ConvertTo;

        if (!patch) {
            return;
        }

        if (*options) {
            *options = ConvertTo<TOptions>(UpdateNode(patch, ConvertTo<INodePtr>(*options)));
        } else {
            *options = ConvertTo<TOptions>(patch);
        }
    }
};

DEFINE_REFCOUNTED_TYPE(TSchedulerConfig)

////////////////////////////////////////////////////////////////////////////////

} // namespace NScheduler
} // namespace NYT<|MERGE_RESOLUTION|>--- conflicted
+++ resolved
@@ -856,17 +856,15 @@
         RegisterParameter("enable_map_job_size_manager", EnableMapJobSizeManager)
             .Default(true);
 
-<<<<<<< HEAD
         RegisterParameter("additional_intermediate_data_acl", AdditionalIntermediateDataAcl)
             .Default(NYTree::BuildYsonNodeFluently()
                 .BeginList()
                 .EndList()->AsList());
-=======
+
         //! By default we disable job size manager for partition maps, 
         //! since it may lead to partition data skew between nodes.
         RegisterParameter("enable_partition_map_job_size_manager", EnablePartitionMapJobSizeManager)
             .Default(false);
->>>>>>> ce6f042c
 
         RegisterParameter("user_job_memory_digest_precision", UserJobMemoryDigestPrecision)
             .Default(0.01)

--- conflicted
+++ resolved
@@ -110,10 +110,7 @@
             .GreaterThan(0);
 
         RegisterParameter("max_running_operation_count_per_pool", MaxRunningOperationCountPerPool)
-<<<<<<< HEAD
-=======
             .Alias("max_running_operations_per_pool")
->>>>>>> c00e6140
             .Default(50)
             .GreaterThan(0);
 

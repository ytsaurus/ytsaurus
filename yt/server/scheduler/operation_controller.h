--- conflicted
+++ resolved
@@ -314,11 +314,7 @@
      */
     //! Start building YSON representaion of all input paths with all ranges processed
     //! by the job with specified ID.
-<<<<<<< HEAD
-    virtual NYson::TYsonString BuildInputPathYson(const TJobId& jobId) const = 0;
-=======
     virtual TNullable<NYson::TYsonString> BuildInputPathYson(const TJobId& jobId) const = 0;
->>>>>>> 52bdd5c2
 };
 
 DEFINE_REFCOUNTED_TYPE(IOperationController)

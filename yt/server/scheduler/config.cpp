#include "config.h"

namespace NYT {
namespace NScheduler {

////////////////////////////////////////////////////////////////////////////////

TFairShareStrategyOperationControllerConfig::TFairShareStrategyOperationControllerConfig()
{
    RegisterParameter("max_concurrent_controller_schedule_job_calls", MaxConcurrentControllerScheduleJobCalls)
        .Default(10)
        .GreaterThan(0);

    RegisterParameter("schedule_job_time_limit", ScheduleJobTimeLimit)
        .Default(TDuration::Seconds(60));

    RegisterParameter("schedule_job_fail_backoff_time", ScheduleJobFailBackoffTime)
        .Default(TDuration::MilliSeconds(100));

    RegisterParameter("schedule_job_statistics_log_backoff", ScheduleJobStatisticsLogBackoff)
        .Default(TDuration::Seconds(1));
}

////////////////////////////////////////////////////////////////////////////////

TFairShareStrategyTreeConfig::TFairShareStrategyTreeConfig()
{
    RegisterParameter("nodes_filter", NodesFilter)
        .Default();

    RegisterParameter("min_share_preemption_timeout", MinSharePreemptionTimeout)
        .Default(TDuration::Seconds(15));
    RegisterParameter("fair_share_preemption_timeout", FairSharePreemptionTimeout)
        .Default(TDuration::Seconds(30));
    RegisterParameter("fair_share_starvation_tolerance", FairShareStarvationTolerance)
        .InRange(0.0, 1.0)
        .Default(0.8);

    RegisterParameter("min_share_preemption_timeout_limit", MinSharePreemptionTimeoutLimit)
        .Default(TDuration::Seconds(15));
    RegisterParameter("fair_share_preemption_timeout_limit", FairSharePreemptionTimeoutLimit)
        .Default(TDuration::Seconds(30));
    RegisterParameter("fair_share_starvation_tolerance_limit", FairShareStarvationToleranceLimit)
        .InRange(0.0, 1.0)
        .Default(0.8);

    RegisterParameter("max_unpreemptable_running_job_count", MaxUnpreemptableRunningJobCount)
        .Default(10);

    RegisterParameter("max_running_operation_count", MaxRunningOperationCount)
        .Default(200)
        .GreaterThan(0);

    RegisterParameter("max_running_operation_count_per_pool", MaxRunningOperationCountPerPool)
        .Alias("max_running_operations_per_pool")
        .Default(50)
        .GreaterThan(0);

    RegisterParameter("max_operation_count_per_pool", MaxOperationCountPerPool)
        .Alias("max_operations_per_pool")
        .Default(50)
        .GreaterThan(0);

    RegisterParameter("max_operation_count", MaxOperationCount)
        .Default(1000)
        .GreaterThan(0);

    RegisterParameter("enable_pool_starvation", EnablePoolStarvation)
        .Default(true);

    RegisterParameter("default_parent_pool", DefaultParentPool)
        .Default(RootPoolName);

    RegisterParameter("forbid_immediate_operations_in_root", ForbidImmediateOperationsInRoot)
        .Default(true);

    RegisterParameter("job_count_preemption_timeout_coefficient", JobCountPreemptionTimeoutCoefficient)
        .Default(1.0)
        .GreaterThanOrEqual(1.0);

    RegisterParameter("preemption_satisfaction_threshold", PreemptionSatisfactionThreshold)
        .Default(1.0)
        .GreaterThan(0);

    RegisterParameter("aggressive_preemption_satisfaction_threshold", AggressivePreemptionSatisfactionThreshold)
        .Default(0.5)
        .GreaterThan(0);

    RegisterParameter("enable_scheduling_tags", EnableSchedulingTags)
        .Default(true);

    RegisterParameter("heartbeat_tree_scheduling_info_log_period", HeartbeatTreeSchedulingInfoLogBackoff)
        .Default(TDuration::MilliSeconds(100));

    RegisterParameter("max_ephemeral_pools_per_user", MaxEphemeralPoolsPerUser)
        .GreaterThanOrEqual(1)
        .Default(5);

    RegisterParameter("update_preemptable_list_duration_logging_threshold", UpdatePreemptableListDurationLoggingThreshold)
        .Default(TDuration::MilliSeconds(100));

    RegisterParameter("enable_operations_profiling", EnableOperationsProfiling)
        .Default(true);

    RegisterParameter("threshold_to_enable_max_possible_usage_regularization", ThresholdToEnableMaxPossibleUsageRegularization)
        .InRange(0.0, 1.0)
        .Default(0.5);

    RegisterParameter("total_resource_limits_consider_delay", TotalResourceLimitsConsiderDelay)
        .Default(TDuration::Seconds(60));

    RegisterParameter("preemptive_scheduling_backoff", PreemptiveSchedulingBackoff)
        .Default(TDuration::Seconds(5));

    RegisterPostprocessor([&] () {
        if (AggressivePreemptionSatisfactionThreshold > PreemptionSatisfactionThreshold) {
            THROW_ERROR_EXCEPTION("Aggressive preemption satisfaction threshold must be less than preemption satisfaction threshold")
                << TErrorAttribute("aggressive_threshold", AggressivePreemptionSatisfactionThreshold)
                << TErrorAttribute("threshold", PreemptionSatisfactionThreshold);
        }
    });
}

////////////////////////////////////////////////////////////////////////////////

TFairShareStrategyConfig::TFairShareStrategyConfig()
{
    RegisterParameter("fair_share_update_period", FairShareUpdatePeriod)
        .InRange(TDuration::MilliSeconds(10), TDuration::Seconds(60))
        .Default(TDuration::MilliSeconds(1000));

    RegisterParameter("fair_share_profiling_period", FairShareProfilingPeriod)
        .InRange(TDuration::MilliSeconds(10), TDuration::Seconds(60))
        .Default(TDuration::MilliSeconds(5000));

    RegisterParameter("fair_share_log_period", FairShareLogPeriod)
        .InRange(TDuration::MilliSeconds(10), TDuration::Seconds(60))
        .Default(TDuration::MilliSeconds(1000));

    RegisterParameter("min_needed_resources_update_period", MinNeededResourcesUpdatePeriod)
        .Default(TDuration::Seconds(3));

    RegisterParameter("max_operation_count", MaxOperationCount)
        .Default(5000)
        .GreaterThan(0)
        // This value corresponds to the maximum possible number of memory tags.
        // It should be changed simultaneously with values of all `MaxTagValue`
        // across the code base.
        .LessThan(MaxMemoryTag);

    RegisterParameter("max_running_operation_count", MaxRunningOperationCount)
        .Alias("max_running_operations")
        .Default(1000)
        .GreaterThan(0);

    RegisterParameter("total_resource_limits_consider_delay", TotalResourceLimitsConsiderDelay)
        .Default();

    RegisterParameter("main_nodes_filter", MainNodesFilter)
        .Default();

    RegisterParameter("enable_operations_profiling", EnableOperationsProfiling)
        .Default();
}

////////////////////////////////////////////////////////////////////////////////

TJobSplitterConfig::TJobSplitterConfig()
{
    RegisterParameter("min_job_time", MinJobTime)
        .Default(TDuration::Seconds(60));

    RegisterParameter("exec_to_prepare_time_ratio", ExecToPrepareTimeRatio)
        .Default(20.0);

    RegisterParameter("min_total_data_weight", MinTotalDataWeight)
        .Alias("min_total_data_size")
        .Default(1_GB);

    RegisterParameter("update_period", UpdatePeriod)
        .Default(TDuration::Seconds(60));

    RegisterParameter("median_excess_duration", MedianExcessDuration)
        .Default(TDuration::Minutes(3));

    RegisterParameter("candidate_percentile", CandidatePercentile)
        .GreaterThanOrEqual(0.5)
        .LessThanOrEqual(1.0)
        .Default(0.8);

    RegisterParameter("max_jobs_per_split", MaxJobsPerSplit)
        .GreaterThan(0)
        .Default(5);
}

////////////////////////////////////////////////////////////////////////////////

TOperationOptions::TOperationOptions()
{
    RegisterParameter("spec_template", SpecTemplate)
        .Default()
        .MergeBy(NYTree::EMergeStrategy::Combine);

    RegisterParameter("slice_data_weight_multiplier", SliceDataWeightMultiplier)
        .Alias("slice_data_size_multiplier")
        .Default(0.51)
        .GreaterThan(0.0);

    RegisterParameter("max_data_slices_per_job", MaxDataSlicesPerJob)
        // This is a reasonable default for jobs with user code.
        // Defaults for system jobs are in Initializer.
        .Default(1000)
        .GreaterThan(0);

    RegisterParameter("max_slice_data_weight", MaxSliceDataWeight)
        .Alias("max_slice_data_size")
        .Default(1_GB)
        .GreaterThan(0);

    RegisterParameter("min_slice_data_weight", MinSliceDataWeight)
        .Alias("min_slice_data_size")
        .Default(1_MB)
        .GreaterThan(0);

    RegisterParameter("max_output_tables_times_jobs_count", MaxOutputTablesTimesJobsCount)
        .Default(20 * 100000)
        .GreaterThanOrEqual(100000);

    RegisterParameter("job_splitter", JobSplitter)
        .DefaultNew();

    RegisterPostprocessor([&] () {
        if (MaxSliceDataWeight < MinSliceDataWeight) {
            THROW_ERROR_EXCEPTION("Minimum slice data weight must be less than or equal to maximum slice data size")
                << TErrorAttribute("min_slice_data_weight", MinSliceDataWeight)
                << TErrorAttribute("max_slice_data_weight", MaxSliceDataWeight);
        }
    });
}

////////////////////////////////////////////////////////////////////////////////

TSimpleOperationOptions::TSimpleOperationOptions()
{
    RegisterParameter("max_job_count", MaxJobCount)
        .Default(100000);

    RegisterParameter("data_weight_per_job", DataWeightPerJob)
        .Alias("data_size_per_job")
        .Default(256_MB)
        .GreaterThan(0);
}

////////////////////////////////////////////////////////////////////////////////

TMapOperationOptions::TMapOperationOptions()
{
    RegisterParameter("job_size_adjuster", JobSizeAdjuster)
        .DefaultNew();

    RegisterPreprocessor([&] () {
        DataWeightPerJob = 128_MB;
    });
}

////////////////////////////////////////////////////////////////////////////////

TReduceOperationOptions::TReduceOperationOptions()
{
    RegisterPreprocessor([&] () {
        DataWeightPerJob = 128_MB;
    });
}

////////////////////////////////////////////////////////////////////////////////

TSortOperationOptionsBase::TSortOperationOptionsBase()
{
    RegisterParameter("max_partition_job_count", MaxPartitionJobCount)
        .Default(100000)
        .GreaterThan(0);

    RegisterParameter("max_partition_count", MaxPartitionCount)
        .Default(10000)
        .GreaterThan(0);

    RegisterParameter("max_sample_size", MaxSampleSize)
        .Default(10_KB)
        .GreaterThanOrEqual(1_KB)
        // NB(psushin): removing this validator may lead to weird errors in sorting.
        .LessThanOrEqual(NTableClient::MaxSampleSize);

    RegisterParameter("compressed_block_size", CompressedBlockSize)
        .Default(1_MB)
        .GreaterThanOrEqual(1_KB);

    RegisterParameter("min_partition_weight", MinPartitionWeight)
        .Alias("min_partition_size")
        .Default(256_MB)
        .GreaterThanOrEqual(1);

    // Minimum is 1 for tests.
    RegisterParameter("min_uncompressed_block_size", MinUncompressedBlockSize)
        .Default(100_KB)
        .GreaterThanOrEqual(1);

    RegisterParameter("partition_job_size_adjuster", PartitionJobSizeAdjuster)
        .DefaultNew();
}

////////////////////////////////////////////////////////////////////////////////

TTestingOptions::TTestingOptions()
{
    RegisterParameter("enable_random_master_disconnection", EnableRandomMasterDisconnection)
        .Default(false);
    RegisterParameter("random_master_disconnection_max_backoff", RandomMasterDisconnectionMaxBackoff)
        .Default(TDuration::Seconds(5));
    RegisterParameter("master_disconnect_delay", MasterDisconnectDelay)
        .Default(Null);
    RegisterParameter("enable_snapshot_cycle_after_materialization", EnableSnapshotCycleAfterMaterialization)
        .Default(false);
    RegisterParameter("finish_operation_transition_delay", FinishOperationTransitionDelay)
        .Default(Null);
}

////////////////////////////////////////////////////////////////////////////////

TOperationAlertsConfig::TOperationAlertsConfig()
{
    RegisterParameter("tmpfs_alert_max_unused_space_ratio", TmpfsAlertMaxUnusedSpaceRatio)
        .InRange(0.0, 1.0)
        .Default(0.2);

    RegisterParameter("tmpfs_alert_min_unused_space_threshold", TmpfsAlertMinUnusedSpaceThreshold)
        .Default(512_MB)
        .GreaterThan(0);

    RegisterParameter("aborted_jobs_alert_max_aborted_time", AbortedJobsAlertMaxAbortedTime)
        .Default((i64) 10 * 60 * 1000)
        .GreaterThan(0);

    RegisterParameter("aborted_jobs_alert_max_aborted_time_ratio", AbortedJobsAlertMaxAbortedTimeRatio)
        .InRange(0.0, 1.0)
        .Default(0.25);

    RegisterParameter("short_jobs_alert_min_job_duration", ShortJobsAlertMinJobDuration)
        .Default(TDuration::Minutes(1));

    RegisterParameter("short_jobs_alert_min_job_count", ShortJobsAlertMinJobCount)
        .Default(1000);

    RegisterParameter("intermediate_data_skew_alert_min_partition_size", IntermediateDataSkewAlertMinPartitionSize)
        .Default(10_GB)
        .GreaterThan(0);

    RegisterParameter("intermediate_data_skew_alert_min_interquartile_range", IntermediateDataSkewAlertMinInterquartileRange)
        .Default(1_GB)
        .GreaterThan(0);

    RegisterParameter("job_spec_throttling_alert_activation_count_threshold", JobSpecThrottlingAlertActivationCountThreshold)
        .Default(1000)
        .GreaterThan(0);
}

////////////////////////////////////////////////////////////////////////////////

TSuspiciousJobsOptions::TSuspiciousJobsOptions()
{
    RegisterParameter("inactivity_timeout", InactivityTimeout)
        .Default(TDuration::Minutes(1));
    RegisterParameter("cpu_usage_threshold", CpuUsageThreshold)
        .Default(300);
    RegisterParameter("input_pipe_time_idle_fraction", InputPipeIdleTimeFraction)
        .Default(0.95);
    RegisterParameter("output_pipe_time_idle_fraction", OutputPipeIdleTimeFraction)
        .Default(0.95);
    RegisterParameter("update_period", UpdatePeriod)
        .Default(TDuration::Seconds(5));
}

////////////////////////////////////////////////////////////////////////////////

TSchedulerConfig::TSchedulerConfig()
{
    SetUnrecognizedStrategy(NYTree::EUnrecognizedStrategy::KeepRecursive);

    RegisterParameter("control_thread_priority", ControlThreadPriority)
        .Default();
    RegisterParameter("controller_thread_count", ControllerThreadCount)
        .Default(4)
        .GreaterThan(0);
    RegisterParameter("parallel_snapshot_builder_count", ParallelSnapshotBuilderCount)
        .Default(4)
        .GreaterThan(0);
    RegisterParameter("node_shard_count", NodeShardCount)
        .Default(4)
        .GreaterThan(0);

    RegisterParameter("connect_retry_backoff_time", ConnectRetryBackoffTime)
        .Default(TDuration::Seconds(15));
    RegisterParameter("node_heartbeat_timeout", NodeHeartbeatTimeout)
        .Default(TDuration::Seconds(60));
    RegisterParameter("transactions_refresh_period", TransactionsRefreshPeriod)
        .Default(TDuration::Seconds(3));
    RegisterParameter("operations_update_period", OperationsUpdatePeriod)
        .Default(TDuration::Seconds(3));
    RegisterParameter("watchers_update_period", WatchersUpdatePeriod)
        .Default(TDuration::Seconds(3));
    RegisterParameter("nodes_attributes_update_period", NodesAttributesUpdatePeriod)
        .Default(TDuration::Seconds(15));
    RegisterParameter("profiling_update_period", ProfilingUpdatePeriod)
        .Default(TDuration::Seconds(1));
    RegisterParameter("alerts_update_period", AlertsUpdatePeriod)
        .Default(TDuration::Seconds(1));
    RegisterParameter("chunk_unstage_period", ChunkUnstagePeriod)
        .Default(TDuration::MilliSeconds(100));
    RegisterParameter("node_shard_submit_jobs_to_strategy_period", NodeShardSubmitJobsToStrategyPeriod)
        .Default(TDuration::MilliSeconds(100));

    RegisterParameter("resource_demand_sanity_check_period", ResourceDemandSanityCheckPeriod)
        .Default(TDuration::Seconds(15));
    RegisterParameter("lock_transaction_timeout", LockTransactionTimeout)
        .Default(TDuration::Seconds(15));
    RegisterParameter("operation_initialization_timeout", OperationInitializationTimeout)
        .Default(TDuration::Seconds(60));
    RegisterParameter("operation_transaction_timeout", OperationTransactionTimeout)
        .Default(TDuration::Minutes(60));
    RegisterParameter("job_prober_rpc_timeout", JobProberRpcTimeout)
        .Default(TDuration::Seconds(300));

    RegisterParameter("operation_controller_suspend_timeout", OperationControllerSuspendTimeout)
        .Default(TDuration::Seconds(5));
    RegisterParameter("operation_progress_log_backoff", OperationLogProgressBackoff)
        .Default(TDuration::Seconds(1));

    RegisterParameter("task_update_period", TaskUpdatePeriod)
        .Default(TDuration::Seconds(3));

    RegisterParameter("cluster_info_logging_period", ClusterInfoLoggingPeriod)
        .Default(TDuration::Seconds(1));

    RegisterParameter("update_exec_node_descriptors_period", UpdateExecNodeDescriptorsPeriod)
        .Default(TDuration::Seconds(10));


    RegisterParameter("operation_time_limit_check_period", OperationTimeLimitCheckPeriod)
        .Default(TDuration::Seconds(1));

    RegisterParameter("operation_controller_fail_timeout", OperationControllerFailTimeout)
        .Default(TDuration::Seconds(120));

    RegisterParameter("available_exec_nodes_check_period", AvailableExecNodesCheckPeriod)
        .Default(TDuration::Seconds(5));

    RegisterParameter("operation_progress_analysis_period", OperationProgressAnalysisPeriod)
        .Default(TDuration::Seconds(10));

    RegisterParameter("operation_build_progress_period", OperationBuildProgressPeriod)
        .Default(TDuration::Seconds(3));

    RegisterParameter("jobs_logging_period", JobsLoggingPeriod)
        .Default(TDuration::Seconds(30));

    RegisterParameter("running_jobs_update_period", RunningJobsUpdatePeriod)
        .Default(TDuration::Seconds(10));

    RegisterParameter("check_missing_jobs_period", CheckMissingJobsPeriod)
        .Default(TDuration::Seconds(10));

    RegisterParameter("max_available_exec_node_resources_update_period", MaxAvailableExecNodeResourcesUpdatePeriod)
        .Default(TDuration::Seconds(10));

    RegisterParameter("operation_time_limit", OperationTimeLimit)
        .Default();

    RegisterParameter("max_job_nodes_per_operation", MaxJobNodesPerOperation)
        .Default(200)
        .GreaterThanOrEqual(0)
        .LessThanOrEqual(250);

    RegisterParameter("chunk_list_preallocation_count", ChunkListPreallocationCount)
        .Default(128)
        .GreaterThanOrEqual(0);
    RegisterParameter("max_chunk_list_allocation_count", MaxChunkListAllocationCount)
        .Default(16384)
        .GreaterThanOrEqual(0);
    RegisterParameter("chunk_list_watermark_count", ChunkListWatermarkCount)
        .Default(50)
        .GreaterThanOrEqual(0);
    RegisterParameter("chunk_list_allocation_multiplier", ChunkListAllocationMultiplier)
        .Default(2.0)
        .GreaterThan(1.0);
    RegisterParameter("desired_chunk_lists_per_release", DesiredChunkListsPerRelease)
        .Default(10 * 1000);

    RegisterParameter("max_chunks_per_fetch", MaxChunksPerFetch)
        .Default(100000)
        .GreaterThan(0);

    RegisterParameter("max_children_per_attach_request", MaxChildrenPerAttachRequest)
        .Default(10000)
        .GreaterThan(0);

    RegisterParameter("max_file_size", MaxFileSize)
        .Default(10_GB);

    RegisterParameter("max_input_table_count", MaxInputTableCount)
        .Default(1000)
        .GreaterThan(0);

    RegisterParameter("max_ranges_on_table", MaxRangesOnTable)
        .Default(1000)
        .GreaterThan(0);

    RegisterParameter("max_user_file_count", MaxUserFileCount)
        .Default(1000)
        .GreaterThan(0);

    RegisterParameter("max_started_jobs_per_heartbeat", MaxStartedJobsPerHeartbeat)
        .Default()
        .GreaterThan(0);

    RegisterParameter("max_concurrent_safe_core_dumps", MaxConcurrentSafeCoreDumps)
        .Default(1)
        .GreaterThanOrEqual(0);

    RegisterParameter("safe_online_node_count", SafeOnlineNodeCount)
        .GreaterThanOrEqual(0)
        .Default(1);

    RegisterParameter("safe_scheduler_online_time", SafeSchedulerOnlineTime)
        .Default(TDuration::Minutes(10));

    RegisterParameter("controller_update_exec_nodes_information_delay", ControllerUpdateExecNodesInformationDelay)
        .Default(TDuration::Seconds(30));

    RegisterParameter("exec_nodes_request_period", ExecNodesRequestPeriod)
        .Default(TDuration::Seconds(10));

    RegisterParameter("scheduling_tag_filter_expire_timeout", SchedulingTagFilterExpireTimeout)
        .Default(TDuration::Seconds(10));
    RegisterParameter("node_shard_exec_nodes_cache_update_period", NodeShardExecNodesCacheUpdatePeriod)
        .Default(TDuration::Seconds(10));

    RegisterParameter("max_chunks_per_locate_request", MaxChunksPerLocateRequest)
        .GreaterThan(0)
        .Default(10000);

    RegisterParameter("operation_options", OperationOptions)
        .Default()
        .MergeBy(NYTree::EMergeStrategy::Combine);

    RegisterParameter("map_operation_options", MapOperationOptions)
        .DefaultNew();
    RegisterParameter("reduce_operation_options", ReduceOperationOptions)
        .DefaultNew();
    RegisterParameter("join_reduce_operation_options", JoinReduceOperationOptions)
        .DefaultNew();
    RegisterParameter("erase_operation_options", EraseOperationOptions)
        .DefaultNew();
    RegisterParameter("ordered_merge_operation_options", OrderedMergeOperationOptions)
        .DefaultNew();
    RegisterParameter("unordered_merge_operation_options", UnorderedMergeOperationOptions)
        .DefaultNew();
    RegisterParameter("sorted_merge_operation_options", SortedMergeOperationOptions)
        .DefaultNew();
    RegisterParameter("map_reduce_operation_options", MapReduceOperationOptions)
        .DefaultNew();
    RegisterParameter("sort_operation_options", SortOperationOptions)
        .DefaultNew();
    RegisterParameter("remote_copy_operation_options", RemoteCopyOperationOptions)
        .DefaultNew();
    RegisterParameter("vanilla_operation_options", VanillaOperationOptions)
        .DefaultNew();

    RegisterParameter("environment", Environment)
        .Default(yhash<TString, TString>())
        .MergeBy(NYTree::EMergeStrategy::Combine);

    RegisterParameter("snapshot_timeout", SnapshotTimeout)
        .Default(TDuration::Seconds(60));
    RegisterParameter("snapshot_period", SnapshotPeriod)
        .Default(TDuration::Seconds(300));
    RegisterParameter("enable_snapshot_building", EnableSnapshotBuilding)
        .Default(true);
    RegisterParameter("enable_snapshot_loading", EnableSnapshotLoading)
        .Default(false);
    RegisterParameter("enable_controller_failure_spec_option", EnableControllerFailureSpecOption)
        .Default(false);
    RegisterParameter("snapshot_temp_path", SnapshotTempPath)
        .NonEmpty()
        .Default("/tmp/yt/scheduler/snapshots");
    RegisterParameter("snapshot_reader", SnapshotReader)
        .DefaultNew();
    RegisterParameter("snapshot_writer", SnapshotWriter)
        .DefaultNew();

    RegisterParameter("enable_job_revival", EnableJobRevival)
        .Default(true);

    RegisterParameter("enable_locality", EnableLocality)
        .Default(true);

    RegisterParameter("fetcher", Fetcher)
        .DefaultNew();
    RegisterParameter("event_log", EventLog)
        .DefaultNew();

    RegisterParameter("chunk_location_throttler", ChunkLocationThrottler)
        .DefaultNew();

    RegisterParameter("udf_registry_path", UdfRegistryPath)
        .Default(Null);

    RegisterParameter("heartbeat_process_backoff", HeartbeatProcessBackoff)
        .Default(TDuration::MilliSeconds(5000));
    RegisterParameter("soft_concurrent_heartbeat_limit", SoftConcurrentHeartbeatLimit)
        .Default(50)
        .GreaterThanOrEqual(1);
    RegisterParameter("hard_concurrent_heartbeat_limit", HardConcurrentHeartbeatLimit)
        .Default(100)
        .GreaterThanOrEqual(1);

    RegisterParameter("job_spec_slice_throttler", JobSpecSliceThrottler)
        .Default(New<NConcurrency::TThroughputThrottlerConfig>(500000));
    RegisterParameter("heavy_job_spec_slice_count_threshold", HeavyJobSpecSliceCountThreshold)
        .Default(1000)
        .GreaterThan(0);

    RegisterParameter("enable_tmpfs", EnableTmpfs)
        .Default(true);
    RegisterParameter("enable_map_job_size_adjustment", EnableMapJobSizeAdjustment)
        .Default(true);
    RegisterParameter("enable_job_splitting", EnableJobSplitting)
        .Default(true);

    RegisterParameter("additional_intermediate_data_acl", AdditionalIntermediateDataAcl)
        .Default(NYTree::BuildYsonNodeFluently()
            .BeginList()
            .EndList()->AsList());

    //! By default we disable job size adjustment for partition maps,
    //! since it may lead to partition data skew between nodes.
    RegisterParameter("enable_partition_map_job_size_adjustment", EnablePartitionMapJobSizeAdjustment)
        .Default(false);

    RegisterParameter("user_job_memory_digest_precision", UserJobMemoryDigestPrecision)
        .Default(0.01)
        .GreaterThan(0);
    RegisterParameter("user_job_memory_reserve_quantile", UserJobMemoryReserveQuantile)
        .InRange(0.0, 1.0)
        .Default(0.95);
    RegisterParameter("job_proxy_memory_reserve_quantile", JobProxyMemoryReserveQuantile)
        .InRange(0.0, 1.0)
        .Default(0.95);
    RegisterParameter("resource_overdraft_factor", ResourceOverdraftFactor)
        .InRange(1.0, 10.0)
        .Default(1.1);

    RegisterParameter("static_orchid_cache_update_period", StaticOrchidCacheUpdatePeriod)
        .Default(TDuration::Seconds(1));

    RegisterParameter("orchid_keys_update_period", OrchidKeysUpdatePeriod)
        .Default(TDuration::Seconds(1));

    RegisterParameter("iops_threshold", IopsThreshold)
        .Default(Null);
    RegisterParameter("iops_throttler_limit", IopsThrottlerLimit)
        .Default(Null);

    RegisterParameter("chunk_scraper", ChunkScraper)
        .DefaultNew();

    RegisterParameter("enable_job_reporter", EnableJobReporter)
        .Default(false);
    RegisterParameter("enable_job_spec_reporter", EnableJobSpecReporter)
        .Default(false);

    RegisterParameter("job_interrupt_timeout", JobInterruptTimeout)
        .Default(TDuration::Seconds(10));

    RegisterParameter("max_total_slice_count", MaxTotalSliceCount)
        .Default((i64) 10 * 1000 * 1000)
        .GreaterThan(0);

    RegisterParameter("operation_alerts", OperationAlertsConfig)
        .DefaultNew();
    RegisterParameter("enable_unrecognized_alert", EnableUnrecognizedAlert)
        .Default(true);

    RegisterParameter("controller_row_buffer_chunk_size", ControllerRowBufferChunkSize)
        .Default(64_KB)
        .GreaterThan(0);

    RegisterParameter("memory_distribution_different_node_types_threshold", MemoryDistributionDifferentNodeTypesThreshold)
        .Default(4);

    RegisterParameter("testing_options", TestingOptions)
        .DefaultNew();

    RegisterParameter("job_spec_codec", JobSpecCodec)
        .Default(NCompression::ECodec::Lz4);

    RegisterParameter("job_revival_abort_timeout", JobRevivalAbortTimeout)
        .Default(TDuration::Minutes(5));

    RegisterParameter("controller_agent_heartbeat_period", ControllerAgentHeartbeatPeriod)
        .Default(TDuration::MilliSeconds(10));

    RegisterParameter("controller_agent_heartbeat_rpc_timeout", ControllerAgentHeartbeatRpcTimeout)
        .Default(TDuration::Seconds(10));

    RegisterParameter("controller_agent_operation_rpc_timeout", ControllerAgentOperationRpcTimeout)
        .Default(TDuration::Seconds(1));

    RegisterParameter("job_metrics_delta_report_backoff", JobMetricsDeltaReportBackoff)
        .Default(TDuration::Seconds(15));

    RegisterParameter("system_layer_path", SystemLayerPath)
        .Default(Null);

<<<<<<< HEAD
    RegisterParameter("cached_running_jobs_update_period", CachedRunningJobsUpdatePeriod)
        .Default();

    RegisterInitializer([&] () {
=======
	RegisterParameter("suspicious_jobs", SuspiciousJobs)
		.DefaultNew();

    RegisterPreprocessor([&] () {
>>>>>>> 27328406
        ChunkLocationThrottler->Limit = 10000;

        EventLog->MaxRowWeight = 128_MB;

        if (!EventLog->Path) {
            EventLog->Path = "//sys/scheduler/event_log";
        }

        // Value in options is an upper bound hint on uncompressed data size for merge jobs.
        OrderedMergeOperationOptions->DataWeightPerJob = 20_GB;
        OrderedMergeOperationOptions->MaxDataSlicesPerJob = 10000;

        SortedMergeOperationOptions->DataWeightPerJob = 20_GB;
        SortedMergeOperationOptions->MaxDataSlicesPerJob = 10000;

        UnorderedMergeOperationOptions->DataWeightPerJob = 20_GB;
        UnorderedMergeOperationOptions->MaxDataSlicesPerJob = 10000;
    });

    RegisterPostprocessor([&] () {
        if (SoftConcurrentHeartbeatLimit > HardConcurrentHeartbeatLimit) {
            THROW_ERROR_EXCEPTION("Soft limit on concurrent heartbeats must be less than or equal to hard limit on concurrent heartbeats")
                << TErrorAttribute("soft_limit", SoftConcurrentHeartbeatLimit)
                << TErrorAttribute("hard_limit", HardConcurrentHeartbeatLimit);
        }

        UpdateOptions(&MapOperationOptions, OperationOptions);
        UpdateOptions(&ReduceOperationOptions, OperationOptions);
        UpdateOptions(&JoinReduceOperationOptions, OperationOptions);
        UpdateOptions(&EraseOperationOptions, OperationOptions);
        UpdateOptions(&OrderedMergeOperationOptions, OperationOptions);
        UpdateOptions(&UnorderedMergeOperationOptions, OperationOptions);
        UpdateOptions(&SortedMergeOperationOptions, OperationOptions);
        UpdateOptions(&MapReduceOperationOptions, OperationOptions);
        UpdateOptions(&SortOperationOptions, OperationOptions);
        UpdateOptions(&RemoteCopyOperationOptions, OperationOptions);
    });
}

////////////////////////////////////////////////////////////////////////////////

DEFINE_DYNAMIC_PHOENIX_TYPE(TEraseOperationOptions);
DEFINE_DYNAMIC_PHOENIX_TYPE(TJoinReduceOperationOptions);
DEFINE_DYNAMIC_PHOENIX_TYPE(TMapOperationOptions);
DEFINE_DYNAMIC_PHOENIX_TYPE(TMapReduceOperationOptions);
DEFINE_DYNAMIC_PHOENIX_TYPE(TOperationOptions);
DEFINE_DYNAMIC_PHOENIX_TYPE(TOrderedMergeOperationOptions);
DEFINE_DYNAMIC_PHOENIX_TYPE(TReduceOperationOptions);
DEFINE_DYNAMIC_PHOENIX_TYPE(TRemoteCopyOperationOptions);
DEFINE_DYNAMIC_PHOENIX_TYPE(TSimpleOperationOptions);
DEFINE_DYNAMIC_PHOENIX_TYPE(TSortedMergeOperationOptions);
DEFINE_DYNAMIC_PHOENIX_TYPE(TSortOperationOptions);
DEFINE_DYNAMIC_PHOENIX_TYPE(TSortOperationOptionsBase);
DEFINE_DYNAMIC_PHOENIX_TYPE(TUnorderedMergeOperationOptions);
DEFINE_DYNAMIC_PHOENIX_TYPE(TVanillaOperationOptions);

////////////////////////////////////////////////////////////////////////////////

} // namespace NScheduler
} // namespace NYT<|MERGE_RESOLUTION|>--- conflicted
+++ resolved
@@ -720,17 +720,13 @@
     RegisterParameter("system_layer_path", SystemLayerPath)
         .Default(Null);
 
-<<<<<<< HEAD
     RegisterParameter("cached_running_jobs_update_period", CachedRunningJobsUpdatePeriod)
         .Default();
 
-    RegisterInitializer([&] () {
-=======
-	RegisterParameter("suspicious_jobs", SuspiciousJobs)
-		.DefaultNew();
+    RegisterParameter("suspicious_jobs", SuspiciousJobs)
+        .DefaultNew();
 
     RegisterPreprocessor([&] () {
->>>>>>> 27328406
         ChunkLocationThrottler->Limit = 10000;
 
         EventLog->MaxRowWeight = 128_MB;

--- conflicted
+++ resolved
@@ -248,15 +248,10 @@
 
             std::vector<TInputChunkPtr> mergedChunks;
 
-<<<<<<< HEAD
+            TPeriodicYielder yielder(PrepareYieldPeriod);
             for (const auto& chunk : CollectPrimaryUnversionedChunks()) {
+                yielder.TryYield();
                 if (IsTeleportChunk(chunk)) {
-=======
-            TPeriodicYielder yielder(PrepareYieldPeriod);
-            for (const auto& chunkSpec : CollectPrimaryInputChunks()) {
-                yielder.TryYield();
-                if (IsTeleportChunk(chunkSpec)) {
->>>>>>> 6bb4b306
                     // Chunks not requiring merge go directly to the output chunk list.
                     LOG_TRACE("Teleport chunk added (ChunkId: %v, Partition: %v)",
                         chunk->ChunkId(),

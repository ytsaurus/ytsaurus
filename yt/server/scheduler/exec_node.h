--- conflicted
+++ resolved
@@ -65,17 +65,10 @@
     TExecNode(
         NNodeTrackerClient::TNodeId id,
         const NNodeTrackerClient::TNodeDescriptor& descriptor);
-<<<<<<< HEAD
 
     bool HasEnoughResources(const TJobResources& neededResources) const;
     bool HasSpareResources(const TJobResources& resourceDiscount) const;
 
-=======
-
-    bool HasEnoughResources(const TJobResources& neededResources) const;
-    bool HasSpareResources(const TJobResources& resourceDiscount) const;
-
->>>>>>> 4c21d8c5
     const Stroka& GetDefaultAddress() const;
     const Stroka& GetInterconnectAddress() const;
 

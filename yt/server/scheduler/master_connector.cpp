--- conflicted
+++ resolved
@@ -1397,7 +1397,6 @@
         }
     }
 
-<<<<<<< HEAD
     void AddCreateJobFile(
         TObjectServiceProxy::TReqExecuteBatchPtr batchReq,
         TTransactionPtr transaction,
@@ -1413,7 +1412,6 @@
 
             auto attributes = CreateEphemeralAttributes();
             attributes->Set("vital", false);
-            attributes->Set("replication_factor", 1);
             attributes->Set("account", TmpAccountName);
             if (description) {
                 attributes->Set("description", *description);
@@ -1430,12 +1428,6 @@
             batchReq->AddRequest(req, Format("prepare_for_update_%v", tag));
         }
     }
-=======
-                    auto attributes = CreateEphemeralAttributes();
-                    attributes->Set("vital", false);
-                    attributes->Set("account", TmpAccountName);
-                    ToProto(req->mutable_node_attributes(), *attributes);
->>>>>>> 9db53c20
 
     void AddCreateJobFiles(
         TObjectServiceProxy::TReqExecuteBatchPtr batchReq,

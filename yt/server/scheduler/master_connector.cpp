#include "master_connector.h"
#include "private.h"
#include "helpers.h"
#include "scheduler.h"
#include "scheduler_strategy.h"
#include "serialize.h"
#include "snapshot_builder.h"
#include "snapshot_downloader.h"
#include "config.h"

#include <yt/server/cell_scheduler/bootstrap.h>
#include <yt/server/cell_scheduler/config.h>

#include <yt/ytlib/chunk_client/chunk_list_ypath_proxy.h>

#include <yt/ytlib/cypress_client/cypress_ypath_proxy.h>
#include <yt/ytlib/cypress_client/rpc_helpers.h>

#include <yt/ytlib/file_client/file_ypath_proxy.h>

#include <yt/ytlib/table_client/table_ypath_proxy.h>

#include <yt/ytlib/hive/cluster_directory.h>

#include <yt/ytlib/object_client/helpers.h>
#include <yt/ytlib/object_client/master_ypath_proxy.h>

#include <yt/ytlib/scheduler/helpers.h>

#include <yt/ytlib/transaction_client/helpers.h>
#include <yt/ytlib/transaction_client/transaction_ypath.pb.h>

#include <yt/ytlib/api/transaction.h>

#include <yt/core/concurrency/thread_affinity.h>

namespace NYT {
namespace NScheduler {

using namespace NYTree;
using namespace NYson;
using namespace NYPath;
using namespace NCypressClient;
using namespace NTableClient;
using namespace NObjectClient;
using namespace NObjectClient::NProto;
using namespace NObjectServer;
using namespace NChunkClient;
using namespace NFileClient;
using namespace NTransactionClient;
using namespace NRpc;
using namespace NApi;
using namespace NSecurityClient;
using namespace NTransactionClient::NProto;
using namespace NConcurrency;

////////////////////////////////////////////////////////////////////

static const auto& Logger = SchedulerLogger;

////////////////////////////////////////////////////////////////////

class TMasterConnector::TImpl
    : public TRefCounted
{
public:
    TImpl(
        TSchedulerConfigPtr config,
        NCellScheduler::TBootstrap* bootstrap)
        : Config(config)
        , Bootstrap(bootstrap)
        , ClusterDirectory(Bootstrap->GetClusterDirectory())
    { }

    void Start()
    {
        Bootstrap->GetControlInvoker()->Invoke(BIND(
            &TImpl::StartConnecting,
            MakeStrong(this)));
    }

    bool IsConnected() const
    {
        return Connected;
    }

    IInvokerPtr GetCancelableControlInvoker() const
    {
        return CancelableControlInvoker;
    }

    TFuture<void> CreateOperationNode(TOperationPtr operation)
    {
        VERIFY_THREAD_AFFINITY(ControlThread);
        YCHECK(Connected);

        auto operationId = operation->GetId();
        LOG_INFO("Creating operation node (OperationId: %v)",
            operationId);

        auto strategy = Bootstrap->GetScheduler()->GetStrategy();

        auto path = GetOperationPath(operationId);
        auto batchReq = StartBatchRequest();
        {
            auto req = TYPathProxy::Set(path);
            req->set_value(BuildYsonStringFluently()
                .BeginAttributes()
                    .Do(BIND(&ISchedulerStrategy::BuildOperationAttributes, strategy, operationId))
                    .Do(BIND(&BuildInitializingOperationAttributes, operation))
                    .Item("brief_spec").BeginMap()
                        .Do(BIND(&IOperationController::BuildBriefSpec, operation->GetController()))
                        .Do(BIND(&ISchedulerStrategy::BuildBriefSpec, strategy, operationId))
                    .EndMap()
                    .Item("progress").BeginMap().EndMap()
                    .Item("brief_progress").BeginMap().EndMap()
                    .Item("opaque").Value("true")
                .EndAttributes()
                .BeginMap()
                    .Item("jobs").BeginAttributes()
                        .Item("opaque").Value("true")
                    .EndAttributes()
                    .BeginMap().EndMap()
                .EndMap()
                .Data());
            GenerateMutationId(req);
            batchReq->AddRequest(req);
        }

        {
            auto acl = NYTree::BuildYsonNodeFluently()
                .BeginList()
                    .Item().BeginMap()
                        .Item("action").Value(ESecurityAction::Allow)
                        .Item("subjects").BeginList()
                            .Item().Value(operation->GetAuthenticatedUser())
                        .EndList()
                        .Item("permissions").BeginList()
                            .Item().Value(EPermission::Write)
                        .EndList()
                    .EndMap()
                .EndList();


            auto req = TYPathProxy::Set(path + "/@acl");
            req->set_value(ConvertToYsonString(acl).Data());

            batchReq->AddRequest(req);
        }

        return batchReq->Invoke().Apply(
            BIND(&TImpl::OnOperationNodeCreated, MakeStrong(this), operation)
                .AsyncVia(Bootstrap->GetControlInvoker()));
    }

    TFuture<void> ResetRevivingOperationNode(TOperationPtr operation)
    {
        VERIFY_THREAD_AFFINITY(ControlThread);
        YCHECK(Connected);
        YCHECK(operation->GetState() == EOperationState::Reviving);

        auto operationId = operation->GetId();
        LOG_INFO("Resetting reviving operation node (OperationId: %v)",
            operationId);

        auto batchReq = StartBatchRequest();

        auto attributes = ConvertToAttributes(BuildYsonStringFluently()
            .BeginMap()
                .Do(BIND(&BuildRunningOperationAttributes, operation))
                .Item("progress").BeginMap().EndMap()
                .Item("brief_progress").BeginMap().EndMap()
            .EndMap());

        for (const auto& key : attributes->List()) {
            auto req = TYPathProxy::Set(GetOperationPath(operationId) + "/@" + ToYPathLiteral(key));
            req->set_value(attributes->GetYson(key).Data());
            GenerateMutationId(req);
            batchReq->AddRequest(req);
        }

        return batchReq->Invoke().Apply(
            BIND(
                &TImpl::OnRevivingOperationNodeReset,
                MakeStrong(this),
                operation)
            .AsyncVia(GetCancelableControlInvoker()));
    }

    TFuture<void> FlushOperationNode(TOperationPtr operation)
    {
        VERIFY_THREAD_AFFINITY(ControlThread);
        YCHECK(Connected);

        auto id = operation->GetId();
        LOG_INFO("Flushing operation node (OperationId: %v)",
            id);

        auto* list = FindUpdateList(id);
        if (!list) {
            LOG_INFO("Operation node is not registered, omitting flush (OperationId: %v)",
                id);
            return VoidFuture;
        }

        return UpdateOperationNode(list).Apply(
            BIND(&TImpl::OnOperationNodeFlushed, MakeStrong(this), operation)
                .Via(CancelableControlInvoker));
    }


    void CreateJobNode(
        TJobPtr job,
        const TChunkId& stderrChunkId,
        const TChunkId& failContextChunkId)
    {
        VERIFY_THREAD_AFFINITY(ControlThread);
        YCHECK(Connected);

        LOG_DEBUG("Creating job node (OperationId: %v, JobId: %v, StdErrChunkId: %v, FailContextChunkId: %v)",
            job->GetOperationId(),
            job->GetId(),
            stderrChunkId,
            failContextChunkId);

        auto* list = GetUpdateList(job->GetOperationId());
        TJobRequest request;
        request.Job = job;
        request.StderrChunkId = stderrChunkId;
        request.FailContextChunkId = failContextChunkId;
        list->JobRequests.push_back(request);
    }

    TFuture<void> AttachToLivePreview(
        TOperationPtr operation,
        const TNodeId& tableId,
        const std::vector<TChunkTreeId>& childrenIds)
    {
        return BIND(&TImpl::DoAttachToLivePreview, MakeStrong(this))
            .AsyncVia(CancelableControlInvoker)
            .Run(operation, tableId, childrenIds);
    }

    void AddGlobalWatcherRequester(TWatcherRequester requester)
    {
        GlobalWatcherRequesters.push_back(requester);
    }

    void AddGlobalWatcherHandler(TWatcherHandler handler)
    {
        GlobalWatcherHandlers.push_back(handler);
    }

    void AddOperationWatcherRequester(TOperationPtr operation, TWatcherRequester requester)
    {
        auto* list = GetOrCreateWatcherList(operation);
        list->WatcherRequesters.push_back(requester);
    }

    void AddOperationWatcherHandler(TOperationPtr operation, TWatcherHandler handler)
    {
        auto* list = GetOrCreateWatcherList(operation);
        list->WatcherHandlers.push_back(handler);
    }

    void AttachJobContext(
        const TYPath& path,
        const TChunkId& chunkId,
        TJobPtr job)
    {
        VERIFY_THREAD_AFFINITY(ControlThread);
        YCHECK(chunkId);

        auto client = Bootstrap->GetMasterClient();

        try {
            TJobFile file{
                job->GetId(),
                path,
                chunkId,
                "input_context"
            };
            SaveJobFiles(job->GetOperation(), { file });
        } catch (const std::exception& ex) {
            THROW_ERROR_EXCEPTION("Error saving input context for job %v into %v",
                job->GetId(),
                path)
                << ex;
        }
    }


    DEFINE_SIGNAL(void(const TMasterHandshakeResult& result), MasterConnected);
    DEFINE_SIGNAL(void(), MasterDisconnected);

    DEFINE_SIGNAL(void(TOperationPtr operation), UserTransactionAborted);
    DEFINE_SIGNAL(void(TOperationPtr operation), SchedulerTransactionAborted);

private:
    const TSchedulerConfigPtr Config;
    NCellScheduler::TBootstrap* const Bootstrap;

    NHive::TClusterDirectoryPtr ClusterDirectory;

    TCancelableContextPtr CancelableContext;
    IInvokerPtr CancelableControlInvoker;

    bool Connected = false;

    ITransactionPtr LockTransaction;

    TPeriodicExecutorPtr TransactionRefreshExecutor;
    TPeriodicExecutorPtr OperationNodesUpdateExecutor;
    TPeriodicExecutorPtr WatchersExecutor;
    TPeriodicExecutorPtr SnapshotExecutor;
    TPeriodicExecutorPtr ClusterDirectoryUpdateExecutor;

    std::vector<TWatcherRequester> GlobalWatcherRequesters;
    std::vector<TWatcherHandler>   GlobalWatcherHandlers;

    struct TJobRequest
    {
        TJobPtr Job;
        TChunkId StderrChunkId;
        TChunkId FailContextChunkId;
    };

    struct TLivePreviewRequest
    {
        TChunkListId TableId;
        TChunkTreeId ChildId;
    };

    struct TUpdateList
    {
        explicit TUpdateList(TOperationPtr operation)
            : Operation(operation)
        { }

        TOperationPtr Operation;
        std::vector<TJobRequest> JobRequests;
        std::vector<TLivePreviewRequest> LivePreviewRequests;
        TFuture<void> LastUpdateFuture = VoidFuture;
    };

    yhash_map<TOperationId, TUpdateList> UpdateLists;

    struct TWatcherList
    {
        explicit TWatcherList(TOperationPtr operation)
            : Operation(operation)
        { }

        TOperationPtr Operation;
        std::vector<TWatcherRequester> WatcherRequesters;
        std::vector<TWatcherHandler>   WatcherHandlers;
    };

    yhash_map<TOperationId, TWatcherList> WatcherLists;

    DECLARE_THREAD_AFFINITY_SLOT(ControlThread);


    void StartConnecting()
    {
        VERIFY_THREAD_AFFINITY(ControlThread);

        LOG_INFO("Connecting to master");

        auto pipeline = New<TRegistrationPipeline>(this);
        BIND(&TRegistrationPipeline::Run, pipeline)
            .AsyncVia(Bootstrap->GetControlInvoker())
            .Run()
            .Subscribe(BIND(&TImpl::OnConnected, MakeStrong(this))
                .Via(Bootstrap->GetControlInvoker()));
    }

    void OnConnected(const TErrorOr<TMasterHandshakeResult>& resultOrError)
    {
        VERIFY_THREAD_AFFINITY(ControlThread);

        if (!resultOrError.IsOK()) {
            LOG_ERROR(resultOrError, "Error connecting to master");
            TDelayedExecutor::Submit(
                BIND(&TImpl::StartConnecting, MakeStrong(this))
                    .Via(Bootstrap->GetControlInvoker()),
                Config->ConnectRetryBackoffTime);
            return;
        }

        LOG_INFO("Master connected");

        YCHECK(!Connected);
        Connected = true;

        CancelableContext = New<TCancelableContext>();
        CancelableControlInvoker = CancelableContext->CreateInvoker(Bootstrap->GetControlInvoker());

        const auto& result = resultOrError.Value();
        for (auto operation : result.Operations) {
            CreateUpdateList(operation);
        }
        for (auto handler : GlobalWatcherHandlers) {
            handler.Run(result.WatcherResponses);
        }

        LockTransaction->SubscribeAborted(
            BIND(&TImpl::OnLockTransactionAborted, MakeWeak(this))
                .Via(CancelableControlInvoker));

        StartPeriodicActivities();

        MasterConnected_.Fire(result);
    }

    void OnLockTransactionAborted()
    {
        VERIFY_THREAD_AFFINITY(ControlThread);

        LOG_WARNING("Lock transaction aborted");

        Disconnect();
    }



    class TRegistrationPipeline
        : public TRefCounted
    {
    public:
        explicit TRegistrationPipeline(TIntrusivePtr<TImpl> owner)
            : Owner(owner)
        {
            auto localHostName = TAddressResolver::Get()->GetLocalHostName();
            int port = Owner->Bootstrap->GetConfig()->RpcPort;
            ServiceAddress = BuildServiceAddress(localHostName, port);
        }

        TMasterHandshakeResult Run()
        {
            RegisterInstance();
            StartLockTransaction();
            TakeLock();
            AssumeControl();
            UpdateClusterDirectory();
            ListOperations();
            RequestOperationAttributes();
            CheckOperationTransactions();
            DownloadSnapshots();
            AbortTransactions();
            RemoveSnapshots();
            InvokeWatchers();
            return Result;
        }

    private:
        const TIntrusivePtr<TImpl> Owner;

        Stroka ServiceAddress;
        std::vector<TOperationId> OperationIds;
        std::vector<TOperationId> AbortingOperationIds;
        TMasterHandshakeResult Result;

        // - Register scheduler instance.
        void RegisterInstance()
        {
            TObjectServiceProxy proxy(Owner
                ->Bootstrap
                ->GetMasterClient()
                ->GetMasterChannelOrThrow(EMasterChannelKind::Leader));
            auto batchReq = proxy.ExecuteBatch();
            auto path = "//sys/scheduler/instances/" + ToYPathLiteral(ServiceAddress);
            {
                auto req = TCypressYPathProxy::Create(path);
                req->set_ignore_existing(true);
                req->set_type(static_cast<int>(EObjectType::MapNode));
                GenerateMutationId(req);
                batchReq->AddRequest(req);
            }
            {
                auto req = TCypressYPathProxy::Create(path + "/orchid");
                req->set_ignore_existing(true);
                req->set_type(static_cast<int>(EObjectType::Orchid));
                auto attributes = CreateEphemeralAttributes();
                attributes->Set("remote_address", ServiceAddress);
                ToProto(req->mutable_node_attributes(), *attributes);
                GenerateMutationId(req);
                batchReq->AddRequest(req);
            }

            auto batchRspOrError = WaitFor(batchReq->Invoke());
            THROW_ERROR_EXCEPTION_IF_FAILED(GetCumulativeError(batchRspOrError));
        }

        // - Start lock transaction.
        void StartLockTransaction()
        {
            TTransactionStartOptions options;
            options.AutoAbort = true;
            options.Timeout = Owner->Config->LockTransactionTimeout;
            auto attributes = CreateEphemeralAttributes();
            attributes->Set("title", Format("Scheduler lock at %v", ServiceAddress));
            options.Attributes = std::move(attributes);

            auto client = Owner->Bootstrap->GetMasterClient();
            auto transactionOrError = WaitFor(Owner->Bootstrap->GetMasterClient()->StartTransaction(
                ETransactionType::Master,
                options));
            THROW_ERROR_EXCEPTION_IF_FAILED(transactionOrError, "Error starting lock transaction");

            Owner->LockTransaction = transactionOrError.Value();

            LOG_INFO("Lock transaction is %v", Owner->LockTransaction->GetId());
        }

        // - Take lock.
        void TakeLock()
        {
            auto result = WaitFor(Owner->LockTransaction->LockNode("//sys/scheduler/lock", ELockMode::Exclusive));
            THROW_ERROR_EXCEPTION_IF_FAILED(result, "Error taking scheduler lock");
        }

        // - Publish scheduler address.
        // - Update orchid address.
        void AssumeControl()
        {
            auto batchReq = Owner->StartBatchRequest();
            auto schedulerAddress = Owner->Bootstrap->GetLocalAddress();
            {
                auto req = TYPathProxy::Set("//sys/scheduler/@address");
                req->set_value(ConvertToYsonString(schedulerAddress).Data());
                GenerateMutationId(req);
                batchReq->AddRequest(req, "set_scheduler_address");
            }
            {
                auto req = TYPathProxy::Set("//sys/scheduler/orchid/@remote_address");
                req->set_value(ConvertToYsonString(schedulerAddress).Data());
                GenerateMutationId(req);
                batchReq->AddRequest(req, "set_orchid_address");
            }

            auto batchRspOrError = WaitFor(batchReq->Invoke());
            THROW_ERROR_EXCEPTION_IF_FAILED(GetCumulativeError(batchRspOrError));
        }

        void UpdateClusterDirectory()
        {
            Owner->Bootstrap->GetClusterDirectory()->UpdateSelf();
            Owner->UpdateClusterDirectory();
        }

        // - Request operations and their states.
        void ListOperations()
        {
            auto batchReq = Owner->StartBatchRequest();
            {
                auto req = TYPathProxy::List("//sys/operations");
                std::vector<Stroka> attributeKeys{"state"};
                ToProto(req->mutable_attributes(), attributeKeys);
                batchReq->AddRequest(req, "list_operations");
            }

            auto batchRspOrError = WaitFor(batchReq->Invoke());
            THROW_ERROR_EXCEPTION_IF_FAILED(GetCumulativeError(batchRspOrError));
            const auto& batchRsp = batchRspOrError.Value();

            {
                auto rsp = batchRsp->GetResponse<TYPathProxy::TRspList>("list_operations").Value();
                auto operationsListNode = ConvertToNode(TYsonString(rsp->value()));
                auto operationsList = operationsListNode->AsList();
                LOG_INFO("Operations list received, %v operations total",
                    operationsList->GetChildCount());
                OperationIds.clear();
                for (auto operationNode : operationsList->GetChildren()) {
                    auto id = TOperationId::FromString(operationNode->GetValue<Stroka>());
                    auto state = operationNode->Attributes().Get<EOperationState>("state");
                    if (IsOperationInProgress(state) || state == EOperationState::Aborting) {
                        OperationIds.push_back(id);
                    }
                }
            }
        }

        // - Request attributes for unfinished operations.
        // - Recreate operation instance from fetched data.
        void RequestOperationAttributes()
        {
            auto batchReq = Owner->StartBatchRequest();
            {
                LOG_INFO("Fetching attributes for %v unfinished operations",
                    OperationIds.size());
                for (const auto& operationId : OperationIds) {
                    auto req = TYPathProxy::Get(GetOperationPath(operationId) + "/@");
                    // Keep in sync with CreateOperationFromAttributes.
                    std::vector<Stroka> attributeKeys{
                        "operation_type",
                        "mutation_id",
                        "user_transaction_id",
                        "sync_scheduler_transaction_id",
                        "async_scheduler_transaction_id",
                        "input_transaction_id",
                        "output_transaction_id",
                        "spec",
                        "authenticated_user",
                        "start_time",
                        "state",
                        "suspended"};
                    ToProto(req->mutable_attributes(), attributeKeys);
                    batchReq->AddRequest(req, "get_op_attr");
                }
            }

            auto batchRspOrError = WaitFor(batchReq->Invoke());
            THROW_ERROR_EXCEPTION_IF_FAILED(GetCumulativeError(batchRspOrError));
            const auto& batchRsp = batchRspOrError.Value();

            {
                auto rsps = batchRsp->GetResponses<TYPathProxy::TRspGet>("get_op_attr");
                YCHECK(rsps.size() == OperationIds.size());

                for (int index = 0; index < static_cast<int>(rsps.size()); ++index) {
                    const auto& operationId = OperationIds[index];
                    auto rsp = rsps[index].Value();
                    auto attributesNode = ConvertToAttributes(TYsonString(rsp->value()));
                    auto operation = Owner->CreateOperationFromAttributes(operationId, *attributesNode);

                    Result.Operations.push_back(operation);
                    if (operation->GetState() == EOperationState::Aborting) {
                        Result.AbortingOperations.push_back(operation);
                    } else {
                        Result.RevivingOperations.push_back(operation);
                    }
                }
            }
        }

        // - Try to ping the previous incarnations of scheduler transactions.
        void CheckOperationTransactions()
        {
            std::vector<TFuture<void>> asyncResults;
            for (auto operation : Result.RevivingOperations) {
                operation->SetState(EOperationState::Reviving);

<<<<<<< HEAD
                auto checkTransaction = [&] (TOperationPtr operation, ITransactionPtr transaction) {
                    if (!transaction)
=======
                auto checkTransaction = [&] (TTransactionPtr transaction, bool required) {
                    if (!transaction) {
                        if (required && !operation->GetCleanStart()) {
                            operation->SetCleanStart(true);
                            LOG_INFO("Operation is missing required transaction, will use clean start (OperationId: %v)",
                                operation->GetId());
                        }
>>>>>>> 040417f4
                        return;
                    }

                    asyncResults.push_back(transaction->Ping().Apply(
                        BIND([=] (const TError& error) {
                            if (!error.IsOK() && !operation->GetCleanStart()) {
                                operation->SetCleanStart(true);
                                LOG_INFO("Error renewing operation transaction, will use clean start (OperationId: %v, TransactionId: %v)",
                                    operation->GetId(),
                                    transaction->GetId());
                            }
                        })));
                };

                // NB: Async transaction is not checked.
                checkTransaction(operation->GetUserTransaction(), false);
                checkTransaction(operation->GetSyncSchedulerTransaction(), true);
                checkTransaction(operation->GetInputTransaction(), true);
                checkTransaction(operation->GetOutputTransaction(), true);
            }

            WaitFor(Combine(asyncResults))
                .ThrowOnError();
        }

        // - Check snapshots for existence and validate versions.
        void DownloadSnapshots()
        {
            for (auto operation : Result.RevivingOperations) {
                if (!operation->GetCleanStart()) {
                    if (!DownloadSnapshot(operation)) {
                        operation->SetCleanStart(true);
                    }
                }
            }
        }

        bool DownloadSnapshot(TOperationPtr operation)
        {
            const auto& operationId = operation->GetId();
            auto snapshotPath = GetSnapshotPath(operationId);

            auto batchReq = Owner->StartBatchRequest();
            auto req = TYPathProxy::Get(snapshotPath + "/@version");
            batchReq->AddRequest(req, "get_version");

            auto batchRspOrError = WaitFor(batchReq->Invoke());
            THROW_ERROR_EXCEPTION_IF_FAILED(batchRspOrError);
            const auto& batchRsp = batchRspOrError.Value();

            auto rspOrError = batchRsp->GetResponse<TYPathProxy::TRspGet>("get_version");
            // Check for missing snapshots.
            if (rspOrError.FindMatching(NYTree::EErrorCode::ResolveError)) {
                LOG_INFO("Snapshot does not exist, will use clean start (OperationId: %v)",
                    operationId);
                return false;
            }
            THROW_ERROR_EXCEPTION_IF_FAILED(rspOrError, "Error getting snapshot version");

            const auto& rsp = rspOrError.Value();
            int version = ConvertTo<int>(TYsonString(rsp->value()));

            LOG_INFO("Snapshot found (OperationId: %v, Version: %v)",
                operationId,
                version);

            if (!ValidateSnapshotVersion(version)) {
                LOG_INFO("Snapshot version validation failed, will use clean start (OperationId: %v)",
                    operationId);
                return false;
            }

            if (!Owner->Config->EnableSnapshotLoading) {
                LOG_INFO("Snapshot loading is disabled in configuration (OperationId: %v)",
                    operationId);
                return false;
            }

            try {
                auto downloader = New<TSnapshotDownloader>(
                    Owner->Config,
                    Owner->Bootstrap,
                    operation);
                downloader->Run();
            } catch (const std::exception& ex) {
                LOG_ERROR(ex, "Error downloading snapshot (OperationId: %v)",
                    operationId);
                return false;
            }

            // Everything seems OK.
            LOG_INFO("Operation state will be recovered from snapshot (OperationId: %v)",
                operationId);
            return true;
        }

        // - Abort orphaned transactions.
        void AbortTransactions()
        {
            std::vector<TFuture<void>> asyncResults;
            for (auto operation : Result.Operations) {
                auto scheduleAbort = [&] (ITransactionPtr transaction) {
                    if (!transaction)
                        return;
                    asyncResults.push_back(transaction->Abort());
                };

                // NB: Async transaction is always aborted.
                {
                    scheduleAbort(operation->GetAsyncSchedulerTransaction());
                    operation->SetAsyncSchedulerTransaction(nullptr);
                }

                if (operation->GetCleanStart()) {
                    LOG_INFO("Aborting operation transactions (OperationId: %v)",
                        operation->GetId());

                    operation->SetHasActiveTransactions(false);

                    // NB: Don't touch user transaction.
                    scheduleAbort(operation->GetSyncSchedulerTransaction());
                    operation->SetSyncSchedulerTransaction(nullptr);

                    scheduleAbort(operation->GetInputTransaction());
                    operation->SetInputTransaction(nullptr);

                    scheduleAbort(operation->GetOutputTransaction());
                    operation->SetOutputTransaction(nullptr);
                } else {
                    LOG_INFO("Reusing operation transactions (OperationId: %v)",
                        operation->GetId());
                }
            }

            WaitFor(Combine(asyncResults))
                .ThrowOnError();
        }

        // - Remove unneeded snapshots.
        void RemoveSnapshots()
        {
            auto batchReq = Owner->StartBatchRequest();

            for (auto operation : Result.Operations) {
                if (operation->GetCleanStart()) {
                    auto req = TYPathProxy::Remove(GetSnapshotPath(operation->GetId()));
                    req->set_force(true);
                    batchReq->AddRequest(req, "remove_snapshot");
                }
            }

            auto batchRspOrError = WaitFor(batchReq->Invoke());
            THROW_ERROR_EXCEPTION_IF_FAILED(batchRspOrError);

            {
                const auto& batchRsp = batchRspOrError.Value();
                auto rspsOrError = batchRsp->GetResponses<TYPathProxy::TRspRemove>("remove_snapshot");
                for (auto rspOrError : rspsOrError) {
                    THROW_ERROR_EXCEPTION_IF_FAILED(rspOrError, "Error removing snapshot");
                }
            }
        }

        // - Send watcher requests.
        void InvokeWatchers()
        {
            auto batchReq = Owner->StartBatchRequest();
            for (auto requester : Owner->GlobalWatcherRequesters) {
                requester.Run(batchReq);
            }

            auto batchRspOrError = WaitFor(batchReq->Invoke());
            THROW_ERROR_EXCEPTION_IF_FAILED(batchRspOrError);
            Result.WatcherResponses = batchRspOrError.Value();
        }

    };


    TObjectServiceProxy::TReqExecuteBatchPtr StartBatchRequest(TCellTag cellTag = PrimaryMasterCellTag)
    {
        TObjectServiceProxy proxy(Bootstrap
            ->GetMasterClient()
            ->GetMasterChannelOrThrow(EMasterChannelKind::Leader, cellTag));
        auto batchReq = proxy.ExecuteBatch();
        YCHECK(LockTransaction);
        auto* prerequisitesExt = batchReq->Header().MutableExtension(TPrerequisitesExt::prerequisites_ext);
        auto* prerequisiteTransaction = prerequisitesExt->add_transactions();
        ToProto(prerequisiteTransaction->mutable_transaction_id(), LockTransaction->GetId());
        return batchReq;
    }


    void Disconnect()
    {
        VERIFY_THREAD_AFFINITY(ControlThread);

        if (!Connected)
            return;

        LOG_WARNING("Master disconnected");

        Connected = false;

        LockTransaction.Reset();

        ClearUpdateLists();
        ClearWatcherLists();

        StopPeriodicActivities();

        CancelableContext->Cancel();

        MasterDisconnected_.Fire();

        StartConnecting();
    }


    TOperationPtr CreateOperationFromAttributes(const TOperationId& operationId, const IAttributeDictionary& attributes)
    {
<<<<<<< HEAD
        auto getTransaction = [&] (const TTransactionId& id, bool ping) -> ITransactionPtr {
            if (!id) {
                return nullptr;
            }
            auto clusterDirectory = Bootstrap->GetClusterDirectory();
            auto connection = clusterDirectory->GetConnection(CellTagFromId(id));
            auto client = connection->CreateClient(TClientOptions(SchedulerUserName));
            TTransactionAttachOptions options;
            options.Ping = ping;
            options.PingAncestors = false;
            return client->AttachTransaction(id, options);
=======
        auto getTransaction = [&] (const TTransactionId& transactionId, bool ping) -> TTransactionPtr {
            if (!transactionId) {
                return nullptr;
            }
            try {
                auto clusterDirectory = Bootstrap->GetClusterDirectory();
                auto connection = clusterDirectory->GetConnectionOrThrow(CellTagFromId(transactionId));
                auto client = connection->CreateClient(GetRootClientOptions());
                auto transactionManager = client->GetTransactionManager();
                TTransactionAttachOptions options;
                options.Ping = ping;
                options.PingAncestors = false;
                return transactionManager->Attach(transactionId, options);
            } catch (const std::exception& ex) {
                LOG_ERROR("Error attaching operation transaction (OperationId: %v, TransactionId: %v)",
                    operationId,
                    transactionId);
                return nullptr;
            }
>>>>>>> 040417f4
        };

        auto userTransaction = getTransaction(
            attributes.Get<TTransactionId>("user_transaction_id"),
            false);

        auto syncTransaction = getTransaction(
            attributes.Get<TTransactionId>("sync_scheduler_transaction_id"),
            true);

        auto asyncTransaction = getTransaction(
            attributes.Get<TTransactionId>("async_scheduler_transaction_id"),
            true);

        auto inputTransaction = getTransaction(
            attributes.Get<TTransactionId>("input_transaction_id"),
            true);

        auto outputTransaction = getTransaction(
            attributes.Get<TTransactionId>("output_transaction_id"),
            true);

        auto operation = New<TOperation>(
            operationId,
            attributes.Get<EOperationType>("operation_type"),
            attributes.Get<TMutationId>("mutation_id"),
            userTransaction,
            attributes.Get<INodePtr>("spec")->AsMap(),
            attributes.Get<Stroka>("authenticated_user"),
            attributes.Get<TInstant>("start_time"),
            attributes.Get<EOperationState>("state"),
            attributes.Get<bool>("suspended"));

        operation->SetSyncSchedulerTransaction(syncTransaction);
        operation->SetAsyncSchedulerTransaction(asyncTransaction);
        operation->SetInputTransaction(inputTransaction);
        operation->SetOutputTransaction(outputTransaction);
        operation->SetHasActiveTransactions(true);

        return operation;
    }


    void StartPeriodicActivities()
    {
        TransactionRefreshExecutor = New<TPeriodicExecutor>(
            CancelableControlInvoker,
            BIND(&TImpl::RefreshTransactions, MakeWeak(this)),
            Config->TransactionsRefreshPeriod,
            EPeriodicExecutorMode::Automatic);
        TransactionRefreshExecutor->Start();

        OperationNodesUpdateExecutor = New<TPeriodicExecutor>(
            CancelableControlInvoker,
            BIND(&TImpl::UpdateOperationNodes, MakeWeak(this)),
            Config->OperationsUpdatePeriod,
            EPeriodicExecutorMode::Automatic);
        OperationNodesUpdateExecutor->Start();

        WatchersExecutor = New<TPeriodicExecutor>(
            CancelableControlInvoker,
            BIND(&TImpl::UpdateWatchers, MakeWeak(this)),
            Config->WatchersUpdatePeriod,
            EPeriodicExecutorMode::Automatic);
        WatchersExecutor->Start();

        ClusterDirectoryUpdateExecutor = New<TPeriodicExecutor>(
            CancelableControlInvoker,
            BIND(&TImpl::UpdateClusterDirectory, MakeWeak(this)),
            Config->ClusterDirectoryUpdatePeriod,
            EPeriodicExecutorMode::Automatic);
        ClusterDirectoryUpdateExecutor->Start();

        SnapshotExecutor = New<TPeriodicExecutor>(
            CancelableControlInvoker,
            BIND(&TImpl::BuildSnapshot, MakeWeak(this)),
            Config->SnapshotPeriod,
            EPeriodicExecutorMode::Automatic);
        SnapshotExecutor->Start();
    }

    void StopPeriodicActivities()
    {
        if (TransactionRefreshExecutor) {
            TransactionRefreshExecutor->Stop();
            TransactionRefreshExecutor.Reset();
        }

        if (OperationNodesUpdateExecutor) {
            OperationNodesUpdateExecutor->Stop();
            OperationNodesUpdateExecutor.Reset();
        }

        if (WatchersExecutor) {
            WatchersExecutor->Stop();
            WatchersExecutor.Reset();
        }

        if (ClusterDirectoryUpdateExecutor) {
            ClusterDirectoryUpdateExecutor->Stop();
            ClusterDirectoryUpdateExecutor.Reset();
        }

        if (SnapshotExecutor) {
            SnapshotExecutor->Stop();
            SnapshotExecutor.Reset();
        }
    }


    void RefreshTransactions()
    {
        VERIFY_THREAD_AFFINITY(ControlThread);
        YCHECK(Connected);

        // Collect all transactions that are used by currently running operations.
        yhash_set<TTransactionId> watchSet;
        auto watchTransaction = [&] (ITransactionPtr transaction) {
            if (transaction) {
                watchSet.insert(transaction->GetId());
            }
        };

        auto operations = Bootstrap->GetScheduler()->GetOperations();
        for (auto operation : operations) {
            if (!operation->GetHasActiveTransactions()) {
                continue;
            }

            watchTransaction(operation->GetUserTransaction());
            watchTransaction(operation->GetSyncSchedulerTransaction());
            watchTransaction(operation->GetAsyncSchedulerTransaction());
            watchTransaction(operation->GetInputTransaction());
            watchTransaction(operation->GetOutputTransaction());
        }

        yhash_map<TCellTag, TObjectServiceProxy::TReqExecuteBatchPtr> batchReqs;

        for (const auto& id : watchSet) {
            auto cellTag = CellTagFromId(id);
            if (batchReqs.find(cellTag) == batchReqs.end()) {
                auto connection = ClusterDirectory->GetConnection(cellTag);
                if (!connection) {
                    continue;
                }
                auto channel = connection->GetMasterChannelOrThrow(EMasterChannelKind::Leader);
                auto authenticatedChannel = CreateAuthenticatedChannel(channel, SchedulerUserName);
                TObjectServiceProxy proxy(authenticatedChannel);
                batchReqs[cellTag] = proxy.ExecuteBatch();
            }

            auto checkReq = TObjectYPathProxy::GetBasicAttributes(FromObjectId(id));
            batchReqs[cellTag]->AddRequest(checkReq, "check_tx_" + ToString(id));
        }

        LOG_INFO("Refreshing transactions");

        yhash_map<TCellTag, NObjectClient::TObjectServiceProxy::TRspExecuteBatchPtr> batchRsps;

        for (const auto& pair : batchReqs) {
            auto cellTag = pair.first;
            const auto& batchReq = pair.second;
            auto batchRspOrError = WaitFor(batchReq->Invoke(), CancelableControlInvoker);
            if (batchRspOrError.IsOK()) {
                batchRsps[cellTag] = batchRspOrError.Value();
            } else {
                LOG_ERROR(batchRspOrError, "Error refreshing transactions (CellTag: %v)",
                    cellTag);
            }
        }

        yhash_set<TTransactionId> deadTransactionIds;

        for (const auto& id : watchSet) {
            auto cellTag = CellTagFromId(id);
            auto it = batchRsps.find(cellTag);
            if (it != batchRsps.end()) {
                const auto& batchRsp = it->second;
                auto rspOrError = batchRsp->GetResponse("check_tx_" + ToString(id));
                if (!rspOrError.IsOK()) {
                    deadTransactionIds.insert(id);
                }
            }
        }

        LOG_INFO("Transactions refreshed");

        auto isTransactionAlive = [&] (TOperationPtr operation, ITransactionPtr transaction) -> bool {
            if (!transaction) {
                return true;
            }

            if (deadTransactionIds.find(transaction->GetId()) == deadTransactionIds.end()) {
                return true;
            }

            return false;
        };

        auto isUserTransactionAlive = [&] (TOperationPtr operation, ITransactionPtr transaction) -> bool {
            if (isTransactionAlive(operation, transaction)) {
                return true;
            }

            LOG_INFO("Expired user transaction found (OperationId: %v, TransactionId: %v)",
                operation->GetId(),
                transaction->GetId());
            return false;
        };

        auto isSchedulerTransactionAlive = [&] (TOperationPtr operation, ITransactionPtr transaction) -> bool {
            if (isTransactionAlive(operation, transaction)) {
                return true;
            }

            LOG_INFO("Expired scheduler transaction found (OperationId: %v, TransactionId: %v)",
                operation->GetId(),
                transaction->GetId());
            return false;
        };

        // Check every operation's transactions and raise appropriate notifications.
        for (auto operation : operations) {
            if (!operation->GetHasActiveTransactions()) {
                continue;
            }

            if (!isUserTransactionAlive(operation, operation->GetUserTransaction())) {
                UserTransactionAborted_.Fire(operation);
            }

            if (!isSchedulerTransactionAlive(operation, operation->GetSyncSchedulerTransaction()) ||
                !isSchedulerTransactionAlive(operation, operation->GetAsyncSchedulerTransaction()) ||
                !isSchedulerTransactionAlive(operation, operation->GetInputTransaction()) ||
                !isSchedulerTransactionAlive(operation, operation->GetOutputTransaction()))
            {
                SchedulerTransactionAborted_.Fire(operation);
            }
        }
    }

    TUpdateList* CreateUpdateList(TOperationPtr operation)
    {
        LOG_DEBUG("Operation update list registered (OperationId: %v)",
            operation->GetId());
        auto pair = UpdateLists.insert(std::make_pair(
            operation->GetId(),
            TUpdateList(operation)));
        YCHECK(pair.second);
        return &pair.first->second;
    }

    TUpdateList* FindUpdateList(const TOperationId& operationId)
    {
        auto it = UpdateLists.find(operationId);
        return it == UpdateLists.end() ? nullptr : &it->second;
    }

    TUpdateList* GetUpdateList(const TOperationId& operationId)
    {
        auto* result = FindUpdateList(operationId);
        YCHECK(result);
        return result;
    }

    void RemoveUpdateList(TOperationPtr operation)
    {
        LOG_DEBUG("Operation update list unregistered (OperationId: %v)",
            operation->GetId());
        YCHECK(UpdateLists.erase(operation->GetId()));
    }

    void ClearUpdateLists()
    {
        UpdateLists.clear();
    }


    TWatcherList* GetOrCreateWatcherList(TOperationPtr operation)
    {
        auto it = WatcherLists.find(operation->GetId());
        if (it == WatcherLists.end()) {
            it = WatcherLists.insert(std::make_pair(
                operation->GetId(),
                TWatcherList(operation))).first;
        }
        return &it->second;
    }

    TWatcherList* FindWatcherList(TOperationPtr operation)
    {
        auto it = WatcherLists.find(operation->GetId());
        return it == WatcherLists.end() ? nullptr : &it->second;
    }

    void ClearWatcherLists()
    {
        WatcherLists.clear();
    }

    void UpdateOperationNodes()
    {
        VERIFY_THREAD_AFFINITY(ControlThread);
        YCHECK(Connected);

        LOG_INFO("Updating nodes for %v operations",
            UpdateLists.size());

        // Issue updates for active operations.
        std::vector<TOperationPtr> finishedOperations;
        std::vector<TFuture<void>> asyncResults;
        for (auto& pair : UpdateLists) {
            auto& list = pair.second;
            auto operation = list.Operation;
            if (operation->IsFinishedState()) {
                finishedOperations.push_back(operation);
            } else {
                LOG_DEBUG("Updating operation node (OperationId: %v)",
                    operation->GetId());

                asyncResults.push_back(UpdateOperationNode(&list).Apply(
                    BIND(&TImpl::OnOperationNodeUpdated, MakeStrong(this), operation)
                        .AsyncVia(CancelableControlInvoker)));
            }
        }

        // Cleanup finished operations.
        for (auto operation : finishedOperations) {
            RemoveUpdateList(operation);
        }

        auto result = WaitFor(Combine(asyncResults));
        if (!result.IsOK()) {
            LOG_ERROR(result, "Error updating operation nodes");
            Disconnect();
            return;
        }

        LOG_INFO("Operation nodes updated");
    }

    void OnOperationNodeUpdated(TOperationPtr operation)
    {
        VERIFY_THREAD_AFFINITY(ControlThread);
        YCHECK(Connected);

        LOG_DEBUG("Operation node updated (OperationId: %v)",
            operation->GetId());
    }


    void UpdateOperationNodeAttributes(TOperationPtr operation)
    {
        auto batchReq = StartBatchRequest();
        auto state = operation->GetState();
        auto operationPath = GetOperationPath(operation->GetId());
        auto controller = operation->GetController();

        GenerateMutationId(batchReq);

        // Set suspended flag.
        {
            auto req = TYPathProxy::Set(operationPath + "/@suspended");
            req->set_value(ConvertToYsonString(operation->GetSuspended()).Data());
            batchReq->AddRequest(req, "update_op_node");
        }

        if ((state == EOperationState::Running || IsOperationFinished(state)) && controller) {
            // Set progress.
            {
                auto req = TYPathProxy::Set(operationPath + "/@progress");
                req->set_value(BuildYsonStringFluently()
                    .BeginMap()
                        .Do(BIND([=] (IYsonConsumer* consumer) {
                            WaitFor(
                                BIND(&IOperationController::BuildProgress, controller)
                                    .AsyncVia(controller->GetInvoker())
                                    .Run(consumer));
                        }))
                    .EndMap().Data());
                batchReq->AddRequest(req, "update_op_node");

            }
            // Set brief progress.
            {
                auto req = TYPathProxy::Set(operationPath + "/@brief_progress");
                req->set_value(BuildYsonStringFluently()
                    .BeginMap()
                        .Do(BIND([=] (IYsonConsumer* consumer) {
                            WaitFor(
                                BIND(&IOperationController::BuildBriefProgress, controller)
                                    .AsyncVia(controller->GetInvoker())
                                    .Run(consumer));
                        }))
                    .EndMap().Data());
                batchReq->AddRequest(req, "update_op_node");
            }
        }

        // Set result.
        if (operation->IsFinishedState() && controller) {
            auto req = TYPathProxy::Set(operationPath + "/@result");
            req->set_value(ConvertToYsonString(BIND(
                &IOperationController::BuildResult,
                controller)).Data());
            batchReq->AddRequest(req, "update_op_node");
        }

        // Set end time, if given.
        if (operation->GetFinishTime()) {
            auto req = TYPathProxy::Set(operationPath + "/@finish_time");
            req->set_value(ConvertToYsonString(operation->GetFinishTime().Get()).Data());
            batchReq->AddRequest(req, "update_op_node");
        }

        // Set state.
        {
            auto req = TYPathProxy::Set(operationPath + "/@state");
            req->set_value(ConvertToYsonString(operation->GetState()).Data());
            batchReq->AddRequest(req, "update_op_node");
        }

        auto batchRspOrError = WaitFor(batchReq->Invoke());
        THROW_ERROR_EXCEPTION_IF_FAILED(GetCumulativeError(batchRspOrError));
    }

    void CreateJobNodes(
        TOperationPtr operation,
        const std::vector<TJobRequest>& jobRequests)
    {
        auto batchReq = StartBatchRequest();

        for (const auto& request : jobRequests) {
            auto job = request.Job;
            auto jobPath = GetJobPath(operation->GetId(), job->GetId());
            auto req = TYPathProxy::Set(jobPath);
            req->set_value(
                BuildYsonStringFluently()
                    .BeginAttributes()
                        .Do(BIND(&BuildJobAttributes, job))
                    .EndAttributes()
                    .BeginMap()
                    .EndMap()
                    .Data());
            batchReq->AddRequest(req, "create");
        }

        auto batchRspOrError = WaitFor(batchReq->Invoke());
        THROW_ERROR_EXCEPTION_IF_FAILED(GetCumulativeError(batchRspOrError));
    }

    struct TJobFile
    {
        TJobId JobId;
        TYPath Path;
        TChunkId ChunkId;
        Stroka DescriptionType;
    };

    void SaveJobFiles(TOperationPtr operation, const std::vector<TJobFile>& files)
    {
        VERIFY_THREAD_AFFINITY(ControlThread);

        auto client = Bootstrap->GetMasterClient();

        ITransactionPtr transaction;
        {
            NApi::TTransactionStartOptions options;
            options.PrerequisiteTransactionIds = {LockTransaction->GetId()};
            auto attributes = CreateEphemeralAttributes();
            attributes->Set("title", Format("Saving job files of operation %v", operation->GetId()));
            options.Attributes = std::move(attributes);

            transaction = WaitFor(client->StartTransaction(ETransactionType::Master, options))
                .ValueOrThrow();
        }

        const auto& transactionId = transaction->GetId();

        struct TJobFileInfo
        {
            TTransactionId UploadTransactionId;
            TNodeId NodeId;
            TChunkListId ChunkListId;
        };

        std::vector<TJobFileInfo> infos;

        {
            auto batchReq = StartBatchRequest();

            for (const auto& file : files) {
                {
                    auto req = TCypressYPathProxy::Create(file.Path);
                    req->set_recursive(true);
                    req->set_type(static_cast<int>(EObjectType::File));

                    auto attributes = CreateEphemeralAttributes();
                    attributes->Set("external", false);
                    attributes->Set("vital", false);
                    attributes->Set("replication_factor", 1);
                    attributes->Set("account", TmpAccountName);
                    attributes->Set(
                        "description", BuildYsonStringFluently()
                        .BeginMap()
                            .Item("type").Value(file.DescriptionType)
                            .Item("job_id").Value(file.JobId)
                        .EndMap());
                    ToProto(req->mutable_node_attributes(), *attributes);

                    SetTransactionId(req, transactionId);
                    GenerateMutationId(req);
                    batchReq->AddRequest(req, "create");
                }
                {
                    auto req = TFileYPathProxy::BeginUpload(file.Path);
                    req->set_update_mode(static_cast<int>(EUpdateMode::Overwrite));
                    req->set_lock_mode(static_cast<int>(ELockMode::Exclusive));
                    GenerateMutationId(req);
                    SetTransactionId(req, transactionId);
                    batchReq->AddRequest(req, "begin_upload");
                }
            }

            auto batchRspOrError = WaitFor(batchReq->Invoke());
            THROW_ERROR_EXCEPTION_IF_FAILED(GetCumulativeError(batchRspOrError));
            const auto& batchRsp = batchRspOrError.Value();

            auto createRsps = batchRsp->GetResponses<TCypressYPathProxy::TRspCreate>("create");
            auto beginUploadRsps = batchRsp->GetResponses<TFileYPathProxy::TRspBeginUpload>("begin_upload");
            for (int index = 0; index < files.size(); ++index) {
                infos.push_back(TJobFileInfo());
                auto& info = infos.back();

                {
                    const auto& rsp = createRsps[index].Value();
                    info.NodeId = FromProto<TNodeId>(rsp->node_id());
                }
                {
                    const auto& rsp = beginUploadRsps[index].Value();
                    info.UploadTransactionId = FromProto<TTransactionId>(rsp->upload_transaction_id());
                }
            }
        }

        {
            auto batchReq = StartBatchRequest();

            for (const auto& info : infos) {
                auto req = TFileYPathProxy::GetUploadParams(FromObjectId(info.NodeId));
                SetTransactionId(req, info.UploadTransactionId);
                batchReq->AddRequest(req, "get_upload_params");
            }

            auto batchRspOrError = WaitFor(batchReq->Invoke());
            THROW_ERROR_EXCEPTION_IF_FAILED(GetCumulativeError(batchRspOrError));
            const auto& batchRsp = batchRspOrError.Value();

            auto getUploadParamsRsps = batchRsp->GetResponses<TFileYPathProxy::TRspGetUploadParams>("get_upload_params");
            for (int index = 0; index < getUploadParamsRsps.size(); ++index) {
                const auto& rsp = getUploadParamsRsps[index].Value();
                auto& info = infos[index];
                info.ChunkListId = FromProto<TChunkListId>(rsp->chunk_list_id());
            }
        }

        {
            auto batchReq = StartBatchRequest();

            for (int index = 0; index < files.size(); ++index) {
                const auto& file = files[index];
                const auto& info = infos[index];

                {
                    auto req = TChunkListYPathProxy::Attach(FromObjectId(info.ChunkListId));
                    ToProto(req->add_children_ids(), file.ChunkId);
                    GenerateMutationId(req);
                    batchReq->AddRequest(req, "attach");
                }
                {
                    auto req = TFileYPathProxy::EndUpload(FromObjectId(info.NodeId));
                    req->set_derive_statistics(true);
                    SetTransactionId(req, info.UploadTransactionId);
                    GenerateMutationId(req);
                    batchReq->AddRequest(req, "end_upload");
                }
            }

            auto batchRspOrError = WaitFor(batchReq->Invoke());
            THROW_ERROR_EXCEPTION_IF_FAILED(GetCumulativeError(batchRspOrError));
        }

        WaitFor(transaction->Commit())
            .ThrowOnError();
    }

    void AttachLivePreviewChunks(
        TOperationPtr operation,
        const std::vector<TLivePreviewRequest>& livePreviewRequests)
    {
        struct TTableInfo
        {
            TNodeId TableId;
            TCellTag CellTag;
            std::vector<TChunkId> ChildrenIds;
            TTransactionId UploadTransactionId;
            TChunkListId UploadChunkListId;
            NChunkClient::NProto::TDataStatistics Statistics;
        };

        yhash_map<TNodeId, TTableInfo> tableIdToInfo;
        for (const auto& request : livePreviewRequests) {
            auto& tableInfo = tableIdToInfo[request.TableId];
            tableInfo.TableId = request.TableId;
            tableInfo.ChildrenIds.push_back(request.ChildId);
        }

        if (tableIdToInfo.empty()) {
            return;
        }

        for (const auto& pair : tableIdToInfo) {
            const auto& tableInfo = pair.second;
            LOG_DEBUG("Appending live preview chunk trees (OperationId: %v, TableId: %v, ChildCount: %v)",
                operation->GetId(),
                tableInfo.TableId,
                tableInfo.ChildrenIds.size());
        }

        // BeginUpload
        {
            auto batchReq = StartBatchRequest();

            for (const auto& pair : tableIdToInfo) {
                const auto& tableId = pair.first;
                {
                    auto req = TTableYPathProxy::BeginUpload(FromObjectId(tableId));
                    req->set_update_mode(static_cast<int>(EUpdateMode::Append));
                    req->set_lock_mode(static_cast<int>(ELockMode::Shared));
                    req->set_upload_transaction_title(Format("Attaching live preview chunks of operation %v",
                        operation->GetId()));
                    SetTransactionId(req, operation->GetAsyncSchedulerTransaction()->GetId());
                    GenerateMutationId(req);
                    batchReq->AddRequest(req, "begin_upload");
                }
            }

            auto batchRspOrError = WaitFor(batchReq->Invoke());
            THROW_ERROR_EXCEPTION_IF_FAILED(GetCumulativeError(batchRspOrError));
            const auto& batchRsp = batchRspOrError.Value();

            auto rsps = batchRsp->GetResponses<TChunkOwnerYPathProxy::TRspBeginUpload>("begin_upload");
            int rspIndex = 0;
            for (auto& pair : tableIdToInfo) {
                auto& tableInfo = pair.second;
                const auto& rsp = rsps[rspIndex++].Value();
                tableInfo.CellTag = rsp->cell_tag();
                tableInfo.UploadTransactionId = FromProto<TTransactionId>(rsp->upload_transaction_id());
            }
        }

        yhash_map<TCellTag, std::vector<TTableInfo*>> cellTagToInfos;
        for (auto& pair : tableIdToInfo) {
            auto& tableInfo  = pair.second;
            cellTagToInfos[tableInfo.CellTag].push_back(&tableInfo);
        }

        // GetUploadParams
        for (auto& pair : cellTagToInfos) {
            auto cellTag = pair.first;
            auto& tableInfos = pair.second;

            auto batchReq = StartBatchRequest(cellTag);
            for (const auto* tableInfo : tableInfos) {
                auto req = TTableYPathProxy::GetUploadParams(FromObjectId(tableInfo->TableId));
                SetTransactionId(req, tableInfo->UploadTransactionId);
                batchReq->AddRequest(req, "get_upload_params");
            }

            auto batchRspOrError = WaitFor(batchReq->Invoke());
            THROW_ERROR_EXCEPTION_IF_FAILED(GetCumulativeError(batchRspOrError));
            const auto& batchRsp = batchRspOrError.Value();

            auto rsps = batchRsp->GetResponses<TTableYPathProxy::TRspGetUploadParams>("get_upload_params");
            int rspIndex = 0;
            for (auto* tableInfo : tableInfos) {
                const auto& rsp = rsps[rspIndex++].Value();
                tableInfo->UploadChunkListId = FromProto<TChunkListId>(rsp->chunk_list_id());
            }
        }

        // Attach
        for (auto& pair : cellTagToInfos) {
            auto cellTag = pair.first;
            auto& tableInfos = pair.second;

            auto batchReq = StartBatchRequest(cellTag);
            for (const auto* tableInfo : tableInfos) {
                size_t beginIndex = 0;
                const auto& childrenIds = tableInfo->ChildrenIds;
                while (beginIndex < childrenIds.size()) {
                    auto lastIndex = std::min(beginIndex + Config->MaxChildrenPerAttachRequest, childrenIds.size());
                    bool isFinal = (lastIndex == childrenIds.size());
                    auto req = TChunkListYPathProxy::Attach(FromObjectId(tableInfo->UploadChunkListId));
                    req->set_request_statistics(isFinal);
                    for (auto index = beginIndex; index < lastIndex; ++index) {
                        ToProto(req->add_children_ids(), childrenIds[index]);
                    }
                    GenerateMutationId(req);
                    batchReq->AddRequest(req, isFinal ? "final_attach" : "intermediate_attach");
                    beginIndex = lastIndex;
                }
            }

            auto batchRspOrError = WaitFor(batchReq->Invoke());
            THROW_ERROR_EXCEPTION_IF_FAILED(GetCumulativeError(batchRspOrError));
            const auto& batchRsp = batchRspOrError.Value();

            auto rsps = batchRsp->GetResponses<TChunkListYPathProxy::TRspAttach>("final_attach");
            int rspIndex = 0;
            for (auto* tableInfo : tableInfos) {
                const auto& rsp = rsps[rspIndex++].Value();
                tableInfo->Statistics = rsp->statistics();
            }
        }

        // EndUpload
        {
            auto batchReq = StartBatchRequest();

            for (const auto& pair : tableIdToInfo) {
                const auto& tableId = pair.first;
                const auto& tableInfo = pair.second;
                {
                    auto req = TTableYPathProxy::EndUpload(FromObjectId(tableId));
                    *req->mutable_statistics() = tableInfo.Statistics;
                    SetTransactionId(req, tableInfo.UploadTransactionId);
                    GenerateMutationId(req);
                    batchReq->AddRequest(req, "end_upload");
                }
            }

            auto batchRspOrError = WaitFor(batchReq->Invoke());
            THROW_ERROR_EXCEPTION_IF_FAILED(GetCumulativeError(batchRspOrError));
        }
    }

    void DoUpdateOperationNode(
        TOperationPtr operation,
        const std::vector<TJobRequest>& jobRequests,
        const std::vector<TLivePreviewRequest>& livePreviewRequests)
    {
        try {
            CreateJobNodes(operation, jobRequests);
        } catch (const std::exception& ex) {
            THROW_ERROR_EXCEPTION("Error creating job nodes for operation %v",
                operation->GetId())
                << ex;
        }

        try {
            std::vector<TJobFile> files;
            for (const auto& request : jobRequests) {
                if (request.StderrChunkId) {
                    files.push_back({
                        request.Job->GetId(),
                        GetStderrPath(operation->GetId(), request.Job->GetId()),
                        request.StderrChunkId,
                        "stderr"
                    });
                }
                if (request.FailContextChunkId) {
                    files.push_back({
                        request.Job->GetId(),
                        GetFailContextPath(operation->GetId(), request.Job->GetId()),
                        request.FailContextChunkId,
                        "fail_context"
                    });
                }
            }
            SaveJobFiles(operation, files);
        } catch (const std::exception& ex) {
            // NB: Don' treat this as a critical error.
            // Some of these chunks could go missing for a number of reasons.
            LOG_WARNING(ex, "Error saving job files (OperationId: %v)",
                operation->GetId());
        }

        try {
            AttachLivePreviewChunks(operation, livePreviewRequests);
        } catch (const std::exception& ex) {
            // NB: Don' treat this as a critical error.
            // Some of these chunks could go missing for a number of reasons.
            LOG_WARNING(ex, "Error attaching live preview chunks (OperationId: %v)",
                operation->GetId());
        }

        try {
            // NB: Update operation attributes after updating all job nodes.
            // Tests assume, that all job files are present, when operation
            // is in one of the terminal states.
            UpdateOperationNodeAttributes(operation);
        } catch (const std::exception& ex) {
            THROW_ERROR_EXCEPTION("Error updating operation node %v",
                operation->GetId())
                << ex;
        }
    }

    TFuture<void> UpdateOperationNode(TUpdateList* list)
    {
        auto operation = list->Operation;

        auto lastUpdateFuture = list->LastUpdateFuture.Apply(
            BIND(
                &TImpl::DoUpdateOperationNode,
                MakeStrong(this),
                operation,
                std::move(list->JobRequests),
                std::move(list->LivePreviewRequests))
            .AsyncVia(CancelableControlInvoker));

        list->LastUpdateFuture = lastUpdateFuture;
        return lastUpdateFuture;
    }

    void OnOperationNodeCreated(
        TOperationPtr operation,
        const TObjectServiceProxy::TErrorOrRspExecuteBatchPtr& batchRspOrError)
    {
        VERIFY_THREAD_AFFINITY(ControlThread);

        auto operationId = operation->GetId();
        auto error = GetCumulativeError(batchRspOrError);
        THROW_ERROR_EXCEPTION_IF_FAILED(error, "Error creating operation node %v",
            operationId);

        CreateUpdateList(operation);

        LOG_INFO("Operation node created (OperationId: %v)",
            operationId);
    }

    void OnRevivingOperationNodeReset(
        TOperationPtr operation,
        const TObjectServiceProxy::TErrorOrRspExecuteBatchPtr& batchRspOrError)
    {
        VERIFY_THREAD_AFFINITY(ControlThread);
        YCHECK(Connected);

        auto operationId = operation->GetId();

        auto error = GetCumulativeError(batchRspOrError);
        THROW_ERROR_EXCEPTION_IF_FAILED(error, "Error resetting reviving operation node %v",
            operationId);

        LOG_INFO("Reviving operation node reset (OperationId: %v)",
            operationId);
    }

    void OnOperationNodeFlushed(
        TOperationPtr operation,
        const TError& error)
    {
        VERIFY_THREAD_AFFINITY(ControlThread);
        YCHECK(Connected);

        auto operationId = operation->GetId();

        if (!error.IsOK()) {
            LOG_ERROR(error);
            Disconnect();
            return;
        }

        LOG_INFO("Operation node flushed (OperationId: %v)",
            operationId);
    }


    void UpdateWatchers()
    {
        VERIFY_THREAD_AFFINITY(ControlThread);
        YCHECK(Connected);

        LOG_INFO("Updating watchers");

        // Global watchers.
        {
            auto batchReq = StartBatchRequest();
            for (auto requester : GlobalWatcherRequesters) {
                requester.Run(batchReq);
            }
            batchReq->Invoke().Subscribe(
                BIND(&TImpl::OnGlobalWatchersUpdated, MakeStrong(this))
                    .Via(CancelableControlInvoker));
        }

        // Purge obsolete watchers.
        {
            auto it = WatcherLists.begin();
            while (it != WatcherLists.end()) {
                auto jt = it++;
                const auto& list = jt->second;
                if (list.Operation->IsFinishedState()) {
                    WatcherLists.erase(jt);
                }
            }
        }

        // Per-operation watchers.
        for (const auto& pair : WatcherLists) {
            const auto& list = pair.second;
            auto operation = list.Operation;
            if (operation->GetState() != EOperationState::Running)
                continue;

            auto batchReq = StartBatchRequest();
            for (auto requester : list.WatcherRequesters) {
                requester.Run(batchReq);
            }
            batchReq->Invoke().Subscribe(
                BIND(&TImpl::OnOperationWatchersUpdated, MakeStrong(this), operation)
                    .Via(CancelableControlInvoker));
        }
    }

    void OnGlobalWatchersUpdated(const TObjectServiceProxy::TErrorOrRspExecuteBatchPtr& batchRspOrError)
    {
        VERIFY_THREAD_AFFINITY(ControlThread);
        YCHECK(Connected);

        if (!batchRspOrError.IsOK()) {
            LOG_ERROR(batchRspOrError, "Error updating global watchers");
            return;
        }

        const auto& batchRsp = batchRspOrError.Value();
        for (auto handler : GlobalWatcherHandlers) {
            handler.Run(batchRsp);
        }

        LOG_INFO("Global watchers updated");
    }

    void OnOperationWatchersUpdated(TOperationPtr operation, const TObjectServiceProxy::TErrorOrRspExecuteBatchPtr& batchRspOrError)
    {
        VERIFY_THREAD_AFFINITY(ControlThread);
        YCHECK(Connected);

        if (!batchRspOrError.IsOK()) {
            LOG_ERROR(batchRspOrError, "Error updating operation watchers (OperationId: %v)",
                operation->GetId());
            return;
        }

        if (operation->GetState() != EOperationState::Running)
            return;

        auto* list = FindWatcherList(operation);
        if (!list)
            return;

        const auto& batchRsp = batchRspOrError.Value();
        for (auto handler : list->WatcherHandlers) {
            handler.Run(batchRsp);
        }

        LOG_INFO("Operation watchers updated (OperationId: %v)",
            operation->GetId());
    }


    void BuildSnapshot()
    {
        VERIFY_THREAD_AFFINITY(ControlThread);

        if (!Config->EnableSnapshotBuilding)
            return;

        auto builder = New<TSnapshotBuilder>(
            Config,
            Bootstrap->GetScheduler(),
            Bootstrap->GetMasterClient());

        // NB: Result is logged in the builder.
        auto error = WaitFor(builder->Run());
        if (!error.IsOK()) {
            LOG_ERROR(error, "Error building snapshots");
        }
    }


    void UpdateClusterDirectory()
    {
        VERIFY_THREAD_AFFINITY(ControlThread);

        auto batchReq = StartBatchRequest();
        auto req = TYPathProxy::Get("//sys/clusters");
        batchReq->AddRequest(req, "get_cluster");

        auto batchRspOrError = WaitFor(batchReq->Invoke());
        auto error = GetCumulativeError(batchRspOrError);
        if (!error.IsOK()) {
            LOG_WARNING(error, "Error requesting cluster directory");
            return;
        }

        try {
            const auto& batchRsp = batchRspOrError.Value();
            auto rsp = batchRsp->GetResponse<TYPathProxy::TRspGet>("get_cluster").Value();
            auto clustersNode = ConvertToNode(TYsonString(rsp->value()))->AsMap();

            for (const auto& name : ClusterDirectory->GetClusterNames()) {
                if (!clustersNode->FindChild(name)) {
                    ClusterDirectory->RemoveCluster(name);
                }
            }

            for (const auto& pair : clustersNode->GetChildren()) {
                const auto& clusterName = pair.first;
                auto config = ConvertTo<NApi::TConnectionConfigPtr>(pair.second);
                ClusterDirectory->UpdateCluster(clusterName, config);
            }

            LOG_DEBUG("Cluster directory updated successfully");
        } catch (const std::exception& ex) {
            LOG_ERROR(ex, "Error updating cluster directory");
        }
    }

    void DoAttachToLivePreview(
        TOperationPtr operation,
        const TNodeId& tableId,
        const std::vector<TChunkTreeId>& childrenIds)
    {
        VERIFY_THREAD_AFFINITY(ControlThread);
        YCHECK(Connected);

        LOG_DEBUG("Attaching live preview chunk trees (OperationId: %v, TableId: %v, ChildCount: %v)",
              operation->GetId(),
              tableId,
              childrenIds.size());

        auto* list = GetUpdateList(operation->GetId());
        for (const auto& childId : childrenIds) {
            list->LivePreviewRequests.push_back(TLivePreviewRequest{tableId, childId});
        }
    }
};

////////////////////////////////////////////////////////////////////

TMasterConnector::TMasterConnector(
    TSchedulerConfigPtr config,
    NCellScheduler::TBootstrap* bootstrap)
    : Impl(New<TImpl>(config, bootstrap))
{ }

TMasterConnector::~TMasterConnector()
{ }

void TMasterConnector::Start()
{
    Impl->Start();
}

bool TMasterConnector::IsConnected() const
{
    return Impl->IsConnected();
}

IInvokerPtr TMasterConnector::GetCancelableControlInvoker() const
{
    return Impl->GetCancelableControlInvoker();
}

TFuture<void> TMasterConnector::CreateOperationNode(TOperationPtr operation)
{
    return Impl->CreateOperationNode(operation);
}

TFuture<void> TMasterConnector::ResetRevivingOperationNode(TOperationPtr operation)
{
    return Impl->ResetRevivingOperationNode(operation);
}

TFuture<void> TMasterConnector::FlushOperationNode(TOperationPtr operation)
{
    return Impl->FlushOperationNode(operation);
}

void TMasterConnector::CreateJobNode(
    TJobPtr job,
    const TChunkId& stderrChunkId,
    const TChunkId& failContextChunkId)
{
    return Impl->CreateJobNode(job, stderrChunkId, failContextChunkId);
}

void TMasterConnector::AttachJobContext(
    const TYPath& path,
    const TChunkId& chunkId,
    TJobPtr job)
{
    return Impl->AttachJobContext(path, chunkId, job);
}

TFuture<void> TMasterConnector::AttachToLivePreview(
    TOperationPtr operation,
    const TNodeId& tableId,
    const std::vector<TChunkTreeId>& childrenIds)
{
    return Impl->AttachToLivePreview(operation, tableId, childrenIds);
}

void TMasterConnector::AddGlobalWatcherRequester(TWatcherRequester requester)
{
    Impl->AddGlobalWatcherRequester(requester);
}

void TMasterConnector::AddGlobalWatcherHandler(TWatcherHandler handler)
{
    Impl->AddGlobalWatcherHandler(handler);
}

void TMasterConnector::AddOperationWatcherRequester(TOperationPtr operation, TWatcherRequester requester)
{
    Impl->AddOperationWatcherRequester(operation, requester);
}

void TMasterConnector::AddOperationWatcherHandler(TOperationPtr operation, TWatcherHandler handler)
{
    Impl->AddOperationWatcherHandler(operation, handler);
}

DELEGATE_SIGNAL(TMasterConnector, void(const TMasterHandshakeResult& result), MasterConnected, *Impl);
DELEGATE_SIGNAL(TMasterConnector, void(), MasterDisconnected, *Impl);
DELEGATE_SIGNAL(TMasterConnector, void(TOperationPtr operation), UserTransactionAborted, *Impl)
DELEGATE_SIGNAL(TMasterConnector, void(TOperationPtr operation), SchedulerTransactionAborted, *Impl)

////////////////////////////////////////////////////////////////////

} // namespace NScheduler
} // namespace NYT
<|MERGE_RESOLUTION|>--- conflicted
+++ resolved
@@ -641,18 +641,13 @@
             for (auto operation : Result.RevivingOperations) {
                 operation->SetState(EOperationState::Reviving);
 
-<<<<<<< HEAD
-                auto checkTransaction = [&] (TOperationPtr operation, ITransactionPtr transaction) {
-                    if (!transaction)
-=======
-                auto checkTransaction = [&] (TTransactionPtr transaction, bool required) {
+                auto checkTransaction = [&] (ITransactionPtr transaction, bool required) {
                     if (!transaction) {
                         if (required && !operation->GetCleanStart()) {
                             operation->SetCleanStart(true);
                             LOG_INFO("Operation is missing required transaction, will use clean start (OperationId: %v)",
                                 operation->GetId());
                         }
->>>>>>> 040417f4
                         return;
                     }
 
@@ -874,19 +869,6 @@
 
     TOperationPtr CreateOperationFromAttributes(const TOperationId& operationId, const IAttributeDictionary& attributes)
     {
-<<<<<<< HEAD
-        auto getTransaction = [&] (const TTransactionId& id, bool ping) -> ITransactionPtr {
-            if (!id) {
-                return nullptr;
-            }
-            auto clusterDirectory = Bootstrap->GetClusterDirectory();
-            auto connection = clusterDirectory->GetConnection(CellTagFromId(id));
-            auto client = connection->CreateClient(TClientOptions(SchedulerUserName));
-            TTransactionAttachOptions options;
-            options.Ping = ping;
-            options.PingAncestors = false;
-            return client->AttachTransaction(id, options);
-=======
         auto getTransaction = [&] (const TTransactionId& transactionId, bool ping) -> TTransactionPtr {
             if (!transactionId) {
                 return nullptr;
@@ -894,19 +876,17 @@
             try {
                 auto clusterDirectory = Bootstrap->GetClusterDirectory();
                 auto connection = clusterDirectory->GetConnectionOrThrow(CellTagFromId(transactionId));
-                auto client = connection->CreateClient(GetRootClientOptions());
-                auto transactionManager = client->GetTransactionManager();
+                auto client = connection->CreateClient(TClientOptions(SchedulerUserName));
                 TTransactionAttachOptions options;
                 options.Ping = ping;
                 options.PingAncestors = false;
-                return transactionManager->Attach(transactionId, options);
+                return client->AttachTransaction(transactionId, options);
             } catch (const std::exception& ex) {
                 LOG_ERROR("Error attaching operation transaction (OperationId: %v, TransactionId: %v)",
                     operationId,
                     transactionId);
                 return nullptr;
             }
->>>>>>> 040417f4
         };
 
         auto userTransaction = getTransaction(

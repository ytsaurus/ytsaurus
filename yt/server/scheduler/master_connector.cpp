--- conflicted
+++ resolved
@@ -1270,16 +1270,7 @@
         auto operationPath = GetOperationPath(operation->GetId());
         auto controller = operation->GetController();
 
-<<<<<<< HEAD
-        // Set state.
-        {
-            auto req = TYPathProxy::Set(operationPath + "/@state");
-            req->set_value(ConvertToYsonString(operation->GetState()).Data());
-            batchReq->AddRequest(req, "update_op_node");
-        }
-=======
         GenerateMutationId(batchReq);
->>>>>>> ffdf4c34
 
         // Set suspended flag.
         {
@@ -1335,7 +1326,13 @@
             req->set_value(ConvertToYsonString(operation->GetFinishTime().Get()).Data());
             batchReq->AddRequest(req, "update_op_node");
         }
-<<<<<<< HEAD
+
+        // Set state.
+        {
+            auto req = TYPathProxy::Set(operationPath + "/@state");
+            req->set_value(ConvertToYsonString(operation->GetState()).Data());
+            batchReq->AddRequest(req, "update_op_node");
+        }
 
         auto batchRspOrError = WaitFor(batchReq->Invoke());
         THROW_ERROR_EXCEPTION_IF_FAILED(GetCumulativeError(batchRspOrError));
@@ -1355,34 +1352,6 @@
 
         auto client = Bootstrap->GetMasterClient();
 
-=======
-
-        // Set state.
-        {
-            auto req = TYPathProxy::Set(operationPath + "/@state");
-            req->set_value(ConvertToYsonString(operation->GetState()).Data());
-            batchReq->AddRequest(req, "update_op_node");
-        }
-
-        auto batchRspOrError = WaitFor(batchReq->Invoke());
-        THROW_ERROR_EXCEPTION_IF_FAILED(GetCumulativeError(batchRspOrError));
-    }
-
-    struct TJobFile
-    {
-        TJobId JobId;
-        TYPath Path;
-        TChunkId ChunkId;
-        Stroka DescriptionType;
-    };
-
-    void SaveJobFiles(TOperationPtr operation, const std::vector<TJobFile>& files)
-    {
-        VERIFY_THREAD_AFFINITY(ControlThread);
-
-        auto client = Bootstrap->GetMasterClient();
-
->>>>>>> ffdf4c34
         ITransactionPtr transaction;
         {
             NApi::TTransactionStartOptions options;

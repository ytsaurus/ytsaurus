#include "master_connector.h"
#include "private.h"
#include "helpers.h"
#include "scheduler.h"
#include "scheduler_strategy.h"
#include "serialize.h"
#include "snapshot_builder.h"
#include "snapshot_downloader.h"
#include "config.h"

#include <yt/server/cell_scheduler/bootstrap.h>
#include <yt/server/cell_scheduler/config.h>

#include <yt/ytlib/chunk_client/chunk_service_proxy.h>
#include <yt/ytlib/chunk_client/helpers.h>

#include <yt/ytlib/cypress_client/cypress_ypath_proxy.h>
#include <yt/ytlib/cypress_client/rpc_helpers.h>

#include <yt/ytlib/file_client/file_ypath_proxy.h>

#include <yt/ytlib/table_client/table_ypath_proxy.h>

#include <yt/ytlib/hive/cluster_directory.h>

#include <yt/ytlib/object_client/helpers.h>

#include <yt/ytlib/scheduler/helpers.h>

#include <yt/ytlib/transaction_client/helpers.h>
#include <yt/ytlib/transaction_client/transaction_ypath.pb.h>

#include <yt/ytlib/api/transaction.h>

#include <yt/core/concurrency/thread_affinity.h>

namespace NYT {
namespace NScheduler {

using namespace NYTree;
using namespace NYson;
using namespace NYPath;
using namespace NCypressClient;
using namespace NTableClient;
using namespace NObjectClient;
using namespace NObjectClient::NProto;
using namespace NObjectServer;
using namespace NChunkClient;
using namespace NFileClient;
using namespace NTransactionClient;
using namespace NRpc;
using namespace NApi;
using namespace NSecurityClient;
using namespace NTransactionClient::NProto;
using namespace NConcurrency;

////////////////////////////////////////////////////////////////////

static const auto& Logger = SchedulerLogger;

////////////////////////////////////////////////////////////////////

class TMasterConnector::TImpl
    : public TRefCounted
{
public:
    TImpl(
        TSchedulerConfigPtr config,
        NCellScheduler::TBootstrap* bootstrap)
        : Config(config)
        , Bootstrap(bootstrap)
        , ClusterDirectory(Bootstrap->GetClusterDirectory())
    { }

    void Start()
    {
        Bootstrap->GetControlInvoker()->Invoke(BIND(
            &TImpl::StartConnecting,
            MakeStrong(this)));
    }

    bool IsConnected() const
    {
        return Connected;
    }

    IInvokerPtr GetCancelableControlInvoker() const
    {
        return CancelableControlInvoker;
    }

    TFuture<void> CreateOperationNode(TOperationPtr operation)
    {
        VERIFY_THREAD_AFFINITY(ControlThread);
        YCHECK(Connected);

        auto operationId = operation->GetId();
        LOG_INFO("Creating operation node (OperationId: %v)",
            operationId);

        auto strategy = Bootstrap->GetScheduler()->GetStrategy();

        auto path = GetOperationPath(operationId);
        auto batchReq = StartObjectBatchRequest();
        {
            auto req = TYPathProxy::Set(path);
            req->set_value(BuildYsonStringFluently()
                .BeginAttributes()
                    .Do(BIND(&ISchedulerStrategy::BuildOperationAttributes, strategy, operationId))
                    .Do(BIND(&BuildInitializingOperationAttributes, operation))
                    .Item("brief_spec").BeginMap()
                        .Do(BIND(&IOperationController::BuildBriefSpec, operation->GetController()))
                        .Do(BIND(&ISchedulerStrategy::BuildBriefSpec, strategy, operationId))
                    .EndMap()
                    .Item("progress").BeginMap().EndMap()
                    .Item("brief_progress").BeginMap().EndMap()
                    .Item("opaque").Value("true")
                .EndAttributes()
                .BeginMap()
                    .Item("jobs").BeginAttributes()
                        .Item("opaque").Value("true")
                    .EndAttributes()
                    .BeginMap().EndMap()
                .EndMap()
                .Data());
            GenerateMutationId(req);
            batchReq->AddRequest(req);
        }

        {
            auto owners = operation->GetOwners();
            owners.push_back(operation->GetAuthenticatedUser());

            auto acl = NYTree::BuildYsonNodeFluently()
                .BeginList()
                    .Item().BeginMap()
                        .Item("action").Value(ESecurityAction::Allow)
                        .Item("subjects").Value(owners)
                        .Item("permissions").BeginList()
                            .Item().Value(EPermission::Write)
                        .EndList()
                    .EndMap()
                .EndList();


            auto req = TYPathProxy::Set(path + "/@acl");
            req->set_value(ConvertToYsonString(acl).Data());

            batchReq->AddRequest(req);
        }

        return batchReq->Invoke().Apply(
            BIND(&TImpl::OnOperationNodeCreated, MakeStrong(this), operation)
                .AsyncVia(Bootstrap->GetControlInvoker()));
    }

    TFuture<void> ResetRevivingOperationNode(TOperationPtr operation)
    {
        VERIFY_THREAD_AFFINITY(ControlThread);
        YCHECK(Connected);
        YCHECK(operation->GetState() == EOperationState::Reviving);

        auto operationId = operation->GetId();
        LOG_INFO("Resetting reviving operation node (OperationId: %v)",
            operationId);

        auto batchReq = StartObjectBatchRequest();

        auto attributes = ConvertToAttributes(BuildYsonStringFluently()
            .BeginMap()
                .Do(BIND(&BuildRunningOperationAttributes, operation))
                .Item("progress").BeginMap().EndMap()
                .Item("brief_progress").BeginMap().EndMap()
            .EndMap());

        for (const auto& key : attributes->List()) {
            auto req = TYPathProxy::Set(GetOperationPath(operationId) + "/@" + ToYPathLiteral(key));
            req->set_value(attributes->GetYson(key).Data());
            GenerateMutationId(req);
            batchReq->AddRequest(req);
        }

        return batchReq->Invoke().Apply(
            BIND(
                &TImpl::OnRevivingOperationNodeReset,
                MakeStrong(this),
                operation)
            .AsyncVia(GetCancelableControlInvoker()));
    }

    TFuture<void> FlushOperationNode(TOperationPtr operation)
    {
        VERIFY_THREAD_AFFINITY(ControlThread);
        YCHECK(Connected);

        auto id = operation->GetId();
        LOG_INFO("Flushing operation node (OperationId: %v)",
            id);

        auto* list = FindUpdateList(id);
        if (!list) {
            LOG_INFO("Operation node is not registered, omitting flush (OperationId: %v)",
                id);
            return VoidFuture;
        }

        return UpdateOperationNode(list).Apply(
            BIND(&TImpl::OnOperationNodeFlushed, MakeStrong(this), operation)
                .Via(CancelableControlInvoker));
    }


    void CreateJobNode(
        TJobPtr job,
        const TChunkId& stderrChunkId,
        const TChunkId& failContextChunkId)
    {
        VERIFY_THREAD_AFFINITY(ControlThread);
        YCHECK(Connected);

        LOG_DEBUG("Creating job node (OperationId: %v, JobId: %v, StdErrChunkId: %v, FailContextChunkId: %v)",
            job->GetOperationId(),
            job->GetId(),
            stderrChunkId,
            failContextChunkId);

        auto* list = GetUpdateList(job->GetOperationId());
        TJobRequest request;
        request.Job = job;
        request.StderrChunkId = stderrChunkId;
        request.FailContextChunkId = failContextChunkId;
        list->JobRequests.push_back(request);
    }

    TFuture<void> AttachToLivePreview(
        TOperationPtr operation,
        const TNodeId& tableId,
        const std::vector<TChunkTreeId>& childIds)
    {
        return BIND(&TImpl::DoAttachToLivePreview, MakeStrong(this))
            .AsyncVia(CancelableControlInvoker)
            .Run(operation, tableId, childIds);
    }

    TFuture<TSharedRef> DownloadSnapshot(const TOperationId& operationId)
    {
        if (!Config->EnableSnapshotLoading) {
            return MakeFuture<TSharedRef>(TError("Snapshot loading is disabled in configuration"));
        }

        return BIND(&TImpl::DoDownloadSnapshot, MakeStrong(this), operationId)
            .AsyncVia(CancelableControlInvoker)
            .Run();
    }

    TFuture<void> RemoveSnapshot(const TOperationId& operationId)
    {
        return BIND(&TImpl::DoRemoveSnapshot, MakeStrong(this), operationId)
            .AsyncVia(CancelableControlInvoker)
            .Run();
    }

    void AddGlobalWatcherRequester(TWatcherRequester requester)
    {
        GlobalWatcherRequesters.push_back(requester);
    }

    void AddGlobalWatcherHandler(TWatcherHandler handler)
    {
        GlobalWatcherHandlers.push_back(handler);
    }

    void AddOperationWatcherRequester(TOperationPtr operation, TWatcherRequester requester)
    {
        auto* list = GetOrCreateWatcherList(operation);
        list->WatcherRequesters.push_back(requester);
    }

    void AddOperationWatcherHandler(TOperationPtr operation, TWatcherHandler handler)
    {
        auto* list = GetOrCreateWatcherList(operation);
        list->WatcherHandlers.push_back(handler);
    }

    void AttachJobContext(
        const TYPath& path,
        const TChunkId& chunkId,
        TJobPtr job)
    {
        VERIFY_THREAD_AFFINITY(ControlThread);
        YCHECK(chunkId);

        auto client = Bootstrap->GetMasterClient();

        try {
            TJobFile file{
                job->GetId(),
                path,
                chunkId,
                "input_context"
            };
            SaveJobFiles(job->GetOperation(), { file });
        } catch (const std::exception& ex) {
            THROW_ERROR_EXCEPTION("Error saving input context for job %v into %v",
                job->GetId(),
                path)
                << ex;
        }
    }


    DEFINE_SIGNAL(void(const TMasterHandshakeResult& result), MasterConnected);
    DEFINE_SIGNAL(void(), MasterDisconnected);

    DEFINE_SIGNAL(void(TOperationPtr operation), UserTransactionAborted);
    DEFINE_SIGNAL(void(TOperationPtr operation), SchedulerTransactionAborted);

private:
    const TSchedulerConfigPtr Config;
    NCellScheduler::TBootstrap* const Bootstrap;

    NHive::TClusterDirectoryPtr ClusterDirectory;

    TCancelableContextPtr CancelableContext;
    IInvokerPtr CancelableControlInvoker;

    bool Connected = false;

    ITransactionPtr LockTransaction;

    TPeriodicExecutorPtr TransactionRefreshExecutor;
    TPeriodicExecutorPtr OperationNodesUpdateExecutor;
    TPeriodicExecutorPtr WatchersExecutor;
    TPeriodicExecutorPtr SnapshotExecutor;
    TPeriodicExecutorPtr ClusterDirectoryUpdateExecutor;

    std::vector<TWatcherRequester> GlobalWatcherRequesters;
    std::vector<TWatcherHandler>   GlobalWatcherHandlers;

    struct TJobRequest
    {
        TJobPtr Job;
        TChunkId StderrChunkId;
        TChunkId FailContextChunkId;
    };

    struct TLivePreviewRequest
    {
        TChunkListId TableId;
        TChunkTreeId ChildId;
    };

    struct TUpdateList
    {
        explicit TUpdateList(TOperationPtr operation)
            : Operation(operation)
        { }

        TOperationPtr Operation;
        std::vector<TJobRequest> JobRequests;
        std::vector<TLivePreviewRequest> LivePreviewRequests;
        TFuture<void> LastUpdateFuture = VoidFuture;
    };

    yhash_map<TOperationId, TUpdateList> UpdateLists;

    struct TWatcherList
    {
        explicit TWatcherList(TOperationPtr operation)
            : Operation(operation)
        { }

        TOperationPtr Operation;
        std::vector<TWatcherRequester> WatcherRequesters;
        std::vector<TWatcherHandler>   WatcherHandlers;
    };

    yhash_map<TOperationId, TWatcherList> WatcherLists;

    DECLARE_THREAD_AFFINITY_SLOT(ControlThread);


    void StartConnecting()
    {
        VERIFY_THREAD_AFFINITY(ControlThread);

        LOG_INFO("Connecting to master");

        auto pipeline = New<TRegistrationPipeline>(this);
        BIND(&TRegistrationPipeline::Run, pipeline)
            .AsyncVia(Bootstrap->GetControlInvoker())
            .Run()
            .Subscribe(BIND(&TImpl::OnConnected, MakeStrong(this))
                .Via(Bootstrap->GetControlInvoker()));
    }

    void OnConnected(const TErrorOr<TMasterHandshakeResult>& resultOrError)
    {
        VERIFY_THREAD_AFFINITY(ControlThread);

        if (!resultOrError.IsOK()) {
            LOG_ERROR(resultOrError, "Error connecting to master");
            TDelayedExecutor::Submit(
                BIND(&TImpl::StartConnecting, MakeStrong(this))
                    .Via(Bootstrap->GetControlInvoker()),
                Config->ConnectRetryBackoffTime);
            return;
        }

        LOG_INFO("Master connected");

        YCHECK(!Connected);
        Connected = true;

        CancelableContext = New<TCancelableContext>();
        CancelableControlInvoker = CancelableContext->CreateInvoker(Bootstrap->GetControlInvoker());

        const auto& result = resultOrError.Value();
        for (auto operation : result.Operations) {
            CreateUpdateList(operation);
        }
        for (auto handler : GlobalWatcherHandlers) {
            handler.Run(result.WatcherResponses);
        }

        LockTransaction->SubscribeAborted(
            BIND(&TImpl::OnLockTransactionAborted, MakeWeak(this))
                .Via(CancelableControlInvoker));

        StartPeriodicActivities();

        MasterConnected_.Fire(result);
    }

    void OnLockTransactionAborted()
    {
        VERIFY_THREAD_AFFINITY(ControlThread);

        LOG_WARNING("Lock transaction aborted");

        Disconnect();
    }



    class TRegistrationPipeline
        : public TRefCounted
    {
    public:
        explicit TRegistrationPipeline(TIntrusivePtr<TImpl> owner)
            : Owner(owner)
        {
            auto localHostName = TAddressResolver::Get()->GetLocalHostName();
            int port = Owner->Bootstrap->GetConfig()->RpcPort;
            ServiceAddress = BuildServiceAddress(localHostName, port);
        }

        TMasterHandshakeResult Run()
        {
            RegisterInstance();
            StartLockTransaction();
            TakeLock();
            AssumeControl();
            InvokeWatchers();
            UpdateClusterDirectory();
            ListOperations();
            RequestOperationAttributes();
            return Result;
        }

    private:
        const TIntrusivePtr<TImpl> Owner;

        Stroka ServiceAddress;
        std::vector<TOperationId> OperationIds;
        std::vector<TOperationId> AbortingOperationIds;
        TMasterHandshakeResult Result;

        // - Register scheduler instance.
        void RegisterInstance()
        {
            TObjectServiceProxy proxy(Owner
                ->Bootstrap
                ->GetMasterClient()
                ->GetMasterChannelOrThrow(EMasterChannelKind::Leader));
            auto batchReq = proxy.ExecuteBatch();
            auto path = "//sys/scheduler/instances/" + ToYPathLiteral(ServiceAddress);
            {
                auto req = TCypressYPathProxy::Create(path);
                req->set_ignore_existing(true);
                req->set_type(static_cast<int>(EObjectType::MapNode));
                GenerateMutationId(req);
                batchReq->AddRequest(req);
            }
            {
                auto req = TCypressYPathProxy::Create(path + "/orchid");
                req->set_ignore_existing(true);
                req->set_type(static_cast<int>(EObjectType::Orchid));
                auto attributes = CreateEphemeralAttributes();
                attributes->Set("remote_address", ServiceAddress);
                ToProto(req->mutable_node_attributes(), *attributes);
                GenerateMutationId(req);
                batchReq->AddRequest(req);
            }

            auto batchRspOrError = WaitFor(batchReq->Invoke());
            THROW_ERROR_EXCEPTION_IF_FAILED(GetCumulativeError(batchRspOrError));
        }

        // - Start lock transaction.
        void StartLockTransaction()
        {
            TTransactionStartOptions options;
            options.AutoAbort = true;
            options.Timeout = Owner->Config->LockTransactionTimeout;
            auto attributes = CreateEphemeralAttributes();
            attributes->Set("title", Format("Scheduler lock at %v", ServiceAddress));
            options.Attributes = std::move(attributes);

            auto client = Owner->Bootstrap->GetMasterClient();
            auto transactionOrError = WaitFor(Owner->Bootstrap->GetMasterClient()->StartTransaction(
                ETransactionType::Master,
                options));
            THROW_ERROR_EXCEPTION_IF_FAILED(transactionOrError, "Error starting lock transaction");

            Owner->LockTransaction = transactionOrError.Value();

            LOG_INFO("Lock transaction is %v", Owner->LockTransaction->GetId());
        }

        // - Take lock.
        void TakeLock()
        {
            auto result = WaitFor(Owner->LockTransaction->LockNode("//sys/scheduler/lock", ELockMode::Exclusive));
            THROW_ERROR_EXCEPTION_IF_FAILED(result, "Error taking scheduler lock");
        }

        // - Publish scheduler address.
        // - Update orchid address.
        void AssumeControl()
        {
            auto batchReq = Owner->StartObjectBatchRequest();
            auto schedulerAddress = Owner->Bootstrap->GetLocalAddress();
            {
                auto req = TYPathProxy::Set("//sys/scheduler/@address");
                req->set_value(ConvertToYsonString(schedulerAddress).Data());
                GenerateMutationId(req);
                batchReq->AddRequest(req, "set_scheduler_address");
            }
            {
                auto req = TYPathProxy::Set("//sys/scheduler/orchid/@remote_address");
                req->set_value(ConvertToYsonString(schedulerAddress).Data());
                GenerateMutationId(req);
                batchReq->AddRequest(req, "set_orchid_address");
            }

            auto batchRspOrError = WaitFor(batchReq->Invoke());
            THROW_ERROR_EXCEPTION_IF_FAILED(GetCumulativeError(batchRspOrError));
        }

        void UpdateClusterDirectory()
        {
            Owner->Bootstrap->GetClusterDirectory()->UpdateSelf();
            Owner->UpdateClusterDirectory();
        }

        // - Request operations and their states.
        void ListOperations()
        {
            auto batchReq = Owner->StartObjectBatchRequest();
            {
                auto req = TYPathProxy::List("//sys/operations");
                std::vector<Stroka> attributeKeys{
                    "state"
                };
                ToProto(req->mutable_attributes()->mutable_keys(), attributeKeys);
                batchReq->AddRequest(req, "list_operations");
            }

            auto batchRspOrError = WaitFor(batchReq->Invoke());
            THROW_ERROR_EXCEPTION_IF_FAILED(GetCumulativeError(batchRspOrError));
            const auto& batchRsp = batchRspOrError.Value();

            {
                auto rsp = batchRsp->GetResponse<TYPathProxy::TRspList>("list_operations").Value();
                auto operationsListNode = ConvertToNode(TYsonString(rsp->value()));
                auto operationsList = operationsListNode->AsList();
                LOG_INFO("Operations list received, %v operations total",
                    operationsList->GetChildCount());
                OperationIds.clear();
                for (auto operationNode : operationsList->GetChildren()) {
                    auto id = TOperationId::FromString(operationNode->GetValue<Stroka>());
                    auto state = operationNode->Attributes().Get<EOperationState>("state");
                    if (IsOperationInProgress(state) || state == EOperationState::Aborting) {
                        OperationIds.push_back(id);
                    }
                }
            }
        }

        // - Request attributes for unfinished operations.
        // - Recreate operation instance from fetched data.
        void RequestOperationAttributes()
        {
            auto batchReq = Owner->StartObjectBatchRequest();
            {
                LOG_INFO("Fetching attributes for %v unfinished operations",
                    OperationIds.size());
                for (const auto& operationId : OperationIds) {
                    auto req = TYPathProxy::Get(GetOperationPath(operationId) + "/@");
                    // Keep in sync with CreateOperationFromAttributes.
                    std::vector<Stroka> attributeKeys{
                        "operation_type",
                        "mutation_id",
                        "user_transaction_id",
                        "sync_scheduler_transaction_id",
                        "async_scheduler_transaction_id",
                        "input_transaction_id",
                        "output_transaction_id",
                        "spec",
                        "authenticated_user",
                        "start_time",
                        "state",
                        "suspended"
                    };
                    ToProto(req->mutable_attributes()->mutable_keys(), attributeKeys);
                    batchReq->AddRequest(req, "get_op_attr");
                }
            }

            auto batchRspOrError = WaitFor(batchReq->Invoke());
            THROW_ERROR_EXCEPTION_IF_FAILED(GetCumulativeError(batchRspOrError));
            const auto& batchRsp = batchRspOrError.Value();

            {
                auto rsps = batchRsp->GetResponses<TYPathProxy::TRspGet>("get_op_attr");
                YCHECK(rsps.size() == OperationIds.size());

                for (int index = 0; index < static_cast<int>(rsps.size()); ++index) {
                    const auto& operationId = OperationIds[index];
                    auto rsp = rsps[index].Value();
                    auto attributesNode = ConvertToAttributes(TYsonString(rsp->value()));
                    auto operation = Owner->CreateOperationFromAttributes(operationId, *attributesNode);

                    Result.Operations.push_back(operation);
                    if (operation->GetState() == EOperationState::Aborting) {
                        Result.AbortingOperations.push_back(operation);
                    } else {
                        Result.RevivingOperations.push_back(operation);
                        operation->SetState(EOperationState::Reviving);
                    }
                }
            }
        }

        // - Send watcher requests.
        void InvokeWatchers()
        {
            auto batchReq = Owner->StartObjectBatchRequest();
            for (auto requester : Owner->GlobalWatcherRequesters) {
                requester.Run(batchReq);
            }

            auto batchRspOrError = WaitFor(batchReq->Invoke());
            Result.WatcherResponses = batchRspOrError.ValueOrThrow();
        }

    };


    TObjectServiceProxy::TReqExecuteBatchPtr StartObjectBatchRequest(TCellTag cellTag = PrimaryMasterCellTag)
    {
        TObjectServiceProxy proxy(Bootstrap
            ->GetMasterClient()
            ->GetMasterChannelOrThrow(EMasterChannelKind::Leader, cellTag));
        auto batchReq = proxy.ExecuteBatch();
        YCHECK(LockTransaction);
        auto* prerequisitesExt = batchReq->Header().MutableExtension(TPrerequisitesExt::prerequisites_ext);
        auto* prerequisiteTransaction = prerequisitesExt->add_transactions();
        ToProto(prerequisiteTransaction->mutable_transaction_id(), LockTransaction->GetId());
        return batchReq;
    }

    TChunkServiceProxy::TReqExecuteBatchPtr StartChunkBatchRequest(TCellTag cellTag = PrimaryMasterCellTag)
    {
        TChunkServiceProxy proxy(Bootstrap
            ->GetMasterClient()
            ->GetMasterChannelOrThrow(EMasterChannelKind::Leader, cellTag));
        return proxy.ExecuteBatch();
    }


    void Disconnect()
    {
        VERIFY_THREAD_AFFINITY(ControlThread);

        if (!Connected)
            return;

        LOG_WARNING("Master disconnected");

        Connected = false;

        LockTransaction.Reset();

        ClearUpdateLists();
        ClearWatcherLists();

        StopPeriodicActivities();

        CancelableContext->Cancel();

        MasterDisconnected_.Fire();

        StartConnecting();
    }


    TOperationPtr CreateOperationFromAttributes(const TOperationId& operationId, const IAttributeDictionary& attributes)
    {
        auto getTransaction = [&] (const TTransactionId& transactionId, bool ping) -> ITransactionPtr {
            if (!transactionId) {
                return nullptr;
            }
            try {
                auto clusterDirectory = Bootstrap->GetClusterDirectory();
                auto connection = clusterDirectory->GetConnectionOrThrow(CellTagFromId(transactionId));
                auto client = connection->CreateClient(TClientOptions(SchedulerUserName));
                TTransactionAttachOptions options;
                options.Ping = ping;
                options.PingAncestors = false;
                return client->AttachTransaction(transactionId, options);
            } catch (const std::exception& ex) {
                LOG_ERROR(ex, "Error attaching operation transaction (OperationId: %v, TransactionId: %v)",
                    operationId,
                    transactionId);
                return nullptr;
            }
        };

        auto userTransaction = getTransaction(
            attributes.Get<TTransactionId>("user_transaction_id"),
            false);

        auto syncTransaction = getTransaction(
            attributes.Get<TTransactionId>("sync_scheduler_transaction_id"),
            true);

        auto asyncTransaction = getTransaction(
            attributes.Get<TTransactionId>("async_scheduler_transaction_id"),
            true);

        auto inputTransaction = getTransaction(
            attributes.Get<TTransactionId>("input_transaction_id"),
            true);

        auto outputTransaction = getTransaction(
            attributes.Get<TTransactionId>("output_transaction_id"),
            true);

        auto spec = attributes.Get<INodePtr>("spec")->AsMap();
        TOperationSpecBasePtr operationSpec;
        try {
            operationSpec = ConvertTo<TOperationSpecBasePtr>(spec);
        } catch (const std::exception& ex) {
            LOG_ERROR(ex, "Error parsing operation spec (OperationId: %v)",
                operationId);
            return nullptr;
        }

        auto operation = New<TOperation>(
            operationId,
            attributes.Get<EOperationType>("operation_type"),
            attributes.Get<TMutationId>("mutation_id"),
            userTransaction,
            spec,
            attributes.Get<Stroka>("authenticated_user"),
            operationSpec->Owners,
            attributes.Get<TInstant>("start_time"),
            attributes.Get<EOperationState>("state"),
            attributes.Get<bool>("suspended"));

        operation->SetSyncSchedulerTransaction(syncTransaction);
        operation->SetAsyncSchedulerTransaction(asyncTransaction);
        operation->SetInputTransaction(inputTransaction);
        operation->SetOutputTransaction(outputTransaction);
        operation->SetHasActiveTransactions(true);

        return operation;
    }


    void StartPeriodicActivities()
    {
        TransactionRefreshExecutor = New<TPeriodicExecutor>(
            CancelableControlInvoker,
            BIND(&TImpl::RefreshTransactions, MakeWeak(this)),
            Config->TransactionsRefreshPeriod,
            EPeriodicExecutorMode::Automatic);
        TransactionRefreshExecutor->Start();

        OperationNodesUpdateExecutor = New<TPeriodicExecutor>(
            CancelableControlInvoker,
            BIND(&TImpl::UpdateOperationNodes, MakeWeak(this)),
            Config->OperationsUpdatePeriod,
            EPeriodicExecutorMode::Automatic);
        OperationNodesUpdateExecutor->Start();

        WatchersExecutor = New<TPeriodicExecutor>(
            CancelableControlInvoker,
            BIND(&TImpl::UpdateWatchers, MakeWeak(this)),
            Config->WatchersUpdatePeriod,
            EPeriodicExecutorMode::Automatic);
        WatchersExecutor->Start();

        ClusterDirectoryUpdateExecutor = New<TPeriodicExecutor>(
            CancelableControlInvoker,
            BIND(&TImpl::UpdateClusterDirectory, MakeWeak(this)),
            Config->ClusterDirectoryUpdatePeriod,
            EPeriodicExecutorMode::Automatic);
        ClusterDirectoryUpdateExecutor->Start();

        SnapshotExecutor = New<TPeriodicExecutor>(
            CancelableControlInvoker,
            BIND(&TImpl::BuildSnapshot, MakeWeak(this)),
            Config->SnapshotPeriod,
            EPeriodicExecutorMode::Automatic);
        SnapshotExecutor->Start();
    }

    void StopPeriodicActivities()
    {
        if (TransactionRefreshExecutor) {
            TransactionRefreshExecutor->Stop();
            TransactionRefreshExecutor.Reset();
        }

        if (OperationNodesUpdateExecutor) {
            OperationNodesUpdateExecutor->Stop();
            OperationNodesUpdateExecutor.Reset();
        }

        if (WatchersExecutor) {
            WatchersExecutor->Stop();
            WatchersExecutor.Reset();
        }

        if (ClusterDirectoryUpdateExecutor) {
            ClusterDirectoryUpdateExecutor->Stop();
            ClusterDirectoryUpdateExecutor.Reset();
        }

        if (SnapshotExecutor) {
            SnapshotExecutor->Stop();
            SnapshotExecutor.Reset();
        }
    }


    void RefreshTransactions()
    {
        VERIFY_THREAD_AFFINITY(ControlThread);
        YCHECK(Connected);

        // Collect all transactions that are used by currently running operations.
        yhash_set<TTransactionId> watchSet;
        auto watchTransaction = [&] (ITransactionPtr transaction) {
            if (transaction) {
                watchSet.insert(transaction->GetId());
            }
        };

        auto operations = Bootstrap->GetScheduler()->GetOperations();
        for (auto operation : operations) {
            if (!operation->GetHasActiveTransactions()) {
                continue;
            }

            watchTransaction(operation->GetUserTransaction());
            watchTransaction(operation->GetSyncSchedulerTransaction());
            watchTransaction(operation->GetAsyncSchedulerTransaction());
            watchTransaction(operation->GetInputTransaction());
            watchTransaction(operation->GetOutputTransaction());
        }

        yhash_map<TCellTag, TObjectServiceProxy::TReqExecuteBatchPtr> batchReqs;

        for (const auto& id : watchSet) {
            auto cellTag = CellTagFromId(id);
            if (batchReqs.find(cellTag) == batchReqs.end()) {
                auto connection = ClusterDirectory->GetConnection(cellTag);
                if (!connection) {
                    continue;
                }
                auto channel = connection->GetMasterChannelOrThrow(EMasterChannelKind::Leader);
                auto authenticatedChannel = CreateAuthenticatedChannel(channel, SchedulerUserName);
                TObjectServiceProxy proxy(authenticatedChannel);
                batchReqs[cellTag] = proxy.ExecuteBatch();
            }

            auto checkReq = TObjectYPathProxy::GetBasicAttributes(FromObjectId(id));
            batchReqs[cellTag]->AddRequest(checkReq, "check_tx_" + ToString(id));
        }

        LOG_INFO("Refreshing transactions");

        yhash_map<TCellTag, NObjectClient::TObjectServiceProxy::TRspExecuteBatchPtr> batchRsps;

        for (const auto& pair : batchReqs) {
            auto cellTag = pair.first;
            const auto& batchReq = pair.second;
            auto batchRspOrError = WaitFor(batchReq->Invoke(), CancelableControlInvoker);
            if (batchRspOrError.IsOK()) {
                batchRsps[cellTag] = batchRspOrError.Value();
            } else {
                LOG_ERROR(batchRspOrError, "Error refreshing transactions (CellTag: %v)",
                    cellTag);
            }
        }

        yhash_set<TTransactionId> deadTransactionIds;

        for (const auto& id : watchSet) {
            auto cellTag = CellTagFromId(id);
            auto it = batchRsps.find(cellTag);
            if (it != batchRsps.end()) {
                const auto& batchRsp = it->second;
                auto rspOrError = batchRsp->GetResponse("check_tx_" + ToString(id));
                if (!rspOrError.IsOK()) {
                    deadTransactionIds.insert(id);
                }
            }
        }

        LOG_INFO("Transactions refreshed");

        auto isTransactionAlive = [&] (TOperationPtr operation, ITransactionPtr transaction) -> bool {
            if (!transaction) {
                return true;
            }

            if (deadTransactionIds.find(transaction->GetId()) == deadTransactionIds.end()) {
                return true;
            }

            return false;
        };

        auto isUserTransactionAlive = [&] (TOperationPtr operation, ITransactionPtr transaction) -> bool {
            if (isTransactionAlive(operation, transaction)) {
                return true;
            }

            LOG_INFO("Expired user transaction found (OperationId: %v, TransactionId: %v)",
                operation->GetId(),
                transaction->GetId());
            return false;
        };

        auto isSchedulerTransactionAlive = [&] (TOperationPtr operation, ITransactionPtr transaction) -> bool {
            if (isTransactionAlive(operation, transaction)) {
                return true;
            }

            LOG_INFO("Expired scheduler transaction found (OperationId: %v, TransactionId: %v)",
                operation->GetId(),
                transaction->GetId());
            return false;
        };

        // Check every operation's transactions and raise appropriate notifications.
        for (auto operation : operations) {
            if (!operation->GetHasActiveTransactions()) {
                continue;
            }

            if (!isUserTransactionAlive(operation, operation->GetUserTransaction())) {
                UserTransactionAborted_.Fire(operation);
            }

            if (!isSchedulerTransactionAlive(operation, operation->GetSyncSchedulerTransaction()) ||
                !isSchedulerTransactionAlive(operation, operation->GetAsyncSchedulerTransaction()) ||
                !isSchedulerTransactionAlive(operation, operation->GetInputTransaction()) ||
                !isSchedulerTransactionAlive(operation, operation->GetOutputTransaction()))
            {
                SchedulerTransactionAborted_.Fire(operation);
            }
        }
    }

    TUpdateList* CreateUpdateList(TOperationPtr operation)
    {
        LOG_DEBUG("Operation update list registered (OperationId: %v)",
            operation->GetId());
        auto pair = UpdateLists.insert(std::make_pair(
            operation->GetId(),
            TUpdateList(operation)));
        YCHECK(pair.second);
        return &pair.first->second;
    }

    TUpdateList* FindUpdateList(const TOperationId& operationId)
    {
        auto it = UpdateLists.find(operationId);
        return it == UpdateLists.end() ? nullptr : &it->second;
    }

    TUpdateList* GetUpdateList(const TOperationId& operationId)
    {
        auto* result = FindUpdateList(operationId);
        YCHECK(result);
        return result;
    }

    void RemoveUpdateList(TOperationPtr operation)
    {
        LOG_DEBUG("Operation update list unregistered (OperationId: %v)",
            operation->GetId());
        YCHECK(UpdateLists.erase(operation->GetId()));
    }

    void ClearUpdateLists()
    {
        UpdateLists.clear();
    }


    TWatcherList* GetOrCreateWatcherList(TOperationPtr operation)
    {
        auto it = WatcherLists.find(operation->GetId());
        if (it == WatcherLists.end()) {
            it = WatcherLists.insert(std::make_pair(
                operation->GetId(),
                TWatcherList(operation))).first;
        }
        return &it->second;
    }

    TWatcherList* FindWatcherList(TOperationPtr operation)
    {
        auto it = WatcherLists.find(operation->GetId());
        return it == WatcherLists.end() ? nullptr : &it->second;
    }

    void ClearWatcherLists()
    {
        WatcherLists.clear();
    }

    void UpdateOperationNodes()
    {
        VERIFY_THREAD_AFFINITY(ControlThread);
        YCHECK(Connected);

        LOG_INFO("Updating nodes for %v operations",
            UpdateLists.size());

        // Issue updates for active operations.
        std::vector<TOperationPtr> finishedOperations;
        std::vector<TFuture<void>> asyncResults;
        for (auto& pair : UpdateLists) {
            auto& list = pair.second;
            auto operation = list.Operation;
            if (operation->IsFinishedState()) {
                finishedOperations.push_back(operation);
            } else {
                LOG_DEBUG("Updating operation node (OperationId: %v)",
                    operation->GetId());

                asyncResults.push_back(UpdateOperationNode(&list).Apply(
                    BIND(&TImpl::OnOperationNodeUpdated, MakeStrong(this), operation)
                        .AsyncVia(CancelableControlInvoker)));
            }
        }

        // Cleanup finished operations.
        for (auto operation : finishedOperations) {
            RemoveUpdateList(operation);
        }

        auto result = WaitFor(Combine(asyncResults));
        if (!result.IsOK()) {
            LOG_ERROR(result, "Error updating operation nodes");
            Disconnect();
            return;
        }

        LOG_INFO("Operation nodes updated");
    }

    void OnOperationNodeUpdated(TOperationPtr operation)
    {
        VERIFY_THREAD_AFFINITY(ControlThread);
        YCHECK(Connected);

        LOG_DEBUG("Operation node updated (OperationId: %v)",
            operation->GetId());
    }


    void UpdateOperationNodeAttributes(TOperationPtr operation)
    {
        auto batchReq = StartObjectBatchRequest();
        auto operationPath = GetOperationPath(operation->GetId());
        auto controller = operation->GetController();

        GenerateMutationId(batchReq);

        // Set suspended flag.
        {
            auto req = TYPathProxy::Set(operationPath + "/@suspended");
            req->set_value(ConvertToYsonString(operation->GetSuspended()).Data());
            batchReq->AddRequest(req, "update_op_node");
        }

        if (operation->HasControllerProgress())
        {
            // Set progress.
            {
                auto req = TYPathProxy::Set(operationPath + "/@progress");
                req->set_value(BuildYsonStringFluently()
                    .BeginMap()
                        .Do(BIND([=] (IYsonConsumer* consumer) {
                            WaitFor(
                                BIND(&IOperationController::BuildProgress, controller)
                                    .AsyncVia(controller->GetInvoker())
                                    .Run(consumer));
                        }))
                    .EndMap().Data());
                batchReq->AddRequest(req, "update_op_node");

            }
            // Set brief progress.
            {
                auto req = TYPathProxy::Set(operationPath + "/@brief_progress");
                req->set_value(BuildYsonStringFluently()
                    .BeginMap()
                        .Do(BIND([=] (IYsonConsumer* consumer) {
                            WaitFor(
                                BIND(&IOperationController::BuildBriefProgress, controller)
                                    .AsyncVia(controller->GetInvoker())
                                    .Run(consumer));
                        }))
                    .EndMap().Data());
                batchReq->AddRequest(req, "update_op_node");
            }
        }

        // Set result.
        if (operation->IsFinishedState() && controller) {
            auto req = TYPathProxy::Set(operationPath + "/@result");
            req->set_value(ConvertToYsonString(BIND(
                &IOperationController::BuildResult,
                controller)).Data());
            batchReq->AddRequest(req, "update_op_node");
        }

        // Set end time, if given.
        if (operation->GetFinishTime()) {
            auto req = TYPathProxy::Set(operationPath + "/@finish_time");
            req->set_value(ConvertToYsonString(operation->GetFinishTime().Get()).Data());
            batchReq->AddRequest(req, "update_op_node");
        }

        // Set state.
        {
            auto req = TYPathProxy::Set(operationPath + "/@state");
            req->set_value(ConvertToYsonString(operation->GetState()).Data());
            batchReq->AddRequest(req, "update_op_node");
        }

        auto batchRspOrError = WaitFor(batchReq->Invoke());
        THROW_ERROR_EXCEPTION_IF_FAILED(GetCumulativeError(batchRspOrError));
    }

    TSharedRef DoDownloadSnapshot(const TOperationId& operationId)
    {
        auto snapshotPath = GetSnapshotPath(operationId);

        auto batchReq = StartObjectBatchRequest();
        auto req = TYPathProxy::Get(snapshotPath + "/@version");
        batchReq->AddRequest(req, "get_version");

        auto batchRspOrError = WaitFor(batchReq->Invoke());
        const auto& batchRsp = batchRspOrError.ValueOrThrow();

        auto rspOrError = batchRsp->GetResponse<TYPathProxy::TRspGet>("get_version");
        // Check for missing snapshots.
        if (rspOrError.FindMatching(NYTree::EErrorCode::ResolveError)) {
            THROW_ERROR_EXCEPTION("Snapshot does not exist");
        }
        THROW_ERROR_EXCEPTION_IF_FAILED(rspOrError, "Error getting snapshot version");

        const auto& rsp = rspOrError.Value();
        int version = ConvertTo<int>(TYsonString(rsp->value()));

        LOG_INFO("Snapshot found (OperationId: %v, Version: %v)",
            operationId,
            version);

        if (!ValidateSnapshotVersion(version)) {
            THROW_ERROR_EXCEPTION("Snapshot version validation failed");
        }

        try {
            auto downloader = New<TSnapshotDownloader>(
                Config,
                Bootstrap,
                operationId);
            return downloader->Run();
        } catch (const std::exception& ex) {
            THROW_ERROR_EXCEPTION("Error downloading snapshot") << ex;
        }
    }

    void DoRemoveSnapshot(const TOperationId& operationId)
    {
        auto batchReq = StartObjectBatchRequest();
        auto req = TYPathProxy::Remove(GetSnapshotPath(operationId));
        req->set_force(true);
        batchReq->AddRequest(req, "remove_snapshot");

        auto batchRspOrError = WaitFor(batchReq->Invoke());

        THROW_ERROR_EXCEPTION_IF_FAILED(GetCumulativeError(batchRspOrError));
    }

    void CreateJobNodes(
        TOperationPtr operation,
        const std::vector<TJobRequest>& jobRequests)
    {
        auto batchReq = StartObjectBatchRequest();

        for (const auto& request : jobRequests) {
            auto job = request.Job;
            auto jobPath = GetJobPath(operation->GetId(), job->GetId());
            auto req = TYPathProxy::Set(jobPath);
            req->set_value(
                BuildYsonStringFluently()
                    .BeginAttributes()
                        .Do(BIND(&BuildJobAttributes, job))
                    .EndAttributes()
                    .BeginMap()
                    .EndMap()
                    .Data());
            batchReq->AddRequest(req, "create");
        }

        auto batchRspOrError = WaitFor(batchReq->Invoke());
        THROW_ERROR_EXCEPTION_IF_FAILED(GetCumulativeError(batchRspOrError));
    }

    struct TJobFile
    {
        TJobId JobId;
        TYPath Path;
        TChunkId ChunkId;
        Stroka DescriptionType;
    };

    void SaveJobFiles(TOperationPtr operation, const std::vector<TJobFile>& files)
    {
        VERIFY_THREAD_AFFINITY(ControlThread);

        auto client = Bootstrap->GetMasterClient();

        ITransactionPtr transaction;
        {
            NApi::TTransactionStartOptions options;
            options.PrerequisiteTransactionIds = {LockTransaction->GetId()};
            auto attributes = CreateEphemeralAttributes();
            attributes->Set("title", Format("Saving job files of operation %v", operation->GetId()));
            options.Attributes = std::move(attributes);

            transaction = WaitFor(client->StartTransaction(ETransactionType::Master, options))
                .ValueOrThrow();
        }

        const auto& transactionId = transaction->GetId();

        struct TJobFileInfo
        {
            TTransactionId UploadTransactionId;
            TNodeId NodeId;
            TChunkListId ChunkListId;
        };

        std::vector<TJobFileInfo> infos;

        {
            auto batchReq = StartObjectBatchRequest();

            for (const auto& file : files) {
                {
                    auto req = TCypressYPathProxy::Create(file.Path);
                    req->set_recursive(true);
                    req->set_type(static_cast<int>(EObjectType::File));

                    auto attributes = CreateEphemeralAttributes();
                    attributes->Set("external", false);
                    attributes->Set("vital", false);
                    attributes->Set("replication_factor", 1);
                    attributes->Set("account", TmpAccountName);
                    attributes->Set(
                        "description", BuildYsonStringFluently()
                        .BeginMap()
                            .Item("type").Value(file.DescriptionType)
                            .Item("job_id").Value(file.JobId)
                        .EndMap());
                    ToProto(req->mutable_node_attributes(), *attributes);

                    SetTransactionId(req, transactionId);
                    GenerateMutationId(req);
                    batchReq->AddRequest(req, "create");
                }
                {
                    auto req = TFileYPathProxy::BeginUpload(file.Path);
                    req->set_update_mode(static_cast<int>(EUpdateMode::Overwrite));
                    req->set_lock_mode(static_cast<int>(ELockMode::Exclusive));
                    GenerateMutationId(req);
                    SetTransactionId(req, transactionId);
                    batchReq->AddRequest(req, "begin_upload");
                }
            }

            auto batchRspOrError = WaitFor(batchReq->Invoke());
            THROW_ERROR_EXCEPTION_IF_FAILED(GetCumulativeError(batchRspOrError));
            const auto& batchRsp = batchRspOrError.Value();

            auto createRsps = batchRsp->GetResponses<TCypressYPathProxy::TRspCreate>("create");
            auto beginUploadRsps = batchRsp->GetResponses<TFileYPathProxy::TRspBeginUpload>("begin_upload");
            for (int index = 0; index < files.size(); ++index) {
                infos.push_back(TJobFileInfo());
                auto& info = infos.back();

                {
                    const auto& rsp = createRsps[index].Value();
                    info.NodeId = FromProto<TNodeId>(rsp->node_id());
                }
                {
                    const auto& rsp = beginUploadRsps[index].Value();
                    info.UploadTransactionId = FromProto<TTransactionId>(rsp->upload_transaction_id());
                }
            }
        }

        {
            auto batchReq = StartObjectBatchRequest();

            for (const auto& info : infos) {
                auto req = TFileYPathProxy::GetUploadParams(FromObjectId(info.NodeId));
                SetTransactionId(req, info.UploadTransactionId);
                batchReq->AddRequest(req, "get_upload_params");
            }

            auto batchRspOrError = WaitFor(batchReq->Invoke());
            THROW_ERROR_EXCEPTION_IF_FAILED(GetCumulativeError(batchRspOrError));
            const auto& batchRsp = batchRspOrError.Value();

            auto getUploadParamsRsps = batchRsp->GetResponses<TFileYPathProxy::TRspGetUploadParams>("get_upload_params");
            for (int index = 0; index < getUploadParamsRsps.size(); ++index) {
                const auto& rsp = getUploadParamsRsps[index].Value();
                auto& info = infos[index];
                info.ChunkListId = FromProto<TChunkListId>(rsp->chunk_list_id());
            }
        }

        {
            auto batchReq = StartChunkBatchRequest();
            GenerateMutationId(batchReq);

            for (int index = 0; index < files.size(); ++index) {
                const auto& file = files[index];
                const auto& info = infos[index];
                auto* req = batchReq->add_attach_chunk_trees_subrequests();
                ToProto(req->mutable_parent_id(), info.ChunkListId);
                ToProto(req->add_child_ids(), file.ChunkId);
            }

            auto batchRspOrError = WaitFor(batchReq->Invoke());
            THROW_ERROR_EXCEPTION_IF_FAILED(GetCumulativeError(batchRspOrError));
        }

        {
            auto batchReq = StartObjectBatchRequest();

            for (int index = 0; index < files.size(); ++index) {
                const auto& info = infos[index];
                auto req = TFileYPathProxy::EndUpload(FromObjectId(info.NodeId));
                req->set_derive_statistics(true);
                SetTransactionId(req, info.UploadTransactionId);
                GenerateMutationId(req);
                batchReq->AddRequest(req);
            }

            auto batchRspOrError = WaitFor(batchReq->Invoke());
            THROW_ERROR_EXCEPTION_IF_FAILED(GetCumulativeError(batchRspOrError));
        }

        WaitFor(transaction->Commit())
            .ThrowOnError();
    }

    void AttachLivePreviewChunks(
        TOperationPtr operation,
        const std::vector<TLivePreviewRequest>& livePreviewRequests)
    {
        struct TTableInfo
        {
            TNodeId TableId;
            TCellTag CellTag;
            std::vector<TChunkId> ChildIds;
            TTransactionId UploadTransactionId;
            TChunkListId UploadChunkListId;
            NChunkClient::NProto::TDataStatistics Statistics;
        };

        yhash_map<TNodeId, TTableInfo> tableIdToInfo;
        for (const auto& request : livePreviewRequests) {
            auto& tableInfo = tableIdToInfo[request.TableId];
            tableInfo.TableId = request.TableId;
            tableInfo.ChildIds.push_back(request.ChildId);
        }

        if (tableIdToInfo.empty()) {
            return;
        }

        for (const auto& pair : tableIdToInfo) {
            const auto& tableInfo = pair.second;
            LOG_DEBUG("Appending live preview chunk trees (OperationId: %v, TableId: %v, ChildCount: %v)",
                operation->GetId(),
                tableInfo.TableId,
                tableInfo.ChildIds.size());
        }

        // BeginUpload
        {
            auto batchReq = StartObjectBatchRequest();

            for (const auto& pair : tableIdToInfo) {
                const auto& tableId = pair.first;
                {
                    auto req = TTableYPathProxy::BeginUpload(FromObjectId(tableId));
                    req->set_update_mode(static_cast<int>(EUpdateMode::Append));
                    req->set_lock_mode(static_cast<int>(ELockMode::Shared));
                    req->set_upload_transaction_title(Format("Attaching live preview chunks of operation %v",
                        operation->GetId()));
                    SetTransactionId(req, operation->GetAsyncSchedulerTransaction()->GetId());
                    GenerateMutationId(req);
                    batchReq->AddRequest(req, "begin_upload");
                }
            }

            auto batchRspOrError = WaitFor(batchReq->Invoke());
            THROW_ERROR_EXCEPTION_IF_FAILED(GetCumulativeError(batchRspOrError));
            const auto& batchRsp = batchRspOrError.Value();

            auto rsps = batchRsp->GetResponses<TChunkOwnerYPathProxy::TRspBeginUpload>("begin_upload");
            int rspIndex = 0;
            for (auto& pair : tableIdToInfo) {
                auto& tableInfo = pair.second;
                const auto& rsp = rsps[rspIndex++].Value();
                tableInfo.CellTag = rsp->cell_tag();
                tableInfo.UploadTransactionId = FromProto<TTransactionId>(rsp->upload_transaction_id());
            }
        }

        yhash_map<TCellTag, std::vector<TTableInfo*>> cellTagToInfos;
        for (auto& pair : tableIdToInfo) {
            auto& tableInfo  = pair.second;
            cellTagToInfos[tableInfo.CellTag].push_back(&tableInfo);
        }

        // GetUploadParams
        for (auto& pair : cellTagToInfos) {
            auto cellTag = pair.first;
            auto& tableInfos = pair.second;

            auto batchReq = StartObjectBatchRequest(cellTag);
            for (const auto* tableInfo : tableInfos) {
                auto req = TTableYPathProxy::GetUploadParams(FromObjectId(tableInfo->TableId));
                SetTransactionId(req, tableInfo->UploadTransactionId);
                batchReq->AddRequest(req, "get_upload_params");
            }

            auto batchRspOrError = WaitFor(batchReq->Invoke());
            THROW_ERROR_EXCEPTION_IF_FAILED(GetCumulativeError(batchRspOrError));
            const auto& batchRsp = batchRspOrError.Value();

            auto rsps = batchRsp->GetResponses<TTableYPathProxy::TRspGetUploadParams>("get_upload_params");
            int rspIndex = 0;
            for (auto* tableInfo : tableInfos) {
                const auto& rsp = rsps[rspIndex++].Value();
                tableInfo->UploadChunkListId = FromProto<TChunkListId>(rsp->chunk_list_id());
            }
        }

        // Attach
        for (auto& pair : cellTagToInfos) {
            auto cellTag = pair.first;
            auto& tableInfos = pair.second;

            auto batchReq = StartChunkBatchRequest(cellTag);
            GenerateMutationId(batchReq);

            std::vector<int> tableIndexToRspIndex;
            for (const auto* tableInfo : tableInfos) {
                size_t beginIndex = 0;
                const auto& childIds = tableInfo->ChildIds;
                while (beginIndex < childIds.size()) {
                    auto lastIndex = std::min(beginIndex + Config->MaxChildrenPerAttachRequest, childIds.size());
                    bool isFinal = (lastIndex == childIds.size());
                    if (isFinal) {
                        tableIndexToRspIndex.push_back(batchReq->attach_chunk_trees_subrequests_size());
                    }
                    auto* req = batchReq->add_attach_chunk_trees_subrequests();
                    ToProto(req->mutable_parent_id(), tableInfo->UploadChunkListId);
                    for (auto index = beginIndex; index < lastIndex; ++index) {
                        ToProto(req->add_child_ids(), childIds[index]);
                    }
                    req->set_request_statistics(isFinal);
                    beginIndex = lastIndex;
                }
            }

            auto batchRspOrError = WaitFor(batchReq->Invoke());
            THROW_ERROR_EXCEPTION_IF_FAILED(GetCumulativeError(batchRspOrError));
            const auto& batchRsp = batchRspOrError.Value();

            const auto& rsps = batchRsp->attach_chunk_trees_subresponses();
            for (int tableIndex = 0; tableIndex < tableInfos.size(); ++tableIndex) {
                auto* tableInfo = tableInfos[tableIndex];
                const auto& rsp = rsps.Get(tableIndexToRspIndex[tableIndex]);
                tableInfo->Statistics = rsp.statistics();
            }
        }

        // EndUpload
        {
            auto batchReq = StartObjectBatchRequest();

            for (const auto& pair : tableIdToInfo) {
                const auto& tableId = pair.first;
                const auto& tableInfo = pair.second;
                {
                    auto req = TTableYPathProxy::EndUpload(FromObjectId(tableId));
                    *req->mutable_statistics() = tableInfo.Statistics;
                    SetTransactionId(req, tableInfo.UploadTransactionId);
                    GenerateMutationId(req);
                    batchReq->AddRequest(req, "end_upload");
                }
            }

            auto batchRspOrError = WaitFor(batchReq->Invoke());
            THROW_ERROR_EXCEPTION_IF_FAILED(GetCumulativeError(batchRspOrError));
        }
    }

    void DoUpdateOperationNode(
        TOperationPtr operation,
        const std::vector<TJobRequest>& jobRequests,
        const std::vector<TLivePreviewRequest>& livePreviewRequests)
    {
        try {
            CreateJobNodes(operation, jobRequests);
        } catch (const std::exception& ex) {
            THROW_ERROR_EXCEPTION("Error creating job nodes for operation %v",
                operation->GetId())
                << ex;
        }

        try {
            std::vector<TJobFile> files;
            for (const auto& request : jobRequests) {
                if (request.StderrChunkId) {
                    files.push_back({
                        request.Job->GetId(),
                        GetStderrPath(operation->GetId(), request.Job->GetId()),
                        request.StderrChunkId,
                        "stderr"
                    });
                }
                if (request.FailContextChunkId) {
                    files.push_back({
                        request.Job->GetId(),
                        GetFailContextPath(operation->GetId(), request.Job->GetId()),
                        request.FailContextChunkId,
                        "fail_context"
                    });
                }
            }
            SaveJobFiles(operation, files);
        } catch (const std::exception& ex) {
            // NB: Don' treat this as a critical error.
            // Some of these chunks could go missing for a number of reasons.
            LOG_WARNING(ex, "Error saving job files (OperationId: %v)",
                operation->GetId());
        }

        try {
            AttachLivePreviewChunks(operation, livePreviewRequests);
        } catch (const std::exception& ex) {
            // NB: Don' treat this as a critical error.
            // Some of these chunks could go missing for a number of reasons.
            LOG_WARNING(ex, "Error attaching live preview chunks (OperationId: %v)",
                operation->GetId());
        }

        try {
            // NB: Update operation attributes after updating all job nodes.
            // Tests assume, that all job files are present, when operation
            // is in one of the terminal states.
            UpdateOperationNodeAttributes(operation);
        } catch (const std::exception& ex) {
            THROW_ERROR_EXCEPTION("Error updating operation node %v",
                operation->GetId())
                << ex;
        }
    }

    TFuture<void> UpdateOperationNode(TUpdateList* list)
    {
        auto operation = list->Operation;

        auto lastUpdateFuture = list->LastUpdateFuture.Apply(
            BIND(
                &TImpl::DoUpdateOperationNode,
                MakeStrong(this),
                operation,
                std::move(list->JobRequests),
                std::move(list->LivePreviewRequests))
            .AsyncVia(CancelableControlInvoker));

        list->LastUpdateFuture = lastUpdateFuture;
        return lastUpdateFuture;
    }

    void OnOperationNodeCreated(
        TOperationPtr operation,
        const TObjectServiceProxy::TErrorOrRspExecuteBatchPtr& batchRspOrError)
    {
        VERIFY_THREAD_AFFINITY(ControlThread);

        auto operationId = operation->GetId();
        auto error = GetCumulativeError(batchRspOrError);
        THROW_ERROR_EXCEPTION_IF_FAILED(error, "Error creating operation node %v",
            operationId);

        CreateUpdateList(operation);

        LOG_INFO("Operation node created (OperationId: %v)",
            operationId);
    }

    void OnRevivingOperationNodeReset(
        TOperationPtr operation,
        const TObjectServiceProxy::TErrorOrRspExecuteBatchPtr& batchRspOrError)
    {
        VERIFY_THREAD_AFFINITY(ControlThread);
        YCHECK(Connected);

        auto operationId = operation->GetId();

        auto error = GetCumulativeError(batchRspOrError);
        THROW_ERROR_EXCEPTION_IF_FAILED(error, "Error resetting reviving operation node %v",
            operationId);

        LOG_INFO("Reviving operation node reset (OperationId: %v)",
            operationId);
    }

    void OnOperationNodeFlushed(
        TOperationPtr operation,
        const TError& error)
    {
        VERIFY_THREAD_AFFINITY(ControlThread);
        YCHECK(Connected);

        auto operationId = operation->GetId();

        if (!error.IsOK()) {
            LOG_ERROR(error);
            Disconnect();
            return;
        }

        LOG_INFO("Operation node flushed (OperationId: %v)",
            operationId);
    }


    void UpdateWatchers()
    {
        VERIFY_THREAD_AFFINITY(ControlThread);
        YCHECK(Connected);

        LOG_INFO("Updating watchers");

        // Global watchers.
        {
            auto batchReq = StartObjectBatchRequest();
            for (auto requester : GlobalWatcherRequesters) {
                requester.Run(batchReq);
            }
            batchReq->Invoke().Subscribe(
                BIND(&TImpl::OnGlobalWatchersUpdated, MakeStrong(this))
                    .Via(CancelableControlInvoker));
        }

        // Purge obsolete watchers.
        {
            auto it = WatcherLists.begin();
            while (it != WatcherLists.end()) {
                auto jt = it++;
                const auto& list = jt->second;
                if (list.Operation->IsFinishedState()) {
                    WatcherLists.erase(jt);
                }
            }
        }

        // Per-operation watchers.
        for (const auto& pair : WatcherLists) {
            const auto& list = pair.second;
            auto operation = list.Operation;
            if (operation->GetState() != EOperationState::Running)
                continue;

            auto batchReq = StartObjectBatchRequest();
            for (auto requester : list.WatcherRequesters) {
                requester.Run(batchReq);
            }
            batchReq->Invoke().Subscribe(
                BIND(&TImpl::OnOperationWatchersUpdated, MakeStrong(this), operation)
                    .Via(CancelableControlInvoker));
        }
    }

    void OnGlobalWatchersUpdated(const TObjectServiceProxy::TErrorOrRspExecuteBatchPtr& batchRspOrError)
    {
        VERIFY_THREAD_AFFINITY(ControlThread);
        YCHECK(Connected);

        if (!batchRspOrError.IsOK()) {
            LOG_ERROR(batchRspOrError, "Error updating global watchers");
            return;
        }

        const auto& batchRsp = batchRspOrError.Value();
        for (auto handler : GlobalWatcherHandlers) {
            handler.Run(batchRsp);
        }

        LOG_INFO("Global watchers updated");
    }

    void OnOperationWatchersUpdated(TOperationPtr operation, const TObjectServiceProxy::TErrorOrRspExecuteBatchPtr& batchRspOrError)
    {
        VERIFY_THREAD_AFFINITY(ControlThread);
        YCHECK(Connected);

        if (!batchRspOrError.IsOK()) {
            LOG_ERROR(batchRspOrError, "Error updating operation watchers (OperationId: %v)",
                operation->GetId());
            return;
        }

        if (operation->GetState() != EOperationState::Running)
            return;

        auto* list = FindWatcherList(operation);
        if (!list)
            return;

        const auto& batchRsp = batchRspOrError.Value();
        for (auto handler : list->WatcherHandlers) {
            handler.Run(batchRsp);
        }

        LOG_INFO("Operation watchers updated (OperationId: %v)",
            operation->GetId());
    }


    void BuildSnapshot()
    {
        VERIFY_THREAD_AFFINITY(ControlThread);

        if (!Config->EnableSnapshotBuilding)
            return;

        auto builder = New<TSnapshotBuilder>(
            Config,
            Bootstrap->GetScheduler(),
            Bootstrap->GetMasterClient());

        // NB: Result is logged in the builder.
        auto error = WaitFor(builder->Run());
        if (error.IsOK()) {
            LOG_INFO("Snapshot builder finished");
        } else {
            LOG_ERROR(error, "Error building snapshots");
        }
    }


    void UpdateClusterDirectory()
    {
        VERIFY_THREAD_AFFINITY(ControlThread);

        auto batchReq = StartObjectBatchRequest();
        auto req = TYPathProxy::Get("//sys/clusters");
        batchReq->AddRequest(req, "get_cluster");

        auto batchRspOrError = WaitFor(batchReq->Invoke());
        auto error = GetCumulativeError(batchRspOrError);
        if (!error.IsOK()) {
            LOG_WARNING(error, "Error requesting cluster directory");
            return;
        }

        try {
            const auto& batchRsp = batchRspOrError.Value();
            auto rsp = batchRsp->GetResponse<TYPathProxy::TRspGet>("get_cluster").Value();
            auto clustersNode = ConvertToNode(TYsonString(rsp->value()))->AsMap();

            for (const auto& name : ClusterDirectory->GetClusterNames()) {
                if (!clustersNode->FindChild(name)) {
                    ClusterDirectory->RemoveCluster(name);
                }
            }

            for (const auto& pair : clustersNode->GetChildren()) {
                const auto& clusterName = pair.first;
                auto config = ConvertTo<NApi::TConnectionConfigPtr>(pair.second);
                ClusterDirectory->UpdateCluster(clusterName, config);
            }

            LOG_DEBUG("Cluster directory updated successfully");
        } catch (const std::exception& ex) {
            LOG_ERROR(ex, "Error updating cluster directory");
        }
    }

    void DoAttachToLivePreview(
        TOperationPtr operation,
        const TNodeId& tableId,
        const std::vector<TChunkTreeId>& childIds)
    {
        VERIFY_THREAD_AFFINITY(ControlThread);
        YCHECK(Connected);

        auto* list = FindUpdateList(operation->GetId());
        if (!list) {
            LOG_DEBUG("Operation node is not registered, omitting live preview attach (OperationId: %v)",
                operation->GetId());
            return;
        }

        LOG_DEBUG("Attaching live preview chunk trees (OperationId: %v, TableId: %v, ChildCount: %v)",
<<<<<<< HEAD
              operation->GetId(),
              tableId,
              childIds.size());

        auto* list = GetUpdateList(operation->GetId());
        for (const auto& childId : childIds) {
=======
            operation->GetId(),
            tableId,
            childrenIds.size());

        for (const auto& childId : childrenIds) {
>>>>>>> 3177b859
            list->LivePreviewRequests.push_back(TLivePreviewRequest{tableId, childId});
        }
    }
};

////////////////////////////////////////////////////////////////////

TMasterConnector::TMasterConnector(
    TSchedulerConfigPtr config,
    NCellScheduler::TBootstrap* bootstrap)
    : Impl(New<TImpl>(config, bootstrap))
{ }

TMasterConnector::~TMasterConnector()
{ }

void TMasterConnector::Start()
{
    Impl->Start();
}

bool TMasterConnector::IsConnected() const
{
    return Impl->IsConnected();
}

IInvokerPtr TMasterConnector::GetCancelableControlInvoker() const
{
    return Impl->GetCancelableControlInvoker();
}

TFuture<void> TMasterConnector::CreateOperationNode(TOperationPtr operation)
{
    return Impl->CreateOperationNode(operation);
}

TFuture<void> TMasterConnector::ResetRevivingOperationNode(TOperationPtr operation)
{
    return Impl->ResetRevivingOperationNode(operation);
}

TFuture<void> TMasterConnector::FlushOperationNode(TOperationPtr operation)
{
    return Impl->FlushOperationNode(operation);
}

TFuture<TSharedRef> TMasterConnector::DownloadSnapshot(const TOperationId& operationId)
{
    return Impl->DownloadSnapshot(operationId);
}

TFuture<void> TMasterConnector::RemoveSnapshot(const TOperationId& operationId)
{
    return Impl->RemoveSnapshot(operationId);
}

void TMasterConnector::CreateJobNode(
    TJobPtr job,
    const TChunkId& stderrChunkId,
    const TChunkId& failContextChunkId)
{
    return Impl->CreateJobNode(job, stderrChunkId, failContextChunkId);
}

void TMasterConnector::AttachJobContext(
    const TYPath& path,
    const TChunkId& chunkId,
    TJobPtr job)
{
    return Impl->AttachJobContext(path, chunkId, job);
}

TFuture<void> TMasterConnector::AttachToLivePreview(
    TOperationPtr operation,
    const TNodeId& tableId,
    const std::vector<TChunkTreeId>& childIds)
{
    return Impl->AttachToLivePreview(operation, tableId, childIds);
}

void TMasterConnector::AddGlobalWatcherRequester(TWatcherRequester requester)
{
    Impl->AddGlobalWatcherRequester(requester);
}

void TMasterConnector::AddGlobalWatcherHandler(TWatcherHandler handler)
{
    Impl->AddGlobalWatcherHandler(handler);
}

void TMasterConnector::AddOperationWatcherRequester(TOperationPtr operation, TWatcherRequester requester)
{
    Impl->AddOperationWatcherRequester(operation, requester);
}

void TMasterConnector::AddOperationWatcherHandler(TOperationPtr operation, TWatcherHandler handler)
{
    Impl->AddOperationWatcherHandler(operation, handler);
}

DELEGATE_SIGNAL(TMasterConnector, void(const TMasterHandshakeResult& result), MasterConnected, *Impl);
DELEGATE_SIGNAL(TMasterConnector, void(), MasterDisconnected, *Impl);
DELEGATE_SIGNAL(TMasterConnector, void(TOperationPtr operation), UserTransactionAborted, *Impl)
DELEGATE_SIGNAL(TMasterConnector, void(TOperationPtr operation), SchedulerTransactionAborted, *Impl)

////////////////////////////////////////////////////////////////////

} // namespace NScheduler
} // namespace NYT
<|MERGE_RESOLUTION|>--- conflicted
+++ resolved
@@ -1859,20 +1859,11 @@
         }
 
         LOG_DEBUG("Attaching live preview chunk trees (OperationId: %v, TableId: %v, ChildCount: %v)",
-<<<<<<< HEAD
-              operation->GetId(),
-              tableId,
-              childIds.size());
-
-        auto* list = GetUpdateList(operation->GetId());
-        for (const auto& childId : childIds) {
-=======
             operation->GetId(),
             tableId,
-            childrenIds.size());
-
-        for (const auto& childId : childrenIds) {
->>>>>>> 3177b859
+            childIds.size());
+
+        for (const auto& childId : childIds) {
             list->LivePreviewRequests.push_back(TLivePreviewRequest{tableId, childId});
         }
     }

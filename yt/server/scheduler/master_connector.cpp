#include "master_connector.h"
#include "private.h"
#include "helpers.h"
#include "scheduler.h"
#include "scheduler_strategy.h"
#include "serialize.h"
#include "snapshot_builder.h"
#include "snapshot_downloader.h"
#include "config.h"

#include <yt/server/cell_scheduler/bootstrap.h>
#include <yt/server/cell_scheduler/config.h>

#include <yt/ytlib/chunk_client/chunk_service_proxy.h>
#include <yt/ytlib/chunk_client/helpers.h>

#include <yt/ytlib/cypress_client/cypress_ypath_proxy.h>
#include <yt/ytlib/cypress_client/rpc_helpers.h>

#include <yt/ytlib/file_client/file_ypath_proxy.h>

#include <yt/ytlib/table_client/table_ypath_proxy.h>

#include <yt/ytlib/hive/cluster_directory.h>

#include <yt/ytlib/object_client/helpers.h>

#include <yt/ytlib/scheduler/helpers.h>

#include <yt/ytlib/transaction_client/helpers.h>
#include <yt/ytlib/transaction_client/transaction_ypath.pb.h>

#include <yt/ytlib/api/transaction.h>

#include <yt/core/concurrency/thread_affinity.h>

namespace NYT {
namespace NScheduler {

using namespace NYTree;
using namespace NYson;
using namespace NYPath;
using namespace NCypressClient;
using namespace NTableClient;
using namespace NObjectClient;
using namespace NObjectClient::NProto;
using namespace NChunkClient;
using namespace NFileClient;
using namespace NTransactionClient;
using namespace NRpc;
using namespace NApi;
using namespace NSecurityClient;
using namespace NTransactionClient::NProto;
using namespace NConcurrency;

////////////////////////////////////////////////////////////////////

static const auto& Logger = SchedulerLogger;

////////////////////////////////////////////////////////////////////

class TMasterConnector::TImpl
    : public TRefCounted
{
public:
    TImpl(
        TSchedulerConfigPtr config,
        NCellScheduler::TBootstrap* bootstrap)
        : Config(config)
        , Bootstrap(bootstrap)
        , ClusterDirectory(Bootstrap->GetClusterDirectory())
    { }

    void Start()
    {
        Bootstrap->GetControlInvoker()->Invoke(BIND(
            &TImpl::StartConnecting,
            MakeStrong(this)));
    }

    bool IsConnected() const
    {
        return Connected;
    }

    IInvokerPtr GetCancelableControlInvoker() const
    {
        return CancelableControlInvoker;
    }

    TFuture<void> CreateOperationNode(TOperationPtr operation)
    {
        VERIFY_THREAD_AFFINITY(ControlThread);
        YCHECK(Connected);

        auto operationId = operation->GetId();
        LOG_INFO("Creating operation node (OperationId: %v)",
            operationId);

        auto strategy = Bootstrap->GetScheduler()->GetStrategy();

        auto path = GetOperationPath(operationId);
        auto batchReq = StartObjectBatchRequest();

        auto owners = operation->GetOwners();
        owners.push_back(operation->GetAuthenticatedUser());

        {
            auto controller = operation->GetController();

            auto req = TYPathProxy::Set(path);
            req->set_value(BuildYsonStringFluently()
                .BeginAttributes()
                    .Do(BIND(&ISchedulerStrategy::BuildOperationAttributes, strategy, operationId))
                    .Do(BIND(&BuildInitializingOperationAttributes, operation))
                    .Item("brief_spec").BeginMap()
                        .Do(BIND(&IOperationController::BuildBriefSpec, operation->GetController()))
                        .Do(BIND(&ISchedulerStrategy::BuildBriefSpec, strategy, operationId))
                    .EndMap()
                    .Item("progress").BeginMap().EndMap()
                    .Item("brief_progress").BeginMap().EndMap()
                    .Item("opaque").Value("true")
                    .Item("acl").BeginList()
                        .Item().BeginMap()
                            .Item("action").Value(ESecurityAction::Allow)
                            .Item("subjects").Value(owners)
                            .Item("permissions").BeginList()
                                .Item().Value(EPermission::Write)
                            .EndList()
                        .EndMap()
                    .EndList()
                .EndAttributes()
                .BeginMap()
                    .Item("jobs").BeginAttributes()
                        .Item("opaque").Value("true")
                    .EndAttributes()
                    .BeginMap().EndMap()
                .EndMap()
                .Data());
            GenerateMutationId(req);
            batchReq->AddRequest(req);
        }

        if (operation->GetSecureVault()) {
            // Create secure vault.
            auto secureVaultPath = path + "/secure_vault";
            auto req = TCypressYPathProxy::Create(path + "/secure_vault");
            req->set_type(static_cast<int>(EObjectType::Document));

            auto attributes = CreateEphemeralAttributes();
            attributes->Set("inherit_acl", false);
            attributes->Set("value", operation->GetSecureVault());
            attributes->Set("acl", BuildYsonStringFluently()
                .BeginList()
                    .Item().BeginMap()
                        .Item("action").Value(ESecurityAction::Allow)
                        .Item("subjects").Value(owners)
                        .Item("permissions").BeginList()
                            .Item().Value(EPermission::Read)
                        .EndList()
                    .EndMap()
                .EndList());
            ToProto(req->mutable_node_attributes(), *attributes);
            GenerateMutationId(req);
            batchReq->AddRequest(req);
        }

        return batchReq->Invoke().Apply(
            BIND(&TImpl::OnOperationNodeCreated, MakeStrong(this), operation)
                .AsyncVia(Bootstrap->GetControlInvoker()));
    }

    TFuture<void> ResetRevivingOperationNode(TOperationPtr operation)
    {
        VERIFY_THREAD_AFFINITY(ControlThread);
        YCHECK(Connected);
        YCHECK(operation->GetState() == EOperationState::Reviving);

        auto operationId = operation->GetId();
        LOG_INFO("Resetting reviving operation node (OperationId: %v)",
            operationId);

        auto batchReq = StartObjectBatchRequest();

        auto attributes = ConvertToAttributes(BuildYsonStringFluently()
            .BeginMap()
                .Do(BIND(&BuildRunningOperationAttributes, operation))
                .Item("progress").BeginMap().EndMap()
                .Item("brief_progress").BeginMap().EndMap()
            .EndMap());

        for (const auto& key : attributes->List()) {
            auto req = TYPathProxy::Set(GetOperationPath(operationId) + "/@" + ToYPathLiteral(key));
            req->set_value(attributes->GetYson(key).Data());
            GenerateMutationId(req);
            batchReq->AddRequest(req);
        }

        return batchReq->Invoke().Apply(
            BIND(
                &TImpl::OnRevivingOperationNodeReset,
                MakeStrong(this),
                operation)
            .AsyncVia(GetCancelableControlInvoker()));
    }

    TFuture<void> FlushOperationNode(TOperationPtr operation)
    {
        VERIFY_THREAD_AFFINITY(ControlThread);
        YCHECK(Connected);

        auto id = operation->GetId();
        LOG_INFO("Flushing operation node (OperationId: %v)",
            id);

        auto* list = FindUpdateList(id);
        if (!list) {
            LOG_INFO("Operation node is not registered, omitting flush (OperationId: %v)",
                id);
            return VoidFuture;
        }

        return UpdateOperationNode(list).Apply(
            BIND(&TImpl::OnOperationNodeFlushed, MakeStrong(this), operation)
                .Via(CancelableControlInvoker));
    }


    void CreateJobNode(const TCreateJobNodeRequest& createJobNodeRequest)
    {
        VERIFY_THREAD_AFFINITY(ControlThread);
        YCHECK(Connected);

        LOG_DEBUG("Creating job node (OperationId: %v, JobId: %v, StderrChunkId: %v, FailContextChunkId: %v)",
            createJobNodeRequest.OperationId,
            createJobNodeRequest.JobId,
            createJobNodeRequest.StderrChunkId,
            createJobNodeRequest.FailContextChunkId);

        auto* list = GetUpdateList(createJobNodeRequest.OperationId);
        list->JobRequests.push_back(createJobNodeRequest);
    }

    void RegisterAlert(EAlertType alertType, const TError& alert)
    {
        VERIFY_THREAD_AFFINITY(ControlThread);

        Alerts[alertType] = alert;
    }

    void UnregisterAlert(EAlertType alertType)
    {
        VERIFY_THREAD_AFFINITY(ControlThread);

        Alerts[alertType] = TError();
    }

    TFuture<void> AttachToLivePreview(
        const TOperationId& operationId,
        const TTransactionId& transactionId,
        const TNodeId& tableId,
        const std::vector<TChunkTreeId>& childIds)
    {
        return BIND(&TImpl::DoAttachToLivePreview, MakeStrong(this))
            .AsyncVia(CancelableControlInvoker)
            .Run(operationId, transactionId, tableId, childIds);
    }

    TFuture<TSharedRef> DownloadSnapshot(const TOperationId& operationId)
    {
        if (!Config->EnableSnapshotLoading) {
            return MakeFuture<TSharedRef>(TError("Snapshot loading is disabled in configuration"));
        }

        return BIND(&TImpl::DoDownloadSnapshot, MakeStrong(this), operationId)
            .AsyncVia(CancelableControlInvoker)
            .Run();
    }

    TFuture<void> RemoveSnapshot(const TOperationId& operationId)
    {
        return BIND(&TImpl::DoRemoveSnapshot, MakeStrong(this), operationId)
            .AsyncVia(CancelableControlInvoker)
            .Run();
    }

    void AddGlobalWatcherRequester(TWatcherRequester requester)
    {
        GlobalWatcherRequesters.push_back(requester);
    }

    void AddGlobalWatcherHandler(TWatcherHandler handler)
    {
        GlobalWatcherHandlers.push_back(handler);
    }

    void AddOperationWatcherRequester(TOperationPtr operation, TWatcherRequester requester)
    {
        auto* list = GetOrCreateWatcherList(operation);
        list->WatcherRequesters.push_back(requester);
    }

    void AddOperationWatcherHandler(TOperationPtr operation, TWatcherHandler handler)
    {
        auto* list = GetOrCreateWatcherList(operation);
        list->WatcherHandlers.push_back(handler);
    }

    void AttachJobContext(
        const TYPath& path,
        const TChunkId& chunkId,
        const TOperationId& operationId,
        const TJobId& jobId)
    {
        VERIFY_THREAD_AFFINITY(ControlThread);
        YCHECK(chunkId);

        try {
            TJobFile file{
                jobId,
                path,
                chunkId,
                "input_context"
            };
            SaveJobFiles(operationId, { file });
        } catch (const std::exception& ex) {
            THROW_ERROR_EXCEPTION("Error saving input context for job %v into %v", jobId, path)
                << ex;
        }
    }


    DEFINE_SIGNAL(void(const TMasterHandshakeResult& result), MasterConnected);
    DEFINE_SIGNAL(void(), MasterDisconnected);

    DEFINE_SIGNAL(void(TOperationPtr operation), UserTransactionAborted);
    DEFINE_SIGNAL(void(TOperationPtr operation), SchedulerTransactionAborted);

private:
    const TSchedulerConfigPtr Config;
    NCellScheduler::TBootstrap* const Bootstrap;

    NHive::TClusterDirectoryPtr ClusterDirectory;

    TCancelableContextPtr CancelableContext;
    IInvokerPtr CancelableControlInvoker;

    bool Connected = false;

    ITransactionPtr LockTransaction;

    TPeriodicExecutorPtr TransactionRefreshExecutor;
    TPeriodicExecutorPtr OperationNodesUpdateExecutor;
    TPeriodicExecutorPtr WatchersExecutor;
    TPeriodicExecutorPtr SnapshotExecutor;
    TPeriodicExecutorPtr AlertsExecutor;
    TPeriodicExecutorPtr ClusterDirectoryUpdateExecutor;

    std::vector<TWatcherRequester> GlobalWatcherRequesters;
    std::vector<TWatcherHandler>   GlobalWatcherHandlers;

    TEnumIndexedVector<TError, EAlertType> Alerts;

    struct TLivePreviewRequest
    {
        TChunkListId TableId;
        TChunkTreeId ChildId;
    };

    struct TUpdateList
    {
        explicit TUpdateList(TOperationPtr operation)
            : Operation(operation)
        { }

        TOperationPtr Operation;
        TTransactionId TransactionId;
        std::vector<TCreateJobNodeRequest> JobRequests;
        std::vector<TLivePreviewRequest> LivePreviewRequests;
        TFuture<void> LastUpdateFuture = VoidFuture;
    };

    yhash_map<TOperationId, TUpdateList> UpdateLists;

    struct TWatcherList
    {
        explicit TWatcherList(TOperationPtr operation)
            : Operation(operation)
        { }

        TOperationPtr Operation;
        std::vector<TWatcherRequester> WatcherRequesters;
        std::vector<TWatcherHandler>   WatcherHandlers;
    };

    yhash_map<TOperationId, TWatcherList> WatcherLists;

    DECLARE_THREAD_AFFINITY_SLOT(ControlThread);


    void StartConnecting()
    {
        VERIFY_THREAD_AFFINITY(ControlThread);

        LOG_INFO("Connecting to master");

        auto pipeline = New<TRegistrationPipeline>(this);
        BIND(&TRegistrationPipeline::Run, pipeline)
            .AsyncVia(Bootstrap->GetControlInvoker())
            .Run()
            .Subscribe(BIND(&TImpl::OnConnected, MakeStrong(this))
                .Via(Bootstrap->GetControlInvoker()));
    }

    void OnConnected(const TErrorOr<TMasterHandshakeResult>& resultOrError)
    {
        VERIFY_THREAD_AFFINITY(ControlThread);

        if (!resultOrError.IsOK()) {
            LOG_ERROR(resultOrError, "Error connecting to master");
            TDelayedExecutor::Submit(
                BIND(&TImpl::StartConnecting, MakeStrong(this))
                    .Via(Bootstrap->GetControlInvoker()),
                Config->ConnectRetryBackoffTime);
            return;
        }

        LOG_INFO("Master connected");

        YCHECK(!Connected);
        Connected = true;

        CancelableContext = New<TCancelableContext>();
        CancelableControlInvoker = CancelableContext->CreateInvoker(Bootstrap->GetControlInvoker());

        const auto& result = resultOrError.Value();
        for (auto operationReport : result.OperationReports) {
            CreateUpdateList(operationReport.Operation);
<<<<<<< HEAD
        }
        for (auto handler : GlobalWatcherHandlers) {
            handler.Run(result.WatcherResponses);
=======
>>>>>>> 1e12e2b0
        }

        LockTransaction->SubscribeAborted(
            BIND(&TImpl::OnLockTransactionAborted, MakeWeak(this))
                .Via(CancelableControlInvoker));

        StartPeriodicActivities();

        MasterConnected_.Fire(result);
    }

    void OnLockTransactionAborted()
    {
        VERIFY_THREAD_AFFINITY(ControlThread);

        LOG_WARNING("Lock transaction aborted");

        Disconnect();
    }



    class TRegistrationPipeline
        : public TRefCounted
    {
    public:
        explicit TRegistrationPipeline(TIntrusivePtr<TImpl> owner)
            : Owner(owner)
        {
            auto localHostName = TAddressResolver::Get()->GetLocalHostName();
            int port = Owner->Bootstrap->GetConfig()->RpcPort;
            ServiceAddress = BuildServiceAddress(localHostName, port);
        }

        TMasterHandshakeResult Run()
        {
            RegisterInstance();
            StartLockTransaction();
            TakeLock();
            AssumeControl();
            UpdateGlobalWatchers();
            UpdateClusterDirectory();
            ListOperations();
            RequestOperationAttributes();
            return Result;
        }

    private:
        const TIntrusivePtr<TImpl> Owner;

        Stroka ServiceAddress;
        std::vector<TOperationId> OperationIds;
        std::vector<TOperationId> AbortingOperationIds;
        TMasterHandshakeResult Result;

        // - Register scheduler instance.
        void RegisterInstance()
        {
            TObjectServiceProxy proxy(Owner
                ->Bootstrap
                ->GetMasterClient()
                ->GetMasterChannelOrThrow(EMasterChannelKind::Leader));
            auto batchReq = proxy.ExecuteBatch();
            auto path = "//sys/scheduler/instances/" + ToYPathLiteral(ServiceAddress);
            {
                auto req = TCypressYPathProxy::Create(path);
                req->set_ignore_existing(true);
                req->set_type(static_cast<int>(EObjectType::MapNode));
                GenerateMutationId(req);
                batchReq->AddRequest(req);
            }
            {
                auto req = TCypressYPathProxy::Create(path + "/orchid");
                req->set_ignore_existing(true);
                req->set_type(static_cast<int>(EObjectType::Orchid));
                auto attributes = CreateEphemeralAttributes();
                attributes->Set("remote_address", ServiceAddress);
                ToProto(req->mutable_node_attributes(), *attributes);
                GenerateMutationId(req);
                batchReq->AddRequest(req);
            }

            auto batchRspOrError = WaitFor(batchReq->Invoke());
            THROW_ERROR_EXCEPTION_IF_FAILED(GetCumulativeError(batchRspOrError));
        }

        // - Start lock transaction.
        void StartLockTransaction()
        {
            TTransactionStartOptions options;
            options.AutoAbort = true;
            options.Timeout = Owner->Config->LockTransactionTimeout;
            auto attributes = CreateEphemeralAttributes();
            attributes->Set("title", Format("Scheduler lock at %v", ServiceAddress));
            options.Attributes = std::move(attributes);

            auto client = Owner->Bootstrap->GetMasterClient();
            auto transactionOrError = WaitFor(Owner->Bootstrap->GetMasterClient()->StartTransaction(
                ETransactionType::Master,
                options));
            THROW_ERROR_EXCEPTION_IF_FAILED(transactionOrError, "Error starting lock transaction");

            Owner->LockTransaction = transactionOrError.Value();

            LOG_INFO("Lock transaction is %v", Owner->LockTransaction->GetId());
        }

        // - Take lock.
        void TakeLock()
        {
            auto result = WaitFor(Owner->LockTransaction->LockNode("//sys/scheduler/lock", ELockMode::Exclusive));
            THROW_ERROR_EXCEPTION_IF_FAILED(result, "Error taking scheduler lock");
        }

        // - Publish scheduler address.
        // - Update orchid address.
        void AssumeControl()
        {
            auto batchReq = Owner->StartObjectBatchRequest();
            auto addresses = Owner->Bootstrap->GetLocalAddresses();
            {
                auto req = TYPathProxy::Set("//sys/scheduler/@addresses");
                req->set_value(ConvertToYsonString(addresses).Data());
                GenerateMutationId(req);
                batchReq->AddRequest(req, "set_scheduler_addresses");
            }
            {
                auto req = TYPathProxy::Set("//sys/scheduler/orchid/@remote_address");
                req->set_value(ConvertToYsonString(NNodeTrackerClient::GetInterconnectAddress(addresses)).Data());
                GenerateMutationId(req);
                batchReq->AddRequest(req, "set_orchid_address");
            }

            auto batchRspOrError = WaitFor(batchReq->Invoke());
            THROW_ERROR_EXCEPTION_IF_FAILED(GetCumulativeError(batchRspOrError));
        }

        void UpdateClusterDirectory()
        {
            Owner->Bootstrap->GetClusterDirectory()->UpdateSelf();
            Owner->UpdateClusterDirectory();
        }

        // - Request operations and their states.
        void ListOperations()
        {
            auto batchReq = Owner->StartObjectBatchRequest();
            {
                auto req = TYPathProxy::List("//sys/operations");
                std::vector<Stroka> attributeKeys{
                    "state"
                };
                ToProto(req->mutable_attributes()->mutable_keys(), attributeKeys);
                batchReq->AddRequest(req, "list_operations");
            }

            auto batchRspOrError = WaitFor(batchReq->Invoke());
            THROW_ERROR_EXCEPTION_IF_FAILED(GetCumulativeError(batchRspOrError));
            const auto& batchRsp = batchRspOrError.Value();

            {
                auto rsp = batchRsp->GetResponse<TYPathProxy::TRspList>("list_operations").Value();
                auto operationsListNode = ConvertToNode(TYsonString(rsp->value()));
                auto operationsList = operationsListNode->AsList();
                LOG_INFO("Operations list received, %v operations total",
                    operationsList->GetChildCount());
                OperationIds.clear();
                for (auto operationNode : operationsList->GetChildren()) {
                    auto id = TOperationId::FromString(operationNode->GetValue<Stroka>());
                    auto state = operationNode->Attributes().Get<EOperationState>("state");
                    if (IsOperationInProgress(state)) {
                        OperationIds.push_back(id);
                    }
                }
            }
        }

        // - Request attributes for unfinished operations.
        // - Recreate operation instance from fetched data.
        void RequestOperationAttributes()
        {
            auto batchReq = Owner->StartObjectBatchRequest();
            {
                LOG_INFO("Fetching attributes and secure vaults for %v unfinished operations",
                    OperationIds.size());
                for (const auto& operationId : OperationIds) {
                    // Keep stuff below in sync with CreateOperationFromAttributes.
                    // Retrieve operation attributes.
                    {
                        auto req = TYPathProxy::Get(GetOperationPath(operationId) + "/@");
                        std::vector<Stroka> attributeKeys{
                            "operation_type",
                            "mutation_id",
                            "user_transaction_id",
                            "sync_scheduler_transaction_id",
                            "async_scheduler_transaction_id",
                            "input_transaction_id",
                            "output_transaction_id",
                            "spec",
                            "authenticated_user",
                            "start_time",
                            "state",
                            "suspended",
                            "events"
                        };
                        ToProto(req->mutable_attributes()->mutable_keys(), attributeKeys);
                        batchReq->AddRequest(req, "get_op_attr");
                    }
                    // Retrieve secure vault.
                    {
                        auto req = TYPathProxy::Get(GetOperationPath(operationId) + "/secure_vault");
                        batchReq->AddRequest(req, "get_op_secure_vault");
                    }
                }
            }

            auto batchRspOrError = WaitFor(batchReq->Invoke());
            THROW_ERROR_EXCEPTION_IF_FAILED(GetCumulativeError(batchRspOrError, "get_op_attr"));
            const auto& batchRsp = batchRspOrError.Value();

            {
                auto attributesRsps = batchRsp->GetResponses<TYPathProxy::TRspGet>("get_op_attr");
                YCHECK(attributesRsps.size() == OperationIds.size());

                auto secureVaultRsps = batchRsp->GetResponses<TYPathProxy::TRspGet>("get_op_secure_vault");
                YCHECK(secureVaultRsps.size() == OperationIds.size());

                for (int index = 0; index < static_cast<int>(OperationIds.size()); ++index) {
                    const auto& operationId = OperationIds[index];
<<<<<<< HEAD
                    auto rsp = rsps[index].Value();
                    auto attributesNode = ConvertToAttributes(TYsonString(rsp->value()));

                    auto operationReport = Owner->CreateOperationFromAttributes(operationId, *attributesNode);
=======
                    auto attributesRsp = attributesRsps[index].Value();
                    auto attributesNode = ConvertToAttributes(TYsonString(attributesRsp->value()));
                    auto secureVaultRspOrError = secureVaultRsps[index];
                    IMapNodePtr secureVault;
                    if (secureVaultRspOrError.IsOK()) {
                        const auto& secureVaultRsp = secureVaultRspOrError.Value();
                        auto secureVaultNode = ConvertToNode(TYsonString(secureVaultRsp->value()));
                        // It is a pretty strange situation when the node type different
                        // from map, but still we should consider it.
                        if (secureVaultNode->GetType() == ENodeType::Map) {
                            secureVault = secureVaultNode->AsMap();
                        } else {
                            LOG_ERROR("Node %v has type %v, while %v is expected",
                                GetOperationPath(operationId) + "/secure_vault",
                                secureVaultNode->GetType(),
                                ENodeType::Map);
                            // TODO(max42): (YT-5651) Do not just ignore such a situation!
                        }
                    } else if (secureVaultRspOrError.GetCode() != NYTree::EErrorCode::ResolveError) {
                        THROW_ERROR_EXCEPTION("Error while attempting to fetch the secure vault of operation")
                            << TErrorAttribute("operation", operationId)
                            << secureVaultRspOrError;
                    }
                    auto operationReport = Owner->CreateOperationFromAttributes(operationId, *attributesNode, std::move(secureVault));
>>>>>>> 1e12e2b0
                    if (operationReport.Operation) {
                        Result.OperationReports.push_back(operationReport);
                    }
                }
            }
        }

        // Update global watchers.
        void UpdateGlobalWatchers()
        {
            auto batchReq = Owner->StartObjectBatchRequest();
            for (auto requester : Owner->GlobalWatcherRequesters) {
                requester.Run(batchReq);
            }

            auto batchRspOrError = WaitFor(batchReq->Invoke());
            auto watcherResponses = batchRspOrError.ValueOrThrow();

            for (auto handler : Owner->GlobalWatcherHandlers) {
                handler.Run(watcherResponses);
            }
        }

    };


    TObjectServiceProxy::TReqExecuteBatchPtr StartObjectBatchRequest(
        EMasterChannelKind channelKind = EMasterChannelKind::Leader,
        TCellTag cellTag = PrimaryMasterCellTag)
    {
        TObjectServiceProxy proxy(Bootstrap
            ->GetMasterClient()
            ->GetMasterChannelOrThrow(EMasterChannelKind::Leader, cellTag));
        auto batchReq = proxy.ExecuteBatch();
        YCHECK(LockTransaction);
        auto* prerequisitesExt = batchReq->Header().MutableExtension(TPrerequisitesExt::prerequisites_ext);
        auto* prerequisiteTransaction = prerequisitesExt->add_transactions();
        ToProto(prerequisiteTransaction->mutable_transaction_id(), LockTransaction->GetId());
        return batchReq;
    }

    TChunkServiceProxy::TReqExecuteBatchPtr StartChunkBatchRequest(TCellTag cellTag = PrimaryMasterCellTag)
    {
        TChunkServiceProxy proxy(Bootstrap
            ->GetMasterClient()
            ->GetMasterChannelOrThrow(EMasterChannelKind::Leader, cellTag));
        return proxy.ExecuteBatch();
    }


    void Disconnect()
    {
        VERIFY_THREAD_AFFINITY(ControlThread);

        if (!Connected)
            return;

        LOG_WARNING("Master disconnected");

        Connected = false;

        LockTransaction.Reset();

        ClearUpdateLists();
        ClearWatcherLists();

        StopPeriodicActivities();

        CancelableContext->Cancel();

        MasterDisconnected_.Fire();

        StartConnecting();
    }


    TOperationReport CreateOperationFromAttributes(
        const TOperationId& operationId,
<<<<<<< HEAD
        const IAttributeDictionary& attributes)
=======
        const IAttributeDictionary& attributes,
        IMapNodePtr secureVault)
>>>>>>> 1e12e2b0
    {
        auto getTransaction = [&] (const TTransactionId& transactionId, bool ping, const Stroka& name = Stroka()) -> ITransactionPtr {
            if (!transactionId) {
                if (name) {
                    LOG_INFO("%v %v of operation %v is missing", name, transactionId, operationId);
                }
                return nullptr;
            }
            try {
                auto clusterDirectory = Bootstrap->GetClusterDirectory();
                auto connection = clusterDirectory->GetConnectionOrThrow(CellTagFromId(transactionId));
                auto client = connection->CreateClient(TClientOptions(SchedulerUserName));
                TTransactionAttachOptions options;
                options.Ping = ping;
                options.PingAncestors = false;
                return client->AttachTransaction(transactionId, options);
            } catch (const std::exception& ex) {
                LOG_ERROR(ex, "Error attaching operation transaction (OperationId: %v, TransactionId: %v)",
                    operationId,
                    transactionId);
                return nullptr;
            }
        };

        TOperationReport result;

        auto userTransactionId = attributes.Get<TTransactionId>("user_transaction_id");
        auto userTransaction = getTransaction(
            attributes.Get<TTransactionId>("user_transaction_id"),
            false);

        result.ControllerTransactions = New<TControllerTransactions>();
        result.ControllerTransactions->Sync = getTransaction(
            attributes.Get<TTransactionId>("sync_scheduler_transaction_id"),
            true,
            "SyncTransaction");
        result.ControllerTransactions->Async = getTransaction(
            attributes.Get<TTransactionId>("async_scheduler_transaction_id"),
            true,
            "AsyncTransaction");
        result.ControllerTransactions->Input = getTransaction(
            attributes.Get<TTransactionId>("input_transaction_id"),
            true,
            "InputTransaction");
        result.ControllerTransactions->Output = getTransaction(
            attributes.Get<TTransactionId>("output_transaction_id"),
            true,
            "OutputTransaction");

        auto spec = attributes.Get<INodePtr>("spec")->AsMap();
        TOperationSpecBasePtr operationSpec;
        try {
            operationSpec = ConvertTo<TOperationSpecBasePtr>(spec);
        } catch (const std::exception& ex) {
            LOG_ERROR(ex, "Error parsing operation spec (OperationId: %v)",
                operationId);
            return TOperationReport();
        }

        result.Operation = New<TOperation>(
            operationId,
            attributes.Get<EOperationType>("operation_type"),
            attributes.Get<TMutationId>("mutation_id"),
            userTransaction,
            spec,
            attributes.Get<Stroka>("authenticated_user"),
            operationSpec->Owners,
            attributes.Get<TInstant>("start_time"),
            attributes.Get<EOperationState>("state"),
            attributes.Get<bool>("suspended"),
            attributes.Get<std::vector<TOperationEvent>>("events", {}));

        result.Operation->SetSecureVault(std::move(secureVault));

        result.UserTransactionAborted = !userTransaction && userTransactionId;

        return result;
    }


    void StartPeriodicActivities()
    {
        TransactionRefreshExecutor = New<TPeriodicExecutor>(
            CancelableControlInvoker,
            BIND(&TImpl::RefreshTransactions, MakeWeak(this)),
            Config->TransactionsRefreshPeriod,
            EPeriodicExecutorMode::Automatic);
        TransactionRefreshExecutor->Start();

        OperationNodesUpdateExecutor = New<TPeriodicExecutor>(
            CancelableControlInvoker,
            BIND(&TImpl::UpdateOperationNodes, MakeWeak(this)),
            Config->OperationsUpdatePeriod,
            EPeriodicExecutorMode::Automatic);
        OperationNodesUpdateExecutor->Start();

        WatchersExecutor = New<TPeriodicExecutor>(
            CancelableControlInvoker,
            BIND(&TImpl::UpdateWatchers, MakeWeak(this)),
            Config->WatchersUpdatePeriod,
            EPeriodicExecutorMode::Automatic);
        WatchersExecutor->Start();

        ClusterDirectoryUpdateExecutor = New<TPeriodicExecutor>(
            CancelableControlInvoker,
            BIND(&TImpl::UpdateClusterDirectory, MakeWeak(this)),
            Config->ClusterDirectoryUpdatePeriod,
            EPeriodicExecutorMode::Automatic);
        ClusterDirectoryUpdateExecutor->Start();

        SnapshotExecutor = New<TPeriodicExecutor>(
            CancelableControlInvoker,
            BIND(&TImpl::BuildSnapshot, MakeWeak(this)),
            Config->SnapshotPeriod,
            EPeriodicExecutorMode::Automatic);
        SnapshotExecutor->Start();

        AlertsExecutor = New<TPeriodicExecutor>(
            CancelableControlInvoker,
            BIND(&TImpl::UpdateAlerts, MakeWeak(this)),
            Config->AlertsUpdatePeriod,
            EPeriodicExecutorMode::Automatic);
        AlertsExecutor->Start();
    }

    void StopPeriodicActivities()
    {
        if (TransactionRefreshExecutor) {
            TransactionRefreshExecutor->Stop();
            TransactionRefreshExecutor.Reset();
        }

        if (OperationNodesUpdateExecutor) {
            OperationNodesUpdateExecutor->Stop();
            OperationNodesUpdateExecutor.Reset();
        }

        if (WatchersExecutor) {
            WatchersExecutor->Stop();
            WatchersExecutor.Reset();
        }

        if (ClusterDirectoryUpdateExecutor) {
            ClusterDirectoryUpdateExecutor->Stop();
            ClusterDirectoryUpdateExecutor.Reset();
        }

        if (SnapshotExecutor) {
            SnapshotExecutor->Stop();
            SnapshotExecutor.Reset();
        }

        if (AlertsExecutor) {
            AlertsExecutor->Stop();
            AlertsExecutor.Reset();
        }
    }


    void RefreshTransactions()
    {
        VERIFY_THREAD_AFFINITY(ControlThread);
        YCHECK(Connected);

        // Collect all transactions that are used by currently running operations.
        yhash_set<TTransactionId> watchSet;
        auto watchTransaction = [&] (ITransactionPtr transaction) {
            if (transaction) {
                watchSet.insert(transaction->GetId());
            }
        };

        auto operations = Bootstrap->GetScheduler()->GetOperations();
        for (auto operation : operations) {
            auto controller = operation->GetController();
            if (controller) {
                for (const auto& transaction : controller->GetTransactions()) {
                    watchTransaction(transaction);
                }
            }
            watchTransaction(operation->GetUserTransaction());
        }

        yhash_map<TCellTag, TObjectServiceProxy::TReqExecuteBatchPtr> batchReqs;

        for (const auto& id : watchSet) {
            auto cellTag = CellTagFromId(id);
            if (batchReqs.find(cellTag) == batchReqs.end()) {
                auto connection = ClusterDirectory->GetConnection(cellTag);
                if (!connection) {
                    continue;
                }
                auto channel = connection->GetMasterChannelOrThrow(EMasterChannelKind::Follower);
                auto authenticatedChannel = CreateAuthenticatedChannel(channel, SchedulerUserName);
                TObjectServiceProxy proxy(authenticatedChannel);
                batchReqs[cellTag] = proxy.ExecuteBatch();
            }

            auto checkReq = TObjectYPathProxy::GetBasicAttributes(FromObjectId(id));
            batchReqs[cellTag]->AddRequest(checkReq, "check_tx_" + ToString(id));
        }

        LOG_INFO("Refreshing transactions");

        yhash_map<TCellTag, NObjectClient::TObjectServiceProxy::TRspExecuteBatchPtr> batchRsps;

        for (const auto& pair : batchReqs) {
            auto cellTag = pair.first;
            const auto& batchReq = pair.second;
            auto batchRspOrError = WaitFor(batchReq->Invoke(), CancelableControlInvoker);
            if (batchRspOrError.IsOK()) {
                batchRsps[cellTag] = batchRspOrError.Value();
            } else {
                LOG_ERROR(batchRspOrError, "Error refreshing transactions (CellTag: %v)",
                    cellTag);
            }
        }

        yhash_set<TTransactionId> deadTransactionIds;

        for (const auto& id : watchSet) {
            auto cellTag = CellTagFromId(id);
            auto it = batchRsps.find(cellTag);
            if (it != batchRsps.end()) {
                const auto& batchRsp = it->second;
                auto rspOrError = batchRsp->GetResponse("check_tx_" + ToString(id));
                if (!rspOrError.IsOK()) {
                    deadTransactionIds.insert(id);
                }
            }
        }

        LOG_INFO("Transactions refreshed");

        auto isTransactionAlive = [&] (TOperationPtr operation, ITransactionPtr transaction) -> bool {
            if (!transaction) {
                return true;
            }

            if (deadTransactionIds.find(transaction->GetId()) == deadTransactionIds.end()) {
                return true;
            }

            return false;
        };

        auto isUserTransactionAlive = [&] (TOperationPtr operation, ITransactionPtr transaction) -> bool {
            if (isTransactionAlive(operation, transaction)) {
                return true;
            }

            LOG_INFO("Expired user transaction found (OperationId: %v, TransactionId: %v)",
                operation->GetId(),
                transaction->GetId());
            return false;
        };

        auto isSchedulerTransactionAlive = [&] (TOperationPtr operation, ITransactionPtr transaction) -> bool {
            if (isTransactionAlive(operation, transaction)) {
                return true;
            }

            LOG_INFO("Expired scheduler transaction found (OperationId: %v, TransactionId: %v)",
                operation->GetId(),
                transaction->GetId());
            return false;
        };

        // Check every operation's transactions and raise appropriate notifications.
        for (auto operation : operations) {
            if (!isUserTransactionAlive(operation, operation->GetUserTransaction())) {
                UserTransactionAborted_.Fire(operation);
                continue;
            }

            auto controller = operation->GetController();
            if (controller) {
                for (const auto& transaction : controller->GetTransactions()) {
                    if (!isSchedulerTransactionAlive(operation, transaction)) {
                        SchedulerTransactionAborted_.Fire(operation);
                        break;
                    }
                }
            }
        }
    }

    TUpdateList* CreateUpdateList(TOperationPtr operation)
    {
        LOG_DEBUG("Operation update list registered (OperationId: %v)",
            operation->GetId());
        auto pair = UpdateLists.insert(std::make_pair(
            operation->GetId(),
            TUpdateList(operation)));
        YCHECK(pair.second);
        return &pair.first->second;
    }

    TUpdateList* FindUpdateList(const TOperationId& operationId)
    {
        auto it = UpdateLists.find(operationId);
        return it == UpdateLists.end() ? nullptr : &it->second;
    }

    TUpdateList* GetUpdateList(const TOperationId& operationId)
    {
        auto* result = FindUpdateList(operationId);
        YCHECK(result);
        return result;
    }

    void RemoveUpdateList(TOperationPtr operation)
    {
        LOG_DEBUG("Operation update list unregistered (OperationId: %v)",
            operation->GetId());
        YCHECK(UpdateLists.erase(operation->GetId()));
    }

    void ClearUpdateLists()
    {
        UpdateLists.clear();
    }


    TWatcherList* GetOrCreateWatcherList(TOperationPtr operation)
    {
        auto it = WatcherLists.find(operation->GetId());
        if (it == WatcherLists.end()) {
            it = WatcherLists.insert(std::make_pair(
                operation->GetId(),
                TWatcherList(operation))).first;
        }
        return &it->second;
    }

    TWatcherList* FindWatcherList(TOperationPtr operation)
    {
        auto it = WatcherLists.find(operation->GetId());
        return it == WatcherLists.end() ? nullptr : &it->second;
    }

    void ClearWatcherLists()
    {
        WatcherLists.clear();
    }

    void UpdateOperationNodes()
    {
        VERIFY_THREAD_AFFINITY(ControlThread);
        YCHECK(Connected);

        LOG_INFO("Updating nodes for %v operations",
            UpdateLists.size());

        // Issue updates for active operations.
        std::vector<TOperationPtr> finishedOperations;
        std::vector<TFuture<void>> asyncResults;
        for (auto& pair : UpdateLists) {
            auto& list = pair.second;
            auto operation = list.Operation;
            if (operation->IsFinishedState()) {
                finishedOperations.push_back(operation);
            } else {
                LOG_DEBUG("Updating operation node (OperationId: %v)",
                    operation->GetId());

                asyncResults.push_back(UpdateOperationNode(&list).Apply(
                    BIND(&TImpl::OnOperationNodeUpdated, MakeStrong(this), operation)
                        .AsyncVia(CancelableControlInvoker)));
            }
        }

        // Cleanup finished operations.
        for (auto operation : finishedOperations) {
            RemoveUpdateList(operation);
        }

        auto result = WaitFor(Combine(asyncResults));
        if (!result.IsOK()) {
            LOG_ERROR(result, "Error updating operation nodes");
            Disconnect();
            return;
        }

        LOG_INFO("Operation nodes updated");
    }

    void OnOperationNodeUpdated(TOperationPtr operation)
    {
        VERIFY_THREAD_AFFINITY(ControlThread);
        YCHECK(Connected);

        LOG_DEBUG("Operation node updated (OperationId: %v)",
            operation->GetId());
    }


    void UpdateOperationNodeAttributes(TOperationPtr operation)
    {
        auto batchReq = StartObjectBatchRequest();
        auto operationPath = GetOperationPath(operation->GetId());
        auto controller = operation->GetController();

        GenerateMutationId(batchReq);

        // Set suspended flag.
        {
            auto req = TYPathProxy::Set(operationPath + "/@suspended");
            req->set_value(ConvertToYsonString(operation->GetSuspended()).Data());
            batchReq->AddRequest(req, "update_op_node");
        }

        // Set events.
        {
            auto req = TYPathProxy::Set(operationPath + "/@events");
            req->set_value(ConvertToYsonString(operation->GetEvents()).Data());
            batchReq->AddRequest(req, "update_op_node");
        }

        if (operation->HasControllerProgress())
        {
            // Set progress.
            {
                auto req = TYPathProxy::Set(operationPath + "/@progress");
                req->set_value(BuildYsonStringFluently()
                    .BeginMap()
                        .Do(BIND([=] (IYsonConsumer* consumer) {
                            WaitFor(
                                BIND(&IOperationController::BuildProgress, controller)
                                    .AsyncVia(controller->GetInvoker())
                                    .Run(consumer));
                        }))
                    .EndMap().Data());
                batchReq->AddRequest(req, "update_op_node");

            }
            // Set brief progress.
            {
                auto req = TYPathProxy::Set(operationPath + "/@brief_progress");
                req->set_value(BuildYsonStringFluently()
                    .BeginMap()
                        .Do(BIND([=] (IYsonConsumer* consumer) {
                            WaitFor(
                                BIND(&IOperationController::BuildBriefProgress, controller)
                                    .AsyncVia(controller->GetInvoker())
                                    .Run(consumer));
                        }))
                    .EndMap().Data());
                batchReq->AddRequest(req, "update_op_node");
            }
        }

        // Set result.
        if (operation->IsFinishedState()) {
            auto req = TYPathProxy::Set(operationPath + "/@result");
            auto error = FromProto<TError>(operation->Result().error());
            auto errorString = BuildYsonStringFluently()
                .BeginMap()
                    .Item("error").Value(error)
                .EndMap();
            req->set_value(errorString.Data());
            batchReq->AddRequest(req, "update_op_node");
        }

        // Set end time, if given.
        if (operation->GetFinishTime()) {
            auto req = TYPathProxy::Set(operationPath + "/@finish_time");
            req->set_value(ConvertToYsonString(operation->GetFinishTime().Get()).Data());
            batchReq->AddRequest(req, "update_op_node");
        }

        // Set state.
        {
            auto req = TYPathProxy::Set(operationPath + "/@state");
            req->set_value(ConvertToYsonString(operation->GetState()).Data());
            batchReq->AddRequest(req, "update_op_node");
        }

        auto batchRspOrError = WaitFor(batchReq->Invoke());
        THROW_ERROR_EXCEPTION_IF_FAILED(GetCumulativeError(batchRspOrError));
    }

    TSharedRef DoDownloadSnapshot(const TOperationId& operationId)
    {
        auto snapshotPath = GetSnapshotPath(operationId);

        auto batchReq = StartObjectBatchRequest();
        auto req = TYPathProxy::Get(snapshotPath + "/@version");
        batchReq->AddRequest(req, "get_version");

        auto batchRspOrError = WaitFor(batchReq->Invoke());
        const auto& batchRsp = batchRspOrError.ValueOrThrow();

        auto rspOrError = batchRsp->GetResponse<TYPathProxy::TRspGet>("get_version");
        // Check for missing snapshots.
        if (rspOrError.FindMatching(NYTree::EErrorCode::ResolveError)) {
            THROW_ERROR_EXCEPTION("Snapshot does not exist");
        }
        THROW_ERROR_EXCEPTION_IF_FAILED(rspOrError, "Error getting snapshot version");

        const auto& rsp = rspOrError.Value();
        int version = ConvertTo<int>(TYsonString(rsp->value()));

        LOG_INFO("Snapshot found (OperationId: %v, Version: %v)",
            operationId,
            version);

        if (!ValidateSnapshotVersion(version)) {
            THROW_ERROR_EXCEPTION("Snapshot version validation failed");
        }

        try {
            auto downloader = New<TSnapshotDownloader>(
                Config,
                Bootstrap,
                operationId);
            return downloader->Run();
        } catch (const std::exception& ex) {
            THROW_ERROR_EXCEPTION("Error downloading snapshot") << ex;
        }
    }

    void DoRemoveSnapshot(const TOperationId& operationId)
    {
        auto batchReq = StartObjectBatchRequest();
        auto req = TYPathProxy::Remove(GetSnapshotPath(operationId));
        req->set_force(true);
        batchReq->AddRequest(req, "remove_snapshot");

        auto batchRspOrError = WaitFor(batchReq->Invoke());

        THROW_ERROR_EXCEPTION_IF_FAILED(GetCumulativeError(batchRspOrError));
    }

    void CreateJobNodes(
        TOperationPtr operation,
        const std::vector<TCreateJobNodeRequest>& jobRequests)
    {
        auto batchReq = StartObjectBatchRequest();

        for (const auto& request : jobRequests) {
            const auto& jobId = request.JobId;
            auto jobPath = GetJobPath(operation->GetId(), jobId);
            auto req = TYPathProxy::Set(jobPath);
            TNullable<TYsonString> inputPaths;
            if (request.InputPathsFuture) {
                auto inputPathsOrError = WaitFor(request.InputPathsFuture);
                if (!inputPathsOrError.IsOK()) {
                    LOG_WARNING(
                        inputPathsOrError,
                        "Error obtaining input paths for failed job (JobId: %v)",
                        jobId);
                } else {
                    inputPaths = inputPathsOrError.Value();
                }
            }

            req->set_value(BuildYsonStringFluently()
                .BeginAttributes()
                    .Do(BIND([=] (IYsonConsumer* consumer) {
                        consumer->OnRaw(request.Attributes);
                    }))
                    .DoIf(static_cast<bool>(inputPaths), BIND([=] (IYsonConsumer* consumer) {
                        consumer->OnKeyedItem("input_paths");
                        consumer->OnRaw(*inputPaths);
                    }))
                .EndAttributes()
                .BeginMap()
                .EndMap()
                .Data());
            batchReq->AddRequest(req, "create");
        }

        auto batchRspOrError = WaitFor(batchReq->Invoke());
        auto error = GetCumulativeError(batchRspOrError);
        if (!error.IsOK()) {
            if (error.FindMatching(NSecurityClient::EErrorCode::AccountLimitExceeded)) {
                LOG_ERROR(error, "Account limit exceeded while creating job nodes");
            } else {
                THROW_ERROR_EXCEPTION("Failed to create job nodes") << error;
            }
        }
    }

    struct TJobFile
    {
        TJobId JobId;
        TYPath Path;
        TChunkId ChunkId;
        Stroka DescriptionType;
    };

    void SaveJobFiles(const TOperationId& operationId, const std::vector<TJobFile>& files)
    {
        VERIFY_THREAD_AFFINITY(ControlThread);

        auto client = Bootstrap->GetMasterClient();
        auto connection = client->GetConnection();

        ITransactionPtr transaction;
        {
            NApi::TTransactionStartOptions options;
            options.PrerequisiteTransactionIds = {LockTransaction->GetId()};
            auto attributes = CreateEphemeralAttributes();
            attributes->Set("title", Format("Saving job files of operation %v", operationId));
            options.Attributes = std::move(attributes);

            transaction = WaitFor(client->StartTransaction(ETransactionType::Master, options))
                .ValueOrThrow();
        }

        const auto& transactionId = transaction->GetId();

        yhash_map<TCellTag, std::vector<TJobFile>> cellTagToFiles;
        for (const auto& file : files) {
            cellTagToFiles[CellTagFromId(file.ChunkId)].push_back(file);
        }

        for (const auto& pair : cellTagToFiles) {
            auto cellTag = pair.first;
            const auto& perCellFiles = pair.second;

            struct TJobFileInfo
            {
                TTransactionId UploadTransactionId;
                TNodeId NodeId;
                TChunkListId ChunkListId;
                NChunkClient::NProto::TDataStatistics Statistics;
            };

            std::vector<TJobFileInfo> infos;

            {
                auto batchReq = StartObjectBatchRequest();

                for (const auto& file : perCellFiles) {
                    {
                        auto req = TCypressYPathProxy::Create(file.Path);
                        req->set_recursive(true);
                        req->set_type(static_cast<int>(EObjectType::File));

                        auto attributes = CreateEphemeralAttributes();
                        if (cellTag == connection->GetPrimaryMasterCellTag()) {
                            attributes->Set("external", false);
                        } else {
                            attributes->Set("external_cell_tag", cellTag);
                        }
                        attributes->Set("vital", false);
                        attributes->Set("replication_factor", 1);
                        attributes->Set(
                            "description", BuildYsonStringFluently()
                                .BeginMap()
                                    .Item("type").Value(file.DescriptionType)
                                    .Item("job_id").Value(file.JobId)
                                .EndMap());
                        ToProto(req->mutable_node_attributes(), *attributes);

                        SetTransactionId(req, transactionId);
                        GenerateMutationId(req);
                        batchReq->AddRequest(req, "create");
                    }
                    {
                        auto req = TFileYPathProxy::BeginUpload(file.Path);
                        req->set_update_mode(static_cast<int>(EUpdateMode::Overwrite));
                        req->set_lock_mode(static_cast<int>(ELockMode::Exclusive));
                        GenerateMutationId(req);
                        SetTransactionId(req, transactionId);
                        batchReq->AddRequest(req, "begin_upload");
                    }
                }

                auto batchRspOrError = WaitFor(batchReq->Invoke());
                THROW_ERROR_EXCEPTION_IF_FAILED(GetCumulativeError(batchRspOrError));
                const auto& batchRsp = batchRspOrError.Value();

                auto createRsps = batchRsp->GetResponses<TCypressYPathProxy::TRspCreate>("create");
                auto beginUploadRsps = batchRsp->GetResponses<TFileYPathProxy::TRspBeginUpload>("begin_upload");
                for (int index = 0; index < perCellFiles.size(); ++index) {
                    infos.push_back(TJobFileInfo());
                    auto& info = infos.back();

                    {
                        const auto& rsp = createRsps[index].Value();
                        info.NodeId = FromProto<TNodeId>(rsp->node_id());
                    }
                    {
                        const auto& rsp = beginUploadRsps[index].Value();
                        info.UploadTransactionId = FromProto<TTransactionId>(rsp->upload_transaction_id());
                    }
                }
            }

            {
                auto batchReq = StartObjectBatchRequest(EMasterChannelKind::Follower, cellTag);

                for (const auto& info : infos) {
                    auto req = TFileYPathProxy::GetUploadParams(FromObjectId(info.NodeId));
                    SetTransactionId(req, info.UploadTransactionId);
                    batchReq->AddRequest(req, "get_upload_params");
                }

                auto batchRspOrError = WaitFor(batchReq->Invoke());
                THROW_ERROR_EXCEPTION_IF_FAILED(GetCumulativeError(batchRspOrError));
                const auto& batchRsp = batchRspOrError.Value();

                auto getUploadParamsRsps = batchRsp->GetResponses<TFileYPathProxy::TRspGetUploadParams>("get_upload_params");
                for (int index = 0; index < getUploadParamsRsps.size(); ++index) {
                    const auto& rsp = getUploadParamsRsps[index].Value();
                    auto& info = infos[index];
                    info.ChunkListId = FromProto<TChunkListId>(rsp->chunk_list_id());
                }
            }

            {
                auto batchReq = StartChunkBatchRequest(cellTag);
                GenerateMutationId(batchReq);
                batchReq->set_suppress_upstream_sync(true);

                for (int index = 0; index < perCellFiles.size(); ++index) {
                    const auto& file = perCellFiles[index];
                    const auto& info = infos[index];
                    auto* req = batchReq->add_attach_chunk_trees_subrequests();
                    ToProto(req->mutable_parent_id(), info.ChunkListId);
                    ToProto(req->add_child_ids(), file.ChunkId);
                    req->set_request_statistics(true);
                }

                auto batchRspOrError = WaitFor(batchReq->Invoke());
                THROW_ERROR_EXCEPTION_IF_FAILED(GetCumulativeError(batchRspOrError));
                const auto& batchRsp = batchRspOrError.Value();

                for (int index = 0; index < perCellFiles.size(); ++index) {
                    auto& info = infos[index];
                    const auto& rsp = batchRsp->attach_chunk_trees_subresponses(index);
                    info.Statistics = rsp.statistics();
                }
            }

            {
                auto batchReq = StartObjectBatchRequest();

                for (int index = 0; index < perCellFiles.size(); ++index) {
                    const auto& info = infos[index];
                    auto req = TFileYPathProxy::EndUpload(FromObjectId(info.NodeId));
                    *req->mutable_statistics() = info.Statistics;
                    SetTransactionId(req, info.UploadTransactionId);
                    GenerateMutationId(req);
                    batchReq->AddRequest(req);
                }

                auto batchRspOrError = WaitFor(batchReq->Invoke());
                THROW_ERROR_EXCEPTION_IF_FAILED(GetCumulativeError(batchRspOrError));
            }
        }

        WaitFor(transaction->Commit())
            .ThrowOnError();
    }

    void AttachLivePreviewChunks(
        TOperationPtr operation,
        const TTransactionId& transactionId,
        const std::vector<TLivePreviewRequest>& livePreviewRequests)
    {
        struct TTableInfo
        {
            TNodeId TableId;
            TCellTag CellTag;
            std::vector<TChunkId> ChildIds;
            TTransactionId UploadTransactionId;
            TChunkListId UploadChunkListId;
            NChunkClient::NProto::TDataStatistics Statistics;
        };

        yhash_map<TNodeId, TTableInfo> tableIdToInfo;
        for (const auto& request : livePreviewRequests) {
            auto& tableInfo = tableIdToInfo[request.TableId];
            tableInfo.TableId = request.TableId;
            tableInfo.ChildIds.push_back(request.ChildId);
        }

        if (tableIdToInfo.empty()) {
            return;
        }

        for (const auto& pair : tableIdToInfo) {
            const auto& tableInfo = pair.second;
            LOG_DEBUG("Appending live preview chunk trees (OperationId: %v, TableId: %v, ChildCount: %v)",
                operation->GetId(),
                tableInfo.TableId,
                tableInfo.ChildIds.size());
        }

        // BeginUpload
        {
            auto batchReq = StartObjectBatchRequest();

            for (const auto& pair : tableIdToInfo) {
                const auto& tableId = pair.first;
                {
                    auto req = TTableYPathProxy::BeginUpload(FromObjectId(tableId));
                    req->set_update_mode(static_cast<int>(EUpdateMode::Append));
                    req->set_lock_mode(static_cast<int>(ELockMode::Shared));
                    req->set_upload_transaction_title(Format("Attaching live preview chunks of operation %v",
                        operation->GetId()));
                    SetTransactionId(req, transactionId);
                    GenerateMutationId(req);
                    batchReq->AddRequest(req, "begin_upload");
                }
            }

            auto batchRspOrError = WaitFor(batchReq->Invoke());
            THROW_ERROR_EXCEPTION_IF_FAILED(GetCumulativeError(batchRspOrError));
            const auto& batchRsp = batchRspOrError.Value();

            auto rsps = batchRsp->GetResponses<TChunkOwnerYPathProxy::TRspBeginUpload>("begin_upload");
            int rspIndex = 0;
            for (auto& pair : tableIdToInfo) {
                auto& tableInfo = pair.second;
                const auto& rsp = rsps[rspIndex++].Value();
                tableInfo.CellTag = rsp->cell_tag();
                tableInfo.UploadTransactionId = FromProto<TTransactionId>(rsp->upload_transaction_id());
            }
        }

        yhash_map<TCellTag, std::vector<TTableInfo*>> cellTagToInfos;
        for (auto& pair : tableIdToInfo) {
            auto& tableInfo  = pair.second;
            cellTagToInfos[tableInfo.CellTag].push_back(&tableInfo);
        }

        // GetUploadParams
        for (auto& pair : cellTagToInfos) {
            auto cellTag = pair.first;
            auto& tableInfos = pair.second;

            auto batchReq = StartObjectBatchRequest(EMasterChannelKind::Follower, cellTag);
            for (const auto* tableInfo : tableInfos) {
                auto req = TTableYPathProxy::GetUploadParams(FromObjectId(tableInfo->TableId));
                SetTransactionId(req, tableInfo->UploadTransactionId);
                batchReq->AddRequest(req, "get_upload_params");
            }

            auto batchRspOrError = WaitFor(batchReq->Invoke());
            THROW_ERROR_EXCEPTION_IF_FAILED(GetCumulativeError(batchRspOrError));
            const auto& batchRsp = batchRspOrError.Value();

            auto rsps = batchRsp->GetResponses<TTableYPathProxy::TRspGetUploadParams>("get_upload_params");
            int rspIndex = 0;
            for (auto* tableInfo : tableInfos) {
                const auto& rsp = rsps[rspIndex++].Value();
                tableInfo->UploadChunkListId = FromProto<TChunkListId>(rsp->chunk_list_id());
            }
        }

        // Attach
        for (auto& pair : cellTagToInfos) {
            auto cellTag = pair.first;
            auto& tableInfos = pair.second;

            auto batchReq = StartChunkBatchRequest(cellTag);
            GenerateMutationId(batchReq);
            batchReq->set_suppress_upstream_sync(true);

            std::vector<int> tableIndexToRspIndex;
            for (const auto* tableInfo : tableInfos) {
                size_t beginIndex = 0;
                const auto& childIds = tableInfo->ChildIds;
                while (beginIndex < childIds.size()) {
                    auto lastIndex = std::min(beginIndex + Config->MaxChildrenPerAttachRequest, childIds.size());
                    bool isFinal = (lastIndex == childIds.size());
                    if (isFinal) {
                        tableIndexToRspIndex.push_back(batchReq->attach_chunk_trees_subrequests_size());
                    }
                    auto* req = batchReq->add_attach_chunk_trees_subrequests();
                    ToProto(req->mutable_parent_id(), tableInfo->UploadChunkListId);
                    for (auto index = beginIndex; index < lastIndex; ++index) {
                        ToProto(req->add_child_ids(), childIds[index]);
                    }
                    req->set_request_statistics(isFinal);
                    beginIndex = lastIndex;
                }
            }

            auto batchRspOrError = WaitFor(batchReq->Invoke());
            THROW_ERROR_EXCEPTION_IF_FAILED(GetCumulativeError(batchRspOrError));
            const auto& batchRsp = batchRspOrError.Value();

            const auto& rsps = batchRsp->attach_chunk_trees_subresponses();
            for (int tableIndex = 0; tableIndex < tableInfos.size(); ++tableIndex) {
                auto* tableInfo = tableInfos[tableIndex];
                const auto& rsp = rsps.Get(tableIndexToRspIndex[tableIndex]);
                tableInfo->Statistics = rsp.statistics();
            }
        }

        // EndUpload
        {
            auto batchReq = StartObjectBatchRequest();

            for (const auto& pair : tableIdToInfo) {
                const auto& tableId = pair.first;
                const auto& tableInfo = pair.second;
                {
                    auto req = TTableYPathProxy::EndUpload(FromObjectId(tableId));
                    *req->mutable_statistics() = tableInfo.Statistics;
                    SetTransactionId(req, tableInfo.UploadTransactionId);
                    GenerateMutationId(req);
                    batchReq->AddRequest(req, "end_upload");
                }
            }

            auto batchRspOrError = WaitFor(batchReq->Invoke());
            THROW_ERROR_EXCEPTION_IF_FAILED(GetCumulativeError(batchRspOrError));
        }
    }

    void DoUpdateOperationNode(
        TOperationPtr operation,
        const TTransactionId& transactionId,
        const std::vector<TCreateJobNodeRequest>& jobRequests,
        const std::vector<TLivePreviewRequest>& livePreviewRequests)
    {
        try {
            CreateJobNodes(operation, jobRequests);
        } catch (const std::exception& ex) {
            auto error = TError("Error creating job nodes for operation %v",
                operation->GetId())
                << ex;
            if (error.FindMatching(NSecurityClient::EErrorCode::AccountLimitExceeded)) {
                LOG_DEBUG(error);
                return;
            } else {
                THROW_ERROR error;
            }
        }

        try {
            std::vector<TJobFile> files;
            for (const auto& request : jobRequests) {
                if (request.StderrChunkId) {
                    files.push_back({
                        request.JobId,
                        GetStderrPath(operation->GetId(), request.JobId),
                        request.StderrChunkId,
                        "stderr"
                    });
                }
                if (request.FailContextChunkId) {
                    files.push_back({
                        request.JobId,
                        GetFailContextPath(operation->GetId(), request.JobId),
                        request.FailContextChunkId,
                        "fail_context"
                    });
                }
            }
            SaveJobFiles(operation->GetId(), files);
        } catch (const std::exception& ex) {
            // NB: Don' treat this as a critical error.
            // Some of these chunks could go missing for a number of reasons.
            LOG_WARNING(ex, "Error saving job files (OperationId: %v)",
                operation->GetId());
        }

        try {
            AttachLivePreviewChunks(operation, transactionId, livePreviewRequests);
        } catch (const std::exception& ex) {
            // NB: Don' treat this as a critical error.
            // Some of these chunks could go missing for a number of reasons.
            LOG_WARNING(ex, "Error attaching live preview chunks (OperationId: %v)",
                operation->GetId());
        }

        try {
            // NB: Update operation attributes after updating all job nodes.
            // Tests assume, that all job files are present, when operation
            // is in one of the terminal states.
            UpdateOperationNodeAttributes(operation);
        } catch (const std::exception& ex) {
            THROW_ERROR_EXCEPTION("Error updating operation node %v",
                operation->GetId())
                << ex;
        }
    }

    TFuture<void> UpdateOperationNode(TUpdateList* list)
    {
        auto operation = list->Operation;

        auto lastUpdateFuture = list->LastUpdateFuture.Apply(
            BIND(
                &TImpl::DoUpdateOperationNode,
                MakeStrong(this),
                operation,
                list->TransactionId,
                std::move(list->JobRequests),
                std::move(list->LivePreviewRequests))
            .AsyncVia(CancelableControlInvoker));

        list->LastUpdateFuture = lastUpdateFuture;
        return lastUpdateFuture;
    }

    void OnOperationNodeCreated(
        TOperationPtr operation,
        const TObjectServiceProxy::TErrorOrRspExecuteBatchPtr& batchRspOrError)
    {
        VERIFY_THREAD_AFFINITY(ControlThread);

        auto operationId = operation->GetId();
        auto error = GetCumulativeError(batchRspOrError);
        THROW_ERROR_EXCEPTION_IF_FAILED(error, "Error creating operation node %v",
            operationId);

        CreateUpdateList(operation);

        LOG_INFO("Operation node created (OperationId: %v)",
            operationId);
    }

    void OnRevivingOperationNodeReset(
        TOperationPtr operation,
        const TObjectServiceProxy::TErrorOrRspExecuteBatchPtr& batchRspOrError)
    {
        VERIFY_THREAD_AFFINITY(ControlThread);
        YCHECK(Connected);

        auto operationId = operation->GetId();

        auto error = GetCumulativeError(batchRspOrError);
        THROW_ERROR_EXCEPTION_IF_FAILED(error, "Error resetting reviving operation node %v",
            operationId);

        LOG_INFO("Reviving operation node reset (OperationId: %v)",
            operationId);
    }

    void OnOperationNodeFlushed(
        TOperationPtr operation,
        const TError& error)
    {
        VERIFY_THREAD_AFFINITY(ControlThread);
        YCHECK(Connected);

        auto operationId = operation->GetId();

        if (!error.IsOK()) {
            LOG_ERROR(error);
            Disconnect();
            return;
        }

        LOG_INFO("Operation node flushed (OperationId: %v)",
            operationId);
    }


    void UpdateWatchers()
    {
        VERIFY_THREAD_AFFINITY(ControlThread);
        YCHECK(Connected);

        LOG_INFO("Updating watchers");

        // Global watchers.
        {
            auto batchReq = StartObjectBatchRequest(EMasterChannelKind::Follower);
            for (auto requester : GlobalWatcherRequesters) {
                requester.Run(batchReq);
            }
            batchReq->Invoke().Subscribe(
                BIND(&TImpl::OnGlobalWatchersUpdated, MakeStrong(this))
                    .Via(CancelableControlInvoker));
        }

        // Purge obsolete watchers.
        {
            auto it = WatcherLists.begin();
            while (it != WatcherLists.end()) {
                auto jt = it++;
                const auto& list = jt->second;
                if (list.Operation->IsFinishedState()) {
                    WatcherLists.erase(jt);
                }
            }
        }

        // Per-operation watchers.
        for (const auto& pair : WatcherLists) {
            const auto& list = pair.second;
            auto operation = list.Operation;
            if (operation->GetState() != EOperationState::Running)
                continue;

            auto batchReq = StartObjectBatchRequest(EMasterChannelKind::Follower);
            for (auto requester : list.WatcherRequesters) {
                requester.Run(batchReq);
            }
            batchReq->Invoke().Subscribe(
                BIND(&TImpl::OnOperationWatchersUpdated, MakeStrong(this), operation)
                    .Via(CancelableControlInvoker));
        }
    }

    void OnGlobalWatchersUpdated(const TObjectServiceProxy::TErrorOrRspExecuteBatchPtr& batchRspOrError)
    {
        VERIFY_THREAD_AFFINITY(ControlThread);
        YCHECK(Connected);

        if (!batchRspOrError.IsOK()) {
            LOG_ERROR(batchRspOrError, "Error updating global watchers");
            return;
        }

        const auto& batchRsp = batchRspOrError.Value();
        for (auto handler : GlobalWatcherHandlers) {
            handler.Run(batchRsp);
        }

        LOG_INFO("Global watchers updated");
    }

    void OnOperationWatchersUpdated(TOperationPtr operation, const TObjectServiceProxy::TErrorOrRspExecuteBatchPtr& batchRspOrError)
    {
        VERIFY_THREAD_AFFINITY(ControlThread);
        YCHECK(Connected);

        if (!batchRspOrError.IsOK()) {
            LOG_ERROR(batchRspOrError, "Error updating operation watchers (OperationId: %v)",
                operation->GetId());
            return;
        }

        if (operation->GetState() != EOperationState::Running)
            return;

        auto* list = FindWatcherList(operation);
        if (!list)
            return;

        const auto& batchRsp = batchRspOrError.Value();
        for (auto handler : list->WatcherHandlers) {
            handler.Run(batchRsp);
        }

        LOG_INFO("Operation watchers updated (OperationId: %v)",
            operation->GetId());
    }

    void UpdateAlerts()
    {
        VERIFY_THREAD_AFFINITY(ControlThread);
        YCHECK(Connected);

        std::vector<TError> alerts;
        for (auto alertType : TEnumTraits<EAlertType>::GetDomainValues()) {
            const auto& alert = Alerts[alertType];
            if (!alert.IsOK()) {
                alerts.push_back(alert);
            }
        }

        TObjectServiceProxy proxy(Bootstrap
            ->GetMasterClient()
            ->GetMasterChannelOrThrow(EMasterChannelKind::Leader, PrimaryMasterCellTag));
        auto req = TYPathProxy::Set("//sys/scheduler/@alerts");
        req->set_value(ConvertToYsonString(alerts).Data());

        auto rspOrError = WaitFor(proxy.Execute(req));
        if (!rspOrError.IsOK()) {
            LOG_WARNING(rspOrError, "Error updating scheduler alerts");
        }
    }

    void BuildSnapshot()
    {
        VERIFY_THREAD_AFFINITY(ControlThread);

        if (!Config->EnableSnapshotBuilding)
            return;

        auto builder = New<TSnapshotBuilder>(
            Config,
            Bootstrap->GetScheduler(),
            Bootstrap->GetMasterClient());

        // NB: Result is logged in the builder.
        auto error = WaitFor(builder->Run());
        if (error.IsOK()) {
            LOG_INFO("Snapshot builder finished");
        } else {
            LOG_ERROR(error, "Error building snapshots");
        }
    }


    void UpdateClusterDirectory()
    {
        VERIFY_THREAD_AFFINITY(ControlThread);

        auto batchReq = StartObjectBatchRequest();
        auto req = TYPathProxy::Get("//sys/clusters");
        batchReq->AddRequest(req, "get_cluster");

        auto batchRspOrError = WaitFor(batchReq->Invoke());
        auto error = GetCumulativeError(batchRspOrError);
        if (!error.IsOK()) {
            LOG_WARNING(error, "Error requesting cluster directory");
            return;
        }

        try {
            const auto& batchRsp = batchRspOrError.Value();
            auto rsp = batchRsp->GetResponse<TYPathProxy::TRspGet>("get_cluster").Value();
            auto clustersNode = ConvertToNode(TYsonString(rsp->value()))->AsMap();

            for (const auto& name : ClusterDirectory->GetClusterNames()) {
                if (!clustersNode->FindChild(name)) {
                    ClusterDirectory->RemoveCluster(name);
                }
            }

            for (const auto& pair : clustersNode->GetChildren()) {
                const auto& clusterName = pair.first;
                auto config = ConvertTo<NApi::TConnectionConfigPtr>(pair.second);
                ClusterDirectory->UpdateCluster(clusterName, config);
            }

            LOG_DEBUG("Cluster directory updated successfully");
        } catch (const std::exception& ex) {
            LOG_ERROR(ex, "Error updating cluster directory");
        }
    }

    void DoAttachToLivePreview(
        const TOperationId& operationId,
        const TTransactionId& transactionId,
        const TNodeId& tableId,
        const std::vector<TChunkTreeId>& childIds)
    {
        VERIFY_THREAD_AFFINITY(ControlThread);
        YCHECK(Connected);

        auto* list = FindUpdateList(operationId);
        if (!list) {
            LOG_DEBUG("Operation node is not registered, omitting live preview attach (OperationId: %v)",
                operationId);
            return;
        }

        if (!list->TransactionId) {
            list->TransactionId = transactionId;
        } else {
            // NB: Controller must attach all live preview chunks under the same transaction.
            YCHECK(list->TransactionId == transactionId);
        }

        LOG_DEBUG("Attaching live preview chunk trees (OperationId: %v, TableId: %v, ChildCount: %v)",
            operationId,
            tableId,
            childIds.size());

        for (const auto& childId : childIds) {
            list->LivePreviewRequests.push_back(TLivePreviewRequest{tableId, childId});
        }
    }
};

////////////////////////////////////////////////////////////////////

TMasterConnector::TMasterConnector(
    TSchedulerConfigPtr config,
    NCellScheduler::TBootstrap* bootstrap)
    : Impl(New<TImpl>(config, bootstrap))
{ }

TMasterConnector::~TMasterConnector()
{ }

void TMasterConnector::Start()
{
    Impl->Start();
}

bool TMasterConnector::IsConnected() const
{
    return Impl->IsConnected();
}

IInvokerPtr TMasterConnector::GetCancelableControlInvoker() const
{
    return Impl->GetCancelableControlInvoker();
}

TFuture<void> TMasterConnector::CreateOperationNode(TOperationPtr operation)
{
    return Impl->CreateOperationNode(operation);
}

TFuture<void> TMasterConnector::ResetRevivingOperationNode(TOperationPtr operation)
{
    return Impl->ResetRevivingOperationNode(operation);
}

TFuture<void> TMasterConnector::FlushOperationNode(TOperationPtr operation)
{
    return Impl->FlushOperationNode(operation);
}

TFuture<TSharedRef> TMasterConnector::DownloadSnapshot(const TOperationId& operationId)
{
    return Impl->DownloadSnapshot(operationId);
}

TFuture<void> TMasterConnector::RemoveSnapshot(const TOperationId& operationId)
{
    return Impl->RemoveSnapshot(operationId);
}

void TMasterConnector::CreateJobNode(const TCreateJobNodeRequest& createJobNodeRequest)
{
    return Impl->CreateJobNode(createJobNodeRequest);
}

void TMasterConnector::RegisterAlert(EAlertType alertType, const TError& alert)
{
    Impl->RegisterAlert(alertType, alert);
}

void TMasterConnector::UnregisterAlert(EAlertType alertType)
{
    Impl->UnregisterAlert(alertType);
}

void TMasterConnector::AttachJobContext(
    const TYPath& path,
    const TChunkId& chunkId,
    const TOperationId& operationId,
    const TJobId& jobId)
{
    return Impl->AttachJobContext(path, chunkId, operationId, jobId);
}

TFuture<void> TMasterConnector::AttachToLivePreview(
    const TOperationId& operationId,
    const TTransactionId& transactionId,
    const TNodeId& tableId,
    const std::vector<TChunkTreeId>& childIds)
{
    return Impl->AttachToLivePreview(operationId, transactionId, tableId, childIds);
}

void TMasterConnector::AddGlobalWatcherRequester(TWatcherRequester requester)
{
    Impl->AddGlobalWatcherRequester(requester);
}

void TMasterConnector::AddGlobalWatcherHandler(TWatcherHandler handler)
{
    Impl->AddGlobalWatcherHandler(handler);
}

void TMasterConnector::AddOperationWatcherRequester(TOperationPtr operation, TWatcherRequester requester)
{
    Impl->AddOperationWatcherRequester(operation, requester);
}

void TMasterConnector::AddOperationWatcherHandler(TOperationPtr operation, TWatcherHandler handler)
{
    Impl->AddOperationWatcherHandler(operation, handler);
}

DELEGATE_SIGNAL(TMasterConnector, void(const TMasterHandshakeResult& result), MasterConnected, *Impl);
DELEGATE_SIGNAL(TMasterConnector, void(), MasterDisconnected, *Impl);
DELEGATE_SIGNAL(TMasterConnector, void(TOperationPtr operation), UserTransactionAborted, *Impl)
DELEGATE_SIGNAL(TMasterConnector, void(TOperationPtr operation), SchedulerTransactionAborted, *Impl)

////////////////////////////////////////////////////////////////////

} // namespace NScheduler
} // namespace NYT
<|MERGE_RESOLUTION|>--- conflicted
+++ resolved
@@ -436,12 +436,6 @@
         const auto& result = resultOrError.Value();
         for (auto operationReport : result.OperationReports) {
             CreateUpdateList(operationReport.Operation);
-<<<<<<< HEAD
-        }
-        for (auto handler : GlobalWatcherHandlers) {
-            handler.Run(result.WatcherResponses);
-=======
->>>>>>> 1e12e2b0
         }
 
         LockTransaction->SubscribeAborted(
@@ -671,12 +665,6 @@
 
                 for (int index = 0; index < static_cast<int>(OperationIds.size()); ++index) {
                     const auto& operationId = OperationIds[index];
-<<<<<<< HEAD
-                    auto rsp = rsps[index].Value();
-                    auto attributesNode = ConvertToAttributes(TYsonString(rsp->value()));
-
-                    auto operationReport = Owner->CreateOperationFromAttributes(operationId, *attributesNode);
-=======
                     auto attributesRsp = attributesRsps[index].Value();
                     auto attributesNode = ConvertToAttributes(TYsonString(attributesRsp->value()));
                     auto secureVaultRspOrError = secureVaultRsps[index];
@@ -701,7 +689,6 @@
                             << secureVaultRspOrError;
                     }
                     auto operationReport = Owner->CreateOperationFromAttributes(operationId, *attributesNode, std::move(secureVault));
->>>>>>> 1e12e2b0
                     if (operationReport.Operation) {
                         Result.OperationReports.push_back(operationReport);
                     }
@@ -780,12 +767,8 @@
 
     TOperationReport CreateOperationFromAttributes(
         const TOperationId& operationId,
-<<<<<<< HEAD
-        const IAttributeDictionary& attributes)
-=======
         const IAttributeDictionary& attributes,
         IMapNodePtr secureVault)
->>>>>>> 1e12e2b0
     {
         auto getTransaction = [&] (const TTransactionId& transactionId, bool ping, const Stroka& name = Stroka()) -> ITransactionPtr {
             if (!transactionId) {

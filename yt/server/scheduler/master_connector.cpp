--- conflicted
+++ resolved
@@ -142,15 +142,6 @@
             operationId);
 
         auto batchReq = StartObjectBatchRequest();
-
-        if (operation->GetStorageMode() == EOperationCypressStorageMode::SimpleHashBuckets) {
-            auto req = TCypressYPathProxy::Create(GetNewOperationPath(operationId));
-            req->set_type(static_cast<int>(EObjectType::MapNode));
-            req->set_recursive(true);
-            req->set_force(true);
-            GenerateMutationId(req);
-            batchReq->AddRequest(req);
-        }
 
         auto operationYson = BuildYsonStringFluently()
             .BeginAttributes()
@@ -1326,7 +1317,6 @@
     {
         VERIFY_THREAD_AFFINITY(ControlThread);
 
-<<<<<<< HEAD
         try {
             operation->SetShouldFlush(false);
 
@@ -1358,34 +1348,6 @@
                         if (!operation->Alerts()[EOperationAlertType::InvalidAcl].IsOK()) {
                             operation->MutableAlerts()[EOperationAlertType::InvalidAcl] = TError();
                         }
-=======
-        auto paths = GetCompatibilityOperationPaths(operation->GetId(), operation->GetStorageMode());
-        for (const auto& operationPath : paths) {
-            // Set operation acl if needed.
-            if (operation->GetShouldFlushAcl()) {
-                operation->SetShouldFlushAcl(false);
-
-                auto aclBatchReq = StartObjectBatchRequest();
-                auto req = TYPathProxy::Set(operationPath + "/@acl");
-                req->set_value(BuildYsonStringFluently()
-                    .Do(BIND(&TImpl::BuildOperationAcl, Unretained(this), operation))
-                    .GetData());
-                aclBatchReq->AddRequest(req, "set_acl");
-
-                auto aclBatchRspOrError = WaitFor(aclBatchReq->Invoke());
-                THROW_ERROR_EXCEPTION_IF_FAILED(aclBatchRspOrError);
-
-                auto rspOrErr = aclBatchRspOrError.Value()->GetResponse("set_acl");
-                if (!rspOrErr.IsOK()) {
-                    auto error = TError("Failed to set operation ACL")
-                        << TErrorAttribute("operation_id", operation->GetId())
-                        << rspOrErr;
-                    operation->MutableAlerts()[EOperationAlertType::InvalidAcl] = error;
-                    LOG_INFO(error);
-                } else {
-                    if (!operation->Alerts()[EOperationAlertType::InvalidAcl].IsOK()) {
-                        operation->MutableAlerts()[EOperationAlertType::InvalidAcl] = TError();
->>>>>>> b4f9ac25
                     }
                 }
 

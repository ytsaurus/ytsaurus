--- conflicted
+++ resolved
@@ -1204,7 +1204,7 @@
         }
 
         int openedSlicesCount = 0;
-        TRefCountedChunkSpecPtr currentChunkSpec = nullptr;
+        TRefCountedChunkSpecPtr currentChunkSpec;
         int startTeleportIndex = -1;
         for (int i = 0; i < static_cast<int>(Endpoints.size()); ++i) {
             auto& endpoint = Endpoints[i];
@@ -1216,15 +1216,10 @@
             YCHECK(TryGetBoundaryKeys(chunkSlice->GetChunkSpec()->chunk_meta(), &minKey, &maxKey));
 
             if (currentChunkSpec) {
-<<<<<<< HEAD
                 if (chunkSlice->GetChunkSpec() == currentChunkSpec) {
-                    if (endpoint.Type == EEndpointType::Right && CompareRows(maxKey, endpoint.MaxBoundaryKey, KeyColumns.size()) == 0) {
-=======
-                if (chunkSlice->ChunkSpec() == currentChunkSpec) {
                     if (endpoint.Type == EEndpointType::Right && 
                         CompareRows(maxKey, endpoint.MaxBoundaryKey, KeyColumns.size()) == 0) 
                     {
->>>>>>> b30f2ed9
                         // The last slice of a full chunk.
                         currentChunkSpec = nullptr;
                         auto completeChunk = chunkSlice->GetChunkSpec();
@@ -1251,7 +1246,7 @@
             // No current Teleport candidate.
             if (endpoint.Type == EEndpointType::Left && 
                 CompareRows(minKey, endpoint.MinBoundaryKey, KeyColumns.size()) == 0 &&
-                IsTeleportCandidate(chunkSlice->ChunkSpec())) 
+                IsTeleportCandidate(chunkSlice->GetChunkSpec()))
             {
                 // The first slice of a full chunk.
                 currentChunkSpec = chunkSlice->GetChunkSpec();

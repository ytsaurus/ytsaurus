--- conflicted
+++ resolved
@@ -774,20 +774,13 @@
         JobSpecTemplate.set_type(static_cast<int>(EJobType::OrderedMerge));
         auto* schedulerJobSpecExt = JobSpecTemplate.MutableExtension(TSchedulerJobSpecExt::scheduler_job_spec_ext);
 
-<<<<<<< HEAD
-=======
+        if (Spec->InputQuery) {
+            InitQuerySpec(schedulerJobSpecExt, Spec->InputQuery.Get(), Spec->InputSchema.Get());
+        }
+
+        AuxNodeDirectory->DumpTo(schedulerJobSpecExt->mutable_aux_node_directory());
         schedulerJobSpecExt->set_lfalloc_buffer_size(GetLFAllocBufferSize());
         ToProto(schedulerJobSpecExt->mutable_output_transaction_id(), OutputTransactionId);
-        schedulerJobSpecExt->set_io_config(ConvertToYsonString(JobIOConfig).Data());
-
->>>>>>> 0d85b427
-        if (Spec->InputQuery) {
-            InitQuerySpec(schedulerJobSpecExt, Spec->InputQuery.Get(), Spec->InputSchema.Get());
-        }
-
-        AuxNodeDirectory->DumpTo(schedulerJobSpecExt->mutable_aux_node_directory());
-        schedulerJobSpecExt->set_lfalloc_buffer_size(GetLFAllocBufferSize());
-        ToProto(schedulerJobSpecExt->mutable_output_transaction_id(), Operation->GetOutputTransaction()->GetId());
         schedulerJobSpecExt->set_io_config(ConvertToYsonString(JobIOConfig).Data());
     }
 
@@ -1077,12 +1070,8 @@
             Config->Fetcher,
             ChunkSliceSize,
             KeyColumns,
-<<<<<<< HEAD
+            sliceByKeys,
             InputNodeDirectory,
-=======
-            sliceByKeys,
-            NodeDirectory,
->>>>>>> 0d85b427
             Host->GetBackgroundInvoker(),
             scraperCallback,
             Logger);

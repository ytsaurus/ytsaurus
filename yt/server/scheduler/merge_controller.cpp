#include "stdafx.h"
#include "merge_controller.h"
#include "private.h"
#include "operation_controller.h"
#include "operation_controller_detail.h"
#include "chunk_pool.h"
#include "chunk_list_pool.h"
#include "job_resources.h"
#include "chunk_splits_fetcher.h"
#include "chunk_info_collector.h"

#include <ytlib/ytree/fluent.h>

#include <ytlib/transaction_client/transaction.h>

#include <ytlib/chunk_client/chunk_spec.h>
#include <ytlib/table_client/chunk_meta_extensions.h>

#include <ytlib/chunk_client/chunk_meta_extensions.h>

#include <ytlib/node_tracker_client/node_directory.h>

#include <cmath>

namespace NYT {
namespace NScheduler {

using namespace NYTree;
using namespace NYPath;
using namespace NTableClient;
using namespace NJobProxy;
using namespace NChunkClient;
using namespace NObjectClient;
using namespace NCypressClient;
using namespace NScheduler::NProto;
using namespace NTableClient::NProto;
using namespace NChunkClient::NProto;
using namespace NJobTrackerClient::NProto;
using namespace NNodeTrackerClient::NProto;

////////////////////////////////////////////////////////////////////

static auto& Logger = OperationLogger;
static NProfiling::TProfiler Profiler("/operations/merge");

////////////////////////////////////////////////////////////////////

class TMergeControllerBase
    : public TOperationControllerBase
{
public:
    TMergeControllerBase(
        TSchedulerConfigPtr config,
        TMergeOperationSpecBasePtr spec,
        IOperationHost* host,
        TOperation* operation)
        : TOperationControllerBase(config, spec, host, operation)
        , Spec(spec)
        , TotalChunkCount(0)
        , TotalDataSize(0)
        , CurrentTaskDataSize(0)
<<<<<<< HEAD
        , CurrentPartitionIndex(0)
        , MaxDataSizePerJob(-1)
=======
        , PartitionCount(0)
        , MaxDataSizePerJob(0)
        , ChunkSliceSize(0)
>>>>>>> 1174d471
    { }

    // Persistence.

    virtual void Persist(TPersistenceContext& context) override
    {
        TOperationControllerBase::Persist(context);

        using NYT::Persist;
        Persist(context, TotalChunkCount);
        Persist(context, TotalDataSize);
        Persist(context, JobIOConfig);
        Persist(context, JobSpecTemplate);
        Persist(context, MaxDataSizePerJob);
        Persist(context, MergeTaskGroup);
    }

protected:
    TMergeOperationSpecBasePtr Spec;

    //! The total number of chunks for processing.
    int TotalChunkCount;

    //! The total data size for processing.
    i64 TotalDataSize;

    //! For each input table, the corresponding entry holds the stripe
    //! containing the chunks collected so far. 
    //! Not serialized.
    /*!
     *  Empty stripes are never stored explicitly and are denoted by |nullptr|.
     */
    std::vector<TChunkStripePtr> CurrentTaskStripes;

    //! The total data size accumulated in #CurrentTaskStripes.
    //! Not serialized.
    i64 CurrentTaskDataSize;

    //! The number of output partitions generated so far.
    //! Not serialized.
    /*!
     *  Each partition either corresponds to a merge task or to a pass-through chunk.
     *  Partition index is used as a key when calling #TOperationControllerBase::RegisterOutputChunkTree.
     *  
     */
    int CurrentPartitionIndex;

    //! Customized job IO config.
    TJobIOConfigPtr JobIOConfig;

    //! The template for starting new jobs.
    TJobSpec JobSpecTemplate;


    //! Overrides the spec limit to satisfy global job count limit.
    i64 MaxDataSizePerJob;
    i64 ChunkSliceSize;


    class TMergeTask
        : public TTask
    {
    public:
        //! For persistence only.
        TMergeTask()
            : Controller(nullptr)
            , TaskIndex(-1)
            , PartitionIndex(-1)
        { }

        explicit TMergeTask(
            TMergeControllerBase* controller,
            int taskIndex,
            int partitionIndex = -1)
            : TTask(controller)
            , Controller(controller)
            , TaskIndex(taskIndex)
            , PartitionIndex(partitionIndex)
        {
            ChunkPool = CreateAtomicChunkPool(Controller->NodeDirectory);
        }

        virtual Stroka GetId() const override
        {
            return
                PartitionIndex < 0
                ? Sprintf("Merge(%d)", TaskIndex)
                : Sprintf("Merge(%d,%d)", TaskIndex, PartitionIndex);
        }

        virtual TTaskGroupPtr GetGroup() const override
        {
            return Controller->MergeTaskGroup;
        }

        virtual TDuration GetLocalityTimeout() const override
        {
            return Controller->Spec->LocalityTimeout;
        }

        virtual TNodeResources GetMinNeededResourcesHeavy() const override
        {
            TNodeResources result;

            result.set_user_slots(1);
            result.set_cpu(1);
            result.set_memory(
                Controller->GetFinalIOMemorySize(
                Controller->Spec->JobIO,
                UpdateChunkStripeStatistics(ChunkPool->GetApproximateStripeStatistics())) +
                GetFootprintMemorySize() +
                Controller->GetAdditionalMemorySize());
            return result;
        }

        virtual TNodeResources GetNeededResources(TJobletPtr joblet) const override
        {
            auto result = GetMinNeededResources();
            result.set_memory(
                Controller->GetFinalIOMemorySize(
                Controller->Spec->JobIO,
                UpdateChunkStripeStatistics(joblet->InputStripeList->GetStatistics())) +
                GetFootprintMemorySize() +
                Controller->GetAdditionalMemorySize());
            return result;
        }

        virtual IChunkPoolInput* GetChunkPoolInput() const override
        {
            return ~ChunkPool;
        }

        virtual IChunkPoolOutput* GetChunkPoolOutput() const override
        {
            return ~ChunkPool;
        }

        virtual void Persist(TPersistenceContext& context) override
        {
            TTask::Persist(context);

            using NYT::Persist;
            Persist(context, Controller);
            Persist(context, ChunkPool);
            Persist(context, TaskIndex);
            Persist(context, PartitionIndex);
        }

    protected:
        void BuildInputOutputJobSpec(TJobletPtr joblet, TJobSpec* jobSpec)
        {
            AddParallelInputSpec(jobSpec, joblet, Controller->IsTableIndexEnabled());
            AddFinalOutputSpecs(jobSpec, joblet);
        }

    private:
        DECLARE_DYNAMIC_PHOENIX_TYPE(TMergeTask, 0x72736bac);

        TMergeControllerBase* Controller;

        std::unique_ptr<IChunkPool> ChunkPool;

        //! The position in #TMergeControllerBase::Tasks.
        int TaskIndex;

        //! Key for #TOutputTable::OutputChunkTreeIds.
        int PartitionIndex;


        virtual int GetChunkListCountPerJob() const override
        {
            return Controller->OutputTables.size();
        }

        TChunkStripeStatisticsVector UpdateChunkStripeStatistics(
            const TChunkStripeStatisticsVector& statistics) const
        {
            if (Controller->JobSpecTemplate.type() == EJobType::SortedMerge ||
                Controller->JobSpecTemplate.type() == EJobType::SortedReduce)
            {
                return statistics;
            } else {
                return AggregateStatistics(statistics);
            }
        }

        virtual EJobType GetJobType() const override
        {
            return EJobType(Controller->JobSpecTemplate.type());
        }

        virtual void BuildJobSpec(TJobletPtr joblet, TJobSpec* jobSpec) override
        {
            jobSpec->CopyFrom(Controller->JobSpecTemplate);
            BuildInputOutputJobSpec(joblet, jobSpec);
        }

        virtual void OnJobCompleted(TJobletPtr joblet) override
        {
            TTask::OnJobCompleted(joblet);

            RegisterOutput(joblet, PartitionIndex);
        }

    };

    typedef TIntrusivePtr<TMergeTask> TMergeTaskPtr;

    TTaskGroupPtr MergeTaskGroup;

    //! Resizes #CurrentTaskStripes appropriately and sets all its entries to |NULL|.
    void ClearCurrentTaskStripes()
    {
        CurrentTaskStripes.clear();
        CurrentTaskStripes.resize(InputTables.size());
    }

    void EndTask(TMergeTaskPtr task)
    {
        YCHECK(HasActiveTask());

        task->AddInput(CurrentTaskStripes);
        task->FinishInput();
        RegisterTask(task);

        ++CurrentPartitionIndex;

        LOG_DEBUG("Task finished (Id: %s, TaskDataSize: %" PRId64 ")",
            ~task->GetId(),
            CurrentTaskDataSize);

        CurrentTaskDataSize = 0;
        ClearCurrentTaskStripes();
    }

    //! Finishes the current task.
    void EndTask()
    {
        auto task = New<TMergeTask>(
            this,
            static_cast<int>(Tasks.size()),
            CurrentPartitionIndex);
        task->Initialize();

        EndTask(task);
    }

    //! Finishes the current task if the size is large enough.
    void EndTaskIfLarge()
    {
        if (HasLargeActiveTask()) {
            EndTask();
        }
    }

    //! Returns True if some stripes are currently queued.
    bool HasActiveTask()
    {
        return CurrentTaskDataSize > 0;
    }

    //! Returns True if the total data size of currently queued stripes exceeds the pre-configured limit.
    bool HasLargeActiveTask()
    {
        YCHECK(MaxDataSizePerJob > 0);
        return CurrentTaskDataSize >= MaxDataSizePerJob;
    }

    //! Add chunk to the current task's pool.
    void AddPendingChunk(TChunkSlicePtr chunkSlice)
    {
        auto stripe = CurrentTaskStripes[chunkSlice->GetChunkSpec()->table_index()];
        if (!stripe) {
            stripe = CurrentTaskStripes[chunkSlice->GetChunkSpec()->table_index()] = New<TChunkStripe>();
        }

        i64 chunkDataSize = chunkSlice->GetDataSize();
        TotalDataSize += chunkDataSize;
        ++TotalChunkCount;

        CurrentTaskDataSize += chunkDataSize;
        stripe->ChunkSlices.push_back(chunkSlice);
    }

    //! Add chunk directly to the output.
    void AddPassthroughChunk(TRefCountedChunkSpecPtr chunkSpec)
    {
        auto chunkId = FromProto<TChunkId>(chunkSpec->chunk_id());
        LOG_DEBUG("Passthrough chunk added (ChunkId: %s, Partition: %d)",
            ~ToString(chunkId),
            CurrentPartitionIndex);

        // Place the chunk directly to the output table.
        RegisterOutput(chunkId, CurrentPartitionIndex, 0);
        ++CurrentPartitionIndex;
    }


    // Custom bits of preparation pipeline.

    virtual void DoInitialize() override
    {
        TOperationControllerBase::DoInitialize();

        MergeTaskGroup = New<TTaskGroup>();
        RegisterTaskGroup(MergeTaskGroup);
    }

    virtual TAsyncPipeline<void>::TPtr CustomizePreparationPipeline(TAsyncPipeline<void>::TPtr pipeline) override
    {
        return pipeline
            ->Add(BIND(&TMergeControllerBase::ProcessInputs, MakeStrong(this)))
            ->Add(BIND(&TMergeControllerBase::EndInputChunks, MakeStrong(this)))
            ->Add(BIND(&TMergeControllerBase::FinishPreparation, MakeStrong(this)));
    }

    void ProcessInputs()
    {
        PROFILE_TIMING ("/input_processing_time") {
            LOG_INFO("Processing inputs");

            ClearCurrentTaskStripes();

            auto jobCount = SuggestJobCount(
                TotalInputDataSize,
                Spec->DataSizePerJob,
                Spec->JobCount);

            MaxDataSizePerJob = 1 + TotalInputDataSize / jobCount;
            ChunkSliceSize = std::min(Config->MergeJobMaxSliceDataSize, MaxDataSizePerJob);

            FOREACH (auto chunk, CollectInputChunks()) {
                ProcessInputChunk(chunk);
            }
        }
    }

    void FinishPreparation()
    {
        // Check for trivial inputs.
        if (Tasks.empty()) {
            LOG_INFO("Trivial merge");
            OnOperationCompleted();
            return;
        }

        // Init counters.
        JobCounter.Set(static_cast<int>(Tasks.size()));

        InitJobIOConfig();
        InitJobSpecTemplate();

        LOG_INFO("Inputs processed (DataSize: %" PRId64 ", ChunkCount: %d, JobCount: %" PRId64 ")",
            TotalDataSize,
            TotalChunkCount,
            JobCounter.GetTotal());
    }

    //! Called for each input chunk.
    virtual void ProcessInputChunk(TRefCountedChunkSpecPtr chunkSpec) = 0;

    //! Called at the end of input chunks scan.
    void EndInputChunks()
    {
        // Close the last task, if any.
        if (CurrentTaskDataSize > 0) {
            EndTask();
        }
    }

    // Progress reporting.

    virtual Stroka GetLoggingProgress() override
    {
        return Sprintf(
            "Jobs = {T: %" PRId64 ", R: %" PRId64 ", C: %" PRId64 ", P: %d, F: %" PRId64 ", A: %" PRId64 "}, "
            "UnavailableInputChunks: %d",
            JobCounter.GetTotal(),
            JobCounter.GetRunning(),
            JobCounter.GetCompleted(),
            GetPendingJobCount(),
            JobCounter.GetFailed(),
            JobCounter.GetAborted(),
            UnavailableInputChunkCount);
    }


    // Unsorted helpers.

    //! Returns True iff the chunk has nontrivial limits.
    //! Such chunks are always pooled.
    static bool IsCompleteChunk(const TChunkSpec& chunkSpec)
    {
        return IsStartingSlice(chunkSpec) && IsEndingSlice(chunkSpec);
    }

    static bool IsStartingSlice(const TChunkSpec& chunkSpec)
    {
        return !chunkSpec.start_limit().has_key() &&
               !chunkSpec.start_limit().has_row_index();
    }

    static bool IsEndingSlice(const TChunkSpec& chunkSpec)
    {
        return !chunkSpec.end_limit().has_key() &&
               !chunkSpec.end_limit().has_row_index();
    }

    //! Returns True if the chunk can be included into the output as-is.
    virtual bool IsPassthroughChunk(const TChunkSpec& chunkSpec) = 0;

    virtual i64 GetAdditionalMemorySize() const
    {
        return 0;
    }

    //! Returns True iff the chunk is complete and is large enough.
    bool IsLargeCompleteChunk(const TChunkSpec& chunkSpec)
    {
        if (!IsCompleteChunk(chunkSpec)) {
            return false;
        }

        return IsLargeChunk(chunkSpec);
    }

    bool IsLargeChunk(const TChunkSpec& chunkSpec)
    {
        i64 chunkDataSize;
        NChunkClient::GetStatistics(chunkSpec, &chunkDataSize);

        // ChunkSequenceWriter may actually produce a chunk a bit smaller than DesiredChunkSize,
        // so we have to be more flexible here.
        if (0.9 * chunkDataSize >= Spec->JobIO->TableWriter->DesiredChunkSize) {
            return true;
        }

        return false;
    }

    //! A typical implementation of #IsPassthroughChunk that depends on whether chunks must be combined or not.
    bool IsPassthroughChunkImpl(const TChunkSpec& chunkSpec, bool combineChunks)
    {
        return combineChunks ? IsLargeCompleteChunk(chunkSpec) : IsCompleteChunk(chunkSpec);
    }

    //! Initializes #JobIOConfig.
    void InitJobIOConfig()
    {
        JobIOConfig = CloneYsonSerializable(Spec->JobIO);
        InitFinalOutputConfig(JobIOConfig);
    }

    //! Initializes #JobSpecTemplate.
    virtual void InitJobSpecTemplate() = 0;

    virtual bool IsTableIndexEnabled() const
    {
        return false;
    }

};

DEFINE_DYNAMIC_PHOENIX_TYPE(TMergeControllerBase::TMergeTask);

////////////////////////////////////////////////////////////////////

//! Handles unordered merge operation.
class TUnorderedMergeController
    : public TMergeControllerBase
{
public:
    TUnorderedMergeController(
        TSchedulerConfigPtr config,
        TUnorderedMergeOperationSpecPtr spec,
        IOperationHost* host,
        TOperation* operation)
        : TMergeControllerBase(config, spec, host, operation)
        , Spec(spec)
    { }

private:
    DECLARE_DYNAMIC_PHOENIX_TYPE(TUnorderedMergeController, 0x6acdae46);
    
    TUnorderedMergeOperationSpecPtr Spec;


    virtual bool IsPassthroughChunk(const TChunkSpec& chunkSpec) override
    {
        // COMPAT(psushin)
        if (!Spec->AllowPassthroughChunks)
            return false;

        if (Spec->ForceTransform)
            return false;

        return IsPassthroughChunkImpl(chunkSpec, Spec->CombineChunks);
    }

    virtual std::vector<TRichYPath> GetInputTablePaths() const override
    {
        return Spec->InputTablePaths;
    }

    virtual std::vector<TRichYPath> GetOutputTablePaths() const override
    {
        std::vector<TRichYPath> result;
        result.push_back(Spec->OutputTablePath);
        return result;
    }

    virtual void ProcessInputChunk(TRefCountedChunkSpecPtr chunkSpec) override
    {
        if (IsPassthroughChunk(*chunkSpec)) {
            // Chunks not requiring merge go directly to the output chunk list.
            AddPassthroughChunk(chunkSpec);
            return;
        }

        // NB: During unordered merge all chunks go to a single chunk stripe.
        FOREACH(const auto& slice, CreateChunkSlice(chunkSpec)->SliceEvenly(ChunkSliceSize)) {
            AddPendingChunk(slice);
            EndTaskIfLarge();
        }
    }

    virtual void InitJobSpecTemplate() override
    {
        JobSpecTemplate.set_type(EJobType::UnorderedMerge);
        auto* schedulerJobSpecExt = JobSpecTemplate.MutableExtension(TSchedulerJobSpecExt::scheduler_job_spec_ext);

        schedulerJobSpecExt->set_lfalloc_buffer_size(GetLFAllocBufferSize());
        ToProto(schedulerJobSpecExt->mutable_output_transaction_id(), Operation->GetOutputTransaction()->GetId());
        schedulerJobSpecExt->set_io_config(ConvertToYsonString(JobIOConfig).Data());
    }

};

DEFINE_DYNAMIC_PHOENIX_TYPE(TUnorderedMergeController);

////////////////////////////////////////////////////////////////////

//! Handles ordered merge and (sic!) erase operations.
class TOrderedMergeControllerBase
    : public TMergeControllerBase
{
public:
    TOrderedMergeControllerBase(
        TSchedulerConfigPtr config,
        TMergeOperationSpecBasePtr spec,
        IOperationHost* host,
        TOperation* operation)
        : TMergeControllerBase(config, spec, host, operation)
    { }

private:
    virtual void ProcessInputChunk(TRefCountedChunkSpecPtr chunkSpec) override
    {
        if (IsPassthroughChunk(*chunkSpec)) {
            // Merge is not needed. Copy the chunk directly to the output.
            if (HasActiveTask()) {
                EndTask();
            }
            AddPassthroughChunk(chunkSpec);
            return;
        }

        // NB: During ordered merge all chunks go to a single chunk stripe.
        FOREACH(const auto& slice, CreateChunkSlice(chunkSpec)->SliceEvenly(ChunkSliceSize)) {
            AddPendingChunk(slice);
            EndTaskIfLarge();
        }
    }

};

////////////////////////////////////////////////////////////////////

class TOrderedMergeController
    : public TOrderedMergeControllerBase
{
public:
    TOrderedMergeController(
        TSchedulerConfigPtr config,
        TOrderedMergeOperationSpecPtr spec,
        IOperationHost* host,
        TOperation* operation)
        : TOrderedMergeControllerBase(config, spec, host, operation)
        , Spec(spec)
    { }

private:
    DECLARE_DYNAMIC_PHOENIX_TYPE(TOrderedMergeController, 0x1f748c56);

    TOrderedMergeOperationSpecPtr Spec;


    virtual std::vector<TRichYPath> GetInputTablePaths() const override
    {
        return Spec->InputTablePaths;
    }

    virtual std::vector<TRichYPath> GetOutputTablePaths() const override
    {
        std::vector<TRichYPath> result;
        result.push_back(Spec->OutputTablePath);
        return result;
    }

    virtual bool IsPassthroughChunk(const TChunkSpec& chunkSpec) override
    {
        //COMPAT(psushin)
        if (!Spec->AllowPassthroughChunks)
            return false;

        if (Spec->ForceTransform)
            return false;

        return IsPassthroughChunkImpl(chunkSpec, Spec->CombineChunks);
    }

    virtual void InitJobSpecTemplate() override
    {
        JobSpecTemplate.set_type(EJobType::OrderedMerge);
        auto* schedulerJobSpecExt = JobSpecTemplate.MutableExtension(TSchedulerJobSpecExt::scheduler_job_spec_ext);

        schedulerJobSpecExt->set_lfalloc_buffer_size(GetLFAllocBufferSize());
        ToProto(schedulerJobSpecExt->mutable_output_transaction_id(), Operation->GetOutputTransaction()->GetId());
        schedulerJobSpecExt->set_io_config(ConvertToYsonString(JobIOConfig).Data());
    }

};

DEFINE_DYNAMIC_PHOENIX_TYPE(TOrderedMergeController);

////////////////////////////////////////////////////////////////////

class TEraseController
    : public TOrderedMergeControllerBase
{
public:
    TEraseController(
        TSchedulerConfigPtr config,
        TEraseOperationSpecPtr spec,
        IOperationHost* host,
        TOperation* operation)
        : TOrderedMergeControllerBase(config, spec, host, operation)
        , Spec(spec)
    { }

private:
    DECLARE_DYNAMIC_PHOENIX_TYPE(TEraseController, 0x1cc6ba39);

    TEraseOperationSpecPtr Spec;


    virtual std::vector<TRichYPath> GetInputTablePaths() const override
    {
        std::vector<TRichYPath> result;
        result.push_back(Spec->TablePath);
        return result;
    }

    virtual std::vector<TRichYPath> GetOutputTablePaths() const override
    {
        std::vector<TRichYPath> result;
        result.push_back(Spec->TablePath);
        return result;
    }

    virtual bool IsPassthroughChunk(const TChunkSpec& chunkSpec) override
    {
        return IsPassthroughChunkImpl(chunkSpec, Spec->CombineChunks);
    }

    virtual void DoInitialize() override
    {
        TOrderedMergeControllerBase::DoInitialize();

        // For erase operation the rowset specified by the user must actually be negated.
        {
            auto& table = InputTables[0];
            table.ComplementFetch = true;
        }
        // ...and the output table must be cleared (regardless of "overwrite" attribute).
        {
            auto& table = OutputTables[0];
            table.Clear = true;
            table.Overwrite = true;
            table.LockMode = ELockMode::Exclusive;
        }
    }

    virtual void OnCustomInputsRecieved(TObjectServiceProxy::TRspExecuteBatchPtr batchRsp) override
    {
        UNUSED(batchRsp);

        // If the input is sorted then the output chunk tree must also be marked as sorted.
        const auto& inputTable = InputTables[0];
        auto& outputTable = OutputTables[0];
        if (inputTable.KeyColumns) {
            outputTable.Options->KeyColumns = inputTable.KeyColumns;
        }
    }

    virtual void InitJobSpecTemplate() override
    {
        JobSpecTemplate.set_type(EJobType::OrderedMerge);
        auto* schedulerJobSpecExt = JobSpecTemplate.MutableExtension(TSchedulerJobSpecExt::scheduler_job_spec_ext);

        schedulerJobSpecExt->set_lfalloc_buffer_size(GetLFAllocBufferSize());
        ToProto(schedulerJobSpecExt->mutable_output_transaction_id(), Operation->GetOutputTransaction()->GetId());
        schedulerJobSpecExt->set_io_config(ConvertToYsonString(JobIOConfig).Data());

        auto* jobSpecExt = JobSpecTemplate.MutableExtension(TMergeJobSpecExt::merge_job_spec_ext);
        // If the input is sorted then the output must also be sorted.
        // For this, the job needs key columns.
        const auto& table = InputTables[0];
        if (table.KeyColumns) {
            ToProto(jobSpecExt->mutable_key_columns(), table.KeyColumns.Get());
        }
    }

};

DEFINE_DYNAMIC_PHOENIX_TYPE(TEraseController);

IOperationControllerPtr CreateEraseController(
    TSchedulerConfigPtr config,
    IOperationHost* host,
    TOperation* operation)
{
    auto spec = ParseOperationSpec<TEraseOperationSpec>(
        operation,
        config->EraseOperationSpec);
    return New<TEraseController>(config, spec, host, operation);
}

////////////////////////////////////////////////////////////////////

//! Handles sorted merge and reduce operations.
class TSortedMergeControllerBase
    : public TMergeControllerBase
{
public:
    TSortedMergeControllerBase(
        TSchedulerConfigPtr config,
        TMergeOperationSpecBasePtr spec,
        IOperationHost* host,
        TOperation* operation)
        : TMergeControllerBase(config, spec, host, operation)
    { }

    // Persistence.
    virtual void Persist(TPersistenceContext& context) override
    {
        TMergeControllerBase::Persist(context);

        using NYT::Persist;
        Persist(context, Endpoints);
        Persist(context, KeyColumns);
        Persist(context, ManiacJobSpecTemplate);
    }

protected:
    class TManiacTask
        : public TMergeTask
    {
    public:
        //! For persistence only.
        TManiacTask()
            : Controller(nullptr)
        { }

        TManiacTask(
            TSortedMergeControllerBase* controller,
            int taskIndex,
            int partitionIndex)
            : TMergeTask(controller, taskIndex, partitionIndex)
            , Controller(controller)
        { }

        virtual void Persist(TPersistenceContext& context) override
        {
            TMergeTask::Persist(context);

            using NYT::Persist;
            Persist(context, Controller);
        }

    private:
        DECLARE_DYNAMIC_PHOENIX_TYPE(TManiacTask, 0xb3ed19a2);

        TSortedMergeControllerBase* Controller;

        virtual void BuildJobSpec(TJobletPtr joblet, TJobSpec* jobSpec) override
        {
            jobSpec->CopyFrom(Controller->ManiacJobSpecTemplate);
            BuildInputOutputJobSpec(joblet, jobSpec);
        }

    };

    DECLARE_ENUM(EEndpointType,
        (Left)
        (Maniac)
        (Right)
    );

    struct TKeyEndpoint
    {
        EEndpointType Type;
        NChunkClient::NProto::TKey Key;
        TRefCountedChunkSpecPtr ChunkSpec;

        void Persist(TPersistenceContext& context)
        {
            using NYT::Persist;
            Persist(context, Type);
            Persist(context, Key);
            Persist(context, ChunkSpec);
        }
    };

    std::vector<TKeyEndpoint> Endpoints;

    //! The actual (adjusted) key columns.
    std::vector<Stroka> KeyColumns;

    TChunkSplitsFetcherPtr ChunkSplitsFetcher;
    TChunkSplitsCollectorPtr ChunkSplitsCollector;
    
    TJobSpec ManiacJobSpecTemplate;


    virtual TNullable< std::vector<Stroka> > GetSpecKeyColumns() = 0;

    virtual TAsyncPipeline<void>::TPtr CustomizePreparationPipeline(TAsyncPipeline<void>::TPtr pipeline) override
    {
        auto this_ = MakeStrong(this);
        return pipeline
            ->Add(BIND(&TSortedMergeControllerBase::ProcessInputs, this_))
            ->Add(BIND( [=] () {
                // NB: ChunkSplitsCollector is initialized after the pipeline is constructed.
                return this_->ChunkSplitsCollector->Run();
            }))
            ->Add(BIND(&TSortedMergeControllerBase::OnChunkSplitsReceived, this_))
            ->Add(BIND(&TSortedMergeControllerBase::FinishPreparation, this_));
    }

    virtual void ProcessInputChunk(TRefCountedChunkSpecPtr chunkSpec) override
    {
        ChunkSplitsCollector->AddChunk(chunkSpec);
    }

    virtual bool IsLargeEnoughToPassthrough(const TChunkSpec& chunkSpec) = 0;

    void OnChunkSplitsReceived()
    {
        int prefixLength = static_cast<int>(KeyColumns.size());
        const auto& chunks = ChunkSplitsFetcher->GetChunkSplits();
        FOREACH (const auto& chunk, chunks) {
            auto boundaryKeysExt = GetProtoExtension<NTableClient::NProto::TBoundaryKeysExt>(chunk->extensions());
            if (CompareKeys(boundaryKeysExt.start(), boundaryKeysExt.end(), prefixLength) == 0) {
                // Maniac chunk
                TKeyEndpoint endpoint;
                endpoint.Type = EEndpointType::Maniac;
                endpoint.Key = boundaryKeysExt.start();
                endpoint.ChunkSpec = chunk;
                Endpoints.push_back(endpoint);
            } else {
                {
                    TKeyEndpoint endpoint;
                    endpoint.Type = EEndpointType::Left;
                    endpoint.Key = boundaryKeysExt.start();
                    endpoint.ChunkSpec = chunk;
                    Endpoints.push_back(endpoint);
                } {
                    TKeyEndpoint endpoint;
                    endpoint.Type = EEndpointType::Right;
                    endpoint.Key = boundaryKeysExt.end();
                    endpoint.ChunkSpec = chunk;
                    Endpoints.push_back(endpoint);
                }
            }
        }

        // Sort earlier collected endpoints to figure out overlapping chunks.
        // Sort endpoints by keys, in case of a tie left endpoints go first.
        LOG_INFO("Sorting %d endpoints", static_cast<int>(Endpoints.size()));

        std::sort(
            Endpoints.begin(),
            Endpoints.end(),
            [=] (const TKeyEndpoint& lhs, const TKeyEndpoint& rhs) -> bool {
                auto keysResult = CompareKeys(lhs.Key, rhs.Key, prefixLength);
                if (keysResult != 0) {
                    return keysResult < 0;
                }
                return lhs.Type < rhs.Type;
            });

        BuildTasks();
    }

    void BuildTasks()
    {
        // Compute components consisting of overlapping chunks.
        // Combine small tasks, if requested so.
        LOG_INFO("Building tasks");
        yhash_set<TRefCountedChunkSpecPtr> openedChunks;

        int currentIndex = 0;
        TNullable<NChunkClient::NProto::TKey> lastBreakpoint;

        int endpointsCount = static_cast<int>(Endpoints.size());
        int prefixLength = static_cast<int>(KeyColumns.size());

        auto flushOpenedChunks = [&] () {
            const auto& endpoint = Endpoints[currentIndex];
            auto nextBreakpoint = GetKeyPrefixSuccessor(endpoint.Key, prefixLength);
            LOG_DEBUG("Finish current task, flushing %" PRISZT " chunks at key %s",
                openedChunks.size(),
                ~ToString(nextBreakpoint));

            FOREACH (const auto& chunkSpec, openedChunks) {
                this->AddPendingChunk(CreateChunkSlice(
                    chunkSpec,
                    lastBreakpoint,
                    nextBreakpoint));
            }
            lastBreakpoint = nextBreakpoint;
        };

        while (currentIndex < endpointsCount) {
            const auto& endpoint = Endpoints[currentIndex];

            switch (endpoint.Type) {
                case EEndpointType::Left:
                    if (openedChunks.empty() &&
                        IsStartingSlice(*endpoint.ChunkSpec) &&
                        AllowPassthroughChunks())
                    {
                        // Trying to reconstruct passthrough chunk from chunk slices.
                        auto chunkId = FromProto<TChunkId>(endpoint.ChunkSpec->chunk_id());
                        auto tableIndex = endpoint.ChunkSpec->table_index();
                        auto nextIndex = currentIndex + 1;
                        for (; nextIndex < endpointsCount; ++nextIndex) {
                            auto nextChunkId = FromProto<TChunkId>(Endpoints[nextIndex].ChunkSpec->chunk_id());
                            auto nextTableIndex = Endpoints[nextIndex].ChunkSpec->table_index();
                            if (nextChunkId != chunkId || tableIndex != nextTableIndex) {
                                break;
                            }
                        }

                        const auto& lastEndpoint = Endpoints[nextIndex - 1];
                        if (lastEndpoint.Type == EEndpointType::Right && IsEndingSlice(*lastEndpoint.ChunkSpec)) {
                            auto chunk = CreateCompleteChunk(endpoint.ChunkSpec);
                            if (IsLargeEnoughToPassthrough(*chunk)) {
                                if (HasActiveTask()) {
                                   EndTask();
                                }
                                AddPassthroughChunk(chunk);
                                currentIndex = nextIndex;
                                break;
                            }
                        }
                    }

                    YCHECK(openedChunks.insert(endpoint.ChunkSpec).second);
                    ++currentIndex;
                    break;

                case EEndpointType::Right:
                    AddPendingChunk(CreateChunkSlice(endpoint.ChunkSpec, lastBreakpoint, Null));
                    YCHECK(openedChunks.erase(endpoint.ChunkSpec) == 1);

                    if (!openedChunks.empty() &&
                        HasLargeActiveTask() &&
                        CompareKeys(endpoint.Key, Endpoints[currentIndex + 1].Key, prefixLength) < 0)
                    {
                        flushOpenedChunks();
                        EndTask();
                    }

                    if (openedChunks.empty()) {
                        EndTaskIfLarge();
                    }
                    ++currentIndex;
                    break;

                case EEndpointType::Maniac: {
                    auto nextIndex = currentIndex;
                    i64 partialManiacSize = 0;
                    i64 completeLargeManiacSize = 0;
                    std::vector<TRefCountedChunkSpecPtr> completeLargeChunks;
                    std::vector<TRefCountedChunkSpecPtr> partialChunks;
                    do {
                        const auto& nextEndpoint = Endpoints[nextIndex];

                        if (nextEndpoint.Type == EEndpointType::Maniac &&
                            CompareKeys(nextEndpoint.Key, endpoint.Key, prefixLength) == 0)
                        {
                            i64 dataSize;
                            GetStatistics(*nextEndpoint.ChunkSpec, &dataSize);
                            if (IsLargeCompleteChunk(*nextEndpoint.ChunkSpec)) {
                                completeLargeManiacSize += dataSize;
                                completeLargeChunks.push_back(nextEndpoint.ChunkSpec);
                            } else {
                                partialManiacSize += dataSize;
                                partialChunks.push_back(nextEndpoint.ChunkSpec);
                            }
                        } else {
                            break;
                        }
                        ++nextIndex;
                    } while (nextIndex != endpointsCount);

                    if (AllowPassthroughChunks()) {
                        bool hasManiacTask = partialManiacSize > MaxDataSizePerJob;
                        bool hasPassthroughManiacs = completeLargeManiacSize > 0;

                        if (!hasManiacTask) {
                            FOREACH (const auto& chunk, partialChunks) {
                                AddPendingChunk(CreateChunkSlice(chunk));
                            }
                        }

                        if (hasManiacTask || hasPassthroughManiacs) {
                            flushOpenedChunks();

                            if (HasActiveTask()) {
                               EndTask();
                            }
                        }

                        if (hasManiacTask) {
                            YCHECK(!HasActiveTask());
                            // Create special maniac task.
                            FOREACH (const auto& chunk, partialChunks) {
                                AddPendingChunk(CreateChunkSlice(chunk));
                                if (HasLargeActiveTask()) {
                                    EndManiacTask();
                                }
                            }

                            if (HasActiveTask()) {
                               EndManiacTask();
                            }
                        }

                        if (hasPassthroughManiacs) {
                            YCHECK(!HasActiveTask());
                            FOREACH (const auto& chunk, completeLargeChunks) {
                                // Add passthrough maniacs.
                                AddPassthroughChunk(chunk);
                            }
                        }
                    } else {
                        bool hasManiacTask = partialManiacSize + completeLargeManiacSize > MaxDataSizePerJob;

                        if (hasManiacTask) {
                            // Complete current task
                            flushOpenedChunks();
                            if (HasActiveTask()) {
                               EndTask();
                            }
                        }

                        FOREACH (const auto& chunk, partialChunks) {
                            AddPendingChunk(CreateChunkSlice(chunk));
                        }

                        FOREACH (const auto& chunk, completeLargeChunks) {
                            AddPendingChunk(CreateChunkSlice(chunk));
                        }

                        if (hasManiacTask) {
                            EndManiacTask();
                        }
                    }

                    currentIndex = nextIndex;
                    break;
                }

                default:
                    YUNREACHABLE();
            }
        }

        if (HasActiveTask()) {
            EndTask();
        }
    }

    void EndManiacTask()
    {
        auto task = New<TManiacTask>(
            this,
            static_cast<int>(Tasks.size()),
            CurrentPartitionIndex);
        task->Initialize();

        EndTask(task);
    }

    virtual bool AllowPassthroughChunks() = 0;

    virtual void OnCustomInputsRecieved(TObjectServiceProxy::TRspExecuteBatchPtr batchRsp) override
    {
        UNUSED(batchRsp);

        auto specKeyColumns = GetSpecKeyColumns();
        LOG_INFO("Spec key columns are %s",
            specKeyColumns ? ~ConvertToYsonString(specKeyColumns.Get(), NYson::EYsonFormat::Text).Data() : "<Null>");

        KeyColumns = CheckInputTablesSorted(GetSpecKeyColumns());
        LOG_INFO("Adjusted key columns are %s",
            ~ConvertToYsonString(KeyColumns, NYson::EYsonFormat::Text).Data());

        ChunkSplitsFetcher = New<TChunkSplitsFetcher>(
            Config,
            Spec,
            Operation->GetOperationId(),
            KeyColumns);

        ChunkSplitsCollector = New<TChunkSplitsCollector>(
            NodeDirectory,
            ChunkSplitsFetcher,
            Host->GetBackgroundInvoker());
    }

};

DEFINE_DYNAMIC_PHOENIX_TYPE(TSortedMergeControllerBase::TManiacTask);

////////////////////////////////////////////////////////////////////

class TSortedMergeController
    : public TSortedMergeControllerBase
{
public:
    TSortedMergeController(
        TSchedulerConfigPtr config,
        TSortedMergeOperationSpecPtr spec,
        IOperationHost* host,
        TOperation* operation)
        : TSortedMergeControllerBase(config, spec, host, operation)
        , Spec(spec)
    { }

private:
    DECLARE_DYNAMIC_PHOENIX_TYPE(TSortedMergeController, 0xbc6daa18);

    TSortedMergeOperationSpecPtr Spec;


    virtual std::vector<TRichYPath> GetInputTablePaths() const override
    {
        return Spec->InputTablePaths;
    }

    virtual std::vector<TRichYPath> GetOutputTablePaths() const override
    {
        std::vector<TRichYPath> result;
        result.push_back(Spec->OutputTablePath);
        return result;
    }

    virtual bool IsPassthroughChunk(const TChunkSpec& chunkSpec) override
    {
        // COMPAT(psushin)
        if (!Spec->AllowPassthroughChunks)
            return false;

        if (Spec->ForceTransform)
            return false;

        return IsPassthroughChunkImpl(chunkSpec, Spec->CombineChunks);
    }

    virtual void DoInitialize() override
    {
        TSortedMergeControllerBase::DoInitialize();

        auto& table = OutputTables[0];
        table.Clear = true;
        table.LockMode = ELockMode::Exclusive;
    }

    virtual bool AllowPassthroughChunks() override
    {
        // COMPAT(psushin)
        return Spec->AllowPassthroughChunks && !Spec->ForceTransform;
    }

    virtual bool IsLargeEnoughToPassthrough(const TChunkSpec& chunkSpec) override
    {
        if (!Spec->CombineChunks)
            return true;

        return IsLargeChunk(chunkSpec);
    }

    virtual TNullable< std::vector<Stroka> > GetSpecKeyColumns() override
    {
        return Spec->MergeBy;
    }

    virtual void InitJobSpecTemplate() override
    {
        JobSpecTemplate.set_type(EJobType::SortedMerge);
        auto* schedulerJobSpecExt = JobSpecTemplate.MutableExtension(TSchedulerJobSpecExt::scheduler_job_spec_ext);
        auto* mergeJobSpecExt = JobSpecTemplate.MutableExtension(TMergeJobSpecExt::merge_job_spec_ext);

        schedulerJobSpecExt->set_lfalloc_buffer_size(GetLFAllocBufferSize());
        ToProto(schedulerJobSpecExt->mutable_output_transaction_id(), Operation->GetOutputTransaction()->GetId());
        schedulerJobSpecExt->set_io_config(ConvertToYsonString(JobIOConfig).Data());

        ToProto(mergeJobSpecExt->mutable_key_columns(), KeyColumns);

        ManiacJobSpecTemplate.CopyFrom(JobSpecTemplate);
        ManiacJobSpecTemplate.set_type(EJobType::UnorderedMerge);
    }

    virtual void OnCustomInputsRecieved(TObjectServiceProxy::TRspExecuteBatchPtr batchRsp) override
    {
        TSortedMergeControllerBase::OnCustomInputsRecieved(batchRsp);

        OutputTables[0].Options->KeyColumns = KeyColumns;
    }

};

DEFINE_DYNAMIC_PHOENIX_TYPE(TSortedMergeController);

////////////////////////////////////////////////////////////////////

IOperationControllerPtr CreateMergeController(
    TSchedulerConfigPtr config,
    IOperationHost* host,
    TOperation* operation)
{
    auto baseSpec = ParseOperationSpec<TMergeOperationSpec>(
        operation,
        NYTree::GetEphemeralNodeFactory()->CreateMap());

    switch (baseSpec->Mode) {
        case EMergeMode::Unordered: {
            auto spec = ParseOperationSpec<TUnorderedMergeOperationSpec>(
                operation,
                config->UnorderedMergeOperationSpec);
            return New<TUnorderedMergeController>(config, spec, host, operation);
        }
        case EMergeMode::Ordered: {
            auto spec = ParseOperationSpec<TOrderedMergeOperationSpec>(
                operation,
                config->OrderedMergeOperationSpec);
            return New<TOrderedMergeController>(config, spec, host, operation);
        }
        case EMergeMode::Sorted: {
            auto spec = ParseOperationSpec<TSortedMergeOperationSpec>(
                operation,
                config->SortedMergeOperationSpec);
            return New<TSortedMergeController>(config, spec, host, operation);
        }
        default:
            YUNREACHABLE();
    };
}

////////////////////////////////////////////////////////////////////

class TReduceController
    : public TSortedMergeControllerBase
{
public:
    TReduceController(
        TSchedulerConfigPtr config,
        TReduceOperationSpecPtr spec,
        IOperationHost* host,
        TOperation* operation)
        : TSortedMergeControllerBase(config, spec, host, operation)
        , Spec(spec)
        , StartRowIndex(0)
    { }

    // Persistence.
    virtual void Persist(TPersistenceContext& context) override
    {
        TSortedMergeControllerBase::Persist(context);

        using NYT::Persist;
        Persist(context, StartRowIndex);
    }
private:
    DECLARE_DYNAMIC_PHOENIX_TYPE(TReduceController, 0xacd16dbc);

    TReduceOperationSpecPtr Spec;

    i64 StartRowIndex;


    virtual std::vector<TRichYPath> GetInputTablePaths() const override
    {
        return Spec->InputTablePaths;
    }

    virtual std::vector<TRichYPath> GetOutputTablePaths() const override
    {
        return Spec->OutputTablePaths;
    }

    virtual std::vector<TPathWithStage> GetFilePaths() const override
    {
        std::vector<TPathWithStage> result;
        FOREACH (const auto& path, Spec->Reducer->FilePaths) {
            result.push_back(std::make_pair(path, EOperationStage::Reduce));
        }
        return result;
    }

    virtual bool IsPassthroughChunk(const TChunkSpec& chunkSpec) override
    {
        YUNREACHABLE();
    }

    virtual bool AllowPassthroughChunks() override
    {
        return false;
    }

    virtual bool IsSortedOutputSupported() const override
    {
        return true;
    }

    virtual i64 GetAdditionalMemorySize() const override
    {
        return Spec->Reducer->MemoryLimit;
    }

    virtual bool IsLargeEnoughToPassthrough(const TChunkSpec& chunkSpec) override
    {
        UNUSED(chunkSpec);
        YUNREACHABLE();
    }

    virtual TNullable< std::vector<Stroka> > GetSpecKeyColumns() override
    {
        return Spec->ReduceBy;
    }

    virtual void InitJobSpecTemplate() override
    {
        JobSpecTemplate.set_type(EJobType::SortedReduce);
        auto* schedulerJobSpecExt = JobSpecTemplate.MutableExtension(TSchedulerJobSpecExt::scheduler_job_spec_ext);
        auto* reduceJobSpecExt = JobSpecTemplate.MutableExtension(TReduceJobSpecExt::reduce_job_spec_ext);

        schedulerJobSpecExt->set_lfalloc_buffer_size(GetLFAllocBufferSize());
        ToProto(schedulerJobSpecExt->mutable_output_transaction_id(), Operation->GetOutputTransaction()->GetId());
        schedulerJobSpecExt->set_io_config(ConvertToYsonString(JobIOConfig).Data());

        ToProto(reduceJobSpecExt->mutable_key_columns(), KeyColumns);

        InitUserJobSpec(
            reduceJobSpecExt->mutable_reducer_spec(),
            Spec->Reducer,
            RegularFiles,
            TableFiles);

        ManiacJobSpecTemplate.CopyFrom(JobSpecTemplate);
    }

    virtual void CustomizeJoblet(TJobletPtr joblet) override
    {
        joblet->StartRowIndex = StartRowIndex;
        StartRowIndex += joblet->InputStripeList->TotalRowCount;
    }

    virtual void CustomizeJobSpec(TJobletPtr joblet, TJobSpec* jobSpec) override
    {
        auto* jobSpecExt = jobSpec->MutableExtension(TReduceJobSpecExt::reduce_job_spec_ext);
        AddUserJobEnvironment(jobSpecExt->mutable_reducer_spec(), joblet);
    }

    virtual bool IsTableIndexEnabled() const override
    {
        return Spec->Reducer->EnableTableIndex;
    }

    virtual bool IsOutputLivePreviewSupported() const override
    {
        return true;
    }

};

DEFINE_DYNAMIC_PHOENIX_TYPE(TReduceController);

IOperationControllerPtr CreateReduceController(
    TSchedulerConfigPtr config,
    IOperationHost* host,
    TOperation* operation)
{
    auto spec = ParseOperationSpec<TReduceOperationSpec>(
        operation,
        config->ReduceOperationSpec);
    return New<TReduceController>(config, spec, host, operation);
}

////////////////////////////////////////////////////////////////////

} // namespace NScheduler
} // namespace NYT
<|MERGE_RESOLUTION|>--- conflicted
+++ resolved
@@ -59,14 +59,9 @@
         , TotalChunkCount(0)
         , TotalDataSize(0)
         , CurrentTaskDataSize(0)
-<<<<<<< HEAD
-        , CurrentPartitionIndex(0)
-        , MaxDataSizePerJob(-1)
-=======
         , PartitionCount(0)
         , MaxDataSizePerJob(0)
         , ChunkSliceSize(0)
->>>>>>> 1174d471
     { }
 
     // Persistence.

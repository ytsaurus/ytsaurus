--- conflicted
+++ resolved
@@ -304,65 +304,6 @@
         return std::vector<TPathWithStage>();
     }
 
-<<<<<<< HEAD
-=======
-    void CopyAttributes()
-    {
-        if (InputTables.size() > 1) {
-            OnOperationFailed(TError("Attributes can be copied only in case of one input table"));
-            return;
-        }
-
-        IMapNodePtr attributes;
-        {
-            auto path = GetInputTablePaths()[0].GetPath();
-            auto channel = AuthenticatedInputMasterClient->GetMasterChannel(EMasterChannelKind::Leader);
-            TObjectServiceProxy proxy(channel);
-
-            auto req = TObjectYPathProxy::Get(path + "/@");
-            SetTransactionId(req, InputTransactionId);
-
-            auto rsp = WaitFor(proxy.Execute(req));
-            if (!rsp.IsOK()) {
-                OnOperationFailed(TError("Error getting attributes of input table %v", path) << rsp);
-                return;
-            }
-            attributes = ConvertToNode(TYsonString(rsp.Value()->value()))->AsMap();
-        }
-
-        {
-            auto path = GetOutputTablePaths()[0].GetPath();
-            auto channel = AuthenticatedOutputMasterClient->GetMasterChannel(EMasterChannelKind::Leader);
-            TObjectServiceProxy proxy(channel);
-            std::vector<Stroka> attributeKeys;
-            if (Spec_->AttributeKeys) {
-                attributeKeys = *Spec_->AttributeKeys;
-            } else {
-                attributeKeys = ConvertTo<std::vector<Stroka>>(attributes->GetChild("user_attribute_keys"));
-            }
-            auto batchReq = proxy.ExecuteBatch();
-            for (auto key : attributeKeys) {
-                auto req = TYPathProxy::Set(path + "/@" + key);
-                req->set_value(ConvertToYsonString(attributes->GetChild(key)).Data());
-                SetTransactionId(req, OutputTransactionId);
-                batchReq->AddRequest(req);
-            }
-
-            auto error = TError("Error setting attributes for output table %v", path);
-            auto batchRspOrError = WaitFor(batchReq->Invoke());
-            if (!batchRspOrError.IsOK()) {
-                OnOperationFailed(error << batchRspOrError);
-                return;
-            }
-            auto cumulativeError = GetCumulativeError(batchRspOrError);
-            if (!cumulativeError.IsOK()) {
-                OnOperationFailed(error << cumulativeError);
-                return;
-            }
-        }
-    }
-
->>>>>>> 0d85b427
     virtual void CustomPrepare() override
     {
         TOperationControllerBase::CustomPrepare();
@@ -408,7 +349,7 @@
             TObjectServiceProxy proxy(channel);
 
             auto req = TObjectYPathProxy::Get(path + "/@");
-            SetTransactionId(req, Operation->GetInputTransaction());
+            SetTransactionId(req, InputTransactionId);
 
             auto rspOrError = WaitFor(proxy.Execute(req));
             THROW_ERROR_EXCEPTION_IF_FAILED(rspOrError, "Error getting attributes of input table %v",
@@ -443,7 +384,7 @@
             for (const auto& key : attributeKeys) {
                 auto req = TYPathProxy::Set(path + "/@" + key);
                 req->set_value(InputTableAttributes_->GetYson(key).Data());
-                SetTransactionId(req, Operation->GetOutputTransaction());
+                SetTransactionId(req, OutputTransactionId);
                 batchReq->AddRequest(req);
             }
 

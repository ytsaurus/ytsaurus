#include "stdafx.h"
#include "job_tracker_service.h"
#include "scheduler.h"
#include "private.h"

#include <ytlib/job_tracker_client/job_tracker_service_proxy.h>

#include <ytlib/node_tracker_client/helpers.h>

#include <server/cell_scheduler/bootstrap.h>

namespace NYT {
namespace NScheduler {

using namespace NRpc;
using namespace NCellScheduler;
using namespace NJobTrackerClient;
using namespace NNodeTrackerClient;
using namespace NNodeTrackerServer;

////////////////////////////////////////////////////////////////////

class TJobTrackerService
    : public TServiceBase
{
public:
    TJobTrackerService(TBootstrap* bootstrap)
        : NRpc::TServiceBase(
            bootstrap->GetControlInvoker(),
            TJobTrackerServiceProxy::GetServiceName(),
            SchedulerLogger)
        , Bootstrap(bootstrap)
    {
        RegisterMethod(
            RPC_SERVICE_METHOD_DESC(Heartbeat)
                .SetRequestHeavy(true)
                .SetResponseHeavy(true)
                .SetResponseCodec(NCompression::ECodec::Lz4)
                .SetInvoker(bootstrap->GetControlInvoker(EControlQueue::Heartbeat))
                .SetMaxQueueSize(50));
    }

private:
    TBootstrap* Bootstrap;

    DECLARE_RPC_SERVICE_METHOD(NJobTrackerClient::NProto, Heartbeat)
    {
        auto addresses = FromProto<TAddressMap>(request->addresses());
        const auto& resourceLimits = request->resource_limits();
        const auto& resourceUsage = request->resource_usage();

        context->SetRequestInfo("Address: %v, ResourceUsage: {%v}",
            GetDefaultAddress(addresses),
            FormatResourceUsage(resourceUsage, resourceLimits));

        // NB: Don't call ValidateConnected.
        // ProcessHeartbeat can be called even in disconnected state to update cell statistics.
        auto scheduler = Bootstrap->GetScheduler();
        auto node = scheduler->GetOrRegisterNode(addresses);
<<<<<<< HEAD
        try {
            scheduler->ProcessHeartbeat(node, context);
        } catch (const std::exception& ex) {
            LOG_FATAL(ex, "Failed to process heartbeat");
        }
=======
        if (node->GetMasterState() != ENodeState::Online) {
            // NB: Resource limits should be considered even if node is offline.
            // It is necessary to avoid incorrect total limits when node becomes online.
            // XXX(ignat): Should we consider resource usage here?
            node->ResourceLimits() = context->Request().resource_limits();
            THROW_ERROR_EXCEPTION("Node is not online");
        }

        scheduler->ProcessHeartbeat(node, context);
>>>>>>> f97d067c
    }

};

IServicePtr CreateJobTrackerService(TBootstrap* bootstrap)
{
    return New<TJobTrackerService>(bootstrap);
}

////////////////////////////////////////////////////////////////////

} // namespace NScheduler
} // namespace NYT
<|MERGE_RESOLUTION|>--- conflicted
+++ resolved
@@ -57,13 +57,6 @@
         // ProcessHeartbeat can be called even in disconnected state to update cell statistics.
         auto scheduler = Bootstrap->GetScheduler();
         auto node = scheduler->GetOrRegisterNode(addresses);
-<<<<<<< HEAD
-        try {
-            scheduler->ProcessHeartbeat(node, context);
-        } catch (const std::exception& ex) {
-            LOG_FATAL(ex, "Failed to process heartbeat");
-        }
-=======
         if (node->GetMasterState() != ENodeState::Online) {
             // NB: Resource limits should be considered even if node is offline.
             // It is necessary to avoid incorrect total limits when node becomes online.
@@ -71,9 +64,11 @@
             node->ResourceLimits() = context->Request().resource_limits();
             THROW_ERROR_EXCEPTION("Node is not online");
         }
-
-        scheduler->ProcessHeartbeat(node, context);
->>>>>>> f97d067c
+        try {
+            scheduler->ProcessHeartbeat(node, context);
+        } catch (const std::exception& ex) {
+            LOG_FATAL(ex, "Failed to process heartbeat");
+        }
     }
 
 };

#include "node_shard.h"
#include "config.h"
#include "helpers.h"
#include "scheduler_strategy.h"
#include "scheduling_context.h"
#include "operation_controller.h"
#include "controller_agent.h"
#include "bootstrap.h"

#include <yt/server/exec_agent/public.h>

#include <yt/server/scheduler/proto/controller_agent_tracker_service.pb.h>

#include <yt/server/shell/config.h>

#include <yt/ytlib/job_proxy/public.h>

#include <yt/client/object_client/helpers.h>

#include <yt/ytlib/job_tracker_client/proto/job_tracker_service.pb.h>
#include <yt/ytlib/job_tracker_client/helpers.h>

#include <yt/ytlib/scheduler/proto/job.pb.h>

#include <yt/core/misc/finally.h>

#include <yt/core/concurrency/delayed_executor.h>

#include <yt/core/concurrency/periodic_executor.h>

#include <yt/core/actions/cancelable_context.h>

namespace NYT {
namespace NScheduler {

////////////////////////////////////////////////////////////////////////////////

using namespace NChunkClient;
using namespace NCypressClient;
using namespace NConcurrency;
using namespace NJobProberClient;
using namespace NJobTrackerClient::NProto;
using namespace NJobTrackerClient;
using namespace NControllerAgent;
using namespace NNodeTrackerClient;
using namespace NNodeTrackerServer;
using namespace NObjectClient;
using namespace NProfiling;
using namespace NShell;
using namespace NYTree;
using namespace NYson;

using NNodeTrackerClient::TNodeId;
using NScheduler::NProto::TSchedulerJobResultExt;

using NYT::FromProto;
using NYT::ToProto;

////////////////////////////////////////////////////////////////////////////////

static const auto& Profiler = SchedulerProfiler;

static NProfiling::TAggregateGauge AnalysisTimeCounter;
static NProfiling::TAggregateGauge StrategyJobProcessingTimeCounter;
static NProfiling::TAggregateGauge ScheduleTimeCounter;

////////////////////////////////////////////////////////////////////////////////

TNodeShard::TNodeShard(
    int id,
    TSchedulerConfigPtr config,
    INodeShardHost* host,
    TBootstrap* bootstrap)
    : Id_(id)
    , Config_(std::move(config))
    , Host_(host)
    , Bootstrap_(bootstrap)
    , ActionQueue_(New<TActionQueue>(Format("NodeShard:%v", id)))
    , CachedExecNodeDescriptorsRefresher_(New<TPeriodicExecutor>(
        GetInvoker(),
        BIND(&TNodeShard::UpdateExecNodeDescriptors, MakeWeak(this)),
        Config_->NodeShardExecNodesCacheUpdatePeriod))
    , CachedResourceStatisticsByTags_(New<TSyncExpiringCache<TSchedulingTagFilter, TResourceStatistics>>(
        BIND(&TNodeShard::CalculateResourceStatistics, MakeStrong(this)),
        Config_->SchedulingTagFilterExpireTimeout,
        GetInvoker()))
    , Logger(NLogging::TLogger(SchedulerLogger)
        .AddTag("NodeShardId: %v", Id_))
    , SubmitJobsToStrategyExecutor_(New<TPeriodicExecutor>(
        GetInvoker(),
        BIND(&TNodeShard::SubmitJobsToStrategy, MakeWeak(this)),
        Config_->NodeShardSubmitJobsToStrategyPeriod))
{ }

int TNodeShard::GetId() const
{
    return Id_;
}

const IInvokerPtr& TNodeShard::GetInvoker() const
{
    return ActionQueue_->GetInvoker();
}

void TNodeShard::UpdateConfig(const TSchedulerConfigPtr& config)
{
    VERIFY_INVOKER_AFFINITY(GetInvoker());

    Config_ = config;

    SubmitJobsToStrategyExecutor_->SetPeriod(config->NodeShardSubmitJobsToStrategyPeriod);
    CachedExecNodeDescriptorsRefresher_->SetPeriod(config->NodeShardExecNodesCacheUpdatePeriod);
    CachedResourceStatisticsByTags_->SetExpirationTimeout(Config_->SchedulingTagFilterExpireTimeout);
}

IInvokerPtr TNodeShard::OnMasterConnected()
{
    VERIFY_INVOKER_AFFINITY(GetInvoker());

    DoCleanup();

    YCHECK(!Connected_);
    Connected_ = true;

    YCHECK(!CancelableContext_);
    CancelableContext_ = New<TCancelableContext>();
    CancelableInvoker_ = CancelableContext_->CreateInvoker(GetInvoker());

    CachedExecNodeDescriptorsRefresher_->Start();

    return CancelableInvoker_;
}

void TNodeShard::OnMasterDisconnected()
{
    VERIFY_INVOKER_AFFINITY(GetInvoker());

    DoCleanup();
}

void TNodeShard::ValidateConnected()
{
    VERIFY_INVOKER_AFFINITY(GetInvoker());

    if (!Connected_) {
        THROW_ERROR_EXCEPTION(
            NRpc::EErrorCode::Unavailable,
            "Node shard is not connected");
    }
}

void TNodeShard::DoCleanup()
{
    Connected_ = false;

    if (CancelableContext_) {
        CancelableContext_->Cancel();
        CancelableContext_.Reset();
    }

    CancelableInvoker_.Reset();

    CachedExecNodeDescriptorsRefresher_->Stop();

    for (const auto& pair : IdToNode_) {
        const auto& node = pair.second;
        TLeaseManager::CloseLease(node->GetLease());
    }

    IdToOpertionState_.clear();

    IdToNode_.clear();
    ExecNodeCount_ = 0;
    TotalNodeCount_ = 0;

    ActiveJobCount_ = 0;

    {
        TWriterGuard guard(JobCounterLock_);
        JobCounter_.clear();
        AbortedJobCounter_.clear();
        CompletedJobCounter_.clear();
    }

    JobsToSubmitToStrategy_.clear();

    ConcurrentHeartbeatCount_ = 0;

    JobIdToScheduleEntry_.clear();
    OperationIdToJobIterators_.clear();

    SubmitJobsToStrategy();
}

void TNodeShard::RegisterOperation(
    const TOperationId& operationId,
    const IOperationControllerPtr& controller,
    bool jobsReady)
{
    VERIFY_INVOKER_AFFINITY(GetInvoker());
    YCHECK(Connected_);

    YCHECK(IdToOpertionState_.emplace(
        operationId,
        TOperationState(controller, jobsReady, CurrentEpoch_++)
    ).second);

    LOG_DEBUG("Operation registered at node shard (OperationId: %v, JobsReady: %v)",
        operationId,
        jobsReady);
}

void TNodeShard::StartOperationRevival(const TOperationId& operationId)
{
    VERIFY_INVOKER_AFFINITY(GetInvoker());
    YCHECK(Connected_);

    auto& operationState = GetOperationState(operationId);
    operationState.JobsReady = false;
    operationState.ForbidNewJobs = false;
    operationState.SkippedJobIds = THashSet<TJobId>();

    LOG_DEBUG("Operation revival started at node shard (OperationId: %v, JobCount: %v)",
        operationId,
        operationState.Jobs.size());

    auto jobs = operationState.Jobs;
    for (const auto& pair : jobs) {
        const auto& job = pair.second;
        UnregisterJob(job, /* enableLogging */ false);
        JobsToSubmitToStrategy_.erase(job->GetId());
    }

    for (const auto& jobId : operationState.JobsToSubmitToStrategy) {
        JobsToSubmitToStrategy_.erase(jobId);
    }
    operationState.JobsToSubmitToStrategy.clear();

    {
        auto range = OperationIdToJobIterators_.equal_range(operationId);
        for (auto it = range.first; it != range.second; ++it) {
            JobIdToScheduleEntry_.erase(it->second);
        }
        OperationIdToJobIterators_.erase(operationId);
    }

    YCHECK(operationState.Jobs.empty());
}

void TNodeShard::FinishOperationRevival(const TOperationId& operationId, const std::vector<TJobPtr>& jobs)
{
    VERIFY_INVOKER_AFFINITY(GetInvoker());
    YCHECK(Connected_);

    auto& operationState = GetOperationState(operationId);

    YCHECK(!operationState.JobsReady);
    operationState.JobsReady = true;
    operationState.ForbidNewJobs = false;
    operationState.Terminated = false;
    operationState.SkippedJobIds = THashSet<TJobId>();

    for (const auto& job : jobs) {
        auto node = GetOrRegisterNode(
            job->GetRevivalNodeId(),
            TNodeDescriptor(job->GetRevivalNodeAddress()));
        job->SetNode(node);
        SetJobWaitingForConfirmation(job);
        RemoveRecentlyFinishedJob(job->GetId());
        RegisterJob(job);
    }

    LOG_DEBUG("Operation revival finished at node shard (OperationId: %v, RevivedJobCount: %v)",
        operationId,
        jobs.size());

    // Give some time for nodes to confirm the jobs.
    TDelayedExecutor::Submit(
        BIND(&TNodeShard::AbortUnconfirmedJobs, MakeWeak(this), operationId, operationState.Epoch, jobs)
            .Via(GetInvoker()),
        Config_->JobRevivalAbortTimeout);
}

void TNodeShard::ResetOperationRevival(const TOperationId& operationId)
{
    VERIFY_INVOKER_AFFINITY(GetInvoker());
    YCHECK(Connected_);

    auto& operationState = GetOperationState(operationId);

    operationState.JobsReady = true;
    operationState.ForbidNewJobs = false;
    operationState.Terminated = false;
    operationState.SkippedJobIds = THashSet<TJobId>();

    LOG_DEBUG("Operation revival state reset at node shard (OperationId: %v)",
        operationId);
}

void TNodeShard::UnregisterOperation(const TOperationId& operationId)
{
    VERIFY_INVOKER_AFFINITY(GetInvoker());
    YCHECK(Connected_);

    auto it = IdToOpertionState_.find(operationId);
    YCHECK(it != IdToOpertionState_.end());
    auto& operationState = it->second;

    for (const auto& job : operationState.Jobs) {
        YCHECK(job.second->GetUnregistered());
    }

    SetOperationJobsReleaseDeadline(&operationState);

    IdToOpertionState_.erase(it);

    LOG_DEBUG("Operation unregistered from node shard (OperationId: %v)",
        operationId);
}

void TNodeShard::ProcessHeartbeat(const TScheduler::TCtxNodeHeartbeatPtr& context)
{
    GetInvoker()->Invoke(
        BIND([=, this_ = MakeStrong(this)] {
            VERIFY_INVOKER_AFFINITY(GetInvoker());

            try {
                ValidateConnected();
                SwitchTo(CancelableInvoker_);

                DoProcessHeartbeat(context);
            } catch (const TErrorException& error) {
                context->Reply(error);
            }
        }));
}

void TNodeShard::DoProcessHeartbeat(const TScheduler::TCtxNodeHeartbeatPtr& context)
{
    VERIFY_INVOKER_AFFINITY(CancelableInvoker_);

    auto* request = &context->Request();
    auto* response = &context->Response();

    int jobReporterWriteFailuresCount = 0;
    if (request->has_job_reporter_write_failures_count()) {
        jobReporterWriteFailuresCount = request->job_reporter_write_failures_count();
    }
    JobReporterWriteFailuresCount_.fetch_add(jobReporterWriteFailuresCount, std::memory_order_relaxed);

    auto nodeId = request->node_id();
    auto descriptor = FromProto<TNodeDescriptor>(request->node_descriptor());
    const auto& resourceLimits = request->resource_limits();
    const auto& resourceUsage = request->resource_usage();

    context->SetRequestInfo("NodeId: %v, Address: %v, ResourceUsage: %v, JobCount: %v, Confirmation: {C: %v, U: %v}",
        nodeId,
        descriptor.GetDefaultAddress(),
        FormatResourceUsage(TJobResources(resourceUsage), TJobResources(resourceLimits), request->disk_info()),
        request->jobs().size(),
        request->confirmed_job_count(),
        request->unconfirmed_jobs().size());

    YCHECK(Host_->GetNodeShardId(nodeId) == Id_);

    auto node = GetOrRegisterNode(nodeId, descriptor);

    if (request->has_job_reporter_queue_is_too_large()) {
        auto oldValue = node->GetJobReporterQueueIsTooLarge();
        auto newValue = request->job_reporter_queue_is_too_large();
        if (oldValue && !newValue) {
            --JobReporterQueueIsTooLargeNodeCount_;
        }
        if (!oldValue && newValue) {
            ++JobReporterQueueIsTooLargeNodeCount_;
        }
        node->SetJobReporterQueueIsTooLarge(newValue);
    }

    // NB: Resource limits and usage of node should be updated even if
    // node is offline to avoid getting incorrect total limits when node becomes online.
    UpdateNodeResources(node,
        request->resource_limits(),
        request->resource_usage(),
        request->disk_info());

    TLeaseManager::RenewLease(node->GetLease());

    if (node->GetMasterState() != ENodeState::Online) {
        auto error = TError("Node is not online");
        if (!node->GetRegistrationError().IsOK()) {
            error = error << node->GetRegistrationError();
        }
        context->Reply(error);
        return;
    }

    // We should process only one heartbeat at a time from the same node.
    if (node->GetHasOngoingHeartbeat()) {
        context->Reply(TError("Node already has an ongoing heartbeat"));
        return;
    }

    bool isThrottlingActive = false;
    if (ConcurrentHeartbeatCount_ > Config_->HardConcurrentHeartbeatLimit) {
        isThrottlingActive = true;
        LOG_INFO("Hard heartbeat limit reached (NodeAddress: %v, Limit: %v)",
            node->GetDefaultAddress(),
            Config_->HardConcurrentHeartbeatLimit);
    } else if (ConcurrentHeartbeatCount_ > Config_->SoftConcurrentHeartbeatLimit &&
        node->GetLastSeenTime() + Config_->HeartbeatProcessBackoff > TInstant::Now())
    {
        isThrottlingActive = true;
        LOG_INFO("Soft heartbeat limit reached (NodeAddress: %v, Limit: %v)",
            node->GetDefaultAddress(),
            Config_->SoftConcurrentHeartbeatLimit);
    }

    response->set_enable_job_reporter(Config_->EnableJobReporter);
    response->set_enable_job_spec_reporter(Config_->EnableJobSpecReporter);
    response->set_enable_job_stderr_reporter(Config_->EnableJobStderrReporter);
    response->set_enable_job_fail_context_reporter(Config_->EnableJobFailContextReporter);
    response->set_operation_archive_version(Host_->GetOperationArchiveVersion());

    BeginNodeHeartbeatProcessing(node);
    auto finallyGuard = Finally([&, cancelableContext = CancelableContext_] {
        if (cancelableContext->IsCanceled()) {
            return;
        }
        EndNodeHeartbeatProcessing(node);
    });

    std::vector<TJobPtr> runningJobs;
    bool hasWaitingJobs = false;
    PROFILE_AGGREGATED_TIMING (AnalysisTimeCounter) {
        ProcessHeartbeatJobs(
            node,
            request,
            response,
            &runningJobs,
            &hasWaitingJobs);
    }

    if (hasWaitingJobs || isThrottlingActive) {
        if (hasWaitingJobs) {
            LOG_DEBUG("Waiting jobs found, suppressing new jobs scheduling");
        }
        if (isThrottlingActive) {
            LOG_DEBUG("Throttling is active, suppressing new jobs scheduling");
        }
        response->set_scheduling_skipped(true);
    } else {
        auto schedulingContext = CreateSchedulingContext(
            Config_,
            node,
            runningJobs);

        PROFILE_AGGREGATED_TIMING (StrategyJobProcessingTimeCounter) {
            SubmitJobsToStrategy();
        }

        PROFILE_AGGREGATED_TIMING (ScheduleTimeCounter) {
            node->SetHasOngoingJobsScheduling(true);
            Y_UNUSED(WaitFor(Host_->GetStrategy()->ScheduleJobs(schedulingContext)));
            node->SetHasOngoingJobsScheduling(false);
        }

        const auto statistics = schedulingContext->GetSchedulingStatistics();
        context->SetResponseInfo(
            "NodeId: %v, Address: %v, "
            "StartedJobs: %v, PreemptedJobs: %v, "
            "JobsScheduledDuringPreemption: %v, PreemptableJobs: %v, PreemptableResources: %v, "
            "ControllerScheduleJobCount: %v, NonPreemptiveScheduleJobAttempts: %v, "
            "PreemptiveScheduleJobAttempts: %v, HasAggressivelyStarvingNodes: %v",
            nodeId,
            descriptor.GetDefaultAddress(),
            schedulingContext->StartedJobs().size(),
            schedulingContext->PreemptedJobs().size(),
            statistics.ScheduledDuringPreemption,
            statistics.PreemptableJobCount,
            FormatResources(statistics.ResourceUsageDiscount),
            statistics.ControllerScheduleJobCount,
            statistics.NonPreemptiveScheduleJobAttempts,
            statistics.PreemptiveScheduleJobAttempts,
            statistics.HasAggressivelyStarvingNodes);

        node->SetResourceUsage(schedulingContext->ResourceUsage());

        ProcessScheduledJobs(
            schedulingContext,
            context);

        // NB: some jobs maybe considered aborted after processing scheduled jobs.
        PROFILE_AGGREGATED_TIMING (StrategyJobProcessingTimeCounter) {
            SubmitJobsToStrategy();
        }

        response->set_scheduling_skipped(false);
    }

    context->Reply();
}

TRefCountedExecNodeDescriptorMapPtr TNodeShard::GetExecNodeDescriptors()
{
    VERIFY_INVOKER_AFFINITY(GetInvoker());

    UpdateExecNodeDescriptors();

    {
        TReaderGuard guard(CachedExecNodeDescriptorsLock_);
        return CachedExecNodeDescriptors_;
    }
}

void TNodeShard::UpdateExecNodeDescriptors()
{
    VERIFY_INVOKER_AFFINITY(GetInvoker());

    auto result = New<TRefCountedExecNodeDescriptorMap>();
    result->reserve(IdToNode_.size());
    for (const auto& pair : IdToNode_) {
        const auto& node = pair.second;
        if (node->GetMasterState() == ENodeState::Online) {
            YCHECK(result->emplace(node->GetId(), node->BuildExecDescriptor()).second);
        }
    }

    {
        TWriterGuard guard(CachedExecNodeDescriptorsLock_);
        CachedExecNodeDescriptors_ = result;
    }
}

void TNodeShard::UpdateNodeState(const TExecNodePtr& node, ENodeState newState, TError error)
{
    auto oldState = node->GetMasterState();
    node->SetMasterState(newState);
    node->SetRegistrationError(error);

    if (oldState != newState) {
        LOG_INFO("Node state changed (NodeId: %v, Address: %v, State: %v -> %v)",
            node->GetId(),
            node->NodeDescriptor().GetDefaultAddress(),
            oldState,
            newState);
    }
}

std::vector<TError> TNodeShard::HandleNodesAttributes(const std::vector<std::pair<TString, INodePtr>>& nodeMaps)
{
    VERIFY_INVOKER_AFFINITY(GetInvoker());

    if (HasOngoingNodesAttributesUpdate_) {
        auto error = TError("Node shard is handling nodes attributes update for too long, skipping new update");
        LOG_WARNING(error);
        return {error};
    }

    HasOngoingNodesAttributesUpdate_ = true;
    auto finallyGuard = Finally([&] { HasOngoingNodesAttributesUpdate_ = false; });

    int nodeChangesCount = 0;
<<<<<<< HEAD
    std::vector<TError> errors;
=======
>>>>>>> 953b7076

    for (const auto& nodeMap : nodeMaps) {
        const auto& address = nodeMap.first;
        const auto& attributes = nodeMap.second->Attributes();
        auto objectId = attributes.Get<TObjectId>("id");
        auto nodeId = NodeIdFromObjectId(objectId);
        auto newState = attributes.Get<ENodeState>("state");
        auto ioWeights = attributes.Get<THashMap<TString, double>>("io_weights", {});

        LOG_DEBUG("Handling node attributes (NodeId: %v, Address: %v, ObjectId: %v, NewState: %v)",
            nodeId,
            address,
            objectId,
            newState);

        YCHECK(Host_->GetNodeShardId(nodeId) == Id_);

        if (IdToNode_.find(nodeId) == IdToNode_.end()) {
            if (newState == ENodeState::Online) {
                LOG_WARNING("Node is not registered at scheduler but online at master (NodeId: %v, Address: %v)",
                    nodeId,
                    address);
            }
            continue;
        }

        auto execNode = IdToNode_[nodeId];
        execNode->SetIOWeights(ioWeights);

        auto oldState = execNode->GetMasterState();
        auto tags = attributes.Get<THashSet<TString>>("tags");

        if (oldState == ENodeState::Online && newState != ENodeState::Online) {
            // NOTE: Tags will be validated when node become online, no need in additional check here.
            execNode->Tags() = tags;
            SubtractNodeResources(execNode);
            AbortAllJobsAtNode(execNode);
            UpdateNodeState(execNode, newState);
            ++nodeChangesCount;
            continue;
        }

        if ((oldState != ENodeState::Online && newState == ENodeState::Online) || execNode->Tags() != tags) {
            auto updateResult = WaitFor(Host_->RegisterOrUpdateNode(nodeId, address, tags));
            if (!updateResult.IsOK()) {
                auto error = TError("Node tags update failed")
                    << TErrorAttribute("node_id", nodeId)
                    << TErrorAttribute("address", address)
                    << TErrorAttribute("tags", tags)
                    << updateResult;
                LOG_WARNING(error);
                errors.push_back(error);

                if (oldState == ENodeState::Online) {
                    SubtractNodeResources(execNode);
                    AbortAllJobsAtNode(execNode);
                    UpdateNodeState(execNode, ENodeState::Offline, error);
                }
            } else {
                if (oldState != ENodeState::Online && newState == ENodeState::Online) {
                    AddNodeResources(execNode);
                }
                execNode->Tags() = tags;
                UpdateNodeState(execNode, newState);
            }
            ++nodeChangesCount;
        }
    }

    if (nodeChangesCount > Config_->NodeChangesCountThresholdToUpdateCache) {
        UpdateExecNodeDescriptors();
        CachedResourceStatisticsByTags_->Clear();
    }
<<<<<<< HEAD

    return errors;
=======
>>>>>>> 953b7076
}

void TNodeShard::AbortOperationJobs(const TOperationId& operationId, const TError& abortReason, bool terminated)
{
    VERIFY_INVOKER_AFFINITY(GetInvoker());

    ValidateConnected();

    auto* operationState = FindOperationState(operationId);
    if (!operationState) {
        return;
    }

    operationState->Terminated = terminated;
    operationState->ForbidNewJobs = true;
    auto jobs = operationState->Jobs;
    for (const auto& job : jobs) {
        auto status = JobStatusFromError(abortReason);
        OnJobAborted(job.second, &status, true /* byScheduler */, terminated);
    }

    for (const auto& job : operationState->Jobs) {
        YCHECK(job.second->GetUnregistered());
    }
}

void TNodeShard::ResumeOperationJobs(const TOperationId& operationId)
{
    VERIFY_INVOKER_AFFINITY(GetInvoker());

    ValidateConnected();

    auto* operationState = FindOperationState(operationId);
    if (!operationState || operationState->Terminated) {
        return;
    }

    operationState->ForbidNewJobs = false;
}

TNodeDescriptor TNodeShard::GetJobNode(const TJobId& jobId, const TString& user)
{
    VERIFY_INVOKER_AFFINITY(GetInvoker());

    ValidateConnected();

    auto job = FindJob(jobId);

    TExecNodePtr node;
    TOperationId operationId;

    if (!job) {
        node = FindNodeByJob(jobId);
        if (!node) {
            THROW_ERROR_EXCEPTION(
                NScheduler::EErrorCode::NoSuchJob,
                "Job %v not found", jobId);
        }

        auto it = node->RecentlyFinishedJobs().find(jobId);
        if (it == node->RecentlyFinishedJobs().end()) {
            THROW_ERROR_EXCEPTION(
                NScheduler::EErrorCode::NoSuchJob,
                "Job %v not found", jobId);
        }

        operationId = it->second.OperationId;
    } else {
        node = job->GetNode();
        operationId = job->GetOperationId();
    }

    Host_->ValidateOperationAccess(user, operationId, EAccessType::Ownership);

    return node->NodeDescriptor();
}

TYsonString TNodeShard::StraceJob(const TJobId& jobId, const TString& user)
{
    VERIFY_INVOKER_AFFINITY(GetInvoker());

    ValidateConnected();

    auto job = GetJobOrThrow(jobId);

    Host_->ValidateOperationAccess(user, job->GetOperationId(), EAccessType::Ownership);

    LOG_DEBUG("Getting strace dump (JobId: %v, OperationId: %v)",
        job->GetId(),
        job->GetOperationId());

    auto proxy = CreateJobProberProxy(job);
    auto req = proxy.Strace();
    ToProto(req->mutable_job_id(), jobId);

    auto rspOrError = WaitFor(req->Invoke());
    THROW_ERROR_EXCEPTION_IF_FAILED(rspOrError, "Error getting strace dump of job %v",
        jobId);

    const auto& rsp = rspOrError.Value();

    LOG_DEBUG("Strace dump received (JobId: %v, OperationId: %v)",
        job->GetId(),
        job->GetOperationId());

    return TYsonString(rsp->trace());
}

void TNodeShard::DumpJobInputContext(const TJobId& jobId, const TYPath& path, const TString& user)
{
    VERIFY_INVOKER_AFFINITY(GetInvoker());

    ValidateConnected();

    auto job = GetJobOrThrow(jobId);

    Host_->ValidateOperationAccess(user, job->GetOperationId(), EAccessType::Ownership);

    LOG_DEBUG("Saving input contexts (JobId: %v, OperationId: %v, Path: %v, User: %v)",
        job->GetId(),
        job->GetOperationId(),
        path,
        user);

    auto proxy = CreateJobProberProxy(job);
    auto req = proxy.DumpInputContext();
    ToProto(req->mutable_job_id(), jobId);

    auto rspOrError = WaitFor(req->Invoke());
    THROW_ERROR_EXCEPTION_IF_FAILED(
        rspOrError,
        "Error saving input context of job %v of operation %v into %v",
        job->GetId(),
        job->GetOperationId(),
        path);

    const auto& rsp = rspOrError.Value();
    auto chunkIds = FromProto<std::vector<TChunkId>>(rsp->chunk_ids());
    YCHECK(chunkIds.size() == 1);

    auto asyncResult = Host_->AttachJobContext(path, chunkIds.front(), job->GetOperationId(), jobId, user);
    WaitFor(asyncResult)
        .ThrowOnError();

    LOG_DEBUG("Input contexts saved (JobId: %v, OperationId: %v)",
        job->GetId(),
        job->GetOperationId());
}

void TNodeShard::SignalJob(const TJobId& jobId, const TString& signalName, const TString& user)
{
    VERIFY_INVOKER_AFFINITY(GetInvoker());

    ValidateConnected();

    auto job = GetJobOrThrow(jobId);

    Host_->ValidateOperationAccess(user, job->GetOperationId(), EAccessType::Ownership);

    LOG_DEBUG("Sending job signal (JobId: %v, OperationId: %v, Signal: %v)",
        job->GetId(),
        job->GetOperationId(),
        signalName);

    auto proxy = CreateJobProberProxy(job);
    auto req = proxy.SignalJob();
    ToProto(req->mutable_job_id(), jobId);
    ToProto(req->mutable_signal_name(), signalName);

    auto rspOrError = WaitFor(req->Invoke());
    THROW_ERROR_EXCEPTION_IF_FAILED(rspOrError, "Error sending signal %v to job %v",
        signalName,
        jobId);

    LOG_DEBUG("Job signal sent (JobId: %v, OperationId: %v)",
        job->GetId(),
        job->GetOperationId());
}

void TNodeShard::AbandonJob(const TJobId& jobId, const TString& user)
{
    VERIFY_INVOKER_AFFINITY(GetInvoker());

    ValidateConnected();

    auto job = GetJobOrThrow(jobId);

    Host_->ValidateOperationAccess(user, job->GetOperationId(), EAccessType::Ownership);

    LOG_DEBUG("Abandoning job by user request (JobId: %v, OperationId: %v, User: %v)",
        job->GetId(),
        job->GetOperationId(),
        user);

    switch (job->GetType()) {
        case EJobType::Map:
        case EJobType::OrderedMap:
        case EJobType::SortedReduce:
        case EJobType::JoinReduce:
        case EJobType::PartitionMap:
        case EJobType::ReduceCombiner:
        case EJobType::PartitionReduce:
        case EJobType::Vanilla:
            break;
        default:
            THROW_ERROR_EXCEPTION("Cannot abandon job %v of operation %v since it has type %Qlv",
                job->GetId(),
                job->GetOperationId(),
                job->GetType());
    }

    if (job->GetState() != EJobState::Running &&
        job->GetState() != EJobState::Waiting)
    {
        THROW_ERROR_EXCEPTION("Cannot abandon job %v of operation %v since it is not running",
            job->GetId(),
            job->GetOperationId());
    }

    OnJobCompleted(job, nullptr /* jobStatus */, true /* abandoned */);
}

<<<<<<< HEAD
=======
TYsonString TNodeShard::PollJobShell(const TJobId& jobId, const TYsonString& parameters, const TString& user)
{
    VERIFY_INVOKER_AFFINITY(GetInvoker());

    ValidateConnected();

    auto job = GetJobOrThrow(jobId);

    TShellParameters shellParameters;
    Deserialize(shellParameters, ConvertToNode(parameters));
    if (shellParameters.Operation == EShellOperation::Spawn) {
        Host_->ValidateOperationAccess(user, job->GetOperationId(), EAccessType::Ownership);
    }

    LOG_DEBUG("Polling job shell (JobId: %v, OperationId: %v, Parameters: %v)",
        job->GetId(),
        job->GetOperationId(),
        ConvertToYsonString(parameters, EYsonFormat::Text));

    auto proxy = CreateJobProberProxy(job);
    auto req = proxy.PollJobShell();
    ToProto(req->mutable_job_id(), jobId);
    ToProto(req->mutable_parameters(), parameters.GetData());

    auto rspOrError = WaitFor(req->Invoke());
    if (!rspOrError.IsOK()) {
        THROW_ERROR_EXCEPTION("Error polling job shell for job %v", jobId)
            << rspOrError
            << TErrorAttribute("parameters", parameters);
    }

    const auto& rsp = rspOrError.Value();
    return TYsonString(rsp->result());
}

>>>>>>> 953b7076
void TNodeShard::AbortJobByUserRequest(const TJobId& jobId, TNullable<TDuration> interruptTimeout, const TString& user)
{
    VERIFY_INVOKER_AFFINITY(GetInvoker());

    ValidateConnected();

    auto job = GetJobOrThrow(jobId);

    Host_->ValidateOperationAccess(user, job->GetOperationId(), EAccessType::Ownership);

    if (job->GetState() != EJobState::Running &&
        job->GetState() != EJobState::Waiting)
    {
        THROW_ERROR_EXCEPTION("Cannot abort job %v of operation %v since it is not running",
            jobId,
            job->GetOperationId());
    }

    if (interruptTimeout.Get(TDuration::Zero()) != TDuration::Zero()) {
        if (!job->GetInterruptible()) {
            THROW_ERROR_EXCEPTION("Cannot interrupt job %v of type %Qlv because such job type does not support interruption",
                jobId,
                job->GetType());
        }

        LOG_DEBUG("Trying to interrupt job by user request (JobId: %v, InterruptTimeout: %v)",
            jobId,
            interruptTimeout);

        auto proxy = CreateJobProberProxy(job);
        auto req = proxy.Interrupt();
        ToProto(req->mutable_job_id(), jobId);

        auto rspOrError = WaitFor(req->Invoke());
        THROW_ERROR_EXCEPTION_IF_FAILED(rspOrError, "Error interrupting job %v",
            jobId);

        LOG_INFO("User interrupt requested (JobId: %v, InterruptTimeout: %v)",
            jobId,
            interruptTimeout);

        DoInterruptJob(job, EInterruptReason::UserRequest, DurationToCpuDuration(*interruptTimeout), user);
    } else {
        LOG_DEBUG("Aborting job by user request (JobId: %v, OperationId: %v, User: %v)",
            jobId,
            job->GetOperationId(),
            user);

        auto error = TError("Job aborted by user request")
            << TErrorAttribute("abort_reason", EAbortReason::UserRequest)
            << TErrorAttribute("user", user);

        auto proxy = CreateJobProberProxy(job);
        auto req = proxy.Abort();
        ToProto(req->mutable_job_id(), jobId);
        ToProto(req->mutable_error(), error);

        auto rspOrError = WaitFor(req->Invoke());
        THROW_ERROR_EXCEPTION_IF_FAILED(rspOrError, "Error aborting job %v",
            jobId);

        LOG_INFO("User abort requested (JobId: %v)", jobId);
    }
}

void TNodeShard::AbortJob(const TJobId& jobId, const TError& error)
{
    VERIFY_INVOKER_AFFINITY(GetInvoker());
    YCHECK(Connected_);

    auto job = FindJob(jobId);
    if (!job) {
        LOG_DEBUG("Requested to abort an unknown job, ignored (JobId: %v)", jobId);
        return;
    }

    LOG_DEBUG(error, "Aborting job by internal request (JobId: %v, OperationId: %v)",
        jobId,
        job->GetOperationId());

    auto status = JobStatusFromError(error);
    OnJobAborted(job, &status, /* byScheduler */ true);
}

void TNodeShard::AbortJobs(const std::vector<TJobId>& jobIds, const TError& error)
{
    VERIFY_INVOKER_AFFINITY(GetInvoker());
    YCHECK(Connected_);

    for (const auto& jobId : jobIds) {
        AbortJob(jobId, error);
    }
}

void TNodeShard::FailJob(const TJobId& jobId)
{
    VERIFY_INVOKER_AFFINITY(GetInvoker());
    YCHECK(Connected_);

    auto job = FindJob(jobId);
    if (!job) {
        LOG_DEBUG("Requested fail an unknown job, ignored (JobId: %v)", jobId);
        return;
    }

    LOG_DEBUG("Failing job by internal request (JobId: %v, OperationId: %v)",
        jobId,
        job->GetOperationId());

    job->SetFailRequested(true);
}

void TNodeShard::ReleaseJob(const TJobId& jobId, bool archiveJobSpec, bool archiveStderr, bool archiveFailContext)
{
    VERIFY_INVOKER_AFFINITY(GetInvoker());
    YCHECK(Connected_);

    // NB: While we kept job id in operation controller, its execution node
    // could have been unregistered.
    auto nodeId = NodeIdFromJobId(jobId);
    if (auto execNode = FindNodeByJob(jobId)) {
        LOG_DEBUG("Adding job that should be removed (JobId: %v, NodeId: %v, NodeAddress: %v, ArchiveJobSpec: %v, ArchiveStderr: %v, ArchiveFailContext: %v)",
            jobId,
            nodeId,
            execNode->GetDefaultAddress(),
            archiveJobSpec,
            archiveStderr,
            archiveFailContext);
        execNode->JobsToRemove().emplace_back(TJobToRelease{jobId, archiveJobSpec, archiveStderr, archiveFailContext});
    } else {
        LOG_DEBUG("Execution node was unregistered for a job that should be removed (JobId: %v, NodeId: %v)",
            jobId,
            nodeId);
    }
}

void TNodeShard::BuildNodesYson(TFluentMap fluent)
{
    VERIFY_INVOKER_AFFINITY(GetInvoker());

    for (const auto& pair : IdToNode_) {
        BuildNodeYson(pair.second, fluent);
    }
}

TOperationId TNodeShard::FindOperationIdByJobId(const TJobId& jobId)
{
    VERIFY_INVOKER_AFFINITY(GetInvoker());

    auto job = FindJob(jobId);
    return job ? job->GetOperationId() : TOperationId();
}

TNodeShard::TResourceStatistics TNodeShard::CalculateResourceStatistics(const TSchedulingTagFilter& filter)
{
    VERIFY_THREAD_AFFINITY_ANY();

    TResourceStatistics statistics;

    TRefCountedExecNodeDescriptorMapPtr descriptors;
    {
        TReaderGuard guard(CachedExecNodeDescriptorsLock_);
        descriptors = CachedExecNodeDescriptors_;
    }

    for (const auto& pair : *descriptors) {
        const auto& descriptor = pair.second;
        if (descriptor.CanSchedule(filter)) {
            statistics.Usage += descriptor.ResourceUsage;
            statistics.Limits += descriptor.ResourceLimits;
        }
    }
    return statistics;
}

TJobResources TNodeShard::GetResourceLimits(const TSchedulingTagFilter& filter)
{
    VERIFY_THREAD_AFFINITY_ANY();

    return CachedResourceStatisticsByTags_->Get(filter).Limits;
}

TJobResources TNodeShard::GetResourceUsage(const TSchedulingTagFilter& filter)
{
    VERIFY_THREAD_AFFINITY_ANY();

    return CachedResourceStatisticsByTags_->Get(filter).Usage;
}

int TNodeShard::GetActiveJobCount()
{
    VERIFY_THREAD_AFFINITY_ANY();

    return ActiveJobCount_;
}

TJobCounter TNodeShard::GetJobCounter()
{
    VERIFY_THREAD_AFFINITY_ANY();

    TReaderGuard guard(JobCounterLock_);

    return JobCounter_;
}

TAbortedJobCounter TNodeShard::GetAbortedJobCounter()
{
    VERIFY_THREAD_AFFINITY_ANY();

    TReaderGuard guard(JobCounterLock_);

    return AbortedJobCounter_;
}

TCompletedJobCounter TNodeShard::GetCompletedJobCounter()
{
    VERIFY_THREAD_AFFINITY_ANY();

    TReaderGuard guard(JobCounterLock_);

    return CompletedJobCounter_;
}

TJobTimeStatisticsDelta TNodeShard::GetJobTimeStatisticsDelta()
{
    VERIFY_THREAD_AFFINITY_ANY();

    TWriterGuard guard(JobTimeStatisticsDeltaLock_);

    auto result = JobTimeStatisticsDelta_;
    JobTimeStatisticsDelta_.Reset();
    return result;
}

int TNodeShard::GetExecNodeCount()
{
    VERIFY_THREAD_AFFINITY_ANY();

    return ExecNodeCount_;
}

int TNodeShard::GetTotalNodeCount()
{
    VERIFY_THREAD_AFFINITY_ANY();

    return TotalNodeCount_;
}

TFuture<TScheduleJobResultPtr> TNodeShard::BeginScheduleJob(
    const TIncarnationId& incarnationId,
    const TOperationId& operationId,
    const TJobId& jobId)
{
    VERIFY_INVOKER_AFFINITY(GetInvoker());

    ValidateConnected();

    auto pair = JobIdToScheduleEntry_.emplace(jobId, TScheduleJobEntry());
    YCHECK(pair.second);

    auto& entry = pair.first->second;
    entry.Promise = NewPromise<TScheduleJobResultPtr>();
    entry.IncarnationId = incarnationId;
    entry.OperationId = operationId;
    entry.OperationIdToJobIdsIterator = OperationIdToJobIterators_.emplace(operationId, pair.first);
    entry.StartTime = GetCpuInstant();
    return entry.Promise.ToFuture();
}

void TNodeShard::EndScheduleJob(const NProto::TScheduleJobResponse& response)
{
    VERIFY_INVOKER_AFFINITY(GetInvoker());
    YCHECK(Connected_);

    auto jobId = FromProto<TJobId>(response.job_id());
    auto operationId = FromProto<TOperationId>(response.operation_id());

    auto it = JobIdToScheduleEntry_.find(jobId);
    YCHECK(it != JobIdToScheduleEntry_.end());
    auto& entry = it->second;
    YCHECK(operationId == entry.OperationId);

    LOG_DEBUG("Job schedule response received (OperationId: %v, JobId: %v, Success: %v, Duration: %v)",
        operationId,
        jobId,
        response.has_job_type(),
        CpuDurationToDuration(GetCpuInstant() - entry.StartTime).MilliSeconds());

    auto result = New<TScheduleJobResult>();
    if (response.has_job_type()) {
        result->StartDescriptor.Emplace(
            jobId,
            static_cast<EJobType>(response.job_type()),
            FromProto<TJobResources>(response.resource_limits()),
            response.interruptible());
    }
    for (const auto& protoCounter : response.failed()) {
        result->Failed[static_cast<EScheduleJobFailReason>(protoCounter.reason())] = protoCounter.value();
    }
    FromProto(&result->Duration, response.duration());
    result->IncarnationId = entry.IncarnationId;

    entry.Promise.Set(std::move(result));

    OperationIdToJobIterators_.erase(entry.OperationIdToJobIdsIterator);
    JobIdToScheduleEntry_.erase(it);
}

int TNodeShard::ExtractJobReporterWriteFailuresCount()
{
    return JobReporterWriteFailuresCount_.exchange(0);
}

int TNodeShard::GetJobReporterQueueIsTooLargeNodeCount()
{
    return JobReporterQueueIsTooLargeNodeCount_.load();
}

TExecNodePtr TNodeShard::GetOrRegisterNode(TNodeId nodeId, const TNodeDescriptor& descriptor)
{
    auto it = IdToNode_.find(nodeId);
    if (it == IdToNode_.end()) {
        return RegisterNode(nodeId, descriptor);
    }

    auto node = it->second;
    // Update the current descriptor, just in case.
    node->NodeDescriptor() = descriptor;
    return node;
}

void TNodeShard::OnNodeLeaseExpired(TNodeId nodeId)
{
    auto it = IdToNode_.find(nodeId);
    YCHECK(it != IdToNode_.end());

    // NB: Make a copy; the calls below will mutate IdToNode_ and thus invalidate it.
    auto node = it->second;

    LOG_INFO("Node lease expired, unregistering (Address: %v)",
        node->GetDefaultAddress());

    UnregisterNode(node);
}

TExecNodePtr TNodeShard::RegisterNode(TNodeId nodeId, const TNodeDescriptor& descriptor)
{
    auto node = New<TExecNode>(nodeId, descriptor);
    const auto& address = node->GetDefaultAddress();

    auto lease = TLeaseManager::CreateLease(
        Config_->NodeHeartbeatTimeout,
        BIND(&TNodeShard::OnNodeLeaseExpired, MakeWeak(this), node->GetId())
            .Via(GetInvoker()));

    node->SetLease(lease);
    YCHECK(IdToNode_.insert(std::make_pair(node->GetId(), node)).second);

    LOG_INFO("Node registered (Address: %v)", address);

    return node;
}

void TNodeShard::UnregisterNode(const TExecNodePtr& node)
{
    if (node->GetHasOngoingHeartbeat()) {
        LOG_INFO("Node unregistration postponed until heartbeat is finished (Address: %v)",
            node->GetDefaultAddress());
        node->SetHasPendingUnregistration(true);
    } else {
        DoUnregisterNode(node);
    }
}

void TNodeShard::DoUnregisterNode(const TExecNodePtr& node)
{
    if (node->GetMasterState() == ENodeState::Online) {
        SubtractNodeResources(node);
    }

    AbortAllJobsAtNode(node);

    auto jobsToRemove = node->RecentlyFinishedJobs();
    for (const auto& pair : jobsToRemove) {
        const auto& jobId = pair.first;
        RemoveRecentlyFinishedJob(jobId);
    }

    YCHECK(IdToNode_.erase(node->GetId()) == 1);

    const auto& address = node->GetDefaultAddress();

    Host_->UnregisterNode(node->GetId(), address);

    LOG_INFO("Node unregistered (Address: %v)", address);
}

void TNodeShard::AbortAllJobsAtNode(const TExecNodePtr& node)
{
    // Make a copy, the collection will be modified.
    auto jobs = node->Jobs();
    const auto& address = node->GetDefaultAddress();
    for (const auto& job : jobs) {
        LOG_DEBUG("Aborting job on an offline node (Address: %v, JobId: %v, OperationId: %v)",
            address,
            job->GetId(),
            job->GetOperationId());
        auto status = JobStatusFromError(
            TError("Node offline")
            << TErrorAttribute("abort_reason", EAbortReason::NodeOffline));
        OnJobAborted(job, &status, true /* byScheduler */);
    }
}

void TNodeShard::AbortUnconfirmedJobs(
    const TOperationId& operationId,
    TEpoch epoch,
    const std::vector<TJobPtr>& jobs)
{
    const auto* operationState = FindOperationState(operationId);
    if (!operationState || operationState->Epoch != epoch) {
        return;
    }

    std::vector<TJobPtr> unconfirmedJobs;
    for (const auto& job : jobs) {
        if (job->GetWaitingForConfirmation()) {
            unconfirmedJobs.emplace_back(job);
        }
    }

    if (unconfirmedJobs.empty()) {
        LOG_INFO("All revived jobs were confirmed (OperationId: %v, RevivedJobCount: %v)",
            operationId,
            jobs.size());
        return;
    }

    LOG_WARNING("Aborting revived jobs that were not confirmed (OperationId: %v, RevivedJobCount: %v, "
        "JobRevivalAbortTimeout: %v, UnconfirmedJobCount: %v)",
        operationId,
        jobs.size(),
        Config_->JobRevivalAbortTimeout,
        unconfirmedJobs.size());

    auto status = JobStatusFromError(
        TError("Job not confirmed after timeout")
            << TErrorAttribute("abort_reason", EAbortReason::RevivalConfirmationTimeout));
    for (const auto& job : unconfirmedJobs) {
        LOG_DEBUG("Aborting revived job that was not confirmed (OperationId: %v, JobId: %v)",
            operationId,
            job->GetId());
        OnJobAborted(job, &status, true /* byScheduler */);
        if (auto node = job->GetNode()) {
            ResetJobWaitingForConfirmation(job);
        }
    }
}

void TNodeShard::ProcessHeartbeatJobs(
    const TExecNodePtr& node,
    NJobTrackerClient::NProto::TReqHeartbeat* request,
    NJobTrackerClient::NProto::TRspHeartbeat* response,
    std::vector<TJobPtr>* runningJobs,
    bool* hasWaitingJobs)
{
    auto now = GetCpuInstant();

    bool forceJobsLogging = false;
    auto lastJobsLogTime = node->GetLastJobsLogTime();
    if (!lastJobsLogTime || now > lastJobsLogTime.Get() + DurationToCpuDuration(Config_->JobsLoggingPeriod)) {
        forceJobsLogging = true;
        node->SetLastJobsLogTime(now);
    }

    bool checkMissingJobs = false;
    auto lastCheckMissingJobsTime = node->GetLastCheckMissingJobsTime();
    if ((!lastCheckMissingJobsTime ||
        now > lastCheckMissingJobsTime.Get() + DurationToCpuDuration(Config_->MissingJobsCheckPeriod)) &&
        node->UnconfirmedJobIds().empty())
    {
        checkMissingJobs = true;
        node->SetLastCheckMissingJobsTime(now);
    }

    const auto& nodeId = node->GetId();
    const auto& nodeAddress = node->GetDefaultAddress();

    if (!node->UnconfirmedJobIds().empty()) {
        LOG_DEBUG("Asking node to include stored jobs in the next heartbeat (NodeId: %v, NodeAddress: %v)",
            nodeId,
            nodeAddress);
        ToProto(response->mutable_jobs_to_confirm(), node->UnconfirmedJobIds());
        // If it is a first time we get the heartbeat from a given node,
        // there will definitely be some jobs that are missing. No need to abort
        // them.
    }

    for (const auto& job : node->Jobs()) {
        // Verify that all flags are in the initial state.
        YCHECK(!checkMissingJobs || !job->GetFoundOnNode());
    }

    {
        for (const auto& jobToRemove : node->JobsToRemove()) {
            const auto& jobId = jobToRemove.JobId;
            auto archiveJobSpec = jobToRemove.ArchiveJobSpec;
            auto archiveStderr = jobToRemove.ArchiveStderr;
            auto archiveFailContext = jobToRemove.ArchiveFailContext;

            LOG_DEBUG("Asking node to remove job "
                "(JobId: %v, NodeId: %v, NodeAddress: %v, ArchiveJobSpec: %v, ArchiveStderr: %v, ArchiveFailContext: %v)",
                jobId,
                nodeId,
                nodeAddress,
                archiveJobSpec,
                archiveStderr,
                archiveFailContext);
            RemoveRecentlyFinishedJob(jobId);
            ToProto(response->add_jobs_to_remove(), TJobToRelease{jobId, archiveJobSpec, archiveStderr, archiveFailContext});
        }
        node->JobsToRemove().clear();
    }

    {
        auto now = GetCpuInstant();
        std::vector<TJobId> RecentlyFinishedJobsToRemove;
        for (const auto& pair : node->RecentlyFinishedJobs()) {
            const auto& jobId = pair.first;
            const auto& jobInfo = pair.second;
            if (now > jobInfo.EvictionDeadline) {
                LOG_DEBUG("Removing job from recently completed due to timeout for release "
                    "(JobId: %v, NodeId: %v, NodeAddress: %v)",
                    jobId,
                    nodeId,
                    nodeAddress);
                RecentlyFinishedJobsToRemove.push_back(jobId);
            }
        }
        for (const auto& jobId : RecentlyFinishedJobsToRemove) {
            RemoveRecentlyFinishedJob(jobId);
        }
    }

    for (auto& jobStatus : *request->mutable_jobs()) {
        YCHECK(jobStatus.has_job_type());
        auto jobType = EJobType(jobStatus.job_type());
        // Skip jobs that are not issued by the scheduler.
        if (jobType <= EJobType::SchedulerFirst || jobType >= EJobType::SchedulerLast) {
            continue;
        }

        auto job = ProcessJobHeartbeat(
            node,
            request,
            response,
            &jobStatus,
            forceJobsLogging);
        if (job) {
            if (checkMissingJobs) {
                job->SetFoundOnNode(true);
            }
            switch (job->GetState()) {
                case EJobState::Running:
                    runningJobs->push_back(job);
                    break;
                case EJobState::Waiting:
                    *hasWaitingJobs = true;
                    break;
                default:
                    break;
            }
        }
    }

    if (checkMissingJobs) {
        std::vector<TJobPtr> missingJobs;
        for (const auto& job : node->Jobs()) {
            YCHECK(!job->GetWaitingForConfirmation());
            // Jobs that are waiting for confirmation may never be considered missing.
            // They are removed in two ways: by explicit unconfirmation of the node
            // or after revival confirmation timeout.
            if (!job->GetFoundOnNode()) {
                LOG_ERROR("Job is missing (Address: %v, JobId: %v, OperationId: %v)",
                    node->GetDefaultAddress(),
                    job->GetId(),
                    job->GetOperationId());
                missingJobs.push_back(job);
            } else {
                job->SetFoundOnNode(false);
            }
        }

        for (const auto& job : missingJobs) {
            auto status = JobStatusFromError(TError("Job vanished"));
            OnJobAborted(job, &status, true /* byScheduler */);
        }
    }

    for (const auto& jobId : FromProto<std::vector<TJobId>>(request->unconfirmed_jobs())) {
        auto job = FindJob(jobId);
        if (!job) {
            // This may happen if we received heartbeat after job was removed by some different reasons
            // (like confirmation timeout).
            continue;
        }

        auto status = JobStatusFromError(TError("Job not confirmed by node"));
        OnJobAborted(job, &status, true /* byScheduler */);

        ResetJobWaitingForConfirmation(job);
    }
}

NLogging::TLogger TNodeShard::CreateJobLogger(
    const TJobId& jobId,
    const TOperationId& operationId,
    EJobState state,
    const TString& address)
{
    auto logger = Logger;
    logger.AddTag("Address: %v, JobId: %v, OperationId: %v, State: %v",
        address,
        jobId,
        operationId,
        state);
    return logger;
}

TJobPtr TNodeShard::ProcessJobHeartbeat(
    const TExecNodePtr& node,
    NJobTrackerClient::NProto::TReqHeartbeat* request,
    NJobTrackerClient::NProto::TRspHeartbeat* response,
    TJobStatus* jobStatus,
    bool forceJobsLogging)
{
    auto jobId = FromProto<TJobId>(jobStatus->job_id());
    auto operationId = FromProto<TOperationId>(jobStatus->operation_id());
    auto state = EJobState(jobStatus->state());
    const auto& address = node->GetDefaultAddress();

    auto Logger = CreateJobLogger(jobId, operationId, state, address);

    auto job = FindJob(jobId, node);
    auto operation = FindOperationState(operationId);
    if (!job) {
        // We can decide what to do with the job of an operation only when all
        // TJob structures of the operation are materialized. Also we should
        // not remove the completed jobs that were not saved to the snapshot.
        if (operation && !operation->JobsReady) {
            auto jobIt = operation->SkippedJobIds.find(jobId);
            if (jobIt == operation->SkippedJobIds.end()) {
                LOG_DEBUG("Job is skipped since operation jobs are not ready yet");
                operation->SkippedJobIds.insert(jobId);
            }
            return nullptr;
        }

        if (node->RecentlyFinishedJobs().has(jobId)) {
            LOG_DEBUG("Job is skipped since it was recently finished and is currently being stored");
            return nullptr;
        }

        switch (state) {
            case EJobState::Completed:
                LOG_DEBUG("Unknown job has completed, removal scheduled");
                ToProto(response->add_jobs_to_remove(), {jobId, false /* ArchiveJobSpec */});
                break;

            case EJobState::Failed:
                LOG_DEBUG("Unknown job has failed, removal scheduled");
                ToProto(response->add_jobs_to_remove(), {jobId, false /* ArchiveJobSpec */});
                break;

            case EJobState::Aborted:
                LOG_DEBUG(FromProto<TError>(jobStatus->result().error()), "Job aborted, removal scheduled");
                ToProto(response->add_jobs_to_remove(), {jobId, false /* ArchiveJobSpec */});
                break;

            case EJobState::Running:
                LOG_DEBUG("Unknown job is running, abort scheduled");
                ToProto(response->add_jobs_to_abort(), jobId);
                break;

            case EJobState::Waiting:
                LOG_DEBUG("Unknown job is waiting, abort scheduled");
                ToProto(response->add_jobs_to_abort(), jobId);
                break;

            case EJobState::Aborting:
                LOG_DEBUG("Job is aborting");
                break;

            default:
                Y_UNREACHABLE();
        }
        return nullptr;
    }

    auto codicilGuard = MakeOperationCodicilGuard(job->GetOperationId());

    Logger.AddTag("Type: %v",
        job->GetType());

    // Check if the job is running on a proper node.
    if (node->GetId() != job->GetNode()->GetId()) {
        const auto& expectedAddress = job->GetNode()->GetDefaultAddress();
        // Job has moved from one node to another. No idea how this could happen.
        if (state == EJobState::Aborting) {
            // Do nothing, job is already terminating.
        } else if (state == EJobState::Completed || state == EJobState::Failed || state == EJobState::Aborted) {
            ToProto(response->add_jobs_to_remove(), {jobId, false /* ArchiveJobSpec */});
            LOG_WARNING("Job status report was expected from %v, removal scheduled",
                expectedAddress);
        } else {
            ToProto(response->add_jobs_to_abort(), jobId);
            LOG_WARNING("Job status report was expected from %v, abort scheduled",
                expectedAddress);
        }
        return nullptr;
    }

    if (job->GetWaitingForConfirmation()) {
        LOG_DEBUG("Job confirmed (JobId: %v, State: %v)",
            jobId,
            state);
        ResetJobWaitingForConfirmation(job);
    }

    bool shouldLogJob = (state != job->GetState()) || forceJobsLogging;

    switch (state) {
        case EJobState::Completed: {
            LOG_DEBUG("Job completed, storage scheduled");
            AddRecentlyFinishedJob(job);
            OnJobCompleted(job, jobStatus);
            ToProto(response->add_jobs_to_store(), jobId);
            break;
        }

        case EJobState::Failed: {
            auto error = FromProto<TError>(jobStatus->result().error());
            LOG_DEBUG(error, "Job failed, storage scheduled");
            AddRecentlyFinishedJob(job);
            OnJobFailed(job, jobStatus);
            ToProto(response->add_jobs_to_store(), jobId);
            break;
        }

        case EJobState::Aborted: {
            auto error = FromProto<TError>(jobStatus->result().error());
            LOG_DEBUG(error, "Job aborted, storage scheduled");
            AddRecentlyFinishedJob(job);
            if (job->GetPreempted() &&
                (error.FindMatching(NExecAgent::EErrorCode::AbortByScheduler) ||
                error.FindMatching(NJobProxy::EErrorCode::JobNotPrepared)))
            {
                auto error = TError("Job preempted")
                    << TErrorAttribute("abort_reason", EAbortReason::Preemption)
                    << TErrorAttribute("preemption_reason", job->GetPreemptionReason());
                auto status = JobStatusFromError(error);
                OnJobAborted(job, &status, false /* byScheduler */);
            } else {
                OnJobAborted(job, jobStatus, false /* byScheduler */);
            }
            ToProto(response->add_jobs_to_store(), jobId);
            break;
        }

        case EJobState::Running:
        case EJobState::Waiting:
            if (job->GetState() == EJobState::Aborted) {
                LOG_DEBUG("Aborting job");
                ToProto(response->add_jobs_to_abort(), jobId);
            } else {
                SetJobState(job, state);
                switch (state) {
                    case EJobState::Running:
                        LOG_DEBUG_IF(shouldLogJob, "Job is running");
                        OnJobRunning(job, jobStatus, shouldLogJob);
                        if (job->GetInterruptDeadline() != 0 && GetCpuInstant() > job->GetInterruptDeadline()) {
                            LOG_DEBUG("Interrupted job deadline reached, aborting (InterruptDeadline: %v)",
                                CpuInstantToInstant(job->GetInterruptDeadline()));
                            ToProto(response->add_jobs_to_abort(), jobId);
                        } else if (job->GetFailRequested()) {
                            LOG_DEBUG("Job fail requested");
                            ToProto(response->add_jobs_to_fail(), jobId);
                        } else if (job->GetInterruptReason() != EInterruptReason::None) {
                            ToProto(response->add_jobs_to_interrupt(), jobId);
                        }
                        break;

                    case EJobState::Waiting:
                        LOG_DEBUG_IF(shouldLogJob, "Job is waiting", state);
                        break;

                    default:
                        Y_UNREACHABLE();
                }
            }
            break;

        case EJobState::Aborting:
            LOG_DEBUG("Job is aborting");
            break;

        default:
            Y_UNREACHABLE();
    }

    return job;
}

void TNodeShard::SubtractNodeResources(const TExecNodePtr& node)
{
    TWriterGuard guard(ResourcesLock_);

    TotalNodeCount_ -= 1;
    if (node->GetResourceLimits().GetUserSlots() > 0) {
        ExecNodeCount_ -= 1;
    }
}

void TNodeShard::AddNodeResources(const TExecNodePtr& node)
{
    TWriterGuard guard(ResourcesLock_);

    TotalNodeCount_ += 1;

    if (node->GetResourceLimits().GetUserSlots() > 0) {
        ExecNodeCount_ += 1;
    } else {
        // Check that we succesfully reset all resource limits to zero for node with zero user slots.
        YCHECK(node->GetResourceLimits() == ZeroJobResources());
    }
}

void TNodeShard::UpdateNodeResources(
    const TExecNodePtr& node,
    const TJobResources& limits,
    const TJobResources& usage,
    const NNodeTrackerClient::NProto::TDiskResources& diskInfo)
{
    auto oldResourceLimits = node->GetResourceLimits();

    // NB: Total limits are updated separately in heartbeat.
    if (limits.GetUserSlots() > 0) {
        if (node->GetResourceLimits().GetUserSlots() == 0 && node->GetMasterState() == ENodeState::Online) {
            ExecNodeCount_ += 1;
        }
        node->SetResourceLimits(limits);
        node->SetResourceUsage(usage);
        node->SetDiskInfo(diskInfo);
    } else {
        if (node->GetResourceLimits().GetUserSlots() > 0 && node->GetMasterState() == ENodeState::Online) {
            ExecNodeCount_ -= 1;
        }
        node->SetResourceLimits(ZeroJobResources());
        node->SetResourceUsage(ZeroJobResources());
    }

    if (node->GetMasterState() == ENodeState::Online) {
        TWriterGuard guard(ResourcesLock_);

        // Clear cache if node has come with non-zero usage.
        if (oldResourceLimits.GetUserSlots() == 0 && node->GetResourceUsage().GetUserSlots() > 0) {
            CachedResourceStatisticsByTags_->Clear();
        }
    }
}

void TNodeShard::BeginNodeHeartbeatProcessing(const TExecNodePtr& node)
{
    YCHECK(!node->GetHasOngoingHeartbeat());
    node->SetHasOngoingHeartbeat(true);

    ConcurrentHeartbeatCount_ += 1;
}

void TNodeShard::EndNodeHeartbeatProcessing(const TExecNodePtr& node)
{
    YCHECK(node->GetHasOngoingHeartbeat());
    node->SetHasOngoingHeartbeat(false);

    ConcurrentHeartbeatCount_ -= 1;
    node->SetLastSeenTime(TInstant::Now());

    if (node->GetHasPendingUnregistration()) {
        DoUnregisterNode(node);
    }
}

void TNodeShard::ProcessScheduledJobs(
    const ISchedulingContextPtr& schedulingContext,
    const TScheduler::TCtxNodeHeartbeatPtr& rpcContext)
{
    auto* response = &rpcContext->Response();

    std::vector<TFuture<TSharedRef>> asyncJobSpecs;
    for (const auto& job : schedulingContext->StartedJobs()) {
        auto* operationState = FindOperationState(job->GetOperationId());
        if (!operationState) {
            LOG_DEBUG("Job cannot be started since operation is no longer known (JobId: %v, OperationId: %v)",
                job->GetId(),
                job->GetOperationId());
            continue;
        }

        if (operationState->ForbidNewJobs) {
            LOG_DEBUG("Job cannot be started since new jobs are forbidden (JobId: %v, OperationId: %v)",
                job->GetId(),
                job->GetOperationId());
            if (!operationState->Terminated) {
                const auto& controller = operationState->Controller;
                controller->OnNonscheduledJobAborted(job->GetId(), EAbortReason::SchedulingOperationSuspended);
                JobsToSubmitToStrategy_.emplace(
                    job->GetId(),
                    TJobUpdate{
                        EJobUpdateStatus::Finished,
                        job->GetOperationId(),
                        job->GetId(),
                        job->GetTreeId(),
                        TJobResources()});
                operationState->JobsToSubmitToStrategy.insert(job->GetId());
            }
            continue;
        }

        const auto& controller = operationState->Controller;
        auto agent = controller->FindAgent();
        if (!agent) {
            LOG_DEBUG("Cannot start job: agent is no longer known (JobId: %v, OperationId: %v)",
                job->GetId(),
                job->GetOperationId());
            continue;
        }
        if (agent->GetIncarnationId() != job->GetIncarnationId()) {
            LOG_DEBUG("Cannot start job: wrong agent incarnation (JobId: %v, OperationId: %v, ExpectedIncarnationId: %v, "
                "ActualIncarnationId: %v)",
                job->GetId(),
                job->GetOperationId(),
                job->GetIncarnationId(),
                agent->GetIncarnationId());
            continue;
        }

        RegisterJob(job);
        IncreaseProfilingCounter(job, 1);

        controller->OnJobStarted(job);

        auto* startInfo = response->add_jobs_to_start();
        ToProto(startInfo->mutable_job_id(), job->GetId());
        ToProto(startInfo->mutable_operation_id(), job->GetOperationId());
        *startInfo->mutable_resource_limits() = job->ResourceUsage().ToNodeResources();
        ToProto(startInfo->mutable_spec_service_addresses(), agent->GetAgentAddresses());
    }

    for (const auto& job : schedulingContext->PreemptedJobs()) {
        if (!FindOperationState(job->GetOperationId()) || job->GetUnregistered()) {
            LOG_DEBUG("Cannot preempt job: operation is no longer known (JobId: %v, OperationId: %v)",
                job->GetId(),
                job->GetOperationId());
            continue;
        }

        if (job->GetInterruptible() && Config_->JobInterruptTimeout != TDuration::Zero()) {
            if (!job->GetPreempted()) {
                PreemptJob(job, DurationToCpuDuration(Config_->JobInterruptTimeout));
                ToProto(response->add_jobs_to_interrupt(), job->GetId());
            }
            // Else do nothing: job was already interrupted, by deadline not reached yet.
        } else {
            PreemptJob(job, Null);
            ToProto(response->add_jobs_to_abort(), job->GetId());
        }
    }
}

void TNodeShard::OnJobRunning(const TJobPtr& job, TJobStatus* status, bool shouldLogJob)
{
    YCHECK(status);

    if (!status->has_statistics()) {
        return;
    }

    auto now = GetCpuInstant();
    if (now < job->GetRunningJobUpdateDeadline()) {
        return;
    }
    job->SetRunningJobUpdateDeadline(now + DurationToCpuDuration(Config_->RunningJobsUpdatePeriod));

    auto delta = status->resource_usage() - job->ResourceUsage();
    JobsToSubmitToStrategy_.emplace(
        job->GetId(),
        TJobUpdate{
            EJobUpdateStatus::Running,
            job->GetOperationId(),
            job->GetId(),
            job->GetTreeId(),
            delta});
    job->ResourceUsage() = status->resource_usage();

    auto* operationState = FindOperationState(job->GetOperationId());
    if (operationState) {
        const auto& controller = operationState->Controller;
        controller->OnJobRunning(job, status, shouldLogJob);
        operationState->JobsToSubmitToStrategy.insert(job->GetId());
    }
}

void TNodeShard::OnJobCompleted(const TJobPtr& job, TJobStatus* status, bool abandoned)
{
    YCHECK(abandoned == !status);

    if (job->GetState() == EJobState::Running ||
        job->GetState() == EJobState::Waiting ||
        job->GetState() == EJobState::None)
    {
        // The value of status may be nullptr on abandoned jobs.
        if (status) {
            const auto& result = status->result();
            const auto& schedulerResultExt = result.GetExtension(TSchedulerJobResultExt::scheduler_job_result_ext);
            if (schedulerResultExt.unread_chunk_specs_size() == 0) {
                job->SetInterruptReason(EInterruptReason::None);
            } else if (job->IsRevived()) {
                // NB: We lose the original interrupt reason during the revival,
                // so we set it to Unknown.
                job->SetInterruptReason(EInterruptReason::Unknown);
            }
        } else {
            job->SetInterruptReason(EInterruptReason::None);
        }

        SetJobState(job, EJobState::Completed);

        OnJobFinished(job);

        auto* operationState = FindOperationState(job->GetOperationId());
        if (operationState) {
            const auto& controller = operationState->Controller;
            controller->OnJobCompleted(job, status, abandoned);
        }

        UnregisterJob(job);
    }
}

void TNodeShard::OnJobFailed(const TJobPtr& job, TJobStatus* status)
{
    YCHECK(status);

    if (job->GetState() == EJobState::Running ||
        job->GetState() == EJobState::Waiting ||
        job->GetState() == EJobState::None)
    {
        SetJobState(job, EJobState::Failed);

        OnJobFinished(job);

        auto* operationState = FindOperationState(job->GetOperationId());
        if (operationState) {
            const auto& controller = operationState->Controller;
            controller->OnJobFailed(job, status);
        }

        UnregisterJob(job);
    }
}

void TNodeShard::OnJobAborted(const TJobPtr& job, TJobStatus* status, bool byScheduler, bool operationTerminated)
{
    YCHECK(status);

    // Only update the status for the first time.
    // Typically the scheduler decides to abort the job on its own.
    // In this case we should ignore the status returned from the node
    // and avoid notifying the controller twice.
    if (job->GetState() == EJobState::Running ||
        job->GetState() == EJobState::Waiting ||
        job->GetState() == EJobState::None)
    {
        job->SetAbortReason(GetAbortReason(status->result()));
        SetJobState(job, EJobState::Aborted);

        OnJobFinished(job);

        auto* operationState = FindOperationState(job->GetOperationId());
        if (operationState && !operationTerminated) {
            const auto& controller = operationState->Controller;
            controller->OnJobAborted(job, status, byScheduler);
        }

        UnregisterJob(job);
    }
}

void TNodeShard::OnJobFinished(const TJobPtr& job)
{
    job->SetFinishTime(TInstant::Now());
    auto duration = job->GetDuration();

    {
        TWriterGuard guard(JobTimeStatisticsDeltaLock_);
        switch (job->GetState()) {
            case EJobState::Completed:
                JobTimeStatisticsDelta_.CompletedJobTimeDelta += duration.MicroSeconds();
                break;
            case EJobState::Failed:
                JobTimeStatisticsDelta_.FailedJobTimeDelta += duration.MicroSeconds();
                break;
            case EJobState::Aborted:
                JobTimeStatisticsDelta_.AbortedJobTimeDelta += duration.MicroSeconds();
                break;
            default:
                Y_UNREACHABLE();
        }
    }
}

void TNodeShard::SubmitJobsToStrategy()
{
    PROFILE_AGGREGATED_TIMING (StrategyJobProcessingTimeCounter) {
        if (!JobsToSubmitToStrategy_.empty()) {
            std::vector<TJobId> jobsToAbort;
            std::vector<std::pair<TOperationId, TJobId>> jobsToRemove;
            auto jobUpdates = GetValues(JobsToSubmitToStrategy_);
            int snapshotRevision;
            Host_->GetStrategy()->ProcessJobUpdates(
                jobUpdates,
                &jobsToRemove,
                &jobsToAbort,
                &snapshotRevision);

            for (const auto& jobId : jobsToAbort) {
                AbortJob(jobId, TError("Aborting job by strategy request"));
            }

            for (const auto& pair : jobsToRemove) {
                const auto& operationId = pair.first;
                const auto& jobId = pair.second;

                auto* operationState = FindOperationState(operationId);
                if (operationState) {
                    operationState->JobsToSubmitToStrategy.erase(jobId);
                }

                YCHECK(JobsToSubmitToStrategy_.erase(jobId) == 1);
            }

            for (auto& pair : JobsToSubmitToStrategy_) {
                pair.second.SnapshotRevision = snapshotRevision;
            }
        }
    }
}

void TNodeShard::IncreaseProfilingCounter(const TJobPtr& job, int value)
{
    TWriterGuard guard(JobCounterLock_);
    if (job->GetState() == EJobState::Aborted) {
        AbortedJobCounter_[std::make_tuple(job->GetType(), job->GetState(), job->GetAbortReason())] += value;
    } else if (job->GetState() == EJobState::Completed) {
        CompletedJobCounter_[std::make_tuple(job->GetType(), job->GetState(), job->GetInterruptReason())] += value;
    }
}

void TNodeShard::SetJobState(const TJobPtr& job, EJobState state)
{
    IncreaseProfilingCounter(job, -1);
    job->SetState(state);
    IncreaseProfilingCounter(job, 1);
}

void TNodeShard::RegisterJob(const TJobPtr& job)
{
    auto& operationState = GetOperationState(job->GetOperationId());

    auto node = job->GetNode();

    YCHECK(operationState.Jobs.emplace(job->GetId(), job).second);
    YCHECK(node->Jobs().insert(job).second);
    YCHECK(node->IdToJob().insert(std::make_pair(job->GetId(), job)).second);
    ++ActiveJobCount_;

    LOG_DEBUG("Job registered (JobId: %v, JobType: %v, Revived: %v, OperationId: %v)",
        job->GetId(),
        job->GetType(),
        job->IsRevived(),
        job->GetOperationId());
}

void TNodeShard::UnregisterJob(const TJobPtr& job, bool enableLogging)
{
    if (job->GetUnregistered()) {
        return;
    }

    job->SetUnregistered(true);

    auto* operationState = FindOperationState(job->GetOperationId());
    const auto& node = job->GetNode();

    YCHECK(node->Jobs().erase(job) == 1);
    YCHECK(node->IdToJob().erase(job->GetId()) == 1);
    --ActiveJobCount_;

    ResetJobWaitingForConfirmation(job);

    if (operationState && operationState->Jobs.erase(job->GetId())) {
        JobsToSubmitToStrategy_.emplace(
            job->GetId(),
            TJobUpdate{
                EJobUpdateStatus::Finished,
                job->GetOperationId(),
                job->GetId(),
                job->GetTreeId(),
                TJobResources()});
        operationState->JobsToSubmitToStrategy.insert(job->GetId());

        LOG_DEBUG_IF(enableLogging, "Job unregistered (JobId: %v, OperationId: %v, State: %v)",
            job->GetId(),
            job->GetOperationId(),
            job->GetState());
    } else {
        LOG_DEBUG_IF(enableLogging, "Dangling job unregistered (JobId: %v, OperationId: %v, State: %v)",
            job->GetId(),
            job->GetOperationId(),
            job->GetState());
    }
}

void TNodeShard::SetJobWaitingForConfirmation(const TJobPtr& job)
{
    job->SetWaitingForConfirmation(true);
    job->GetNode()->UnconfirmedJobIds().insert(job->GetId());
}

void TNodeShard::ResetJobWaitingForConfirmation(const TJobPtr& job)
{
    job->SetWaitingForConfirmation(false);
    job->GetNode()->UnconfirmedJobIds().erase(job->GetId());
}

void TNodeShard::AddRecentlyFinishedJob(const TJobPtr& job)
{
    auto jobId = job->GetId();
    auto node = FindNodeByJob(jobId);
    YCHECK(node);

    auto *operationState = FindOperationState(job->GetOperationId());
    if (operationState) {
        auto finishedStoringEvictionDeadline =
            GetCpuInstant() + DurationToCpuDuration(Config_->FinishedJobStoringTimeout);
        YCHECK(node->RecentlyFinishedJobs().insert(
            {jobId, TRecentlyFinishedJobInfo{job->GetOperationId(), finishedStoringEvictionDeadline}}).second);
        YCHECK(operationState->RecentlyFinishedJobIds.insert(jobId).second);
    }
}

void TNodeShard::RemoveRecentlyFinishedJob(const TJobId& jobId)
{
    auto node = FindNodeByJob(jobId);
    YCHECK(node);

    auto it = node->RecentlyFinishedJobs().find(jobId);
    if (it != node->RecentlyFinishedJobs().end()) {
        const auto& jobInfo = it->second;
        auto* operationState = FindOperationState(jobInfo.OperationId);
        if (operationState) {
            operationState->RecentlyFinishedJobIds.erase(jobId);
        }
        node->RecentlyFinishedJobs().erase(it);
    }
}

void TNodeShard::SetOperationJobsReleaseDeadline(TOperationState* operationState)
{
    auto storingEvictionDeadline = GetCpuInstant() + DurationToCpuDuration(Config_->FinishedOperationJobStoringTimeout);

    for (const auto& jobId : operationState->RecentlyFinishedJobIds) {
        auto node = FindNodeByJob(jobId);
        YCHECK(node);

        auto it = node->RecentlyFinishedJobs().find(jobId);
        YCHECK(it != node->RecentlyFinishedJobs().end());
        it->second.EvictionDeadline = storingEvictionDeadline;
    }

    operationState->RecentlyFinishedJobIds.clear();
}

void TNodeShard::PreemptJob(const TJobPtr& job, TNullable<TCpuDuration> interruptTimeout)
{
    LOG_DEBUG("Preempting job (JobId: %v, OperationId: %v, Interruptible: %v, Reason: %v)",
        job->GetId(),
        job->GetOperationId(),
        job->GetInterruptible(),
        job->GetPreemptionReason());

    job->SetPreempted(true);

    if (interruptTimeout) {
        DoInterruptJob(job, EInterruptReason::Preemption, *interruptTimeout);
    }
}

void TNodeShard::DoInterruptJob(
    const TJobPtr& job,
    EInterruptReason reason,
    TCpuDuration interruptTimeout,
    const TNullable<TString>& interruptUser)
{
    LOG_DEBUG("Interrupting job (Reason: %v, InterruptTimeout: %.3g, JobId: %v, OperationId: %v, User: %v)",
        reason,
        CpuDurationToDuration(interruptTimeout).SecondsFloat(),
        job->GetId(),
        job->GetOperationId(),
        interruptUser);

    if (job->GetInterruptReason() == EInterruptReason::None && reason != EInterruptReason::None) {
        job->SetInterruptReason(reason);
    }

    if (interruptTimeout != 0) {
        auto interruptDeadline = GetCpuInstant() + interruptTimeout;
        if (job->GetInterruptDeadline() == 0 || interruptDeadline < job->GetInterruptDeadline()) {
            job->SetInterruptDeadline(interruptDeadline);
        }
    }
}

void TNodeShard::InterruptJob(const TJobId& jobId, EInterruptReason reason)
{
    VERIFY_INVOKER_AFFINITY(GetInvoker());

    auto job = FindJob(jobId);
    if (job) {
        DoInterruptJob(job, reason);
    }
}

TExecNodePtr TNodeShard::FindNodeByJob(const TJobId& jobId)
{
    auto nodeId = NodeIdFromJobId(jobId);
    auto it = IdToNode_.find(nodeId);
    return it == IdToNode_.end() ? nullptr : it->second;
}

TJobPtr TNodeShard::FindJob(const TJobId& jobId, const TExecNodePtr& node)
{
    const auto& idToJob = node->IdToJob();
    auto it = idToJob.find(jobId);
    return it == idToJob.end() ? nullptr : it->second;
}

TJobPtr TNodeShard::FindJob(const TJobId& jobId)
{
    auto node = FindNodeByJob(jobId);
    if (!node) {
        return nullptr;
    }
    return FindJob(jobId, node);
}

TJobPtr TNodeShard::GetJobOrThrow(const TJobId& jobId)
{
    auto job = FindJob(jobId);
    if (!job) {
        THROW_ERROR_EXCEPTION(
            NScheduler::EErrorCode::NoSuchJob,
            "No such job %v",
            jobId);
    }
    return job;
}

TJobProberServiceProxy TNodeShard::CreateJobProberProxy(const TJobPtr& job)
{
    auto address = job->GetNode()->NodeDescriptor().GetAddressOrThrow(Bootstrap_->GetLocalNetworks());
    return Host_->CreateJobProberProxy(address);
}

TNodeShard::TOperationState* TNodeShard::FindOperationState(const TOperationId& operationId)
{
    auto it = IdToOpertionState_.find(operationId);
    return it != IdToOpertionState_.end() ? &it->second : nullptr;
}

TNodeShard::TOperationState& TNodeShard::GetOperationState(const TOperationId& operationId)
{
    auto it = IdToOpertionState_.find(operationId);
    YCHECK(it != IdToOpertionState_.end());
    return it->second;
}

void TNodeShard::BuildNodeYson(const TExecNodePtr& node, TFluentMap fluent)
{
    fluent
        .Item(node->GetDefaultAddress()).BeginMap()
            .Do([&] (TFluentMap fluent) {
                BuildExecNodeAttributes(node, fluent);
            })
        .EndMap();
}

////////////////////////////////////////////////////////////////////////////////

} // namespace NScheduler
} // namespace NYT<|MERGE_RESOLUTION|>--- conflicted
+++ resolved
@@ -561,10 +561,7 @@
     auto finallyGuard = Finally([&] { HasOngoingNodesAttributesUpdate_ = false; });
 
     int nodeChangesCount = 0;
-<<<<<<< HEAD
     std::vector<TError> errors;
-=======
->>>>>>> 953b7076
 
     for (const auto& nodeMap : nodeMaps) {
         const auto& address = nodeMap.first;
@@ -638,11 +635,8 @@
         UpdateExecNodeDescriptors();
         CachedResourceStatisticsByTags_->Clear();
     }
-<<<<<<< HEAD
 
     return errors;
-=======
->>>>>>> 953b7076
 }
 
 void TNodeShard::AbortOperationJobs(const TOperationId& operationId, const TError& abortReason, bool terminated)
@@ -865,44 +859,6 @@
     OnJobCompleted(job, nullptr /* jobStatus */, true /* abandoned */);
 }
 
-<<<<<<< HEAD
-=======
-TYsonString TNodeShard::PollJobShell(const TJobId& jobId, const TYsonString& parameters, const TString& user)
-{
-    VERIFY_INVOKER_AFFINITY(GetInvoker());
-
-    ValidateConnected();
-
-    auto job = GetJobOrThrow(jobId);
-
-    TShellParameters shellParameters;
-    Deserialize(shellParameters, ConvertToNode(parameters));
-    if (shellParameters.Operation == EShellOperation::Spawn) {
-        Host_->ValidateOperationAccess(user, job->GetOperationId(), EAccessType::Ownership);
-    }
-
-    LOG_DEBUG("Polling job shell (JobId: %v, OperationId: %v, Parameters: %v)",
-        job->GetId(),
-        job->GetOperationId(),
-        ConvertToYsonString(parameters, EYsonFormat::Text));
-
-    auto proxy = CreateJobProberProxy(job);
-    auto req = proxy.PollJobShell();
-    ToProto(req->mutable_job_id(), jobId);
-    ToProto(req->mutable_parameters(), parameters.GetData());
-
-    auto rspOrError = WaitFor(req->Invoke());
-    if (!rspOrError.IsOK()) {
-        THROW_ERROR_EXCEPTION("Error polling job shell for job %v", jobId)
-            << rspOrError
-            << TErrorAttribute("parameters", parameters);
-    }
-
-    const auto& rsp = rspOrError.Value();
-    return TYsonString(rsp->result());
-}
-
->>>>>>> 953b7076
 void TNodeShard::AbortJobByUserRequest(const TJobId& jobId, TNullable<TDuration> interruptTimeout, const TString& user)
 {
     VERIFY_INVOKER_AFFINITY(GetInvoker());

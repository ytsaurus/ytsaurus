--- conflicted
+++ resolved
@@ -1664,21 +1664,6 @@
         .EndMap();
 }
 
-<<<<<<< HEAD
-=======
-void TNodeShard::BuildSuspiciousJobYson(const TJobPtr& job, IYsonConsumer* consumer)
-{
-    BuildYsonMapFluently(consumer)
-        .Item(ToString(job->GetId())).BeginMap()
-            .Item("operation_id").Value(ToString(job->GetOperationId()))
-            .Item("type").Value(FormatEnum(job->GetType()))
-            .Item("brief_statistics").Value(job->GetBriefStatistics())
-            .Item("node").Value(job->GetNode()->GetDefaultAddress())
-            .Item("last_activity_time").Value(job->GetLastActivityTime())
-        .EndMap();
-}
-
->>>>>>> cdc25d0e
 ////////////////////////////////////////////////////////////////////////////////
 
 //! Proxy object to control job outside of node shard.

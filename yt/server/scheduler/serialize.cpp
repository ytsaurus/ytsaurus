#include "serialize.h"

namespace NYT {
namespace NScheduler {

////////////////////////////////////////////////////////////////////

int GetCurrentSnapshotVersion()
{
<<<<<<< HEAD
    return 200001;
=======
    return 61;
>>>>>>> 777fd3af
}

bool ValidateSnapshotVersion(int version)
{
    return version == GetCurrentSnapshotVersion();
}

////////////////////////////////////////////////////////////////////

} // namespace NScheduler
} // namespace NYT
<|MERGE_RESOLUTION|>--- conflicted
+++ resolved
@@ -7,11 +7,7 @@
 
 int GetCurrentSnapshotVersion()
 {
-<<<<<<< HEAD
-    return 200001;
-=======
-    return 61;
->>>>>>> 777fd3af
+    return 200002;
 }
 
 bool ValidateSnapshotVersion(int version)

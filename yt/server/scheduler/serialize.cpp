#include "serialize.h"

namespace NYT {
namespace NScheduler {

////////////////////////////////////////////////////////////////////

int GetCurrentSnapshotVersion()
{
<<<<<<< HEAD
    return 47;
=======
    return 49;
>>>>>>> 52bdd5c2
}

bool ValidateSnapshotVersion(int version)
{
    return version == GetCurrentSnapshotVersion();
}

////////////////////////////////////////////////////////////////////

} // namespace NScheduler
} // namespace NYT
<|MERGE_RESOLUTION|>--- conflicted
+++ resolved
@@ -7,11 +7,7 @@
 
 int GetCurrentSnapshotVersion()
 {
-<<<<<<< HEAD
-    return 47;
-=======
     return 49;
->>>>>>> 52bdd5c2
 }
 
 bool ValidateSnapshotVersion(int version)

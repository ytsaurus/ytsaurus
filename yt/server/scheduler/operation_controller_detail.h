#pragma once

#include "public.h"
#include "operation_controller.h"
#include "chunk_pool.h"
#include "chunk_list_pool.h"
#include "job_resources.h"
#include "private.h"

#include <ytlib/misc/thread_affinity.h>
#include <ytlib/misc/nullable.h>
#include <ytlib/misc/id_generator.h>

#include <ytlib/logging/tagged_logger.h>

#include <ytlib/actions/async_pipeline.h>
#include <ytlib/actions/cancelable_context.h>

#include <ytlib/table_client/table_ypath_proxy.h>
#include <ytlib/table_client/config.h>

#include <ytlib/file_client/file_ypath_proxy.h>

#include <ytlib/cypress_client/public.h>

#include <ytlib/ytree/ypath_client.h>
#include <ytlib/ytree/yson_string.h>

#include <ytlib/chunk_client/public.h>

#include <ytlib/node_tracker_client/public.h>

#include <server/chunk_server/public.h>

namespace NYT {
namespace NScheduler {

////////////////////////////////////////////////////////////////////

class TOperationControllerBase
    : public IOperationController
{
public:
    TOperationControllerBase(
        TSchedulerConfigPtr config,
        TOperationSpecBasePtr spec,
        IOperationHost* host,
        TOperation* operation);

    virtual void Initialize() override;
    virtual TFuture<TError> Prepare() override;
    virtual void SaveSnapshot(TOutputStream* stream) override;
    virtual TFuture<TError> Revive(TInputStream* steam) override;
    virtual TFuture<TError> Commit() override;

    virtual void OnJobRunning(TJobPtr job, const NProto::TJobStatus& status) override;
    virtual void OnJobCompleted(TJobPtr job) override;
    virtual void OnJobFailed(TJobPtr job) override;
    virtual void OnJobAborted(TJobPtr job) override;

    virtual void OnNodeOnline(TExecNodePtr node) override;
    virtual void OnNodeOffline(TExecNodePtr node) override;

    virtual void Abort() override;

    virtual TJobPtr ScheduleJob(ISchedulingContext* context, const NProto::TNodeResources& jobLimits) override;

    virtual TCancelableContextPtr GetCancelableContext() override;
    virtual IInvokerPtr GetCancelableControlInvoker() override;
    virtual IInvokerPtr GetCancelableBackgroundInvoker() override;

    virtual int GetPendingJobCount() override;
    virtual NProto::TNodeResources GetNeededResources() override;

    virtual void BuildProgressYson(NYson::IYsonConsumer* consumer) override;
    virtual void BuildResultYson(NYson::IYsonConsumer* consumer) override;

private:
    typedef TOperationControllerBase TThis;

protected:
    // Forward declarations.
    struct TTaskGroup;

    class TTask;
    typedef TIntrusivePtr<TTask> TTaskPtr;

    struct TJoblet;
    typedef TIntrusivePtr<TJoblet> TJobletPtr;

    struct TCompletedJob;
    typedef TIntrusivePtr<TCompletedJob> TCompleteJobPtr;


    TSchedulerConfigPtr Config;
    IOperationHost* Host;
    TOperation* Operation;

    NObjectClient::TObjectServiceProxy ObjectProxy;
    mutable NLog::TTaggedLogger Logger;

    TCancelableContextPtr CancelableContext;
    IInvokerPtr CancelableControlInvoker;
    IInvokerPtr CancelableBackgroundInvoker;

    // Remains True as long as the operation can schedule new jobs.
    bool Running;

    // Totals.
    int TotalInputChunkCount;
    i64 TotalInputDataSize;
    i64 TotalInputRowCount;
    i64 TotalInputValueCount;

    // Job counters.
    TProgressCounter JobCounter;

    // Maps node ids seen in fetch responses to node descriptors.
    NNodeTrackerClient::TNodeDirectoryPtr NodeDirectory;

    struct TTableBase
    {
        NYPath::TRichYPath Path;
        NObjectClient::TObjectId ObjectId;
    };

    struct TInputTable
        : public TTableBase
    {
        TInputTable()
            : ComplementFetch(false)
        { }

        NTableClient::TTableYPathProxy::TRspFetchPtr FetchResponse;
        bool ComplementFetch;
        TNullable< std::vector<Stroka> > KeyColumns;
    };

    std::vector<TInputTable> InputTables;


    struct TOutputTable
        : public TTableBase
    {
        TOutputTable()
            : Clear(false)
            , Overwrite(false)
            , LockMode(NCypressClient::ELockMode::Shared)
            , Options(New<NTableClient::TTableWriterOptions>())
        { }

        bool Clear;
        bool Overwrite;
        NCypressClient::ELockMode LockMode;
        NTableClient::TTableWriterOptionsPtr Options;

        // Chunk list for appending the output.
        NChunkClient::TChunkListId OutputChunkListId;

        //! Chunk trees comprising the output (the order matters).
        //! Keys are used when the output is sorted (e.g. in sort operations).
        //! Trees are sorted w.r.t. key and appended to #OutputChunkListId.
        std::multimap<int, NChunkServer::TChunkTreeId> OutputChunkTreeIds;


        struct TEndpoint
        {
            NChunkClient::NProto::TKey Key;
            bool Left;
            int ChunkTreeKey;
        };

        std::vector<TEndpoint> Endpoints;
    };

    std::vector<TOutputTable> OutputTables;


    //! Describes which part of the operation needs a particular file.
    DECLARE_ENUM(EOperationStage,
        (Map)
        (Reduce)
    );

    struct TUserFile
    {
        NYPath::TRichYPath Path;
        EOperationStage Stage;
    };


    struct TRegularUserFile
        : public TUserFile
    {
        NFileClient::TFileYPathProxy::TRspFetchFilePtr FetchResponse;
    };

    std::vector<TRegularUserFile> RegularFiles;


    struct TUserTableFile
        : public TUserFile
    {
        NTableClient::TTableYPathProxy::TRspFetchPtr FetchResponse;
        Stroka FileName;
        NYTree::TYsonString Format;
    };

    std::vector<TUserTableFile> TableFiles;


    struct TJoblet
        : public TIntrinsicRefCounted
    {
        explicit TJoblet(TTaskPtr task, int jobIndex)
            : Task(task)
            , JobIndex(jobIndex)
            , StartRowIndex(-1)
            , OutputCookie(IChunkPoolOutput::NullCookie)
        { }

        TTaskPtr Task;
        int JobIndex;
        i64 StartRowIndex;

        TJobPtr Job;
        TChunkStripeListPtr InputStripeList;
        IChunkPoolOutput::TCookie OutputCookie;

        //! All chunk lists allocated for this job.
        /*!
         *  For jobs with intermediate output this list typically contains one element.
         *  For jobs with final output this list typically contains one element per each output table.
         */
        std::vector<NChunkClient::TChunkListId> ChunkListIds;

        //! Chunk stripe constructed from job result.
        TChunkStripePtr OutputStripe;
    };

    struct TCompletedJob
        : public TIntrinsicRefCounted
    {
        TCompletedJob(
            const TJobId& jobId,
            TTaskPtr sourceTask,
            IChunkPoolOutput::TCookie outputCookie,
            IChunkPoolInput* destinationPool,
            IChunkPoolInput::TCookie inputCookie,
            TExecNodePtr execNode)
            : IsLost(false)
            , JobId(jobId)
            , SourceTask(std::move(sourceTask))
            , OutputCookie(outputCookie)
            , DestinationPool(destinationPool)
            , InputCookie(inputCookie)
            , ExecNode(std::move(execNode))
        { }

        bool IsLost;

        TJobId JobId;

        TTaskPtr SourceTask;
        IChunkPoolOutput::TCookie OutputCookie;

        IChunkPoolInput* DestinationPool;
        IChunkPoolInput::TCookie InputCookie;

        TExecNodePtr ExecNode;
    };


    class TTask
        : public TRefCounted
    {
    public:
        explicit TTask(TOperationControllerBase* controller);

        virtual Stroka GetId() const = 0;
        virtual TTaskGroup* GetGroup() const = 0;

        virtual int GetPendingJobCount() const;
        int GetPendingJobCountDelta();

        virtual NProto::TNodeResources GetTotalNeededResources() const;
        NProto::TNodeResources GetTotalNeededResourcesDelta();

        virtual int GetChunkListCountPerJob() const = 0;

        virtual TDuration GetLocalityTimeout() const = 0;
        virtual i64 GetLocality(const Stroka& address) const;
        virtual bool HasInputLocality();

        const NProto::TNodeResources& GetMinNeededResources() const;
        virtual NProto::TNodeResources GetNeededResources(TJobletPtr joblet) const;

        DEFINE_BYVAL_RW_PROPERTY(TNullable<TInstant>, DelayedTime);

        IChunkPoolInput::TCookie AddInput(TChunkStripePtr stripe);
        void AddInput(const std::vector<TChunkStripePtr>& stripes);
        void ResumeInput(IChunkPoolInput::TCookie cookie, TChunkStripePtr stripe);
        void FinishInput();

        void CheckCompleted();

        TJobPtr ScheduleJob(ISchedulingContext* context, const NProto::TNodeResources& jobLimits);

        virtual void OnJobCompleted(TJobletPtr joblet);
        virtual void OnJobFailed(TJobletPtr joblet);
        virtual void OnJobAborted(TJobletPtr joblet);
        virtual void OnJobLost(TCompleteJobPtr completedJob);

        void CheckResourceDemandSanity(
            TExecNodePtr node,
            const NProto::TNodeResources& neededResources);

        bool IsPending() const;
        bool IsCompleted() const;

        i64 GetTotalDataSize() const;
        i64 GetCompletedDataSize() const;
        i64 GetPendingDataSize() const;

        virtual IChunkPoolInput* GetChunkPoolInput() const = 0;
        virtual IChunkPoolOutput* GetChunkPoolOutput() const = 0;

    private:
        TOperationControllerBase* Controller;

        int CachedPendingJobCount;
        NProto::TNodeResources CachedTotalNeededResources;
        mutable TNullable<NProto::TNodeResources> CachedMinNeededResources;

        TInstant LastDemandSanityCheckTime;
        bool CompletedFired;

        //! For each lost job currently being replayed, maps output cookie to corresponding input cookie.
        yhash_map<IChunkPoolOutput::TCookie, IChunkPoolInput::TCookie> LostJobCookieMap;

    protected:
        NLog::TTaggedLogger& Logger;

        virtual NProto::TNodeResources GetMinNeededResourcesHeavy() const = 0;

        virtual void OnTaskCompleted();

        virtual EJobType GetJobType() const = 0;
        virtual void PrepareJoblet(TJobletPtr joblet);
        virtual void BuildJobSpec(TJobletPtr joblet, NProto::TJobSpec* jobSpec) = 0;

        virtual void OnJobStarted(TJobletPtr joblet);

        void AddPendingHint();
        void AddLocalityHint(const Stroka& address);

        DECLARE_ENUM(EJobReinstallReason,
            (Failed)
            (Aborted)
        );

        void ReinstallJob(TJobletPtr joblet, EJobReinstallReason reason);

        void AddSequentialInputSpec(
            NScheduler::NProto::TJobSpec* jobSpec,
            TJobletPtr joblet,
            bool enableTableIndex = false);
        void AddParallelInputSpec(
            NScheduler::NProto::TJobSpec* jobSpec,
            TJobletPtr joblet,
            bool enableTableIndex = false);
        static void AddChunksToInputSpec(
            NNodeTrackerClient::TNodeDirectoryBuilder* directoryBuilder,
            NScheduler::NProto::TTableInputSpec* inputSpec,
            TChunkStripePtr stripe,
            TNullable<int> partitionTag,
            bool enableTableIndex);

        void AddFinalOutputSpecs(NScheduler::NProto::TJobSpec* jobSpec, TJobletPtr joblet);
        void AddIntermediateOutputSpec(NScheduler::NProto::TJobSpec* jobSpec, TJobletPtr joblet);

        static void UpdateInputSpecTotals(
            NScheduler::NProto::TJobSpec* jobSpec,
            TJobletPtr joblet);

        void RegisterIntermediateChunks(
            TJobletPtr joblet,
            IChunkPoolInput* destinationPool);

<<<<<<< HEAD
=======
        static TChunkStripePtr BuildIntermediateChunkStripe(
            google::protobuf::RepeatedPtrField<NChunkClient::NProto::TInputChunk>* inputChunks);

>>>>>>> 717eb1b7
        void RegisterOutput(TJobletPtr joblet, int key);

    };

    virtual void CustomizeJoblet(TJobletPtr joblet);
    virtual void CustomizeJobSpec(TJobletPtr joblet, NProto::TJobSpec* jobSpec);


    //! Groups serve two purposes:
    //! * Provide means to prioritize tasks
    //! * Quickly skip a vast number of tasks whose resource requirements cannot be met
    struct TTaskGroup
    {
        TTaskGroup()
            : MinNeededResources(ZeroNodeResources())
        { }

        //! No task from this group is considered for scheduling unless this
        //! requirement is met.
        NProto::TNodeResources MinNeededResources;

        //! All non-local tasks.
        yhash_set<TTaskPtr> NonLocalTasks;

        //! Non-local tasks that may possibly be ready (but a delayed check is still needed)
        //! keyed by min memory demand (as reported by TTask::GetMinNeededResources).
        std::multimap<i64, TTaskPtr> CandidateTasks;

        //! Non-local tasks keyed by deadline.
        std::multimap<TInstant, TTaskPtr> DelayedTasks;

        //! Local tasks keyed by address.
        yhash_map<Stroka, yhash_set<TTaskPtr>> LocalTasks;
    };

    void RegisterTaskGroup(TTaskGroup* group);


    void OnTaskUpdated(TTaskPtr task);

    void DoAddTaskLocalityHint(TTaskPtr task, const Stroka& address);
    void AddTaskLocalityHint(TTaskPtr task, const Stroka& address);
    void AddTaskLocalityHint(TTaskPtr task, TChunkStripePtr stripe);
    void AddTaskPendingHint(TTaskPtr task);
    void ResetTaskLocalityDelays();

    bool CheckJobLimits(TExecNodePtr node, TTaskPtr task, const NProto::TNodeResources& jobLimits);

    TJobPtr DoScheduleJob(ISchedulingContext* context, const NProto::TNodeResources& jobLimits);
    TJobPtr DoScheduleLocalJob(ISchedulingContext* context, const NProto::TNodeResources& jobLimits);
    TJobPtr DoScheduleNonLocalJob(ISchedulingContext* context, const NProto::TNodeResources& jobLimits);

    void OnJobStarted(TJobPtr job);

    DECLARE_THREAD_AFFINITY_SLOT(ControlThread);
    DECLARE_THREAD_AFFINITY_SLOT(BackgroundThread);

    // Jobs in progress management.
    void RegisterJoblet(TJobletPtr joblet);
    TJobletPtr GetJoblet(TJobPtr job);
    void RemoveJoblet(TJobPtr job);

    // Here comes the preparation pipeline.

    // Round 1:
    // - Get input table ids
    // - Get output table ids
    NObjectClient::TObjectServiceProxy::TInvExecuteBatch GetObjectIds();

    void OnObjectIdsReceived(NObjectClient::TObjectServiceProxy::TRspExecuteBatchPtr batchRsp);

    // Round 2:
    // - Request file types
    // - Check that input and output are tables
    NObjectClient::TObjectServiceProxy::TInvExecuteBatch GetInputTypes();

    void OnInputTypesReceived(NObjectClient::TObjectServiceProxy::TRspExecuteBatchPtr batchRsp);

    // Round 3:
    // - Fetch input tables.
    // - Lock input tables.
    // - Lock output tables.
    // - Fetch files.
    // - Get output tables channels.
    // - Get output chunk lists.
    // - (Custom)

    NObjectClient::TObjectServiceProxy::TInvExecuteBatch RequestInputs();

    void OnInputsReceived(NObjectClient::TObjectServiceProxy::TRspExecuteBatchPtr batchRsp);

    //! Extensibility point for requesting additional info from master.
    virtual void RequestCustomInputs(NObjectClient::TObjectServiceProxy::TReqExecuteBatchPtr batchReq);

    //! Extensibility point for handling additional info from master.
    virtual void OnCustomInputsRecieved(NObjectClient::TObjectServiceProxy::TRspExecuteBatchPtr batchRsp);

    // Round 5.
    // - (Custom)
    virtual TAsyncPipeline<void>::TPtr CustomizePreparationPipeline(TAsyncPipeline<void>::TPtr pipeline);

    // Round 6.
    // - Collect totals.
    // - Check for empty inputs.
    // - Init chunk list pool.
    TFuture<void> CompletePreparation();


    // Here comes the completion pipeline.

    // Round 1.
    // - Sort parts of output, if needed.
    // - Attach chunk trees.

    NObjectClient::TObjectServiceProxy::TInvExecuteBatch CommitResults();
    void OnResultsCommitted(NObjectClient::TObjectServiceProxy::TRspExecuteBatchPtr batchRsp);


    virtual void DoInitialize();

    //! Called to extract input table paths from the spec.
    virtual std::vector<NYPath::TRichYPath> GetInputTablePaths() const = 0;

    //! Called to extract output table paths from the spec.
    virtual std::vector<NYPath::TRichYPath> GetOutputTablePaths() const = 0;

    typedef std::pair<NYPath::TRichYPath, EOperationStage> TPathWithStage;

    //! Called to extract file paths from the spec.
    virtual std::vector<TPathWithStage> GetFilePaths() const;

    //! Called when a job is unable to read a chunk.
    void OnChunkFailed(const NChunkClient::TChunkId& chunkId);

    //! Called when a job is unable to read an intermediate chunk
    //! (i.e. that is not a part of the input).
    /*!
     *  The default implementation fails the operation immediately.
     *  Those operations providing some fault tolerance for intermediate chunks
     *  must override this method.
     */
    virtual void OnIntermediateChunkFailed(const NChunkClient::TChunkId& chunkId);

    //! Called when a job is unable to read an input chunk.
    /*!
     *  The operation fails immediately.
     */
    void OnInputChunkFailed(const NChunkClient::TChunkId& chunkId);

    void OnOperationCompleted();
    virtual void DoOperationCompleted();

    void OnOperationFailed(const TError& error);
    virtual void DoOperationFailed(const TError& error);


    // Unsorted helpers.

    // Enables sorted output from user jobs.
    virtual bool IsSortedOutputSupported() const;

    std::vector<Stroka> CheckInputTablesSorted(
        const TNullable< std::vector<Stroka> >& keyColumns);
    static bool CheckKeyColumnsCompatible(
        const std::vector<Stroka>& fullColumns,
        const std::vector<Stroka>& prefixColumns);

    void RegisterOutput(
        const NChunkServer::TChunkTreeId& chunkTreeId,
        int key,
        int tableIndex);
    void RegisterOutput(
        const NChunkServer::TChunkTreeId& chunkTreeId,
        int key,
        int tableIndex,
        TOutputTable& table);
    void RegisterOutput(
        TJobletPtr joblet,
        int key);

    bool HasEnoughChunkLists(int requestedCount);
    NChunkClient::TChunkListId ExtractChunkList();

    //! Returns the list of all input chunks collected from all input tables.
    std::vector<NChunkClient::TRefCountedInputChunkPtr> CollectInputChunks();

    //! Converts a list of input chunks into a list of chunk stripes for further
    //! processing. Each stripe receives exactly one chunk (as suitable for most
    //! jobs except merge). The resulting stripes are of approximately equal
    //! size. The size per stripe is either |maxSliceDataSize| or
    //! |TotalInputDataSize / jobCount|, whichever is smaller. If the resulting
    //! list contains less than |jobCount| stripes then |jobCount| is decreased
    //! appropriately.
    std::vector<TChunkStripePtr> SliceInputChunks(i64 maxSliceDataSize, int* jobCount);

    int SuggestJobCount(
        i64 totalDataSize,
        i64 dataSizePerJob,
        TNullable<int> configJobCount) const;

    void InitUserJobSpec(
        NScheduler::NProto::TUserJobSpec* proto,
        TUserJobSpecPtr config,
        const std::vector<TRegularUserFile>& regularFiles,
        const std::vector<TUserTableFile>& tableFiles);

    static void AddUserJobEnvironment(
        NScheduler::NProto::TUserJobSpec* proto,
        TJobletPtr joblet);

    static void InitIntermediateInputConfig(TJobIOConfigPtr config);

    static void InitIntermediateOutputConfig(TJobIOConfigPtr config);
    void InitFinalOutputConfig(TJobIOConfigPtr config);

private:
    TOperationSpecBasePtr Spec;
    TChunkListPoolPtr ChunkListPool;

    int CachedPendingJobCount;
    NProto::TNodeResources CachedNeededResources;

    //! All tasks declared by calling #RegisterTaskGroup, in the order of decreasing priority.
    std::vector<TTaskGroup*> TaskGroups;

    //! Maps intermediate chunk id to its originating completed job.
    yhash_map<NChunkServer::TChunkId, TCompleteJobPtr> ChunkOriginMap;

    //! Maps scheduler's jobs to controller's joblets.
    yhash_map<TJobPtr, TJobletPtr> JobletMap;

    //! Used to distinguish between input and intermediate chunks on failure.
    yhash_set<NChunkClient::TChunkId> InputChunkIds;

    //! Increments each time a new job is scheduled.
    TIdGenerator JobIndexGenerator;


    static const NProto::TUserJobResult* FindUserJobResult(TJobletPtr joblet);

};

////////////////////////////////////////////////////////////////////////////////

namespace {

template <class TSpec>
TIntrusivePtr<TSpec> ParseOperationSpec(TOperation* operation, NYTree::INodePtr specTemplateNode)
{
    auto specNode = specTemplateNode
        ? NYTree::UpdateNode(specTemplateNode, operation->GetSpec())
        : operation->GetSpec();
    auto spec = New<TSpec>();
    try {
        spec->Load(specNode);
    } catch (const std::exception& ex) {
        THROW_ERROR_EXCEPTION("Error parsing operation spec") << ex;
    }
    return spec;
}

} // namespace

////////////////////////////////////////////////////////////////////////////////

} // namespace NScheduler
} // namespace NYT<|MERGE_RESOLUTION|>--- conflicted
+++ resolved
@@ -387,12 +387,9 @@
             TJobletPtr joblet,
             IChunkPoolInput* destinationPool);
 
-<<<<<<< HEAD
-=======
         static TChunkStripePtr BuildIntermediateChunkStripe(
             google::protobuf::RepeatedPtrField<NChunkClient::NProto::TInputChunk>* inputChunks);
 
->>>>>>> 717eb1b7
         void RegisterOutput(TJobletPtr joblet, int key);
 
     };

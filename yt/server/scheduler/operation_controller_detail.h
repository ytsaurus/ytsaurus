#pragma once

#include "private.h"
#include "operation_controller.h"
#include "chunk_pool.h"
#include "chunk_list_pool.h"
#include "job_resources.h"
<<<<<<< HEAD
#include "serialize.h"
=======
#include "serialization_context.h"
#include "event_log.h"
>>>>>>> 99d8a6aa

#include <core/misc/nullable.h>
#include <core/misc/id_generator.h>

#include <core/concurrency/thread_affinity.h>
#include <core/concurrency/periodic_executor.h>

#include <core/logging/tagged_logger.h>

#include <core/actions/cancelable_context.h>

#include <ytlib/chunk_client/chunk_owner_ypath_proxy.h>

#include <ytlib/table_client/table_ypath_proxy.h>

#include <ytlib/new_table_client/unversioned_row.h>

#include <ytlib/file_client/file_ypath_proxy.h>

#include <ytlib/cypress_client/public.h>

#include <core/ytree/ypath_client.h>
#include <core/ytree/yson_string.h>

#include <ytlib/chunk_client/public.h>
#include <ytlib/chunk_client/chunk_service_proxy.h>

#include <ytlib/node_tracker_client/public.h>
#include <ytlib/node_tracker_client/helpers.h>

#include <ytlib/job_tracker_client/statistics.h>

#include <server/chunk_server/public.h>

namespace NYT {
namespace NScheduler {

////////////////////////////////////////////////////////////////////

class TOperationControllerBase
    : public IOperationController
    , public NPhoenix::IPersistent
    , public NPhoenix::TFactoryTag<NPhoenix::TNullFactory>
{
public:
    TOperationControllerBase(
        TSchedulerConfigPtr config,
        TOperationSpecBasePtr spec,
        IOperationHost* host,
        TOperation* operation);

    virtual void Initialize() override;
    virtual void Essentiate() override;
    virtual TFuture<TError> Prepare() override;
    virtual void SaveSnapshot(TOutputStream* output) override;
    virtual TFuture<TError> Revive() override;
    virtual TFuture<TError> Commit() override;

    virtual void OnJobRunning(TJobPtr job, const NJobTrackerClient::NProto::TJobStatus& status) override;
    virtual void OnJobCompleted(TJobPtr job) override;
    virtual void OnJobFailed(TJobPtr job) override;
    virtual void OnJobAborted(TJobPtr job) override;

    virtual void Abort() override;

    virtual TJobPtr ScheduleJob(
        ISchedulingContext* context,
        const NNodeTrackerClient::NProto::TNodeResources& jobLimits) override;

    virtual TCancelableContextPtr GetCancelableContext() const override;
    virtual IInvokerPtr GetCancelableControlInvoker() const override;
    virtual IInvokerPtr GetCancelableBackgroundInvoker() const override;

    virtual int GetPendingJobCount() const override;
    virtual int GetTotalJobCount() const override;
    virtual NNodeTrackerClient::NProto::TNodeResources GetNeededResources() const override;

<<<<<<< HEAD
    virtual void BuildProgress(NYson::IYsonConsumer* consumer) override;
    virtual void BuildBriefProgress(NYson::IYsonConsumer* consumer) override;
    virtual void BuildResult(NYson::IYsonConsumer* consumer) override;
    virtual void BuildBriefSpec(NYson::IYsonConsumer* consumer) override;
=======
    virtual void BuildProgress(NYson::IYsonConsumer* consumer) const override;
    virtual void BuildBriefProgress(NYson::IYsonConsumer* consumer) const override;
    virtual void BuildResult(NYson::IYsonConsumer* consumer) const override;
    virtual void BuildBriefSpec(NYson::IYsonConsumer* consumer) const override;

    virtual bool NeedsAllChunkParts() const override;
>>>>>>> 99d8a6aa

    virtual void Persist(TPersistenceContext& context) override;

protected:
    // Forward declarations.
    class TTask;
    typedef TIntrusivePtr<TTask> TTaskPtr;

    struct TTaskGroup;
    typedef TIntrusivePtr<TTaskGroup> TTaskGroupPtr;

    struct TJoblet;
    typedef TIntrusivePtr<TJoblet> TJobletPtr;

    struct TCompletedJob;
    typedef TIntrusivePtr<TCompletedJob> TCompletedJobPtr;


    TSchedulerConfigPtr Config;
    IOperationHost* Host;
    TOperation* Operation;

    NRpc::IChannelPtr AuthenticatedMasterChannel;
    NRpc::IChannelPtr AuthenticatedInputMasterChannel;
    NRpc::IChannelPtr AuthenticatedOutputMasterChannel;
    mutable NLog::TTaggedLogger Logger;

    TCancelableContextPtr CancelableContext;
    IInvokerPtr CancelableControlInvoker;
    IInvokerPtr CancelableBackgroundInvoker;


    //! Becomes |true| when the controller is prepared.
    /*!
     *  Preparation happens in a background thread.
     *  The state must not be touched from the control thread
     *  while this flag is |false|.
     */
    bool Prepared;

    //! Remains |true| as long as the operation can schedule new jobs.
    bool Running;


    // These totals are approximate.
    int TotalInputChunkCount;
    i64 TotalInputDataSize;
    i64 TotalInputRowCount;
    i64 TotalInputValueCount;

    // These totals are exact.
    int TotalIntermeidateChunkCount;
    i64 TotalIntermediateDataSize;
    i64 TotalIntermediateRowCount;

    // These totals are exact.
    int TotalOutputChunkCount;
    i64 TotalOutputDataSize;
    i64 TotalOutputRowCount;

    int UnavailableInputChunkCount;

    // Job counters.
    TProgressCounter JobCounter;

    // Job statistics.
    NJobTrackerClient::NProto::TJobStatistics CompletedJobStatistics;
    NJobTrackerClient::NProto::TJobStatistics FailedJobStatistics;
    NJobTrackerClient::NProto::TJobStatistics AbortedJobStatistics;

    // Maps node ids seen in fetch responses to node descriptors.
    NNodeTrackerClient::TNodeDirectoryPtr NodeDirectory;


    struct TUserTableBase
    {
        NYPath::TRichYPath Path;
        NObjectClient::TObjectId ObjectId;

        void Persist(TPersistenceContext& context);
    };


    struct TLivePreviewTableBase
    {
        // Live preview table id.
        NCypressClient::TNodeId LivePreviewTableId;

        // Chunk list for appending live preview results.
        NChunkClient::TChunkListId LivePreviewChunkListId;

        void Persist(TPersistenceContext& context);
    };

    struct TInputTable
        : public TUserTableBase
    {
        TInputTable()
            : ComplementFetch(false)
        { }

        NChunkClient::NProto::TRspFetch FetchResponse;
        bool ComplementFetch;
        TNullable< std::vector<Stroka> > KeyColumns;

        void Persist(TPersistenceContext& context);
    };

    std::vector<TInputTable> InputTables;


    struct TEndpoint
    {
        NVersionedTableClient::TOwningKey Key;
        bool Left;
        int ChunkTreeKey;

        void Persist(TPersistenceContext& context);

    };

    struct TOutputTable
        : public TUserTableBase
        , public TLivePreviewTableBase
    {
        TOutputTable()
            : Clear(false)
            , Overwrite(false)
            , LockMode(NCypressClient::ELockMode::Shared)
            , Options(New<NTableClient::TTableWriterOptions>())
        { }

        bool Clear;
        bool Overwrite;
        NCypressClient::ELockMode LockMode;
        NTableClient::TTableWriterOptionsPtr Options;

        // Chunk list for appending the output.
        NChunkClient::TChunkListId OutputChunkListId;

        //! Chunk trees comprising the output (the order matters).
        //! Keys are used when the output is sorted (e.g. in sort operations).
        //! Trees are sorted w.r.t. key and appended to #OutputChunkListId.
        std::multimap<int, NChunkClient::TChunkTreeId> OutputChunkTreeIds;

        std::vector<TEndpoint> Endpoints;

        void Persist(TPersistenceContext& context);

    };

    std::vector<TOutputTable> OutputTables;


    struct TIntermediateTable
        : public TLivePreviewTableBase
    {
        void Persist(TPersistenceContext& context);
    };

    TIntermediateTable IntermediateTable;


    //! Describes which part of the operation needs a particular file.
    //! Values must be contiguous.
    DECLARE_ENUM(EOperationStage,
        (Map)
        (ReduceCombiner)
        (Reduce)
    );

    struct TUserFileBase
    {
        NYPath::TRichYPath Path;
        EOperationStage Stage;
        Stroka FileName;

        void Persist(TPersistenceContext& context);

    };

    struct TRegularUserFile
        : public TUserFileBase
    {
        NChunkClient::NProto::TRspFetch FetchResponse;
        bool Executable;

        void Persist(TPersistenceContext& context);

    };

    std::vector<TRegularUserFile> RegularFiles;


    struct TUserTableFile
        : public TUserFileBase
    {
        NChunkClient::NProto::TRspFetch FetchResponse;
        NYTree::TYsonString Format;

        void Persist(TPersistenceContext& context);

    };

    std::vector<TUserTableFile> TableFiles;


    struct TJoblet
        : public TIntrinsicRefCounted
    {
        //! For serialization only.
        TJoblet()
            : JobIndex(-1)
            , StartRowIndex(-1)
            , OutputCookie(-1)
            , MemoryReserveEnabled(true)
        { }

        TJoblet(TTaskPtr task, int jobIndex)
            : Task(task)
            , JobIndex(jobIndex)
            , StartRowIndex(-1)
            , OutputCookie(IChunkPoolOutput::NullCookie)
        { }

        TTaskPtr Task;
        int JobIndex;
        i64 StartRowIndex;

        TJobPtr Job;
        TChunkStripeListPtr InputStripeList;
        IChunkPoolOutput::TCookie OutputCookie;

        bool MemoryReserveEnabled;

        //! All chunk lists allocated for this job.
        /*!
         *  For jobs with intermediate output this list typically contains one element.
         *  For jobs with final output this list typically contains one element per each output table.
         */
        std::vector<NChunkClient::TChunkListId> ChunkListIds;

        void Persist(TPersistenceContext& context);
    };

    struct TCompletedJob
        : public TIntrinsicRefCounted
    {
        //! For persistence only.
        TCompletedJob()
            : IsLost(false)
            , DestinationPool(nullptr)
        { }

        TCompletedJob(
            const TJobId& jobId,
            TTaskPtr sourceTask,
            IChunkPoolOutput::TCookie outputCookie,
            IChunkPoolInput* destinationPool,
            IChunkPoolInput::TCookie inputCookie,
            const Stroka& address)
            : IsLost(false)
            , JobId(jobId)
            , SourceTask(std::move(sourceTask))
            , OutputCookie(outputCookie)
            , DestinationPool(destinationPool)
            , InputCookie(inputCookie)
            , Address(address)
        { }

        bool IsLost;

        TJobId JobId;

        TTaskPtr SourceTask;
        IChunkPoolOutput::TCookie OutputCookie;

        IChunkPoolInput* DestinationPool;
        IChunkPoolInput::TCookie InputCookie;

        Stroka Address;

        void Persist(TPersistenceContext& context);

    };

    class TTask
        : public TRefCounted
        , public NPhoenix::IPersistent
    {
    public:
        //! For persistence only.
        TTask();
        explicit TTask(TOperationControllerBase* controller);

        void Initialize();

        virtual Stroka GetId() const = 0;
        virtual TTaskGroupPtr GetGroup() const = 0;

        virtual int GetPendingJobCount() const;
        int GetPendingJobCountDelta();

        int GetTotalJobCount() const;
        int GetTotalJobCountDelta();

        virtual NNodeTrackerClient::NProto::TNodeResources GetTotalNeededResources() const;
        NNodeTrackerClient::NProto::TNodeResources GetTotalNeededResourcesDelta();

        virtual int GetChunkListCountPerJob() const = 0;

        virtual TDuration GetLocalityTimeout() const = 0;
        virtual i64 GetLocality(const Stroka& address) const;
        virtual bool HasInputLocality() const;

        const NNodeTrackerClient::NProto::TNodeResources& GetMinNeededResources() const;
        virtual NNodeTrackerClient::NProto::TNodeResources GetNeededResources(TJobletPtr joblet) const;

        void ResetCachedMinNeededResources();

        DEFINE_BYVAL_RW_PROPERTY(TNullable<TInstant>, DelayedTime);

        void AddInput(TChunkStripePtr stripe);
        void AddInput(const std::vector<TChunkStripePtr>& stripes);
        void FinishInput();

        void CheckCompleted();

        TJobPtr ScheduleJob(ISchedulingContext* context, const NNodeTrackerClient::NProto::TNodeResources& jobLimits);

        virtual void OnJobCompleted(TJobletPtr joblet);
        virtual void OnJobFailed(TJobletPtr joblet);
        virtual void OnJobAborted(TJobletPtr joblet);
        virtual void OnJobLost(TCompletedJobPtr completedJob);

        // First checks against a given node, then against all nodes if needed.
        void CheckResourceDemandSanity(
            TExecNodePtr node,
            const NNodeTrackerClient::NProto::TNodeResources& neededResources);

        // Checks against all available nodes.
        void CheckResourceDemandSanity(
            const NNodeTrackerClient::NProto::TNodeResources& neededResources);

        void DoCheckResourceDemandSanity(const NNodeTrackerClient::NProto::TNodeResources& neededResources);

        bool IsPending() const;
        bool IsCompleted() const;

        i64 GetTotalDataSize() const;
        i64 GetCompletedDataSize() const;
        i64 GetPendingDataSize() const;

        virtual IChunkPoolInput* GetChunkPoolInput() const = 0;
        virtual IChunkPoolOutput* GetChunkPoolOutput() const = 0;

        virtual void Persist(TPersistenceContext& context) override;

    private:
        TOperationControllerBase* Controller;

        int CachedPendingJobCount;
        int CachedTotalJobCount;

        NNodeTrackerClient::NProto::TNodeResources CachedTotalNeededResources;
        mutable TNullable<NNodeTrackerClient::NProto::TNodeResources> CachedMinNeededResources;

        TInstant LastDemandSanityCheckTime;
        bool CompletedFired;

        //! For each lost job currently being replayed, maps output cookie to corresponding input cookie.
        yhash_map<IChunkPoolOutput::TCookie, IChunkPoolInput::TCookie> LostJobCookieMap;

    protected:
        NLog::TTaggedLogger Logger;

        virtual NNodeTrackerClient::NProto::TNodeResources GetMinNeededResourcesHeavy() const = 0;

        virtual void OnTaskCompleted();

        virtual EJobType GetJobType() const = 0;
        virtual void PrepareJoblet(TJobletPtr joblet);
        virtual void BuildJobSpec(TJobletPtr joblet, NJobTrackerClient::NProto::TJobSpec* jobSpec) = 0;

        virtual void OnJobStarted(TJobletPtr joblet);

        virtual bool IsMemoryReserveEnabled() const = 0;

        void AddPendingHint();
        void AddLocalityHint(const Stroka& address);

        DECLARE_ENUM(EJobReinstallReason,
            (Failed)
            (Aborted)
        );

        void ReinstallJob(TJobletPtr joblet, EJobReinstallReason reason);

        void AddSequentialInputSpec(
            NJobTrackerClient::NProto::TJobSpec* jobSpec,
            TJobletPtr joblet);
        void AddParallelInputSpec(
            NJobTrackerClient::NProto::TJobSpec* jobSpec,
            TJobletPtr joblet);
        static void AddChunksToInputSpec(
            NNodeTrackerClient::TNodeDirectoryBuilder* directoryBuilder,
            NScheduler::NProto::TTableInputSpec* inputSpec,
            TChunkStripePtr stripe,
            TNullable<int> partitionTag);

        void AddFinalOutputSpecs(NJobTrackerClient::NProto::TJobSpec* jobSpec, TJobletPtr joblet);
        void AddIntermediateOutputSpec(
            NJobTrackerClient::NProto::TJobSpec* jobSpec,
            TJobletPtr joblet,
            TNullable<NTableClient::TKeyColumns> keyColumns);

        static void UpdateInputSpecTotals(
            NJobTrackerClient::NProto::TJobSpec* jobSpec,
            TJobletPtr joblet);

        void RegisterIntermediate(TJobletPtr joblet, TChunkStripePtr stripe, TTaskPtr destinationTask);
        void RegisterIntermediate(TJobletPtr joblet, TChunkStripePtr stripe, IChunkPoolInput* destinationPool);

        static TChunkStripePtr BuildIntermediateChunkStripe(
            google::protobuf::RepeatedPtrField<NChunkClient::NProto::TChunkSpec>* chunkSpecs);

        void RegisterOutput(TJobletPtr joblet, int key);

    };

    //! All tasks declared by calling #RegisterTask, mostly for debugging purposes.
    std::vector<TTaskPtr> Tasks;


    //! Groups provide means:
    //! - to prioritize tasks
    //! - to skip a vast number of tasks whose resource requirements cannot be met
    struct TTaskGroup
        : public TIntrinsicRefCounted
    {
        //! No task from this group is considered for scheduling unless this requirement is met.
        NNodeTrackerClient::NProto::TNodeResources MinNeededResources;

        //! All non-local tasks.
        yhash_set<TTaskPtr> NonLocalTasks;

        //! Non-local tasks that may possibly be ready (but a delayed check is still needed)
        //! keyed by min memory demand (as reported by TTask::GetMinNeededResources).
        std::multimap<i64, TTaskPtr> CandidateTasks;

        //! Non-local tasks keyed by deadline.
        std::multimap<TInstant, TTaskPtr> DelayedTasks;

        //! Local tasks keyed by address.
        yhash_map<Stroka, yhash_set<TTaskPtr>> LocalTasks;


        void Persist(TPersistenceContext& context);

    };

    //! All task groups declared by calling #RegisterTaskGroup, in the order of decreasing priority.
    std::vector<TTaskGroupPtr> TaskGroups;

    void RegisterTask(TTaskPtr task);
    void RegisterTaskGroup(TTaskGroupPtr group);

    void UpdateTask(TTaskPtr task);

    void UpdateAllTasks();

    virtual void CustomizeJoblet(TJobletPtr joblet);
    virtual void CustomizeJobSpec(TJobletPtr joblet, NJobTrackerClient::NProto::TJobSpec* jobSpec);

    void DoAddTaskLocalityHint(TTaskPtr task, const Stroka& address);
    void AddTaskLocalityHint(TTaskPtr task, const Stroka& address);
    void AddTaskLocalityHint(TTaskPtr task, TChunkStripePtr stripe);
    void AddTaskPendingHint(TTaskPtr task);
    void ResetTaskLocalityDelays();

    void MoveTaskToCandidates(TTaskPtr task, std::multimap<i64, TTaskPtr>& candidateTasks);

    bool CheckJobLimits(TExecNodePtr node, TTaskPtr task, const NNodeTrackerClient::NProto::TNodeResources& jobLimits);

    TJobPtr DoScheduleJob(ISchedulingContext* context, const NNodeTrackerClient::NProto::TNodeResources& jobLimits);
    TJobPtr DoScheduleLocalJob(ISchedulingContext* context, const NNodeTrackerClient::NProto::TNodeResources& jobLimits);
    TJobPtr DoScheduleNonLocalJob(ISchedulingContext* context, const NNodeTrackerClient::NProto::TNodeResources& jobLimits);

    void OnJobStarted(TJobPtr job);

    DECLARE_THREAD_AFFINITY_SLOT(ControlThread);
    DECLARE_THREAD_AFFINITY_SLOT(BackgroundThread);


    // Jobs in progress management.
    void RegisterJoblet(TJobletPtr joblet);
    TJobletPtr GetJoblet(TJobPtr job);
    void RemoveJoblet(TJobPtr job);


    // Initialization.
    virtual void DoInitialize();
    virtual void InitializeTransactions();


    // Preparation.
    TError DoPrepare();
    void GetInputObjectIds();
    void GetOutputObjectIds();
    void ValidateInputTypes();
    void ValidateOutputTypes();
    void ValidateFileTypes();
    void RequestInputObjects();
    void RequestOutputObjects();
    void RequestFileObjects();
    void CreateLivePreviewTables();
    void PrepareLivePreviewTablesForUpdate();
    void CollectTotals();
    virtual void CustomPrepare();
    void AddAllTaskPendingHints();
    void InitChunkListPool();
    void InitInputChunkScratcher();
    void SuspendUnavailableInputStripes();

    // Initialize transactions
    void StartAsyncSchedulerTransaction();
    void StartSyncSchedulerTransaction();
    void StartIOTransactions();
    virtual void StartInputTransaction(NObjectClient::TTransactionId parentTransactionId);
    virtual void StartOutputTransaction(NObjectClient::TTransactionId parentTransactionId);

    // Completion.
    TError DoCommit();
    void CommitResults();


    // Revival.
    void DoRevive();
    void ReinstallLivePreview();
    void AbortAllJoblets();


    void DoSaveSnapshot(TOutputStream* output);
    void DoLoadSnapshot();


    //! Called to extract input table paths from the spec.
    virtual std::vector<NYPath::TRichYPath> GetInputTablePaths() const = 0;

    //! Called to extract output table paths from the spec.
    virtual std::vector<NYPath::TRichYPath> GetOutputTablePaths() const = 0;

    typedef std::pair<NYPath::TRichYPath, EOperationStage> TPathWithStage;

    //! Called to extract file paths from the spec.
    virtual std::vector<TPathWithStage> GetFilePaths() const;

    //! Called when a job is unable to read a chunk.
    void OnChunkFailed(const NChunkClient::TChunkId& chunkId);

    //! Called when a job is unable to read an intermediate chunk
    //! (i.e. that is not a part of the input).
    /*!
     *  The default implementation fails the operation immediately.
     *  Those operations providing some fault tolerance for intermediate chunks
     *  must override this method.
     */
    void OnIntermediateChunkUnavailable(const NChunkClient::TChunkId& chunkId);


    DECLARE_ENUM(EInputChunkState,
        (Active)
        (Skipped)
        (Waiting)
    );

    struct TStripeDescriptor
    {
        TChunkStripePtr Stripe;
        IChunkPoolInput::TCookie Cookie;
        TTaskPtr Task;

        TStripeDescriptor()
            : Cookie(IChunkPoolInput::NullCookie)
        { }

        void Persist(TPersistenceContext& context);

    };

    struct TInputChunkDescriptor
    {
        SmallVector<TStripeDescriptor, 1> InputStripes;
        SmallVector<NChunkClient::TRefCountedChunkSpecPtr, 1> ChunkSpecs;
        EInputChunkState State;

        TInputChunkDescriptor()
            : State(EInputChunkState::Active)
        { }

        void Persist(TPersistenceContext& context);

    };

    //! Called when a job is unable to read an input chunk or
    //! chunk scratcher has encountered unavailable chunk.
    void OnInputChunkUnavailable(
        const NChunkClient::TChunkId& chunkId,
        TInputChunkDescriptor& descriptor);

    void OnInputChunkAvailable(
        const NChunkClient::TChunkId& chunkId,
        TInputChunkDescriptor& descriptor,
        const NChunkClient::TChunkReplicaList& replicas);

    virtual bool IsOutputLivePreviewSupported() const;
    virtual bool IsIntermediateLivePreviewSupported() const;

    void OnOperationCompleted();
    virtual void DoOperationCompleted();

    void OnOperationFailed(const TError& error);
    virtual void DoOperationFailed(const TError& error);

    virtual bool IsCompleted() const = 0;


    // Unsorted helpers.

    //! Enables sorted output from user jobs.
    virtual bool IsSortedOutputSupported() const;
    
    //! Enables fetching all input replicas (not only data)
    virtual bool IsParityReplicasFetchEnabled() const;

    //! If |true| then all jobs started within the operation must
    //! preserve row count. This invariant is checked for each completed job.
    //! Should a violation be discovered, the operation fails. 
    virtual bool IsRowCountPreserved() const;

    std::vector<Stroka> CheckInputTablesSorted(
        const TNullable< std::vector<Stroka> >& keyColumns);
    static bool CheckKeyColumnsCompatible(
        const std::vector<Stroka>& fullColumns,
        const std::vector<Stroka>& prefixColumns);

    static EAbortReason GetAbortReason(TJobPtr job);
    static EAbortReason GetAbortReason(TJobletPtr joblet);

    void UpdateAllTasksIfNeeded(const TProgressCounter& jobCounter);
    bool IsMemoryReserveEnabled(const TProgressCounter& jobCounter) const;
    i64 GetMemoryReserve(bool memoryReserveEnabled, TUserJobSpecPtr userJobSpec) const;

    void RegisterInputStripe(TChunkStripePtr stripe, TTaskPtr task);


    void RegisterEndpoints(
        const NTableClient::NProto::TOldBoundaryKeysExt& boundaryKeys,
        int key,
        TOutputTable* outputTable);

    void RegisterOutput(
        NChunkClient::TRefCountedChunkSpecPtr chunkSpec,
        int key,
        int tableIndex);

    void RegisterOutput(
        TJobletPtr joblet,
        int key);

    void RegisterOutput(
        const NChunkClient::TChunkTreeId& chunkTreeId,
        int key,
        int tableIndex,
        TOutputTable& table);

    void RegisterIntermediate(
        TJobletPtr joblet,
        TCompletedJobPtr completedJob,
        TChunkStripePtr stripe);

    bool HasEnoughChunkLists(int requestedCount);
    NChunkClient::TChunkListId ExtractChunkList();

    //! Returns the list of all input chunks collected from all input tables.
    std::vector<NChunkClient::TRefCountedChunkSpecPtr> CollectInputChunks() const;

    //! Converts a list of input chunks into a list of chunk stripes for further
    //! processing. Each stripe receives exactly one chunk (as suitable for most
    //! jobs except merge). The resulting stripes are of approximately equal
    //! size. The size per stripe is either |maxSliceDataSize| or
    //! |TotalInputDataSize / jobCount|, whichever is smaller. If the resulting
    //! list contains less than |jobCount| stripes then |jobCount| is decreased
    //! appropriately.
    std::vector<TChunkStripePtr> SliceInputChunks(i64 maxSliceDataSize, int jobCount);

    int SuggestJobCount(
        i64 totalDataSize,
        i64 dataSizePerJob,
        TNullable<int> configJobCount) const;

    void InitUserJobSpecTemplate(
        NScheduler::NProto::TUserJobSpec* proto,
        TUserJobSpecPtr config,
        const std::vector<TRegularUserFile>& regularFiles,
        const std::vector<TUserTableFile>& tableFiles);

    void InitUserJobSpec(
        NScheduler::NProto::TUserJobSpec* proto,
        TJobletPtr joblet,
        i64 memoryReserve);

    // Amount of memory reserved for output table writers in job proxy.
    i64 GetFinalOutputIOMemorySize(TJobIOConfigPtr ioConfig) const;

    i64 GetFinalIOMemorySize(
        TJobIOConfigPtr ioConfig,
        const TChunkStripeStatisticsVector& stripeStatistics) const;

    static void InitIntermediateInputConfig(TJobIOConfigPtr config);

    static void InitIntermediateOutputConfig(TJobIOConfigPtr config);
    void InitFinalOutputConfig(TJobIOConfigPtr config);

    TFluentLogEvent LogEventFluently(ELogEventType eventType);
    TFluentLogEvent LogFinishedJobFluently(ELogEventType eventType, TJobPtr job);

private:
    typedef TOperationControllerBase TThis;

    typedef yhash_map<NChunkClient::TChunkId, TInputChunkDescriptor> TInputChunkMap;

    //! Keeps information needed to maintain the liveness state of input chunks.
    TInputChunkMap InputChunkMap;

    class TInputChunkScratcher
        : public virtual TRefCounted
    {
    public:
        TInputChunkScratcher(TOperationControllerBase* controller, NRpc::IChannelPtr masterChannel);

        //! Starts periodic polling.
        /*!
         *  Should be called when operation preparation is complete.
         *  Safe to call multiple times.
         */
        void Start();

    private:
        void LocateChunks();
        void OnLocateChunksResponse(NChunkClient::TChunkServiceProxy::TRspLocateChunksPtr rsp);

        TOperationControllerBase* Controller;
        NConcurrency::TPeriodicExecutorPtr PeriodicExecutor;
        NChunkClient::TChunkServiceProxy Proxy;
        TInputChunkMap::iterator NextChunkIterator;
        bool Started;

        NLog::TTaggedLogger& Logger;

    };

    typedef TIntrusivePtr<TInputChunkScratcher> TInputChunkScratcherPtr;

    TOperationSpecBasePtr Spec;
    TChunkListPoolPtr ChunkListPool;

    int CachedPendingJobCount;

    NNodeTrackerClient::NProto::TNodeResources CachedNeededResources;

    //! Maps an intermediate chunk id to its originating completed job.
    yhash_map<NChunkClient::TChunkId, TCompletedJobPtr> ChunkOriginMap;

    //! Maps scheduler's job ids to controller's joblets.
    //! NB: |TJobPtr -> TJobletPtr| mapping would be faster but
    //! it cannot be serialized that easily.
    yhash_map<TJobId, TJobletPtr> JobletMap;

    //! Used to distinguish already seen ChunkSpecs while building #InputChunkMap.
    yhash_set<NChunkClient::TRefCountedChunkSpecPtr> InputChunkSpecs;

    TInputChunkScratcherPtr InputChunkScratcher;

    //! Increments each time a new job is scheduled.
    TIdGenerator JobIndexGenerator;


    static const NProto::TUserJobResult* FindUserJobResult(TJobletPtr joblet);

    NTransactionClient::TTransactionManagerPtr GetTransactionManagerForTransaction(
        const NObjectClient::TTransactionId& transactionId);
};

////////////////////////////////////////////////////////////////////////////////

} // namespace NScheduler
} // namespace NYT<|MERGE_RESOLUTION|>--- conflicted
+++ resolved
@@ -5,12 +5,8 @@
 #include "chunk_pool.h"
 #include "chunk_list_pool.h"
 #include "job_resources.h"
-<<<<<<< HEAD
 #include "serialize.h"
-=======
-#include "serialization_context.h"
 #include "event_log.h"
->>>>>>> 99d8a6aa
 
 #include <core/misc/nullable.h>
 #include <core/misc/id_generator.h>
@@ -88,19 +84,12 @@
     virtual int GetTotalJobCount() const override;
     virtual NNodeTrackerClient::NProto::TNodeResources GetNeededResources() const override;
 
-<<<<<<< HEAD
-    virtual void BuildProgress(NYson::IYsonConsumer* consumer) override;
-    virtual void BuildBriefProgress(NYson::IYsonConsumer* consumer) override;
-    virtual void BuildResult(NYson::IYsonConsumer* consumer) override;
-    virtual void BuildBriefSpec(NYson::IYsonConsumer* consumer) override;
-=======
     virtual void BuildProgress(NYson::IYsonConsumer* consumer) const override;
     virtual void BuildBriefProgress(NYson::IYsonConsumer* consumer) const override;
     virtual void BuildResult(NYson::IYsonConsumer* consumer) const override;
     virtual void BuildBriefSpec(NYson::IYsonConsumer* consumer) const override;
 
     virtual bool NeedsAllChunkParts() const override;
->>>>>>> 99d8a6aa
 
     virtual void Persist(TPersistenceContext& context) override;
 
@@ -123,9 +112,9 @@
     IOperationHost* Host;
     TOperation* Operation;
 
-    NRpc::IChannelPtr AuthenticatedMasterChannel;
-    NRpc::IChannelPtr AuthenticatedInputMasterChannel;
-    NRpc::IChannelPtr AuthenticatedOutputMasterChannel;
+    NApi::IClientPtr AuthenticatedMasterClient;
+    NApi::IClientPtr AuthenticatedInputMasterClient;
+    NApi::IClientPtr AuthenticatedOutputMasterClient;
     mutable NLog::TTaggedLogger Logger;
 
     TCancelableContextPtr CancelableContext;

--- conflicted
+++ resolved
@@ -62,10 +62,7 @@
     TFuture<void> SuspendOperation(TOperationPtr operation);
     TFuture<void> ResumeOperation(TOperationPtr operation);
 
-<<<<<<< HEAD
     TFuture<NYson::TYsonString> Strace(const TJobId& jobId);
-=======
->>>>>>> 73c22ab0
     TFuture<void> DumpInputContext(const TJobId& jobId, const NYPath::TYPath& path);
     TFuture<NYTree::TYsonString> Strace(const TJobId& jobId);
     TFuture<void> SignalJob(const TJobId& jobId, const Stroka& signalName);

#include "fair_share_strategy.h"
#include "fair_share_tree_element.h"
#include "public.h"
#include "config.h"
#include "scheduler_strategy.h"
#include "scheduling_context.h"
#include "fair_share_strategy_operation_controller.h"

#include <yt/ytlib/scheduler/job_resources.h>

#include <yt/core/concurrency/async_rw_lock.h>
#include <yt/core/concurrency/periodic_executor.h>
#include <yt/core/concurrency/thread_pool.h>

#include <yt/core/misc/finally.h>

#include <yt/core/profiling/profile_manager.h>
#include <yt/core/profiling/timing.h>

namespace NYT {
namespace NScheduler {

using namespace NConcurrency;
using namespace NJobTrackerClient;
using namespace NNodeTrackerClient;
using namespace NObjectClient;
using namespace NYson;
using namespace NYTree;
using namespace NProfiling;

////////////////////////////////////////////////////////////////////////////////

static const auto& Profiler = SchedulerProfiler;

////////////////////////////////////////////////////////////////////////////////

namespace {

TTagIdList GetFailReasonProfilingTags(EScheduleJobFailReason reason)
{
    static THashMap<EScheduleJobFailReason, TTagId> tagId;

    auto it = tagId.find(reason);
    if (it == tagId.end()) {
        it = tagId.emplace(
            reason,
            TProfileManager::Get()->RegisterTag("reason", FormatEnum(reason))
        ).first;
    }
    return {it->second};
};

TTagId GetSlotIndexProfilingTag(int slotIndex)
{
    static THashMap<int, TTagId> slotIndexToTagIdMap;

    auto it = slotIndexToTagIdMap.find(slotIndex);
    if (it == slotIndexToTagIdMap.end()) {
        it = slotIndexToTagIdMap.emplace(
            slotIndex,
            TProfileManager::Get()->RegisterTag("slot_index", ToString(slotIndex))
        ).first;
    }
    return it->second;
};

class TFairShareStrategyOperationState
    : public TIntrinsicRefCounted
{
public:
    using TTreeIdToPoolIdMap = yhash<TString, TString>;

    DEFINE_BYVAL_RO_PROPERTY(IOperationStrategyHost*, Host);
    DEFINE_BYVAL_RO_PROPERTY(TFairShareStrategyOperationControllerPtr, Controller);
    DEFINE_BYVAL_RW_PROPERTY(bool, Active);
    DEFINE_BYREF_RW_PROPERTY(TTreeIdToPoolIdMap, TreeIdToPoolIdMap);

public:
    TFairShareStrategyOperationState(IOperationStrategyHost* host)
        : Host_(host)
        , Controller_(New<TFairShareStrategyOperationController>(host))
        , Active_(false)
    { }

    TString GetPoolIdByTreeId(const TString& treeId) const
    {
        auto it = TreeIdToPoolIdMap_.find(treeId);
        YCHECK(it != TreeIdToPoolIdMap_.end());
        return it->second;
    }
};

using TFairShareStrategyOperationStatePtr = TIntrusivePtr<TFairShareStrategyOperationState>;

struct TOperationRegistrationUnregistrationResult
{
    std::vector<TOperationId> OperationsToActivate;
};

struct TPoolsUpdateResult
{
    TError Error;
    bool Updated;
};

} // namespace

////////////////////////////////////////////////////////////////////////////////

//! Thread affinity: any
struct IFairShareTreeSnapshot
    : public TIntrinsicRefCounted
{
    virtual TFuture<void> ScheduleJobs(const ISchedulingContextPtr& schedulingContext) = 0;
    virtual void ProcessUpdatedJob(const TUpdatedJob& updatedJob) = 0;
    virtual void ProcessCompletedJob(const TCompletedJob& updatedJob) = 0;
    virtual bool HasOperation(const TOperationId& operationId) const = 0;
    virtual void ApplyJobMetricsDelta(const TOperationId& operationId, const TJobMetrics& jobMetricsDelta) = 0;
    virtual const TSchedulingTagFilter& GetNodesFilter() const = 0;
};

DEFINE_REFCOUNTED_TYPE(IFairShareTreeSnapshot);

////////////////////////////////////////////////////////////////////////////////

class TFairShareTree
    : public TIntrinsicRefCounted
{
public:
    TFairShareTree(
        TFairShareStrategyTreeConfigPtr config,
        TFairShareStrategyOperationControllerConfigPtr controllerConfig,
        ISchedulerStrategyHost* host,
        const std::vector<IInvokerPtr>& feasibleInvokers,
        const TString& treeId)
        : Config(config)
        , ControllerConfig(controllerConfig)
        , Host(host)
        , FeasibleInvokers(feasibleInvokers)
        , TreeId(treeId)
        , TreeIdProfilingTag(TProfileManager::Get()->RegisterTag("tree", TreeId))
        , Logger(NLogging::TLogger(SchedulerLogger)
            .AddTag("TreeId: %v", treeId))
        , NonPreemptiveProfilingCounters("/non_preemptive", {TreeIdProfilingTag})
        , PreemptiveProfilingCounters("/preemptive", {TreeIdProfilingTag})
        , FairShareUpdateTimeCounter("/fair_share_update_time", {TreeIdProfilingTag})
        , FairShareLogTimeCounter("/fair_share_log_time", {TreeIdProfilingTag})
        , AnalyzePreemptableJobsTimeCounter("/analyze_preemptable_jobs_time", {TreeIdProfilingTag})
    {
        RootElement = New<TRootElement>(Host, config, GetPoolProfilingTag(RootPoolName), TreeId);
    }

    IFairShareTreeSnapshotPtr CreateSnapshot()
    {
        VERIFY_INVOKERS_AFFINITY(FeasibleInvokers);

        return New<TFairShareTreeSnapshot>(this, RootElementSnapshot);
    }

    TFuture<void> ValidateOperationStart(const IOperationStrategyHost* operation, const TString& poolId)
    {
        VERIFY_INVOKERS_AFFINITY(FeasibleInvokers);

        return BIND(&TFairShareTree::DoValidateOperationStart, MakeStrong(this))
            .AsyncVia(GetCurrentInvoker())
            .Run(operation, poolId);
    }

    void ValidateOperationCanBeRegistered(const IOperationStrategyHost* operation, const TString& poolId)
    {
        VERIFY_INVOKERS_AFFINITY(FeasibleInvokers);

        ValidateOperationCountLimit(operation, poolId);
        ValidateEphemeralPoolLimit(operation, poolId);
    }

    TOperationRegistrationUnregistrationResult RegisterOperation(
        const TFairShareStrategyOperationStatePtr& state,
        const TStrategyOperationSpecPtr& spec,
        const TOperationStrategyRuntimeParamsPtr& runtimeParams)
    {
        VERIFY_INVOKERS_AFFINITY(FeasibleInvokers);

        auto operationId = state->GetHost()->GetId();

        auto clonedSpec = CloneYsonSerializable(spec);
        auto optionsIt = spec->FairShareOptionsPerPoolTree.find(TreeId);
        if (optionsIt != spec->FairShareOptionsPerPoolTree.end()) {
            const auto& options = optionsIt->second;
            ReconfigureYsonSerializable(clonedSpec, ConvertToNode(options));
        }

        auto operationElement = New<TOperationElement>(
            Config,
            clonedSpec,
            runtimeParams,
            state->GetController(),
            ControllerConfig,
            Host,
            state->GetHost(),
            TreeId);

        int index = RegisterSchedulingTagFilter(TSchedulingTagFilter(clonedSpec->SchedulingTagFilter));
        operationElement->SetSchedulingTagFilterIndex(index);

        YCHECK(OperationIdToElement.insert(std::make_pair(operationId, operationElement)).second);

        const auto& userName = state->GetHost()->GetAuthenticatedUser();
        auto poolId = state->GetPoolIdByTreeId(TreeId);

        auto pool = FindPool(poolId);
        if (!pool) {
            pool = New<TPool>(
                Host,
                poolId,
                New<TPoolConfig>(),
                /* defaultConfigured */ true,
                Config,
                GetPoolProfilingTag(poolId),
                TreeId);

            pool->SetUserName(userName);
            UserToEphemeralPools[userName].insert(poolId);
            RegisterPool(pool);
        }
        if (!pool->GetParent()) {
            SetPoolDefaultParent(pool);
        }

        pool->IncreaseOperationCount(1);

        pool->AddChild(operationElement, false);
        pool->IncreaseResourceUsage(operationElement->GetResourceUsage());
        operationElement->SetParent(pool.Get());

        AssignOperationSlotIndex(state, poolId);

        LOG_DEBUG("Slot index assigned to operation (SlotIndex: %v, OperationId: %v)",
            state->GetHost()->GetSlotIndex(TreeId),
            operationId);

        TOperationRegistrationUnregistrationResult result;

        auto violatedPool = FindPoolViolatingMaxRunningOperationCount(pool.Get());
        if (violatedPool) {
            LOG_DEBUG("Max running operation count violated (OperationId: %v, Pool: %v, Limit: %v)",
                operationId,
                violatedPool->GetId(),
                violatedPool->GetMaxRunningOperationCount());
            WaitingOperationQueue.push_back(operationId);
        } else {
            AddOperationToPool(operationId);
            result.OperationsToActivate.push_back(operationId);
        }

        return result;
    }

    TOperationRegistrationUnregistrationResult UnregisterOperation(
        const TFairShareStrategyOperationStatePtr& state)
    {
        VERIFY_INVOKERS_AFFINITY(FeasibleInvokers);

        auto operationId = state->GetHost()->GetId();
        auto operationElement = GetOperationElement(operationId);
        auto* pool = static_cast<TPool*>(operationElement->GetParent());

        UnregisterSchedulingTagFilter(operationElement->GetSchedulingTagFilterIndex());
        UnassignOperationPoolIndex(state, pool->GetId());

        auto finalResourceUsage = operationElement->Finalize();
        YCHECK(OperationIdToElement.erase(operationId) == 1);
        operationElement->SetAlive(false);
        pool->RemoveChild(operationElement);
        pool->IncreaseResourceUsage(-finalResourceUsage);
        pool->IncreaseOperationCount(-1);

        LOG_INFO("Operation removed from pool (OperationId: %v, Pool: %v)",
            operationId,
            pool->GetId());

        bool isPending = false;
        for (auto it = WaitingOperationQueue.begin(); it != WaitingOperationQueue.end(); ++it) {
            if (*it == operationId) {
                isPending = true;
                WaitingOperationQueue.erase(it);
                break;
            }
        }

        TOperationRegistrationUnregistrationResult result;

        if (!isPending) {
            pool->IncreaseRunningOperationCount(-1);
            TryActivateOperationsFromQueue(&result.OperationsToActivate);
        }

        if (pool->IsEmpty() && pool->IsDefaultConfigured()) {
            UnregisterPool(pool);
        }

        return result;
    }

    TPoolsUpdateResult UpdatePools(const INodePtr& poolsNode)
    {
        VERIFY_INVOKERS_AFFINITY(FeasibleInvokers);

        if (LastPoolsNodeUpdate && AreNodesEqual(LastPoolsNodeUpdate, poolsNode)) {
            LOG_INFO("Pools are not changed, skipping update");
            return {LastPoolsNodeUpdateError, false};
        }

        LastPoolsNodeUpdate = poolsNode;

        std::vector<TError> errors;

        try {
            // Build the set of potential orphans.
            THashSet<TString> orphanPoolIds;
            for (const auto& pair : Pools) {
                YCHECK(orphanPoolIds.insert(pair.first).second);
            }

            // Track ids appearing in various branches of the tree.
            THashMap<TString, TYPath> poolIdToPath;

            // NB: std::function is needed by parseConfig to capture itself.
            std::function<void(INodePtr, TCompositeSchedulerElementPtr)> parseConfig =
                [&] (INodePtr configNode, TCompositeSchedulerElementPtr parent) {
                    auto configMap = configNode->AsMap();
                    for (const auto& pair : configMap->GetChildren()) {
                        const auto& childId = pair.first;
                        const auto& childNode = pair.second;
                        auto childPath = childNode->GetPath();
                        if (!poolIdToPath.insert(std::make_pair(childId, childPath)).second) {
                            errors.emplace_back(
                                "Pool %Qv is defined both at %v and %v; skipping second occurrence",
                                childId,
                                poolIdToPath[childId],
                                childPath);
                            continue;
                        }

                        // Parse config.
                        auto poolConfigNode = ConvertToNode(childNode->Attributes());
                        TPoolConfigPtr poolConfig;
                        try {
                            poolConfig = ConvertTo<TPoolConfigPtr>(poolConfigNode);
                        } catch (const std::exception& ex) {
                            errors.emplace_back(
                                TError(
                                    "Error parsing configuration of pool %Qv; using defaults",
                                    childPath)
                                << ex);
                            poolConfig = New<TPoolConfig>();
                        }

                        try {
                            poolConfig->Validate();
                        } catch (const std::exception& ex) {
                            errors.emplace_back(
                                TError(
                                    "Misconfiguration of pool %Qv found",
                                    childPath)
                                << ex);
                        }

                        auto pool = FindPool(childId);
                        if (pool) {
                            // Reconfigure existing pool.
                            ReconfigurePool(pool, poolConfig);
                            YCHECK(orphanPoolIds.erase(childId) == 1);
                        } else {
                            // Create new pool.
                            pool = New<TPool>(
                                Host,
                                childId,
                                poolConfig,
                                /* defaultConfigured */ false,
                                Config,
                                GetPoolProfilingTag(childId),
                                TreeId);
                            RegisterPool(pool, parent);
                        }
                        SetPoolParent(pool, parent);

                        if (parent->GetMode() == ESchedulingMode::Fifo) {
                            parent->SetMode(ESchedulingMode::FairShare);
                            errors.emplace_back(
                                TError(
                                    "Pool %Qv cannot have subpools since it is in %Qlv mode",
                                    parent->GetId(),
                                    ESchedulingMode::Fifo));
                        }

                        // Parse children.
                        parseConfig(childNode, pool.Get());
                    }
                };

            // Run recursive descent parsing.
            parseConfig(poolsNode, RootElement);

            // Unregister orphan pools.
            for (const auto& id : orphanPoolIds) {
                auto pool = GetPool(id);
                if (pool->IsEmpty()) {
                    UnregisterPool(pool);
                } else {
                    pool->SetDefaultConfig();
                    SetPoolDefaultParent(pool);
                }
            }

            RootElement->Update(GlobalDynamicAttributes_);
            RootElementSnapshot = CreateRootElementSnapshot();
        } catch (const std::exception& ex) {
            auto error = TError("Error updating pools in tree %Qv", TreeId)
                << ex;
            LastPoolsNodeUpdateError = error;
            return {error, true};
        }

        if (!errors.empty()) {
            auto combinedError = TError("Found pool configuration issues in tree %Qv", TreeId)
                << std::move(errors);
            LastPoolsNodeUpdateError = combinedError;
            return {combinedError, true};
        }

        LastPoolsNodeUpdateError = TError();

        return {LastPoolsNodeUpdateError, true};
    }

    void UpdateOperationRuntimeParams(const IOperationStrategyHost* operation, const TOperationStrategyRuntimeParamsPtr& runtimeParams)
    {
        VERIFY_INVOKERS_AFFINITY(FeasibleInvokers);

        const auto& element = FindOperationElement(operation->GetId());
        if (!element) {
            return;
        }

        element->SetRuntimeParams(runtimeParams);
    }

    void UpdateConfig(const TFairShareStrategyTreeConfigPtr& config)
    {
        VERIFY_INVOKERS_AFFINITY(FeasibleInvokers);

        Config = config;
        RootElement->UpdateTreeConfig(Config);
    }

    void UpdateControllerConfig(const TFairShareStrategyOperationControllerConfigPtr& config)
    {
        VERIFY_INVOKERS_AFFINITY(FeasibleInvokers);

        ControllerConfig = config;

        for (const auto& pair : OperationIdToElement) {
            const auto& element = pair.second;
            element->UpdateControllerConfig(config);
        }
    }

    void BuildOperationAttributes(const TOperationId& operationId, TFluentMap fluent)
    {
        VERIFY_INVOKERS_AFFINITY(FeasibleInvokers);

        const auto& element = GetOperationElement(operationId);
        auto serializedParams = ConvertToAttributes(element->GetRuntimeParams());
        fluent
            .Items(*serializedParams)
            .Item("pool").Value(element->GetParent()->GetId());
    }

    void BuildOperationProgress(const TOperationId& operationId, TFluentMap fluent)
    {
        VERIFY_INVOKERS_AFFINITY(FeasibleInvokers);

        const auto& element = FindOperationElement(operationId);
        if (!element) {
            return;
        }

        auto* parent = element->GetParent();
        fluent
            .Item("pool").Value(parent->GetId())
            .Item("slot_index").Value(element->GetSlotIndex())
            .Item("start_time").Value(element->GetStartTime())
            .Item("preemptable_job_count").Value(element->GetPreemptableJobCount())
            .Item("aggressively_preemptable_job_count").Value(element->GetAggressivelyPreemptableJobCount())
            .Item("fifo_index").Value(element->Attributes().FifoIndex)
            .Do(BIND(&TFairShareTree::BuildElementYson, Unretained(this), element));
    }

    void BuildBriefOperationProgress(const TOperationId& operationId, TFluentMap fluent)
    {
        VERIFY_INVOKERS_AFFINITY(FeasibleInvokers);

        const auto& element = FindOperationElement(operationId);
        if (!element) {
            return;
        }

        auto* parent = element->GetParent();
        const auto& attributes = element->Attributes();
        fluent
            .Item("pool").Value(parent->GetId())
            .Item("fair_share_ratio").Value(attributes.FairShareRatio);
    }

    void BuildUserToEphemeralPools(TFluentAny fluent)
    {
        VERIFY_INVOKERS_AFFINITY(FeasibleInvokers);

        fluent
            .DoMapFor(UserToEphemeralPools, [] (TFluentMap fluent, const auto& value) {
                fluent
                    .Item(value.first).Value(value.second);
            });
    }

    TString GetOperationLoggingProgress(const TOperationId& operationId)
    {
        VERIFY_INVOKERS_AFFINITY(FeasibleInvokers);

        const auto& element = GetOperationElement(operationId);
        const auto& attributes = element->Attributes();
        auto dynamicAttributes = GetGlobalDynamicAttributes(element);

        return Format(
            "Scheduling info for tree %v = {Status: %v, DominantResource: %v, Demand: %.6lf, "
            "Usage: %.6lf, FairShare: %.6lf, Satisfaction: %.4lg, AdjustedMinShare: %.6lf, "
            "GuaranteedResourcesRatio: %.6lf, "
            "MaxPossibleUsage: %.6lf,  BestAllocation: %.6lf, "
            "Starving: %v, Weight: %v, "
            "PreemptableRunningJobs: %v, "
            "AggressivelyPreemptableRunningJobs: %v}",
            TreeId,
            element->GetStatus(),
            attributes.DominantResource,
            attributes.DemandRatio,
            element->GetResourceUsageRatio(),
            attributes.FairShareRatio,
            dynamicAttributes.SatisfactionRatio,
            attributes.AdjustedMinShareRatio,
            attributes.GuaranteedResourcesRatio,
            attributes.MaxPossibleUsageRatio,
            attributes.BestAllocationRatio,
            element->GetStarving(),
            element->GetWeight(),
            element->GetPreemptableJobCount(),
            element->GetAggressivelyPreemptableJobCount());
    }

    void BuildBriefSpec(const TOperationId& operationId, TFluentMap fluent)
    {
        VERIFY_INVOKERS_AFFINITY(FeasibleInvokers);

        const auto& element = GetOperationElement(operationId);
        fluent
            .Item("pool").Value(element->GetParent()->GetId());
    }

    // NB: This function is public for testing purposes.
    TError OnFairShareUpdateAt(TInstant now)
    {
        VERIFY_INVOKERS_AFFINITY(FeasibleInvokers);

        TError error;

        // Run periodic update.
        PROFILE_AGGREGATED_TIMING(FairShareUpdateTimeCounter) {
            // The root element gets the whole cluster.
            RootElement->Update(GlobalDynamicAttributes_);

            // Collect alerts after update.
            std::vector<TError> alerts;

            for (const auto& pair : Pools) {
                const auto& poolAlerts = pair.second->UpdateFairShareAlerts();
                alerts.insert(alerts.end(), poolAlerts.begin(), poolAlerts.end());
            }

            const auto& rootElementAlerts = RootElement->UpdateFairShareAlerts();
            alerts.insert(alerts.end(), rootElementAlerts.begin(), rootElementAlerts.end());

            if (!alerts.empty()) {
                error = TError("Found pool configuration issues during fair share update in tree %Qv", TreeId)
                    << std::move(alerts);
            }

            // Update starvation flags for all operations.
            for (const auto& pair : OperationIdToElement) {
                pair.second->CheckForStarvation(now);
            }

            // Update starvation flags for all pools.
            if (Config->EnablePoolStarvation) {
                for (const auto& pair : Pools) {
                    pair.second->CheckForStarvation(now);
                }
            }

            RootElementSnapshot = CreateRootElementSnapshot();
        }

        return error;
    }

    void ProfileFairShare() const
    {
        VERIFY_INVOKERS_AFFINITY(FeasibleInvokers);

        for (const auto& pair : Pools) {
            ProfileCompositeSchedulerElement(pair.second);
        }
        ProfileCompositeSchedulerElement(RootElement);
        if (Config->EnableOperationsProfiling) {
            for (const auto& pair : OperationIdToElement) {
                ProfileOperationElement(pair.second);
            }
        }
    }

    // NB: This function is public for testing purposes.
    void OnFairShareLoggingAt(TInstant now)
    {
        VERIFY_INVOKERS_AFFINITY(FeasibleInvokers);

        PROFILE_AGGREGATED_TIMING(FairShareLogTimeCounter) {
            // Log pools information.
            Host->LogEventFluently(ELogEventType::FairShareInfo, now)
                .Item("tree_id").Value(TreeId)
                .Do(BIND(&TFairShareTree::BuildFairShareInfo, Unretained(this)));

            for (const auto& pair : OperationIdToElement) {
                const auto& operationId = pair.first;
                LOG_DEBUG("FairShareInfo: %v (OperationId: %v)",
                    GetOperationLoggingProgress(operationId),
                    operationId);
            }
        }
    }

    // NB: This function is public for testing purposes.
    void OnFairShareEssentialLoggingAt(TInstant now)
    {
        VERIFY_INVOKERS_AFFINITY(FeasibleInvokers);

        PROFILE_TIMING ("/fair_share_log_time") {
            // Log pools information.
            Host->LogEventFluently(ELogEventType::FairShareInfo, now)
                .Item("tree_id").Value(TreeId)
                .Do(BIND(&TFairShareTree::BuildEssentialFairShareInfo, Unretained(this)));

            for (const auto& pair : OperationIdToElement) {
                const auto& operationId = pair.first;
                LOG_DEBUG("FairShareInfo: %v (OperationId: %v)",
                    GetOperationLoggingProgress(operationId),
                    operationId);
            }
        }
    }

    void RegisterJobs(const TOperationId& operationId, const std::vector<TJobPtr>& jobs)
    {
        VERIFY_INVOKERS_AFFINITY(FeasibleInvokers);

        const auto& element = FindOperationElement(operationId);
        for (const auto& job : jobs) {
            element->OnJobStarted(job->GetId(), job->ResourceUsage());
        }
    }

    void BuildPoolsInformation(TFluentMap fluent)
    {
        VERIFY_INVOKERS_AFFINITY(FeasibleInvokers);

        fluent
            .Item("pools").DoMapFor(Pools, [&] (TFluentMap fluent, const TPoolMap::value_type& pair) {
                const auto& id = pair.first;
                const auto& pool = pair.second;
                const auto& config = pool->GetConfig();
                fluent
                    .Item(id).BeginMap()
                        .Item("mode").Value(config->Mode)
                        .Item("running_operation_count").Value(pool->RunningOperationCount())
                        .Item("operation_count").Value(pool->OperationCount())
                        .Item("max_running_operation_count").Value(pool->GetMaxRunningOperationCount())
                        .Item("max_operation_count").Value(pool->GetMaxOperationCount())
                        .Item("aggressive_starvation_enabled").Value(pool->IsAggressiveStarvationEnabled())
                        .Item("forbid_immediate_operations").Value(pool->AreImmediateOperationsFobidden())
                        .DoIf(config->Mode == ESchedulingMode::Fifo, [&] (TFluentMap fluent) {
                            fluent
                                .Item("fifo_sort_parameters").Value(config->FifoSortParameters);
                        })
                        .DoIf(pool->GetParent(), [&] (TFluentMap fluent) {
                            fluent
                                .Item("parent").Value(pool->GetParent()->GetId());
                        })
                        .Do(BIND(&TFairShareTree::BuildElementYson, Unretained(this), pool))
                    .EndMap();
            });
    }

    void BuildStaticPoolsInformation(TFluentAny fluent)
    {
        VERIFY_INVOKERS_AFFINITY(FeasibleInvokers);

        fluent
            .DoMapFor(Pools, [&] (TFluentMap fluent, const auto& pair) {
                const auto& id = pair.first;
                const auto& pool = pair.second;
                fluent
                    .Item(id).Value(pool->GetConfig());
            });
    }

    void BuildFairShareInfo(TFluentMap fluent)
    {
        VERIFY_INVOKERS_AFFINITY(FeasibleInvokers);

        fluent
            .Do(BIND(&TFairShareTree::BuildPoolsInformation, Unretained(this)))
            .Item("operations").DoMapFor(
                OperationIdToElement,
                [=] (TFluentMap fluent, const TOperationElementPtrByIdMap::value_type& pair) {
                    const auto& operationId = pair.first;
                    fluent
                        .Item(ToString(operationId)).BeginMap()
                            .Do(BIND(&TFairShareTree::BuildOperationProgress, Unretained(this), operationId))
                        .EndMap();
                });
    }

    void BuildEssentialFairShareInfo(TFluentMap fluent)
    {
        VERIFY_INVOKERS_AFFINITY(FeasibleInvokers);

        fluent
            .Do(BIND(&TFairShareTree::BuildEssentialPoolsInformation, Unretained(this)))
            .Item("operations").DoMapFor(
                OperationIdToElement,
                [=] (TFluentMap fluent, const TOperationElementPtrByIdMap::value_type& pair) {
                    const auto& operationId = pair.first;
                    fluent
                        .Item(ToString(operationId)).BeginMap()
                            .Do(BIND(&TFairShareTree::BuildEssentialOperationProgress, Unretained(this), operationId))
                        .EndMap();
                });
    }

    void ResetState()
    {
        VERIFY_INVOKERS_AFFINITY(FeasibleInvokers);

        LastPoolsNodeUpdate.Reset();
        LastPoolsNodeUpdateError = TError();
    }

    const TSchedulingTagFilter& GetNodesFilter() const
    {
        VERIFY_INVOKERS_AFFINITY(FeasibleInvokers);

        return Config->NodesFilter;
    }

private:
    TFairShareStrategyTreeConfigPtr Config;
    TFairShareStrategyOperationControllerConfigPtr ControllerConfig;
    ISchedulerStrategyHost* const Host;

    std::vector<IInvokerPtr> FeasibleInvokers;

    INodePtr LastPoolsNodeUpdate;
    TError LastPoolsNodeUpdateError;

    const TString TreeId;
    const TTagId TreeIdProfilingTag;

    const NLogging::TLogger Logger;

    using TPoolMap = THashMap<TString, TPoolPtr>;
    TPoolMap Pools;

    THashMap<TString, NProfiling::TTagId> PoolIdToProfilingTagId;

    THashMap<TString, THashSet<TString>> UserToEphemeralPools;

    THashMap<TString, THashSet<int>> PoolToSpareSlotIndices;
    THashMap<TString, int> PoolToMinUnusedSlotIndex;

    using TOperationElementPtrByIdMap = THashMap<TOperationId, TOperationElementPtr>;
    TOperationElementPtrByIdMap OperationIdToElement;

    std::list<TOperationId> WaitingOperationQueue;
<<<<<<< HEAD
=======
    
    TReaderWriterSpinLock RegisteredOperationsSetLock;
    THashSet<TOperationId> RegisteredOperationsSet;
>>>>>>> 5e5c3f74

    TReaderWriterSpinLock NodeIdToLastPreemptiveSchedulingTimeLock;
    THashMap<TNodeId, TCpuInstant> NodeIdToLastPreemptiveSchedulingTime;

    std::vector<TSchedulingTagFilter> RegisteredSchedulingTagFilters;
    std::vector<int> FreeSchedulingTagFilterIndexes;
    struct TSchedulingTagFilterEntry
    {
        int Index;
        int Count;
    };
    THashMap<TSchedulingTagFilter, TSchedulingTagFilterEntry> SchedulingTagFilterToIndexAndCount;

    TRootElementPtr RootElement;

    struct TRootElementSnapshot
        : public TIntrinsicRefCounted
    {
        TRootElementPtr RootElement;
        TOperationElementByIdMap OperationIdToElement;
        TFairShareStrategyTreeConfigPtr Config;

        TOperationElement* FindOperationElement(const TOperationId& operationId) const
        {
            auto it = OperationIdToElement.find(operationId);
            return it != OperationIdToElement.end() ? it->second : nullptr;
        }
    };

    typedef TIntrusivePtr<TRootElementSnapshot> TRootElementSnapshotPtr;
    TRootElementSnapshotPtr RootElementSnapshot;

    class TFairShareTreeSnapshot
        : public IFairShareTreeSnapshot
    {
    public:
        TFairShareTreeSnapshot(TFairShareTreePtr tree, TRootElementSnapshotPtr rootElementSnapshot)
            : Tree(std::move(tree))
            , RootElementSnapshot(std::move(rootElementSnapshot))
            , NodesFilter(Tree->GetNodesFilter())
        { }

        virtual TFuture<void> ScheduleJobs(const ISchedulingContextPtr& schedulingContext) override
        {
            return BIND(&TFairShareTree::DoScheduleJobs,
                Tree,
                schedulingContext,
                RootElementSnapshot)
                .AsyncVia(GetCurrentInvoker())
                .Run();
        }

        virtual void ProcessUpdatedJob(const TUpdatedJob& updatedJob)
        {
            auto* operationElement = RootElementSnapshot->FindOperationElement(updatedJob.OperationId);
            if (operationElement) {
                operationElement->IncreaseJobResourceUsage(updatedJob.JobId, updatedJob.Delta);
            }
        }

        virtual void ProcessCompletedJob(const TCompletedJob& completedJob) override
        {
            auto* operationElement = RootElementSnapshot->FindOperationElement(completedJob.OperationId);
            if (operationElement) {
                operationElement->OnJobFinished(completedJob.JobId);
            }
        }

        virtual void ApplyJobMetricsDelta(const TOperationId& operationId, const TJobMetrics& jobMetricsDelta) override
        {
            auto* operationElement = RootElementSnapshot->FindOperationElement(operationId);
            if (operationElement) {
                operationElement->ApplyJobMetricsDelta(jobMetricsDelta);
            }
        }

        virtual bool HasOperation(const TOperationId& operationId) const override
        {
            auto* operationElement = RootElementSnapshot->FindOperationElement(operationId);
            return operationElement != nullptr;
        }

        virtual const TSchedulingTagFilter& GetNodesFilter() const override
        {
            return NodesFilter;
        }

    private:
        const TIntrusivePtr<TFairShareTree> Tree;
        const TRootElementSnapshotPtr RootElementSnapshot;
        const TSchedulingTagFilter NodesFilter;
    };

    TDynamicAttributesList GlobalDynamicAttributes_;

    struct TProfilingCounters
    {
        TProfilingCounters(const TString& prefix, const TTagId& treeIdProfilingTag)
            : PrescheduleJobTimeCounter(prefix + "/preschedule_job_time", {treeIdProfilingTag})
            , TotalControllerScheduleJobTimeCounter(prefix + "/controller_schedule_job_time/total", {treeIdProfilingTag})
            , ExecControllerScheduleJobTimeCounter(prefix + "/controller_schedule_job_time/exec", {treeIdProfilingTag})
            , StrategyScheduleJobTimeCounter(prefix + "/strategy_schedule_job_time", {treeIdProfilingTag})
            , ScheduleJobCallCounter(prefix + "/schedule_job_count", {treeIdProfilingTag})
        {
            for (auto reason : TEnumTraits<EScheduleJobFailReason>::GetDomainValues())
            {
                auto tags = GetFailReasonProfilingTags(reason);
                tags.push_back(treeIdProfilingTag);

                ControllerScheduleJobFailCounter[reason] = TSimpleCounter(
                    prefix + "/controller_schedule_job_fail",
                    tags);
            }
        }

        TAggregateCounter PrescheduleJobTimeCounter;
        TAggregateCounter TotalControllerScheduleJobTimeCounter;
        TAggregateCounter ExecControllerScheduleJobTimeCounter;
        TAggregateCounter StrategyScheduleJobTimeCounter;
        TSimpleCounter ScheduleJobCallCounter;

        TEnumIndexedVector<TSimpleCounter, EScheduleJobFailReason> ControllerScheduleJobFailCounter;
    };

    TProfilingCounters NonPreemptiveProfilingCounters;
    TProfilingCounters PreemptiveProfilingCounters;

    TAggregateCounter FairShareUpdateTimeCounter;
    TAggregateCounter FairShareLogTimeCounter;
    TAggregateCounter AnalyzePreemptableJobsTimeCounter;

    TCpuInstant LastSchedulingInformationLoggedTime_ = 0;

    TDynamicAttributes GetGlobalDynamicAttributes(const TSchedulerElementPtr& element) const
    {
        int index = element->GetTreeIndex();
        if (index == UnassignedTreeIndex) {
            return TDynamicAttributes();
        } else {
            return GlobalDynamicAttributes_[index];
        }
    }

    void DoScheduleJobsWithoutPreemption(
        const TRootElementSnapshotPtr& rootElementSnapshot,
        TFairShareContext& context,
        const std::function<void(TProfilingCounters&, int, TDuration)> profileTimings,
        const std::function<void(const TStringBuf&)> logAndCleanSchedulingStatistics)
    {
        auto& rootElement = rootElementSnapshot->RootElement;

        {
            LOG_TRACE("Scheduling new jobs");

            bool prescheduleExecuted = false;
            TDuration prescheduleDuration;

            TWallTimer scheduleTimer;
            while (context.SchedulingContext->CanStartMoreJobs()) {
                if (!prescheduleExecuted) {
                    TWallTimer prescheduleTimer;
                    context.InitializeStructures(rootElement->GetTreeSize(), RegisteredSchedulingTagFilters);
                    rootElement->PrescheduleJob(context, /*starvingOnly*/ false, /*aggressiveStarvationEnabled*/ false);
                    prescheduleDuration = prescheduleTimer.GetElapsedTime();
                    Profiler.Update(NonPreemptiveProfilingCounters.PrescheduleJobTimeCounter, DurationToCpuDuration(prescheduleDuration));
                    prescheduleExecuted = true;
                    context.PrescheduledCalled = true;
                }
                ++context.NonPreemptiveScheduleJobAttempts;
                if (!rootElement->ScheduleJob(context)) {
                    break;
                }
            }
            profileTimings(
                NonPreemptiveProfilingCounters,
                context.NonPreemptiveScheduleJobAttempts,
                scheduleTimer.GetElapsedTime() - prescheduleDuration - context.TotalScheduleJobDuration);

            if (context.NonPreemptiveScheduleJobAttempts > 0) {
                logAndCleanSchedulingStatistics(STRINGBUF("Non preemptive"));
            }
        }
    }

    void DoScheduleJobsWithPreemption(
        const TRootElementSnapshotPtr& rootElementSnapshot,
        TFairShareContext& context,
        const std::function<void(TProfilingCounters&, int, TDuration)>& profileTimings,
        const std::function<void(const TStringBuf&)>& logAndCleanSchedulingStatistics)
    {
        auto& rootElement = rootElementSnapshot->RootElement;
        auto& config = rootElementSnapshot->Config;

        if (!context.Initialized) {
            context.InitializeStructures(rootElement->GetTreeSize(), RegisteredSchedulingTagFilters);
        }

        if (!context.PrescheduledCalled) {
            context.HasAggressivelyStarvingNodes = rootElement->HasAggressivelyStarvingNodes(context, false);
        }

        // Compute discount to node usage.
        LOG_TRACE("Looking for preemptable jobs");
        THashSet<TCompositeSchedulerElementPtr> discountedPools;
        std::vector<TJobPtr> preemptableJobs;
        PROFILE_AGGREGATED_TIMING(AnalyzePreemptableJobsTimeCounter) {
            for (const auto& job : context.SchedulingContext->RunningJobs()) {
                auto* operationElement = rootElementSnapshot->FindOperationElement(job->GetOperationId());
                if (!operationElement || !operationElement->IsJobExisting(job->GetId())) {
                    LOG_DEBUG("Dangling running job found (JobId: %v, OperationId: %v)",
                        job->GetId(),
                        job->GetOperationId());
                    continue;
                }

                if (!operationElement->IsPreemptionAllowed(context)) {
                    continue;
                }

                if (IsJobPreemptable(job, operationElement, context.HasAggressivelyStarvingNodes, config)) {
                    auto* parent = operationElement->GetParent();
                    while (parent) {
                        discountedPools.insert(parent);
                        context.DynamicAttributes(parent).ResourceUsageDiscount += job->ResourceUsage();
                        parent = parent->GetParent();
                    }
                    context.SchedulingContext->ResourceUsageDiscount() += job->ResourceUsage();
                    preemptableJobs.push_back(job);
                }
            }
        }

        context.ResourceUsageDiscount = context.SchedulingContext->ResourceUsageDiscount();

        int startedBeforePreemption = context.SchedulingContext->StartedJobs().size();

        // NB: Schedule at most one job with preemption.
        TJobPtr jobStartedUsingPreemption;
        {
            LOG_TRACE("Scheduling new jobs with preemption");

            // Clean data from previous profiling.
            context.TotalScheduleJobDuration = TDuration::Zero();
            context.ExecScheduleJobDuration = TDuration::Zero();
            std::fill(context.FailedScheduleJob.begin(), context.FailedScheduleJob.end(), 0);

            bool prescheduleExecuted = false;
            TDuration prescheduleDuration;

            TWallTimer timer;
            while (context.SchedulingContext->CanStartMoreJobs()) {
                if (!prescheduleExecuted) {
                    TWallTimer prescheduleTimer;
                    rootElement->PrescheduleJob(context, /*starvingOnly*/ true, /*aggressiveStarvationEnabled*/ false);
                    prescheduleDuration = prescheduleTimer.GetElapsedTime();
                    Profiler.Update(PreemptiveProfilingCounters.PrescheduleJobTimeCounter, DurationToCpuDuration(prescheduleDuration));
                    prescheduleExecuted = true;
                }

                ++context.PreemptiveScheduleJobAttempts;
                if (!rootElement->ScheduleJob(context)) {
                    break;
                }
                if (context.SchedulingContext->StartedJobs().size() > startedBeforePreemption) {
                    jobStartedUsingPreemption = context.SchedulingContext->StartedJobs().back();
                    break;
                }
            }
            profileTimings(
                PreemptiveProfilingCounters,
                context.PreemptiveScheduleJobAttempts,
                timer.GetElapsedTime() - prescheduleDuration - context.TotalScheduleJobDuration);
            if (context.PreemptiveScheduleJobAttempts > 0) {
                logAndCleanSchedulingStatistics(STRINGBUF("Preemptive"));
            }
        }

        int startedAfterPreemption = context.SchedulingContext->StartedJobs().size();

        context.ScheduledDuringPreemption = startedAfterPreemption - startedBeforePreemption;

        // Reset discounts.
        context.SchedulingContext->ResourceUsageDiscount() = ZeroJobResources();
        for (const auto& pool : discountedPools) {
            context.DynamicAttributes(pool.Get()).ResourceUsageDiscount = ZeroJobResources();
        }

        // Preempt jobs if needed.
        std::sort(
            preemptableJobs.begin(),
            preemptableJobs.end(),
            [] (const TJobPtr& lhs, const TJobPtr& rhs) {
                return lhs->GetStartTime() > rhs->GetStartTime();
            });

        auto findPoolWithViolatedLimitsForJob = [&] (const TJobPtr& job) -> TCompositeSchedulerElement* {
            auto* operationElement = rootElementSnapshot->FindOperationElement(job->GetOperationId());
            if (!operationElement) {
                return nullptr;
            }

            auto* parent = operationElement->GetParent();
            while (parent) {
                if (!Dominates(parent->ResourceLimits(), parent->GetResourceUsage())) {
                    return parent;
                }
                parent = parent->GetParent();
            }
            return nullptr;
        };

        auto findPoolWithViolatedLimits = [&] () -> TCompositeSchedulerElement* {
            for (const auto& job : context.SchedulingContext->StartedJobs()) {
                auto violatedPool = findPoolWithViolatedLimitsForJob(job);
                if (violatedPool) {
                    return violatedPool;
                }
            }
            return nullptr;
        };

        bool nodeLimitsViolated = true;
        bool poolsLimitsViolated = true;

        context.PreemptableJobCount = preemptableJobs.size();

        for (const auto& job : preemptableJobs) {
            auto* operationElement = rootElementSnapshot->FindOperationElement(job->GetOperationId());
            if (!operationElement || !operationElement->IsJobExisting(job->GetId())) {
                LOG_DEBUG("Dangling preemptable job found (JobId: %v, OperationId: %v)",
                    job->GetId(),
                    job->GetOperationId());
                continue;
            }

            // Update flags only if violation is not resolved yet to avoid costly computations.
            if (nodeLimitsViolated) {
                nodeLimitsViolated = !Dominates(context.SchedulingContext->ResourceLimits(), context.SchedulingContext->ResourceUsage());
            }
            if (!nodeLimitsViolated && poolsLimitsViolated) {
                poolsLimitsViolated = findPoolWithViolatedLimits() == nullptr;
            }

            if (!nodeLimitsViolated && !poolsLimitsViolated) {
                break;
            }

            if (nodeLimitsViolated) {
                if (jobStartedUsingPreemption) {
                    job->SetPreemptionReason(Format("Preempted to start job %v of operation %v",
                        jobStartedUsingPreemption->GetId(),
                        jobStartedUsingPreemption->GetOperationId()));
                } else {
                    job->SetPreemptionReason(Format("Node resource limits violated"));
                }
                PreemptJob(job, operationElement, context);
            }
            if (poolsLimitsViolated) {
                auto violatedPool = findPoolWithViolatedLimitsForJob(job);
                if (violatedPool) {
                    job->SetPreemptionReason(Format("Preempted due to violation of limits on pool %v",
                        violatedPool->GetId()));
                    PreemptJob(job, operationElement, context);
                }
            }
        }
    }

    void DoScheduleJobs(
        const ISchedulingContextPtr& schedulingContext,
        const TRootElementSnapshotPtr& rootElementSnapshot)
    {
        auto context = TFairShareContext(schedulingContext);

        auto profileTimings = [&] (
            TProfilingCounters& counters,
            int scheduleJobCount,
            TDuration scheduleJobDurationWithoutControllers)
        {
            Profiler.Update(
                counters.StrategyScheduleJobTimeCounter,
                scheduleJobDurationWithoutControllers.MicroSeconds());

            Profiler.Update(
                counters.TotalControllerScheduleJobTimeCounter,
                context.TotalScheduleJobDuration.MicroSeconds());

            Profiler.Update(
                counters.ExecControllerScheduleJobTimeCounter,
                context.ExecScheduleJobDuration.MicroSeconds());

            Profiler.Increment(counters.ScheduleJobCallCounter, scheduleJobCount);

            for (auto reason : TEnumTraits<EScheduleJobFailReason>::GetDomainValues()) {
                Profiler.Increment(
                    counters.ControllerScheduleJobFailCounter[reason],
                    context.FailedScheduleJob[reason]);
            }
        };

        bool enableSchedulingInfoLogging = false;
        auto now = GetCpuInstant();
        if (LastSchedulingInformationLoggedTime_ + DurationToCpuDuration(Config->HeartbeatTreeSchedulingInfoLogBackoff) < now) {
            enableSchedulingInfoLogging = true;
            LastSchedulingInformationLoggedTime_ = now;
        }

        auto logAndCleanSchedulingStatistics = [&] (const TStringBuf& stageName) {
            if (!enableSchedulingInfoLogging) {
                return;
            }
            LOG_DEBUG("%v scheduling statistics (ActiveTreeSize: %v, ActiveOperationCount: %v, DeactivationReasons: %v, CanStartMoreJobs: %v)",
                stageName,
                context.ActiveTreeSize,
                context.ActiveOperationCount,
                context.DeactivationReasons,
                schedulingContext->CanStartMoreJobs());
            context.ActiveTreeSize = 0;
            context.ActiveOperationCount = 0;
            std::fill(context.DeactivationReasons.begin(), context.DeactivationReasons.end(), 0);
        };

        DoScheduleJobsWithoutPreemption(rootElementSnapshot, context, profileTimings, logAndCleanSchedulingStatistics);

        auto nodeId = schedulingContext->GetNodeDescriptor().Id;

        bool scheduleJobsWithPreemption = false;
        {
            bool nodeIsMissing = false;
            {
                TReaderGuard guard(NodeIdToLastPreemptiveSchedulingTimeLock);
                auto it = NodeIdToLastPreemptiveSchedulingTime.find(nodeId);
                if (it == NodeIdToLastPreemptiveSchedulingTime.end()) {
                    nodeIsMissing = true;
                    scheduleJobsWithPreemption = true;
                } else if (it->second + DurationToCpuDuration(Config->PreemptiveSchedulingBackoff) <= now) {
                    scheduleJobsWithPreemption = true;
                    it->second = now;
                }
            }
            if (nodeIsMissing) {
                TWriterGuard guard(NodeIdToLastPreemptiveSchedulingTimeLock);
                NodeIdToLastPreemptiveSchedulingTime[nodeId] = now;
            }
        }

        if (scheduleJobsWithPreemption) {
            DoScheduleJobsWithPreemption(rootElementSnapshot, context, profileTimings, logAndCleanSchedulingStatistics);
        } else {
            LOG_DEBUG("Skip preemptive scheduling");
        }

        LOG_DEBUG("Heartbeat info (StartedJobs: %v, PreemptedJobs: %v, "
            "JobsScheduledDuringPreemption: %v, PreemptableJobs: %v, PreemptableResources: %v, "
            "ControllerScheduleJobCount: %v, NonPreemptiveScheduleJobAttempts: %v, PreemptiveScheduleJobAttempts: %v, HasAggressivelyStarvingNodes: %v, Address: %v)",
            schedulingContext->StartedJobs().size(),
            schedulingContext->PreemptedJobs().size(),
            context.ScheduledDuringPreemption,
            context.PreemptableJobCount,
            FormatResources(context.ResourceUsageDiscount),
            context.ControllerScheduleJobCount,
            context.NonPreemptiveScheduleJobAttempts,
            context.PreemptiveScheduleJobAttempts,
            context.HasAggressivelyStarvingNodes,
            schedulingContext->GetNodeDescriptor().Address);
    }

    bool IsJobPreemptable(
        const TJobPtr& job,
        const TOperationElementPtr& element,
        bool aggressivePreemptionEnabled,
        const TFairShareStrategyTreeConfigPtr& config) const
    {
        int jobCount = element->GetRunningJobCount();
        if (jobCount <= config->MaxUnpreemptableRunningJobCount) {
            return false;
        }

        aggressivePreemptionEnabled = aggressivePreemptionEnabled && element->IsAggressiveStarvationPreemptionAllowed();

        double usageRatio = element->GetResourceUsageRatio();
        const auto& attributes = element->Attributes();
        auto threshold = aggressivePreemptionEnabled
            ? config->AggressivePreemptionSatisfactionThreshold
            : config->PreemptionSatisfactionThreshold;
        if (usageRatio < attributes.FairShareRatio * threshold) {
            return false;
        }

        if (!element->IsJobPreemptable(job->GetId(), aggressivePreemptionEnabled)) {
            return false;
        }

        return true;
    }

    void PreemptJob(
        const TJobPtr& job,
        const TOperationElementPtr& operationElement,
        TFairShareContext& context) const
    {
        context.SchedulingContext->ResourceUsage() -= job->ResourceUsage();
        operationElement->IncreaseJobResourceUsage(job->GetId(), -job->ResourceUsage());
        job->ResourceUsage() = ZeroJobResources();

        context.SchedulingContext->PreemptJob(job);
    }

    TCompositeSchedulerElement* FindPoolViolatingMaxRunningOperationCount(TCompositeSchedulerElement* pool)
    {
        VERIFY_INVOKERS_AFFINITY(FeasibleInvokers);

        while (pool) {
            if (pool->RunningOperationCount() >= pool->GetMaxRunningOperationCount()) {
                return pool;
            }
            pool = pool->GetParent();
        }
        return nullptr;
    }

    TCompositeSchedulerElementPtr FindPoolWithViolatedOperationCountLimit(const TCompositeSchedulerElementPtr& element)
    {
        auto current = element;
        while (current) {
            if (current->OperationCount() >= current->GetMaxOperationCount()) {
                return current;
            }
            current = current->GetParent();
        }
        return nullptr;
    }

    void AddOperationToPool(const TOperationId& operationId)
    {
        TForbidContextSwitchGuard contextSwitchGuard;

        const auto& operationElement = GetOperationElement(operationId);
        auto* parent = operationElement->GetParent();
        parent->EnableChild(operationElement);
        parent->IncreaseRunningOperationCount(1);

        LOG_INFO("Operation added to pool (OperationId: %v, Pool: %v)",
            operationId,
            parent->GetId());
    }

    void DoRegisterPool(const TPoolPtr& pool)
    {
        int index = RegisterSchedulingTagFilter(pool->GetSchedulingTagFilter());
        pool->SetSchedulingTagFilterIndex(index);
        YCHECK(Pools.insert(std::make_pair(pool->GetId(), pool)).second);
        YCHECK(PoolToMinUnusedSlotIndex.insert(std::make_pair(pool->GetId(), 0)).second);
    }

    void RegisterPool(const TPoolPtr& pool)
    {
        DoRegisterPool(pool);

        LOG_INFO("Pool registered (Pool: %v)", pool->GetId());
    }

    void RegisterPool(const TPoolPtr& pool, const TCompositeSchedulerElementPtr& parent)
    {
        DoRegisterPool(pool);

        pool->SetParent(parent.Get());
        parent->AddChild(pool);

        LOG_INFO("Pool registered (Pool: %v, Parent: %v)",
            pool->GetId(),
            parent->GetId());
    }

    void ReconfigurePool(const TPoolPtr& pool, const TPoolConfigPtr& config)
    {
        auto oldSchedulingTagFilter = pool->GetSchedulingTagFilter();
        pool->SetConfig(config);
        auto newSchedulingTagFilter = pool->GetSchedulingTagFilter();
        if (oldSchedulingTagFilter != newSchedulingTagFilter) {
            UnregisterSchedulingTagFilter(oldSchedulingTagFilter);
            int index = RegisterSchedulingTagFilter(newSchedulingTagFilter);
            pool->SetSchedulingTagFilterIndex(index);
        }
    }

    void UnregisterPool(const TPoolPtr& pool)
    {
        auto userName = pool->GetUserName();
        if (userName) {
            YCHECK(UserToEphemeralPools[*userName].erase(pool->GetId()) == 1);
        }

        UnregisterSchedulingTagFilter(pool->GetSchedulingTagFilterIndex());

        YCHECK(PoolToMinUnusedSlotIndex.erase(pool->GetId()) == 1);
        YCHECK(PoolToSpareSlotIndices.erase(pool->GetId()) <= 1);
        YCHECK(Pools.erase(pool->GetId()) == 1);

        pool->SetAlive(false);
        auto parent = pool->GetParent();
        SetPoolParent(pool, nullptr);

        LOG_INFO("Pool unregistered (Pool: %v, Parent: %v)",
            pool->GetId(),
            parent->GetId());
    }

    bool TryOccupyPoolSlotIndex(const TString& poolName, int slotIndex)
    {
        auto minUnusedIndexIt = PoolToMinUnusedSlotIndex.find(poolName);
        YCHECK(minUnusedIndexIt != PoolToMinUnusedSlotIndex.end());

        auto& spareSlotIndices = PoolToSpareSlotIndices[poolName];

        if (slotIndex >= minUnusedIndexIt->second) {
            for (int index = minUnusedIndexIt->second; index < slotIndex; ++index) {
                spareSlotIndices.insert(index);
            }

            minUnusedIndexIt->second = slotIndex + 1;

            return true;
        } else {
            return spareSlotIndices.erase(slotIndex) == 1;
        }
    }

    void AssignOperationSlotIndex(const TFairShareStrategyOperationStatePtr& state, const TString& poolName)
    {
        auto it = PoolToSpareSlotIndices.find(poolName);
        auto slotIndex = state->GetHost()->FindSlotIndex(TreeId);

        if (slotIndex) {
            // Revive case
            if (TryOccupyPoolSlotIndex(poolName, *slotIndex)) {
                return;
            } else {
                auto error = TError("Failed to assign slot index to operation during revive")
                    << TErrorAttribute("operation_id", state->GetHost()->GetId())
                    << TErrorAttribute("slot_index", *slotIndex);
                LOG_ERROR(error);
            }
        }

        if (it == PoolToSpareSlotIndices.end() || it->second.empty()) {
            auto minUnusedIndexIt = PoolToMinUnusedSlotIndex.find(poolName);
            YCHECK(minUnusedIndexIt != PoolToMinUnusedSlotIndex.end());
            slotIndex = minUnusedIndexIt->second;
            ++minUnusedIndexIt->second;
        } else {
            auto spareIndexIt = it->second.begin();
            slotIndex = *spareIndexIt;
            it->second.erase(spareIndexIt);
        }

        state->GetHost()->SetSlotIndex(TreeId, *slotIndex);
    }

    void UnassignOperationPoolIndex(const TFairShareStrategyOperationStatePtr& state, const TString& poolName)
    {
        auto slotIndex = state->GetHost()->FindSlotIndex(TreeId);
        YCHECK(slotIndex);

        auto it = PoolToSpareSlotIndices.find(poolName);
        if (it == PoolToSpareSlotIndices.end()) {
<<<<<<< HEAD
            YCHECK(PoolToSpareSlotIndices.insert(std::make_pair(poolName, yhash_set<int>{*slotIndex})).second);
=======
            YCHECK(PoolToSpareSlotIndices.insert(std::make_pair(poolName, THashSet<int>{slotIndex})).second);
>>>>>>> 5e5c3f74
        } else {
            it->second.insert(*slotIndex);
        }
    }

    void TryActivateOperationsFromQueue(std::vector<TOperationId>* operationsToActivate)
    {
        // Try to run operations from queue.
        auto it = WaitingOperationQueue.begin();
        while (it != WaitingOperationQueue.end() && RootElement->RunningOperationCount() < Config->MaxRunningOperationCount) {
            const auto& operationId = *it;
            auto* operationPool = GetOperationElement(operationId)->GetParent();
            if (FindPoolViolatingMaxRunningOperationCount(operationPool) == nullptr) {
                operationsToActivate->push_back(operationId);
                AddOperationToPool(operationId);
                auto toRemove = it++;
                WaitingOperationQueue.erase(toRemove);
            } else {
                ++it;
            }
        }
    }

    void BuildEssentialOperationProgress(const TOperationId& operationId, TFluentMap fluent)
    {
        const auto& element = FindOperationElement(operationId);
        if (!element) {
            return;
        }

        fluent
            .Do(BIND(&TFairShareTree::BuildEssentialOperationElementYson, Unretained(this), element));
    }

    int RegisterSchedulingTagFilter(const TSchedulingTagFilter& filter)
    {
        if (filter.IsEmpty()) {
            return EmptySchedulingTagFilterIndex;
        }
        auto it = SchedulingTagFilterToIndexAndCount.find(filter);
        if (it == SchedulingTagFilterToIndexAndCount.end()) {
            int index;
            if (FreeSchedulingTagFilterIndexes.empty()) {
                index = RegisteredSchedulingTagFilters.size();
                RegisteredSchedulingTagFilters.push_back(filter);
            } else {
                index = FreeSchedulingTagFilterIndexes.back();
                RegisteredSchedulingTagFilters[index] = filter;
                FreeSchedulingTagFilterIndexes.pop_back();
            }
            SchedulingTagFilterToIndexAndCount.emplace(filter, TSchedulingTagFilterEntry({index, 1}));
            return index;
        } else {
            ++it->second.Count;
            return it->second.Index;
        }
    }

    void UnregisterSchedulingTagFilter(int index)
    {
        if (index == EmptySchedulingTagFilterIndex) {
            return;
        }
        UnregisterSchedulingTagFilter(RegisteredSchedulingTagFilters[index]);
    }

    void UnregisterSchedulingTagFilter(const TSchedulingTagFilter& filter)
    {
        if (filter.IsEmpty()) {
            return;
        }
        auto it = SchedulingTagFilterToIndexAndCount.find(filter);
        YCHECK(it != SchedulingTagFilterToIndexAndCount.end());
        --it->second.Count;
        if (it->second.Count == 0) {
            RegisteredSchedulingTagFilters[it->second.Index] = EmptySchedulingTagFilter;
            FreeSchedulingTagFilterIndexes.push_back(it->second.Index);
            SchedulingTagFilterToIndexAndCount.erase(it);
        }
    }

    void SetPoolParent(const TPoolPtr& pool, const TCompositeSchedulerElementPtr& parent)
    {
        if (pool->GetParent() == parent) {
            return;
        }

        auto* oldParent = pool->GetParent();
        if (oldParent) {
            oldParent->IncreaseResourceUsage(-pool->GetResourceUsage());
            oldParent->IncreaseOperationCount(-pool->OperationCount());
            oldParent->IncreaseRunningOperationCount(-pool->RunningOperationCount());
            oldParent->RemoveChild(pool);
        }

        pool->SetParent(parent.Get());
        if (parent) {
            parent->AddChild(pool);
            parent->IncreaseResourceUsage(pool->GetResourceUsage());
            parent->IncreaseOperationCount(pool->OperationCount());
            parent->IncreaseRunningOperationCount(pool->RunningOperationCount());

            LOG_INFO("Parent pool set (Pool: %v, Parent: %v)",
                pool->GetId(),
                parent->GetId());
        }
    }

    void SetPoolDefaultParent(const TPoolPtr& pool)
    {
        auto defaultParentPool = FindPool(Config->DefaultParentPool);
        if (!defaultParentPool || defaultParentPool == pool) {
            // NB: root element is not a pool, so we should suppress warning in this special case.
            if (Config->DefaultParentPool != RootPoolName) {
                auto error = TError("Default parent pool %Qv is not registered", Config->DefaultParentPool);
                Host->SetSchedulerAlert(ESchedulerAlertType::UpdatePools, error);
            }
            SetPoolParent(pool, RootElement);
        } else {
            SetPoolParent(pool, defaultParentPool);
        }
    }

    TPoolPtr FindPool(const TString& id)
    {
        auto it = Pools.find(id);
        return it == Pools.end() ? nullptr : it->second;
    }

    TPoolPtr GetPool(const TString& id)
    {
        auto pool = FindPool(id);
        YCHECK(pool);
        return pool;
    }

    NProfiling::TTagId GetPoolProfilingTag(const TString& id)
    {
        auto it = PoolIdToProfilingTagId.find(id);
        if (it == PoolIdToProfilingTagId.end()) {
            it = PoolIdToProfilingTagId.emplace(
                id,
                NProfiling::TProfileManager::Get()->RegisterTag("pool", id)
            ).first;
        }
        return it->second;
    }

    TOperationElementPtr FindOperationElement(const TOperationId& operationId)
    {
        auto it = OperationIdToElement.find(operationId);
        return it == OperationIdToElement.end() ? nullptr : it->second;
    }

    TOperationElementPtr GetOperationElement(const TOperationId& operationId)
    {
        auto element = FindOperationElement(operationId);
        YCHECK(element);
        return element;
    }

    TRootElementSnapshotPtr CreateRootElementSnapshot()
    {
        auto snapshot = New<TRootElementSnapshot>();
        snapshot->RootElement = RootElement->Clone();
        snapshot->RootElement->BuildOperationToElementMapping(&snapshot->OperationIdToElement);
        snapshot->Config = Config;
        return snapshot;
    }

    void BuildEssentialPoolsInformation(TFluentMap fluent)
    {
        fluent
            .Item("pools").DoMapFor(Pools, [&] (TFluentMap fluent, const TPoolMap::value_type& pair) {
                const auto& id = pair.first;
                const auto& pool = pair.second;
                fluent
                    .Item(id).BeginMap()
                        .Do(BIND(&TFairShareTree::BuildEssentialPoolElementYson, Unretained(this), pool))
                    .EndMap();
            });
    }

    void BuildElementYson(const TSchedulerElementPtr& element, TFluentMap fluent)
    {
        const auto& attributes = element->Attributes();
        auto dynamicAttributes = GetGlobalDynamicAttributes(element);

        auto guaranteedResources = Host->GetResourceLimits(Config->NodesFilter) * attributes.GuaranteedResourcesRatio;

        fluent
            .Item("scheduling_status").Value(element->GetStatus())
            .Item("starving").Value(element->GetStarving())
            .Item("fair_share_starvation_tolerance").Value(element->GetFairShareStarvationTolerance())
            .Item("min_share_preemption_timeout").Value(element->GetMinSharePreemptionTimeout())
            .Item("fair_share_preemption_timeout").Value(element->GetFairSharePreemptionTimeout())
            .Item("adjusted_fair_share_starvation_tolerance").Value(attributes.AdjustedFairShareStarvationTolerance)
            .Item("adjusted_min_share_preemption_timeout").Value(attributes.AdjustedMinSharePreemptionTimeout)
            .Item("adjusted_fair_share_preemption_timeout").Value(attributes.AdjustedFairSharePreemptionTimeout)
            .Item("resource_demand").Value(element->ResourceDemand())
            .Item("resource_usage").Value(element->GetResourceUsage())
            .Item("resource_limits").Value(element->ResourceLimits())
            .Item("dominant_resource").Value(attributes.DominantResource)
            .Item("weight").Value(element->GetWeight())
            .Item("min_share_ratio").Value(element->GetMinShareRatio())
            .Item("max_share_ratio").Value(element->GetMaxShareRatio())
            .Item("min_share_resources").Value(element->GetMinShareResources())
            .Item("adjusted_min_share_ratio").Value(attributes.AdjustedMinShareRatio)
            .Item("guaranteed_resources_ratio").Value(attributes.GuaranteedResourcesRatio)
            .Item("guaranteed_resources").Value(guaranteedResources)
            .Item("max_possible_usage_ratio").Value(attributes.MaxPossibleUsageRatio)
            .Item("usage_ratio").Value(element->GetResourceUsageRatio())
            .Item("demand_ratio").Value(attributes.DemandRatio)
            .Item("fair_share_ratio").Value(attributes.FairShareRatio)
            .Item("satisfaction_ratio").Value(dynamicAttributes.SatisfactionRatio)
            .Item("best_allocation_ratio").Value(attributes.BestAllocationRatio);
    }

    void BuildEssentialElementYson(const TSchedulerElementPtr& element, TFluentMap fluent, bool shouldPrintResourceUsage)
    {
        const auto& attributes = element->Attributes();
        auto dynamicAttributes = GetGlobalDynamicAttributes(element);

        fluent
            .Item("usage_ratio").Value(element->GetResourceUsageRatio())
            .Item("demand_ratio").Value(attributes.DemandRatio)
            .Item("fair_share_ratio").Value(attributes.FairShareRatio)
            .Item("satisfaction_ratio").Value(dynamicAttributes.SatisfactionRatio)
            .DoIf(shouldPrintResourceUsage, [&] (TFluentMap fluent) {
                fluent
                    .Item("resource_usage").Value(element->GetResourceUsage());
            });
    }

    void BuildEssentialPoolElementYson(const TSchedulerElementPtr& element, TFluentMap fluent)
    {
        BuildEssentialElementYson(element, fluent, false);
    }

    void BuildEssentialOperationElementYson(const TSchedulerElementPtr& element, TFluentMap fluent)
    {
        BuildEssentialElementYson(element, fluent, true);
    }

    TYPath GetPoolPath(const TCompositeSchedulerElementPtr& element)
    {
        std::vector<TString> tokens;
        auto current = element;
        while (!current->IsRoot()) {
            if (current->IsExplicit()) {
                tokens.push_back(current->GetId());
            }
            current = current->GetParent();
        }

        std::reverse(tokens.begin(), tokens.end());

        TYPath path = "/" + NYPath::ToYPathLiteral(TreeId);
        for (const auto& token : tokens) {
            path.append('/');
            path.append(NYPath::ToYPathLiteral(token));
        }
        return path;
    }

    TCompositeSchedulerElementPtr GetDefaultParent()
    {
        auto defaultPool = FindPool(Config->DefaultParentPool);
        if (defaultPool) {
            return defaultPool;
        } else {
            return RootElement;
        }
    }

    void ValidateOperationCountLimit(const IOperationStrategyHost* operation, const TString& poolId)
    {
        TCompositeSchedulerElementPtr parentElement = FindPool(poolId);
        if (!parentElement) {
            parentElement = GetDefaultParent();
        }

        auto poolWithViolatedLimit = FindPoolWithViolatedOperationCountLimit(parentElement);
        if (poolWithViolatedLimit) {
            THROW_ERROR_EXCEPTION(
                EErrorCode::TooManyOperations,
                "Limit for the number of concurrent operations %v for pool %Qv in tree %Qv has been reached",
                poolWithViolatedLimit->GetMaxOperationCount(),
                poolWithViolatedLimit->GetId(),
                TreeId);
        }
    }

    void ValidateEphemeralPoolLimit(const IOperationStrategyHost* operation, const TString& poolId)
    {
        auto pool = FindPool(poolId);
        if (pool) {
            return;
        }

        const auto& userName = operation->GetAuthenticatedUser();

        auto it = UserToEphemeralPools.find(userName);
        if (it == UserToEphemeralPools.end()) {
            return;
        }

        if (it->second.size() + 1 > Config->MaxEphemeralPoolsPerUser) {
            THROW_ERROR_EXCEPTION("Limit for number of ephemeral pools %v for user %v in tree %Qv has been reached",
                Config->MaxEphemeralPoolsPerUser,
                userName,
                TreeId);
        }
    }

    void DoValidateOperationStart(const IOperationStrategyHost* operation, const TString& poolId)
    {
        ValidateOperationCountLimit(operation, poolId);
        ValidateEphemeralPoolLimit(operation, poolId);

        TCompositeSchedulerElementPtr immediateParentPool = FindPool(poolId);
        // NB: Check is not performed if operation is started in default or unknown pool.
        if (immediateParentPool && immediateParentPool->AreImmediateOperationsFobidden()) {
            THROW_ERROR_EXCEPTION(
                "Starting operations immediately in pool %Qv is forbidden",
                immediateParentPool->GetId());
        }

        if (!immediateParentPool) {
            immediateParentPool = GetDefaultParent();
        }

        auto poolPath = GetPoolPath(immediateParentPool);
        const auto& user = operation->GetAuthenticatedUser();

        Host->ValidatePoolPermission(poolPath, user, EPermission::Use);
    }

    void ProfileOperationElement(TOperationElementPtr element) const
    {
        auto poolTag = element->GetParent()->GetProfilingTag();
        auto slotIndexTag = GetSlotIndexProfilingTag(element->GetSlotIndex());

        ProfileSchedulerElement(element, "/operations", {poolTag, slotIndexTag, TreeIdProfilingTag});
    }

    void ProfileCompositeSchedulerElement(TCompositeSchedulerElementPtr element) const
    {
        auto tag = element->GetProfilingTag();
        ProfileSchedulerElement(element, "/pools", {tag, TreeIdProfilingTag});

        Profiler.Enqueue(
            "/running_operation_count",
            element->RunningOperationCount(),
            EMetricType::Gauge,
            {tag});
        Profiler.Enqueue(
            "/total_operation_count",
            element->OperationCount(),
            EMetricType::Gauge,
            {tag});
    }

    void ProfileSchedulerElement(TSchedulerElementPtr element, const TString& profilingPrefix, const TTagIdList& tags) const
    {
        Profiler.Enqueue(
            profilingPrefix + "/fair_share_ratio_x100000",
            static_cast<i64>(element->Attributes().FairShareRatio * 1e5),
            EMetricType::Gauge,
            tags);
        Profiler.Enqueue(
            profilingPrefix + "/usage_ratio_x100000",
            static_cast<i64>(element->GetResourceUsageRatio() * 1e5),
            EMetricType::Gauge,
            tags);
        Profiler.Enqueue(
            profilingPrefix + "/demand_ratio_x100000",
            static_cast<i64>(element->Attributes().DemandRatio * 1e5),
            EMetricType::Gauge,
            tags);
        Profiler.Enqueue(
            profilingPrefix + "/guaranteed_resource_ratio_x100000",
            static_cast<i64>(element->Attributes().GuaranteedResourcesRatio * 1e5),
            EMetricType::Gauge,
            tags);

        ProfileResources(
            Profiler,
            element->GetResourceUsage(),
            profilingPrefix + "/resource_usage",
            tags);
        ProfileResources(
            Profiler,
            element->ResourceLimits(),
            profilingPrefix + "/resource_limits",
            tags);
        ProfileResources(
            Profiler,
            element->ResourceDemand(),
            profilingPrefix + "/resource_demand",
            tags);

        element->GetJobMetrics().SendToProfiler(
            Profiler,
            profilingPrefix + "/metrics",
            tags);
    }
};

DEFINE_REFCOUNTED_TYPE(TFairShareTree)

////////////////////////////////////////////////////////////////////////////////

class TFairShareStrategy
    : public ISchedulerStrategy
{
public:
    TFairShareStrategy(
        TFairShareStrategyConfigPtr config,
        ISchedulerStrategyHost* host,
        const std::vector<IInvokerPtr>& feasibleInvokers)
        : Config(config)
        , Host(host)
        , FeasibleInvokers(feasibleInvokers)
        , Logger(SchedulerLogger)
        , LastProfilingTime_(TInstant::Zero())
    {
        FairShareUpdateExecutor_ = New<TPeriodicExecutor>(
            GetCurrentInvoker(),
            BIND(&TFairShareStrategy::OnFairShareUpdate, MakeWeak(this)),
            Config->FairShareUpdatePeriod);

        FairShareLoggingExecutor_ = New<TPeriodicExecutor>(
            GetCurrentInvoker(),
            BIND(&TFairShareStrategy::OnFairShareLogging, MakeWeak(this)),
            Config->FairShareLogPeriod);

        MinNeededJobResourcesUpdateExecutor_ = New<TPeriodicExecutor>(
            GetCurrentInvoker(),
            BIND(&TFairShareStrategy::OnMinNeededJobResourcesUpdate, MakeWeak(this)),
            Config->MinNeededResourcesUpdatePeriod);
    }

    virtual void OnMasterConnected() override
    {
        VERIFY_INVOKERS_AFFINITY(FeasibleInvokers);

        FairShareLoggingExecutor_->Start();
        FairShareUpdateExecutor_->Start();
        MinNeededJobResourcesUpdateExecutor_->Start();
    }

    virtual void OnMasterDisconnected() override
    {
        VERIFY_INVOKERS_AFFINITY(FeasibleInvokers);

        FairShareLoggingExecutor_->Stop();
        FairShareUpdateExecutor_->Stop();
        MinNeededJobResourcesUpdateExecutor_->Stop();

        {
            TWriterGuard guard(OperationIdToOperationStateLock_);
            OperationIdToOperationState_.clear();
        }

        IdToTree_.clear();

        DefaultTreeId_.Reset();

        {
            TWriterGuard guard(TreeIdToSnapshotLock_);
            TreeIdToSnapshot_.clear();
        }
    }

    void OnFairShareUpdate()
    {
        OnFairShareUpdateAt(TInstant::Now());
    }

    void OnMinNeededJobResourcesUpdate() override
    {
        VERIFY_INVOKERS_AFFINITY(FeasibleInvokers);

        LOG_INFO("Starting min needed job resources update");

        for (const auto& pair : OperationIdToOperationState_) {
            const auto& state = pair.second;
            if (state->GetHost()->IsSchedulable()) {
                state->GetController()->InvokeMinNeededJobResourcesUpdate();
            }
        }

        LOG_INFO("Min needed job resources successfully updated");
    }

    void OnFairShareLogging()
    {
        VERIFY_INVOKERS_AFFINITY(FeasibleInvokers);

        OnFairShareLoggingAt(TInstant::Now());
    }

    virtual TFuture<void> ScheduleJobs(const ISchedulingContextPtr& schedulingContext) override
    {
        VERIFY_THREAD_AFFINITY_ANY();

        auto snapshot = FindTreeSnapshotByNodeDescriptor(schedulingContext->GetNodeDescriptor());

        // Can happen if all trees are removed.
        if (!snapshot) {
            LOG_INFO("Node does not belong to any fair-share tree, scheduling skipped (Address: %v)",
                schedulingContext->GetNodeDescriptor().Address);
            return VoidFuture;
        }

        return snapshot->ScheduleJobs(schedulingContext);
    }

    virtual void RegisterOperation(IOperationStrategyHost* operation) override
    {
        VERIFY_INVOKERS_AFFINITY(FeasibleInvokers);

        auto spec = ParseSpec(operation, operation->GetSpec());
        auto state = New<TFairShareStrategyOperationState>(operation);
        state->TreeIdToPoolIdMap() = ParseOperationPools(operation);

        {
            TWriterGuard guard(OperationIdToOperationStateLock_);
            YCHECK(OperationIdToOperationState_.insert(
                std::make_pair(operation->GetId(), state)).second);
        }

        for (const auto& pair : state->TreeIdToPoolIdMap()) {
            const auto& tree = GetTree(pair.first);
            auto registrationResult = tree->RegisterOperation(state, spec, operation->GetRuntimeParams());
            ActivateOperations(registrationResult.OperationsToActivate);
        }
    }

    virtual void UnregisterOperation(IOperationStrategyHost* operation) override
    {
        VERIFY_INVOKERS_AFFINITY(FeasibleInvokers);

        const auto& state = GetOperationState(operation->GetId());
        for (const auto& pair : state->TreeIdToPoolIdMap()) {
            const auto& treeId = pair.first;
            auto unregistrationResult = GetTree(treeId)->UnregisterOperation(state);
            ActivateOperations(unregistrationResult.OperationsToActivate);
        }

        {
            TWriterGuard guard(OperationIdToOperationStateLock_);
            YCHECK(OperationIdToOperationState_.erase(operation->GetId()) == 1);
        }
    }

    virtual void UpdatePools(const INodePtr& poolsNode) override
    {
        VERIFY_INVOKERS_AFFINITY(FeasibleInvokers);

        LOG_INFO("Updating pool trees");

        if (poolsNode->GetType() != NYTree::ENodeType::Map) {
            auto error = TError("Pool trees node has invalid type")
                << TErrorAttribute("expected_type", NYTree::ENodeType::Map)
                << TErrorAttribute("actual_type", poolsNode->GetType());
            LOG_WARNING(error);
            Host->SetSchedulerAlert(ESchedulerAlertType::UpdatePools, error);
            return;
        }

        auto poolsMap = poolsNode->AsMap();

        std::vector<TError> errors;

        // Collect trees to add and remove.
        yhash_set<TString> treeIdsToAdd;
        yhash_set<TString> treeIdsToRemove;
        CollectTreesToAddAndRemove(poolsMap, &treeIdsToAdd, &treeIdsToRemove);

        // Populate trees map. New trees are not added to global map yet.
        auto idToTree = ConstructUpdatedTreeMap(
            poolsMap,
            treeIdsToAdd,
            treeIdsToRemove,
            &errors);

        // Check default tree pointer. It should point to some valid tree,
        // otherwise pool trees are not updated.
        auto defaultTreeId = poolsMap->Attributes().Find<TString>(DefaultTreeAttributeName);

        if (defaultTreeId && idToTree.find(*defaultTreeId) == idToTree.end()) {
            errors.emplace_back("Default tree is missing");
            auto error = TError("Error updating pool trees")
                << std::move(errors);
            Host->SetSchedulerAlert(ESchedulerAlertType::UpdatePools, error);
            return;
        }

        // Check that after adding or removing trees each node will belong exactly to one tree.
        if (!CheckTreesConfiguration(idToTree, &errors)) {
            auto error = TError("Error updating pool trees")
                << std::move(errors);
            Host->SetSchedulerAlert(ESchedulerAlertType::UpdatePools, error);
            return;
        }

        // Update configs and pools structure of all trees.
        int updatedTreeCount;
        UpdateTreesConfigs(poolsMap, idToTree, &errors, &updatedTreeCount);

        // Abort orphaned operations.
        AbortOrphanedOperations(treeIdsToRemove);

        // Updating default fair-share tree and global tree map.
        DefaultTreeId_ = defaultTreeId;
        std::swap(IdToTree_, idToTree);

        yhash<TString, IFairShareTreeSnapshotPtr> snapshots;
        for (const auto& pair : IdToTree_) {
            const auto& treeId = pair.first;
            const auto& tree = pair.second;
            YCHECK(snapshots.insert(std::make_pair(treeId, tree->CreateSnapshot())).second);
        }

        {
            TWriterGuard guard(TreeIdToSnapshotLock_);
            std::swap(TreeIdToSnapshot_, snapshots);
        }

        // Setting alerts.
        if (!errors.empty()) {
            auto error = TError("Error updating pool trees")
                << std::move(errors);
            Host->SetSchedulerAlert(ESchedulerAlertType::UpdatePools, error);
        } else {
            Host->SetSchedulerAlert(ESchedulerAlertType::UpdatePools, TError());
            if (updatedTreeCount > 0 || treeIdsToRemove.size() > 0 || treeIdsToAdd.size() > 0) {
                Host->LogEventFluently(ELogEventType::PoolsInfo)
                    .Item("pools").DoMapFor(IdToTree_, [&] (TFluentMap fluent, const auto& value) {
                        const auto& treeId = value.first;
                        const auto& tree = value.second;
                        fluent
                            .Item(treeId).Do(BIND(&TFairShareTree::BuildStaticPoolsInformation, tree));
                    });
            }
            LOG_INFO("Pool trees updated");
        }
    }

    virtual void BuildOperationAttributes(const TOperationId& operationId, TFluentMap fluent) override
    {
        VERIFY_INVOKERS_AFFINITY(FeasibleInvokers);

        const auto& state = GetOperationState(operationId);
        if (DefaultTreeId_ && state->TreeIdToPoolIdMap().find(*DefaultTreeId_)) {
            GetTree(*DefaultTreeId_)->BuildOperationAttributes(operationId, fluent);
        }
    }

    virtual void BuildOperationProgress(const TOperationId& operationId, TFluentMap fluent) override
    {
        VERIFY_INVOKERS_AFFINITY(FeasibleInvokers);

        DoBuildOperationProgress(&TFairShareTree::BuildOperationProgress, operationId, fluent);
    }

    virtual void BuildBriefOperationProgress(const TOperationId& operationId, TFluentMap fluent) override
    {
        VERIFY_INVOKERS_AFFINITY(FeasibleInvokers);

        DoBuildOperationProgress(&TFairShareTree::BuildBriefOperationProgress, operationId, fluent);
    }

    virtual void BuildBriefSpec(const TOperationId& operationId, TFluentMap fluent) override
    {
        VERIFY_INVOKERS_AFFINITY(FeasibleInvokers);

        const auto& state = GetOperationState(operationId);
        const auto& pools = state->TreeIdToPoolIdMap();

        fluent
            .DoIf(DefaultTreeId_.HasValue(), BIND([&] (TFluentMap fluent) {
                auto it = pools.find(*DefaultTreeId_);
                if (it != pools.end()) {
                    fluent
                        .Item("pool").Value(it->second);
                }
            }))
            .Item("fair_share_info_per_pool_tree").DoMapFor(pools, [&] (TFluentMap fluent, const auto& value) {
                fluent
                    .Item(value.first).BeginMap()
                        .Item("pool").Value(value.second)
                    .EndMap();
            });
    }

    virtual void UpdateConfig(const TFairShareStrategyConfigPtr& config) override
    {
        VERIFY_INVOKERS_AFFINITY(FeasibleInvokers);

        Config = config;

        for (const auto& pair : IdToTree_) {
            const auto& tree = pair.second;
            tree->UpdateControllerConfig(config);
        }

        FairShareUpdateExecutor_->SetPeriod(Config->FairShareUpdatePeriod);
        FairShareLoggingExecutor_->SetPeriod(Config->FairShareLogPeriod);
        MinNeededJobResourcesUpdateExecutor_->SetPeriod(Config->MinNeededResourcesUpdatePeriod);
    }

    virtual void BuildOperationInfoForEventLog(const IOperationStrategyHost* operation, TFluentMap fluent)
    {
        VERIFY_INVOKERS_AFFINITY(FeasibleInvokers);

        const auto& operationState = GetOperationState(operation->GetId());
        const auto& pools = operationState->TreeIdToPoolIdMap();

        fluent
            .DoIf(DefaultTreeId_.HasValue(), [&] (TFluentMap fluent) {
                auto it = pools.find(*DefaultTreeId_);
                if (it != pools.end()) {
                    fluent
                        .Item("pool").Value(it->second);
                }
            });
    }

    virtual void UpdateOperationRuntimeParams(
        IOperationStrategyHost* operation,
        const TOperationStrategyRuntimeParamsPtr& runtimeParams) override
    {
        VERIFY_INVOKERS_AFFINITY(FeasibleInvokers);

        const auto& state = GetOperationState(operation->GetId());

        // TODO(asaitgalin): Support ability to specify runtime params
        // separately for each fair share tree.
        for (const auto& pair : state->TreeIdToPoolIdMap()) {
            const auto& treeId = pair.first;
            GetTree(treeId)->UpdateOperationRuntimeParams(operation, runtimeParams);
        }
    }

    virtual TString GetOperationLoggingProgress(const TOperationId& operationId) override
    {
        VERIFY_INVOKERS_AFFINITY(FeasibleInvokers);

        std::vector<TString> progressParts;

        for (const auto& pair : IdToTree_) {
            const auto& tree = pair.second;
            progressParts.push_back(tree->GetOperationLoggingProgress(operationId));
        }

        return JoinToString(progressParts.begin(), progressParts.end(), STRINGBUF("; "));
    }

    virtual void BuildOrchid(TFluentMap fluent) override
    {
        VERIFY_INVOKERS_AFFINITY(FeasibleInvokers);

        // TODO(ignat): stop using pools from here and remove this section (since it is also presented in fair_share_info subsection).
        if (DefaultTreeId_) {
            GetTree(*DefaultTreeId_)->BuildPoolsInformation(fluent);
        }


        yhash<TString, std::vector<TExecNodeDescriptor>> descriptorsPerPoolTree;
        for (const auto& pair : IdToTree_) {
            const auto& treeId = pair.first;
            descriptorsPerPoolTree.emplace(treeId, std::vector<TExecNodeDescriptor>{});
        }

        auto descriptors = Host->CalculateExecNodeDescriptors(TSchedulingTagFilter());
        for (const auto& descriptor : descriptors->Descriptors) {
            for (const auto& pair : IdToTree_) {
                const auto& treeId = pair.first;
                const auto& tree = pair.second;

                if (tree->GetNodesFilter().CanSchedule(descriptor.Tags)) {
                    descriptorsPerPoolTree[treeId].push_back(descriptor);
                    break;
                }
            }
        }

        fluent
            .DoIf(DefaultTreeId_.HasValue(), [&] (TFluentMap fluent) {
                fluent
                    // COMPAT(asaitgalin): Remove it when UI will use scheduling_info_per_pool_tree
                    .Item("fair_share_info").BeginMap()
                        .Do(BIND(&TFairShareTree::BuildFairShareInfo, GetTree(*DefaultTreeId_)))
                    .EndMap()
                    .Item("default_fair_share_tree").Value(*DefaultTreeId_);
            })
            .Item("scheduling_info_per_pool_tree").DoMapFor(IdToTree_, [&] (TFluentMap fluent, const auto& pair) {
                    const auto& treeId = pair.first;
                    const auto& tree = pair.second;

                    auto it = descriptorsPerPoolTree.find(treeId);
                    YCHECK(it != descriptorsPerPoolTree.end());

                    fluent
                        .Item(treeId).BeginMap()
                            .Do(BIND(&TFairShareStrategy::BuildTreeOrchid, tree, it->second))
                        .EndMap();
            });
    }

    virtual void ApplyJobMetricsDelta(const TOperationJobMetrics& operationJobMetrics) override
    {
        VERIFY_THREAD_AFFINITY_ANY();

        TForbidContextSwitchGuard contextSwitchGuard;

        yhash<TString, IFairShareTreeSnapshotPtr> snapshots;
        {
            TReaderGuard guard(TreeIdToSnapshotLock_);
            snapshots = TreeIdToSnapshot_;
        }

        for (const auto& metrics : operationJobMetrics.Metrics) {
            auto snapshotIt = snapshots.find(metrics.TreeId);
            if (snapshotIt == snapshots.end()) {
                continue;
            }

            const auto& snapshot = snapshotIt->second;
            snapshot->ApplyJobMetricsDelta(operationJobMetrics.OperationId, metrics.Metrics);
        }
    }

    virtual TFuture<void> ValidateOperationStart(const IOperationStrategyHost* operation) override
    {
        VERIFY_INVOKERS_AFFINITY(FeasibleInvokers);

        return BIND(&TFairShareStrategy::DoValidateOperationStart, Unretained(this))
            .AsyncVia(GetCurrentInvoker())
            .Run(operation);
    }

    virtual void ValidateOperationCanBeRegistered(const IOperationStrategyHost* operation) override
    {
        VERIFY_INVOKERS_AFFINITY(FeasibleInvokers);

        auto pools = ParseOperationPools(operation);

        for (const auto& pair : pools) {
            auto tree = GetTree(pair.first);
            tree->ValidateOperationCanBeRegistered(operation, pair.second);
        }
    }

    // NB: This function is public for testing purposes.
    virtual void OnFairShareUpdateAt(TInstant now) override
    {
        VERIFY_INVOKERS_AFFINITY(FeasibleInvokers);

        LOG_INFO("Starting fair share update");

        std::vector<TError> errors;

        for (const auto& pair : IdToTree_) {
            const auto& tree = pair.second;
            auto error = tree->OnFairShareUpdateAt(now);
            if (!error.IsOK()) {
                errors.push_back(error);
            }
        }

        yhash<TString, IFairShareTreeSnapshotPtr> snapshots;

        for (const auto& pair : IdToTree_) {
            const auto& treeId = pair.first;
            const auto& tree = pair.second;
            YCHECK(snapshots.insert(std::make_pair(treeId, tree->CreateSnapshot())).second);
        }

        {
            TWriterGuard guard(TreeIdToSnapshotLock_);
            std::swap(TreeIdToSnapshot_, snapshots);
        }

        if (LastProfilingTime_ + Config->FairShareProfilingPeriod < now) {
            LastProfilingTime_ = now;
            for (const auto& pair : IdToTree_) {
                const auto& tree = pair.second;
                tree->ProfileFairShare();
            }
        }

        if (!errors.empty()) {
            auto error = TError("Found pool configuration issues during fair share update")
                << std::move(errors);
            Host->SetSchedulerAlert(ESchedulerAlertType::UpdateFairShare, error);
        } else {
            Host->SetSchedulerAlert(ESchedulerAlertType::UpdateFairShare, TError());
        }

        LOG_INFO("Fair share successfully updated");
    }

    virtual void OnFairShareEssentialLoggingAt(TInstant now) override
    {
        VERIFY_INVOKERS_AFFINITY(FeasibleInvokers);

        for (const auto& pair : IdToTree_) {
            const auto& tree = pair.second;
            tree->OnFairShareEssentialLoggingAt(now);
        }
    }

    virtual void OnFairShareLoggingAt(TInstant now) override
    {
        VERIFY_INVOKERS_AFFINITY(FeasibleInvokers);

        for (const auto& pair : IdToTree_) {
            const auto& tree = pair.second;
            tree->OnFairShareLoggingAt(now);
        }
    }

    virtual void ProcessUpdatedAndCompletedJobs(
        std::vector<TUpdatedJob>* updatedJobs,
        std::vector<TCompletedJob>* completedJobs,
        std::vector<TJobId>* jobsToAbort) override
    {
        VERIFY_THREAD_AFFINITY_ANY();

        yhash<TString, IFairShareTreeSnapshotPtr> snapshots;
        {
            TReaderGuard guard(TreeIdToSnapshotLock_);
            snapshots = TreeIdToSnapshot_;
        }

        for (const auto& job : *updatedJobs) {
            auto snapshotIt = snapshots.find(job.TreeId);
            if (snapshotIt == snapshots.end()) {
                // Job is orphaned (does not belong to any tree), aborting it.
                jobsToAbort->push_back(job.JobId);
            } else {
                const auto& snapshot = snapshotIt->second;
                snapshot->ProcessUpdatedJob(job);
            }
        }
        updatedJobs->clear();

        std::vector<TCompletedJob> remainingCompletedJobs;
        for (const auto& job : *completedJobs) {
            auto snapshotIt = snapshots.find(job.TreeId);
            if (snapshotIt == snapshots.end()) {
                // Job is completed but tree does not exist, nothing to do.
                continue;
            }
            const auto& snapshot = snapshotIt->second;
            if (snapshot->HasOperation(job.OperationId)) {
                snapshot->ProcessCompletedJob(job);
            } else {
                // If operation is not yet in snapshot let's push it back to completed jobs.
                TReaderGuard guard(OperationIdToOperationStateLock_);
                if (OperationIdToOperationState_.find(job.OperationId) != OperationIdToOperationState_.end()) {
                    remainingCompletedJobs.push_back(job);
                }
            }
        }
        *completedJobs = remainingCompletedJobs;
    }

    virtual void RegisterJobs(const TOperationId& operationId, const std::vector<TJobPtr>& jobs) override
    {
        VERIFY_INVOKERS_AFFINITY(FeasibleInvokers);

        yhash<TString, std::vector<TJobPtr>> jobsByTreeId;

        for (const auto& job : jobs) {
            jobsByTreeId[job->GetTreeId()].push_back(job);
        }

        for (const auto& pair : jobsByTreeId) {
            auto tree = FindTree(pair.first);
            if (tree) {
                tree->RegisterJobs(operationId, pair.second);
            }
        }
    }

    virtual void ValidateNodeTags(const yhash_set<TString>& tags) override
    {
        VERIFY_INVOKERS_AFFINITY(FeasibleInvokers);

        // Trees this node falls into.
        std::vector<TString> trees;

        for (const auto& pair : IdToTree_) {
            const auto& treeId = pair.first;
            const auto& tree = pair.second;
            if (tree->GetNodesFilter().CanSchedule(tags)) {
                trees.push_back(treeId);
            }
        }

        if (trees.size() > 1) {
            THROW_ERROR_EXCEPTION("Node belongs to more than one fair-share tree")
                << TErrorAttribute("matched_trees", trees);
        }
    }

private:
    TFairShareStrategyConfigPtr Config;
    ISchedulerStrategyHost* const Host;

    const std::vector<IInvokerPtr> FeasibleInvokers;

    mutable NLogging::TLogger Logger;

    TPeriodicExecutorPtr FairShareUpdateExecutor_;
    TPeriodicExecutorPtr FairShareLoggingExecutor_;
    TPeriodicExecutorPtr MinNeededJobResourcesUpdateExecutor_;

<<<<<<< HEAD
    TReaderWriterSpinLock OperationIdToOperationStateLock_;
    yhash<TOperationId, TFairShareStrategyOperationStatePtr> OperationIdToOperationState_;
=======
    using TFairShareTreePtr = TIntrusivePtr<TFairShareTree>;
    TFairShareTreePtr FairShareTree_;

    THashMap<TOperationId, TFairShareStrategyOperationStatePtr> OperationIdToOperationState_;
>>>>>>> 5e5c3f74

    TInstant LastProfilingTime_;

    using TFairShareTreeMap = yhash<TString, TFairShareTreePtr>;
    TFairShareTreeMap IdToTree_;

    TNullable<TString> DefaultTreeId_;

    TReaderWriterSpinLock TreeIdToSnapshotLock_;
    yhash<TString, IFairShareTreeSnapshotPtr> TreeIdToSnapshot_;

    TStrategyOperationSpecPtr ParseSpec(const IOperationStrategyHost* operation, INodePtr specNode) const
    {
        try {
            return ConvertTo<TStrategyOperationSpecPtr>(specNode);
        } catch (const std::exception& ex) {
            THROW_ERROR_EXCEPTION("Error parsing strategy spec of operation")
                << ex;
        }
    }

    yhash<TString, TString> ParseOperationPools(const IOperationStrategyHost* operation) const
    {
        auto spec = ParseSpec(operation, operation->GetSpec());

        std::vector<TString> trees;

        // Skipping unknown trees.
        for (const auto& treeId : spec->PoolTrees) {
            if (FindTree(treeId)) {
                trees.push_back(treeId);
            }
        }

        if (trees.empty()) {
            if (!DefaultTreeId_) {
                THROW_ERROR_EXCEPTION("Failed to determine fair-share tree for operation since "
                    "valid pool trees are not specified and default fair-share tree is not configured");
            }

            auto it = spec->FairShareOptionsPerPoolTree.find(*DefaultTreeId_);
            if (it != spec->FairShareOptionsPerPoolTree.end()) {
                const auto& options = it->second;
                if (options->Pool) {
                    return {{*DefaultTreeId_, *options->Pool}};
                }
            }

            if (spec->Pool) {
                return {{*DefaultTreeId_, *spec->Pool}};
            }

            return {{*DefaultTreeId_, operation->GetAuthenticatedUser()}};
        }

        yhash<TString, TString> pools;

        for (const auto& treeId : trees) {
            auto optionsIt = spec->FairShareOptionsPerPoolTree.find(treeId);

            TNullable<TString> pool;
            if (optionsIt != spec->FairShareOptionsPerPoolTree.end()) {
                const auto& options = optionsIt->second;
                if (options->Pool) {
                    pool = options->Pool;
                }
            }

            if (pool) {
                pools.emplace(treeId, *pool);
            } else {
                if (spec->Pool) {
                    pools.emplace(treeId, *spec->Pool);
                } else {
                    pools.emplace(treeId, operation->GetAuthenticatedUser());
                }
            }
        }

        return pools;
    }

    void DoValidateOperationStart(const IOperationStrategyHost* operation)
    {
        if (IdToTree_.empty()) {
            THROW_ERROR_EXCEPTION("Scheduler strategy does not have configured fair-share trees");
        }

        auto spec = ParseSpec(operation, operation->GetSpec());
        auto pools = ParseOperationPools(operation);

        if (pools.size() > 1 && !spec->SchedulingTagFilter.IsEmpty()) {
            THROW_ERROR_EXCEPTION(
                "Scheduling tag filter cannot be specified for operations "
                "to be scheduled in multiple fair-share trees");
        }

        std::vector<TFuture<void>> futures;

        for (const auto& pair : pools) {
            auto tree = GetTree(pair.first);
            futures.push_back(tree->ValidateOperationStart(operation, pair.second));
        }

        WaitFor(Combine(futures))
            .ThrowOnError();
    }

    TFairShareStrategyOperationStatePtr GetOperationState(const TOperationId& operationId) const
    {
        auto it = OperationIdToOperationState_.find(operationId);
        YCHECK(it != OperationIdToOperationState_.end());
        return it->second;
    }

    TFairShareTreePtr FindTree(const TString& id) const
    {
        auto treeIt = IdToTree_.find(id);
        return treeIt != IdToTree_.end() ? treeIt->second : nullptr;
    }

    TFairShareTreePtr GetTree(const TString& id) const
    {
        auto tree = FindTree(id);
        YCHECK(tree);
        return tree;
    }

    IFairShareTreeSnapshotPtr FindTreeSnapshotByNodeDescriptor(const TExecNodeDescriptor& descriptor) const
    {
        IFairShareTreeSnapshotPtr result;

        TReaderGuard guard(TreeIdToSnapshotLock_);

        for (const auto& pair : TreeIdToSnapshot_) {
            const auto& snapshot = pair.second;
            if (snapshot->GetNodesFilter().CanSchedule(descriptor.Tags)) {
                YCHECK(!result);  // Only one snapshot should be found
                result = snapshot;
            }
        }

        return result;
    }

    void DoBuildOperationProgress(
        void (TFairShareTree::*method)(const TOperationId& operationId, TFluentMap fluent),
        const TOperationId& operationId,
        TFluentMap fluent)
    {
        const auto& state = GetOperationState(operationId);
        const auto& pools = state->TreeIdToPoolIdMap();

        fluent
            .DoIf(DefaultTreeId_ && pools.find(*DefaultTreeId_) != pools.end(),
                  BIND(method, GetTree(*DefaultTreeId_), operationId))
            .Item("fair_share_info_per_pool_tree")
                .DoMapFor(pools, [&] (TFluentMap fluent, const std::pair<TString, TString>& value) {
                    const auto& treeId = value.first;
                    fluent
                        .Item(treeId).BeginMap()
                            .Do(BIND(method, GetTree(treeId), operationId))
                        .EndMap();
                });
    }

    void ActivateOperations(const std::vector<TOperationId>& operationIds) const
    {
        for (const auto& operationId : operationIds) {
            const auto& state = GetOperationState(operationId);
            if (!state->GetActive()) {
                state->GetController()->InvokeMinNeededJobResourcesUpdate();
                Host->ActivateOperation(operationId);
                state->SetActive(true);
            }
        }
    }

    void CollectTreesToAddAndRemove(
        const IMapNodePtr& poolsMap,
        yhash_set<TString>* treesToAdd,
        yhash_set<TString>* treesToRemove) const
    {
        for (const auto& key : poolsMap->GetKeys()) {
            if (IdToTree_.find(key) == IdToTree_.end()) {
                treesToAdd->insert(key);
            }
        }

        for (const auto& pair : IdToTree_) {
            const auto& treeId = pair.first;
            const auto& tree = pair.second;

            auto child = poolsMap->FindChild(treeId);
            if (!child) {
                treesToRemove->insert(treeId);
                continue;
            }

            // Nodes filter update is equivalent to remove-add operation.
            try {
                auto configMap = child->Attributes().ToMap();
                auto config = ConvertTo<TFairShareStrategyTreeConfigPtr>(configMap);

                if (config->NodesFilter != tree->GetNodesFilter()) {
                    treesToRemove->insert(treeId);
                    treesToAdd->insert(treeId);
                }
            } catch (const std::exception&) {
                // Do nothing, alert will be set later.
                continue;
            }
        }
    }

    TFairShareTreeMap ConstructUpdatedTreeMap(
        const IMapNodePtr& poolsMap,
        const yhash_set<TString>& treesToAdd,
        const yhash_set<TString>& treesToRemove,
        std::vector<TError>* errors) const
    {
        TFairShareTreeMap trees;

        for (const auto& treeId : treesToAdd) {
            TFairShareStrategyTreeConfigPtr treeConfig;
            try {
                auto configMap = poolsMap->GetChild(treeId)->Attributes().ToMap();
                treeConfig = ConvertTo<TFairShareStrategyTreeConfigPtr>(configMap);
            } catch (const std::exception& ex) {
                auto error = TError("Error parsing configuration of tree %Qv", treeId)
                    << ex;
                errors->push_back(error);
                LOG_WARNING(error);
                continue;
            }

            auto tree = New<TFairShareTree>(treeConfig, Config, Host, FeasibleInvokers, treeId);
            trees.emplace(treeId, tree);
        }

        for (const auto& pair : IdToTree_) {
            if (treesToRemove.find(pair.first) == treesToRemove.end()) {
                trees.insert(pair);
            }
        }

        return trees;
    }

    bool CheckTreesConfiguration(const TFairShareTreeMap& trees, std::vector<TError>* errors) const
    {
        yhash<NNodeTrackerClient::TNodeId, yhash_set<TString>> nodeIdToTreeSet;

        for (const auto& pair : trees) {
            const auto& treeId = pair.first;
            const auto& tree = pair.second;
            auto nodes = Host->GetExecNodeIds(tree->GetNodesFilter());

            for (const auto& node : nodes) {
                nodeIdToTreeSet[node].insert(treeId);
            }
        }

        for (const auto& pair : nodeIdToTreeSet) {
            const auto& nodeId = pair.first;
            const auto& trees  = pair.second;
            if (trees.size() > 1) {
                errors->emplace_back("Cannot update fair-share trees since there is node that "
                    "belongs to multiple trees (NodeId: %v, MatchedTrees: %v)",
                    nodeId,
                    trees);
                return false;
            }
        }

        return true;
    }

    void UpdateTreesConfigs(
        const IMapNodePtr& poolsMap,
        const TFairShareTreeMap& trees,
        std::vector<TError>* errors,
        int* updatedTreeCount) const
    {
        *updatedTreeCount = 0;

        for (const auto& pair : trees) {
            const auto& treeId = pair.first;
            const auto& tree = pair.second;

            auto child = poolsMap->GetChild(treeId);

            try {
                auto configMap = child->Attributes().ToMap();
                auto config = ConvertTo<TFairShareStrategyTreeConfigPtr>(configMap);
                tree->UpdateConfig(config);
            } catch (const std::exception& ex) {
                auto error = TError("Failed to configure tree %Qv, defaults will be used", treeId)
                    << ex;
                errors->push_back(error);
                continue;
            }

            auto updateResult = tree->UpdatePools(child);
            if (!updateResult.Error.IsOK()) {
                errors->push_back(updateResult.Error);
            }
            if (updateResult.Updated) {
                *updatedTreeCount = *updatedTreeCount + 1;
            }
        }
    }

    void AbortOrphanedOperations(const yhash_set<TString>& treesToRemove)
    {
        if (treesToRemove.empty()) {
            return;
        }

        yhash<TOperationId, yhash_set<TString>> operationIdToTreeSet;
        yhash<TString, yhash_set<TOperationId>> treeIdToOperationSet;

        for (const auto& pair : OperationIdToOperationState_) {
            const auto& operationId = pair.first;
            const auto& poolsMap = pair.second->TreeIdToPoolIdMap();

            for (const auto& treeAndPool : poolsMap) {
                const auto& treeId = treeAndPool.first;

                YCHECK(operationIdToTreeSet[operationId].insert(treeId).second);
                YCHECK(treeIdToOperationSet[treeId].insert(operationId).second);
            }
        }

        for (const auto& treeId : treesToRemove) {
            auto it = treeIdToOperationSet.find(treeId);

            // No operations are running in this tree.
            if (it == treeIdToOperationSet.end()) {
                continue;
            }

            // Unregister operations in removed tree and update their tree set.
            for (const auto& operationId : it->second) {
                const auto& state = GetOperationState(operationId);
                GetTree(treeId)->UnregisterOperation(state);
                YCHECK(state->TreeIdToPoolIdMap().erase(treeId) == 1);

                auto treeSetIt = operationIdToTreeSet.find(operationId);
                YCHECK(treeSetIt != operationIdToTreeSet.end());
                YCHECK(treeSetIt->second.erase(treeId) == 1);
            }
        }

        // Aborting orphaned operations.
        for (const auto& pair : operationIdToTreeSet) {
            const auto& operationId = pair.first;
            const auto& treeSet = pair.second;
            if (treeSet.empty()) {
                Host->AbortOperation(
                    operationId,
                    TError("No suitable fair-share trees to schedule operation"));
            }
        }
    }

    static void BuildTreeOrchid(
        const TFairShareTreePtr& tree,
        const std::vector<TExecNodeDescriptor>& descriptors,
        TFluentMap fluent)
    {
        TJobResources resources = ZeroJobResources();
        for (const auto& descriptor : descriptors) {
            resources += descriptor.ResourceLimits;
        }

        fluent
            .Item("user_to_ephemeral_pools").Do(BIND(&TFairShareTree::BuildUserToEphemeralPools, tree))
            .Item("fair_share_info").BeginMap()
                .Do(BIND(&TFairShareTree::BuildFairShareInfo, tree))
            .EndMap()
            .Item("resource_limits").Value(resources)
            .Item("node_count").Value(descriptors.size())
            .Item("node_addresses").BeginList()
                .DoFor(descriptors, [&] (TFluentList fluent, const auto& descriptor) {
                    fluent
                        .Item().Value(descriptor.Address);
                })
            .EndList();
    }
};

ISchedulerStrategyPtr CreateFairShareStrategy(
    TFairShareStrategyConfigPtr config,
    ISchedulerStrategyHost* host,
    const std::vector<IInvokerPtr>& feasibleInvokers)
{
    return New<TFairShareStrategy>(config, host, feasibleInvokers);
}

////////////////////////////////////////////////////////////////////////////////

} // namespace NScheduler
} // namespace NYT
<|MERGE_RESOLUTION|>--- conflicted
+++ resolved
@@ -68,7 +68,7 @@
     : public TIntrinsicRefCounted
 {
 public:
-    using TTreeIdToPoolIdMap = yhash<TString, TString>;
+    using TTreeIdToPoolIdMap = THashMap<TString, TString>;
 
     DEFINE_BYVAL_RO_PROPERTY(IOperationStrategyHost*, Host);
     DEFINE_BYVAL_RO_PROPERTY(TFairShareStrategyOperationControllerPtr, Controller);
@@ -799,12 +799,6 @@
     TOperationElementPtrByIdMap OperationIdToElement;
 
     std::list<TOperationId> WaitingOperationQueue;
-<<<<<<< HEAD
-=======
-    
-    TReaderWriterSpinLock RegisteredOperationsSetLock;
-    THashSet<TOperationId> RegisteredOperationsSet;
->>>>>>> 5e5c3f74
 
     TReaderWriterSpinLock NodeIdToLastPreemptiveSchedulingTimeLock;
     THashMap<TNodeId, TCpuInstant> NodeIdToLastPreemptiveSchedulingTime;
@@ -1471,11 +1465,7 @@
 
         auto it = PoolToSpareSlotIndices.find(poolName);
         if (it == PoolToSpareSlotIndices.end()) {
-<<<<<<< HEAD
-            YCHECK(PoolToSpareSlotIndices.insert(std::make_pair(poolName, yhash_set<int>{*slotIndex})).second);
-=======
-            YCHECK(PoolToSpareSlotIndices.insert(std::make_pair(poolName, THashSet<int>{slotIndex})).second);
->>>>>>> 5e5c3f74
+            YCHECK(PoolToSpareSlotIndices.insert(std::make_pair(poolName, THashSet<int>{*slotIndex})).second);
         } else {
             it->second.insert(*slotIndex);
         }
@@ -2053,8 +2043,8 @@
         std::vector<TError> errors;
 
         // Collect trees to add and remove.
-        yhash_set<TString> treeIdsToAdd;
-        yhash_set<TString> treeIdsToRemove;
+        THashSet<TString> treeIdsToAdd;
+        THashSet<TString> treeIdsToRemove;
         CollectTreesToAddAndRemove(poolsMap, &treeIdsToAdd, &treeIdsToRemove);
 
         // Populate trees map. New trees are not added to global map yet.
@@ -2095,7 +2085,7 @@
         DefaultTreeId_ = defaultTreeId;
         std::swap(IdToTree_, idToTree);
 
-        yhash<TString, IFairShareTreeSnapshotPtr> snapshots;
+        THashMap<TString, IFairShareTreeSnapshotPtr> snapshots;
         for (const auto& pair : IdToTree_) {
             const auto& treeId = pair.first;
             const auto& tree = pair.second;
@@ -2247,7 +2237,7 @@
         }
 
 
-        yhash<TString, std::vector<TExecNodeDescriptor>> descriptorsPerPoolTree;
+        THashMap<TString, std::vector<TExecNodeDescriptor>> descriptorsPerPoolTree;
         for (const auto& pair : IdToTree_) {
             const auto& treeId = pair.first;
             descriptorsPerPoolTree.emplace(treeId, std::vector<TExecNodeDescriptor>{});
@@ -2295,7 +2285,7 @@
 
         TForbidContextSwitchGuard contextSwitchGuard;
 
-        yhash<TString, IFairShareTreeSnapshotPtr> snapshots;
+        THashMap<TString, IFairShareTreeSnapshotPtr> snapshots;
         {
             TReaderGuard guard(TreeIdToSnapshotLock_);
             snapshots = TreeIdToSnapshot_;
@@ -2350,7 +2340,7 @@
             }
         }
 
-        yhash<TString, IFairShareTreeSnapshotPtr> snapshots;
+        THashMap<TString, IFairShareTreeSnapshotPtr> snapshots;
 
         for (const auto& pair : IdToTree_) {
             const auto& treeId = pair.first;
@@ -2409,7 +2399,7 @@
     {
         VERIFY_THREAD_AFFINITY_ANY();
 
-        yhash<TString, IFairShareTreeSnapshotPtr> snapshots;
+        THashMap<TString, IFairShareTreeSnapshotPtr> snapshots;
         {
             TReaderGuard guard(TreeIdToSnapshotLock_);
             snapshots = TreeIdToSnapshot_;
@@ -2452,7 +2442,7 @@
     {
         VERIFY_INVOKERS_AFFINITY(FeasibleInvokers);
 
-        yhash<TString, std::vector<TJobPtr>> jobsByTreeId;
+        THashMap<TString, std::vector<TJobPtr>> jobsByTreeId;
 
         for (const auto& job : jobs) {
             jobsByTreeId[job->GetTreeId()].push_back(job);
@@ -2466,7 +2456,7 @@
         }
     }
 
-    virtual void ValidateNodeTags(const yhash_set<TString>& tags) override
+    virtual void ValidateNodeTags(const THashSet<TString>& tags) override
     {
         VERIFY_INVOKERS_AFFINITY(FeasibleInvokers);
 
@@ -2499,25 +2489,18 @@
     TPeriodicExecutorPtr FairShareLoggingExecutor_;
     TPeriodicExecutorPtr MinNeededJobResourcesUpdateExecutor_;
 
-<<<<<<< HEAD
     TReaderWriterSpinLock OperationIdToOperationStateLock_;
-    yhash<TOperationId, TFairShareStrategyOperationStatePtr> OperationIdToOperationState_;
-=======
-    using TFairShareTreePtr = TIntrusivePtr<TFairShareTree>;
-    TFairShareTreePtr FairShareTree_;
-
     THashMap<TOperationId, TFairShareStrategyOperationStatePtr> OperationIdToOperationState_;
->>>>>>> 5e5c3f74
 
     TInstant LastProfilingTime_;
 
-    using TFairShareTreeMap = yhash<TString, TFairShareTreePtr>;
+    using TFairShareTreeMap = THashMap<TString, TFairShareTreePtr>;
     TFairShareTreeMap IdToTree_;
 
     TNullable<TString> DefaultTreeId_;
 
     TReaderWriterSpinLock TreeIdToSnapshotLock_;
-    yhash<TString, IFairShareTreeSnapshotPtr> TreeIdToSnapshot_;
+    THashMap<TString, IFairShareTreeSnapshotPtr> TreeIdToSnapshot_;
 
     TStrategyOperationSpecPtr ParseSpec(const IOperationStrategyHost* operation, INodePtr specNode) const
     {
@@ -2529,7 +2512,7 @@
         }
     }
 
-    yhash<TString, TString> ParseOperationPools(const IOperationStrategyHost* operation) const
+    THashMap<TString, TString> ParseOperationPools(const IOperationStrategyHost* operation) const
     {
         auto spec = ParseSpec(operation, operation->GetSpec());
 
@@ -2563,7 +2546,7 @@
             return {{*DefaultTreeId_, operation->GetAuthenticatedUser()}};
         }
 
-        yhash<TString, TString> pools;
+        THashMap<TString, TString> pools;
 
         for (const auto& treeId : trees) {
             auto optionsIt = spec->FairShareOptionsPerPoolTree.find(treeId);
@@ -2688,8 +2671,8 @@
 
     void CollectTreesToAddAndRemove(
         const IMapNodePtr& poolsMap,
-        yhash_set<TString>* treesToAdd,
-        yhash_set<TString>* treesToRemove) const
+        THashSet<TString>* treesToAdd,
+        THashSet<TString>* treesToRemove) const
     {
         for (const auto& key : poolsMap->GetKeys()) {
             if (IdToTree_.find(key) == IdToTree_.end()) {
@@ -2725,8 +2708,8 @@
 
     TFairShareTreeMap ConstructUpdatedTreeMap(
         const IMapNodePtr& poolsMap,
-        const yhash_set<TString>& treesToAdd,
-        const yhash_set<TString>& treesToRemove,
+        const THashSet<TString>& treesToAdd,
+        const THashSet<TString>& treesToRemove,
         std::vector<TError>* errors) const
     {
         TFairShareTreeMap trees;
@@ -2759,7 +2742,7 @@
 
     bool CheckTreesConfiguration(const TFairShareTreeMap& trees, std::vector<TError>* errors) const
     {
-        yhash<NNodeTrackerClient::TNodeId, yhash_set<TString>> nodeIdToTreeSet;
+        THashMap<NNodeTrackerClient::TNodeId, THashSet<TString>> nodeIdToTreeSet;
 
         for (const auto& pair : trees) {
             const auto& treeId = pair.first;
@@ -2821,14 +2804,14 @@
         }
     }
 
-    void AbortOrphanedOperations(const yhash_set<TString>& treesToRemove)
+    void AbortOrphanedOperations(const THashSet<TString>& treesToRemove)
     {
         if (treesToRemove.empty()) {
             return;
         }
 
-        yhash<TOperationId, yhash_set<TString>> operationIdToTreeSet;
-        yhash<TString, yhash_set<TOperationId>> treeIdToOperationSet;
+        THashMap<TOperationId, THashSet<TString>> operationIdToTreeSet;
+        THashMap<TString, THashSet<TOperationId>> treeIdToOperationSet;
 
         for (const auto& pair : OperationIdToOperationState_) {
             const auto& operationId = pair.first;

#include "stdafx.h"
#include "config.h"
#include "fair_share_strategy.h"
#include "public.h"
#include "scheduler_strategy.h"
#include "master_connector.h"
#include "job_resources.h"

#include <iostream>

namespace NYT {
namespace NScheduler {

using namespace NYTree;
using namespace NYson;
using namespace NObjectClient;
using namespace NNodeTrackerClient;
using namespace NNodeTrackerClient::NProto;

////////////////////////////////////////////////////////////////////

static const auto& Logger = SchedulerLogger;
static const auto& Profiler = SchedulerProfiler;

static const double RatioComputationPrecision = std::numeric_limits<double>::epsilon();
static const double RatioComparisonPrecision = sqrt(RatioComputationPrecision);

////////////////////////////////////////////////////////////////////

struct ISchedulerElement;
typedef TIntrusivePtr<ISchedulerElement> ISchedulerElementPtr;
typedef TWeakPtr<ISchedulerElement> ISchedulerElementWeakPtr;

class TOperationElement;
typedef TIntrusivePtr<TOperationElement> TOperationElementPtr;

class TCompositeSchedulerElement;
typedef TIntrusivePtr<TCompositeSchedulerElement> TCompositeSchedulerElementPtr;

class TPool;
typedef TIntrusivePtr<TPool> TPoolPtr;

class TRootElement;
typedef TIntrusivePtr<TRootElement> TRootElementPtr;

struct TFairShareContext;

class TDynamicAttributesMap;

////////////////////////////////////////////////////////////////////

struct TSchedulableAttributes
{
    EResourceType DominantResource = EResourceType::Cpu;
    double DemandRatio = 0.0;
    double UsageRatio = 0.0;
    double FairShareRatio = 0.0;
    double AdjustedMinShareRatio = 0.0;
    double MaxPossibleUsageRatio = 1.0;
    double BestAllocationRatio = 1.0;
    i64 DominantLimit = 0;
};

struct TDynamicAttributes
{
    double SatisfactionRatio = 0.0;
    bool Active = false;
    ISchedulerElementWeakPtr BestLeafDescendant;
    TInstant MinSubtreeStartTime;
    TNodeResources ResourceUsageDiscount = ZeroNodeResources();
};

DEFINE_ENUM(ESchedulableStatus,
    (Normal)
    (BelowMinShare)
    (BelowFairShare)
);

////////////////////////////////////////////////////////////////////

struct ISchedulerElement
    : public TRefCounted
{
    virtual void Update() = 0;
    virtual void UpdateBottomUp() = 0;
    virtual void UpdateTopDown() = 0;

    virtual void BeginHeartbeat() = 0;
    virtual void UpdateDynamicAttributes(TDynamicAttributesMap& dynamicAttributesMap) = 0;
    virtual void PrescheduleJob(TFairShareContext& context, bool starvingOnly) = 0;
    virtual bool ScheduleJob(TFairShareContext& context) = 0;
    virtual void EndHeartbeat() = 0;

    virtual const TSchedulableAttributes& Attributes() const = 0;
    virtual TSchedulableAttributes& Attributes() = 0;
    virtual void UpdateAttributes() = 0;

    virtual const TDynamicAttributes& DynamicAttributes() const = 0;
    virtual TDynamicAttributes& DynamicAttributes() = 0;

    virtual int GetPendingJobCount() const = 0;

    virtual Stroka GetId() const = 0;

    virtual double GetWeight() const = 0;
    virtual double GetMinShareRatio() const = 0;
    virtual double GetMaxShareRatio() const = 0;

    virtual ESchedulableStatus GetStatus() const = 0;

    virtual bool GetStarving() const = 0;
    virtual void SetStarving(bool starving) = 0;
    virtual void CheckForStarvation(TInstant now) = 0;

    virtual const TNodeResources& ResourceDemand() const = 0;
    virtual const TNodeResources& ResourceUsage() const = 0;
    virtual const TNodeResources& ResourceLimits() const = 0;
    virtual const TNodeResources& MaxPossibleResourceUsage() const = 0;

    virtual void IncreaseUsage(const TNodeResources& delta) = 0;
};

////////////////////////////////////////////////////////////////////

} // namespace NScheduler
} // namespace NYT

template <>
struct THash<NYT::NScheduler::ISchedulerElementPtr> {
    inline size_t operator()(const NYT::NScheduler::ISchedulerElementPtr& a) const {
        return THash<Stroka>()(a->GetId());
    }
};

namespace NYT {
namespace NScheduler {

////////////////////////////////////////////////////////////////////

class TDynamicAttributesMap
{
public:
    void Initialize(const ISchedulerElement* element, TDynamicAttributes value = TDynamicAttributes())
    {
        Impl_[element->GetId()] = value;
    }

    void Initialize(const ISchedulerElementPtr& element, TDynamicAttributes value = TDynamicAttributes())
    {
        Initialize(element.Get(), value);
    }

    void Erase(const ISchedulerElement* element)
    {
        YCHECK(Impl_.erase(element->GetId()));
    }

    void Erase(const ISchedulerElementPtr& element)
    {
        Erase(element.Get());
    }

    TDynamicAttributes& At(const ISchedulerElement* element)
    {
        return Impl_.at(element->GetId());
    }

    TDynamicAttributes& At(const ISchedulerElementPtr& element)
    {
        return At(element.Get());
    }

    const TDynamicAttributes& At(const ISchedulerElement* element) const
    {
        return Impl_.at(element->GetId());
    }

    const TDynamicAttributes& At(const ISchedulerElementPtr& element) const
    {
        return At(element.Get());
    }

    bool GetActive(const ISchedulerElement* element) const
    {
        auto it = Impl_.find(element->GetId());
        if (it == Impl_.end()) {
            return false;
        }
        return it->second.Active;
    }

    bool GetActive(const ISchedulerElementPtr& element) const
    {
        return GetActive(element.Get());
    }

private:
    yhash_map<Stroka, TDynamicAttributes> Impl_;

};

struct TFairShareContext
{
    explicit TFairShareContext(ISchedulingContext* schedulingContext)
        : SchedulingContext(schedulingContext)
    { }

    ISchedulingContext* SchedulingContext;
    TDynamicAttributesMap DynamicAttributesMap;
};

////////////////////////////////////////////////////////////////////

class TSchedulerElementBase
    : public ISchedulerElement
{
public:
    virtual void Update() override
    {
        UpdateBottomUp();
        UpdateTopDown();
    }

    // Updates attributes that need to be computed from leafs up to root.
    // For example: parent->ResourceDemand = Sum(child->ResourceDemand).
    virtual void UpdateBottomUp() override
    {
        UpdateAttributes();
        DynamicAttributesMap.At(this).Active = true;
        UpdateDynamicAttributes(DynamicAttributesMap);
    }

    // Updates attributes that are propagated from root down to leafs.
    // For example: child->FairShareRatio = fraction(parent->FairShareRatio).
    virtual void UpdateTopDown() override
    { }

    virtual void BeginHeartbeat() override
    { }

    virtual void UpdateDynamicAttributes(TDynamicAttributesMap& dynamicAttributesMap) override
    {
        YCHECK(dynamicAttributesMap.GetActive(this));
        dynamicAttributesMap.At(this).SatisfactionRatio = ComputeLocalSatisfactionRatio();
    }

    virtual void PrescheduleJob(TFairShareContext& context, bool starvingOnly) override
    {
        UpdateDynamicAttributes(context.DynamicAttributesMap);
    }

    virtual void EndHeartbeat() override
    { }

    virtual TNullable<Stroka> GetSchedulingTag() const
    {
        return Null;
    }

    virtual void UpdateAttributes() override
    {
        // Choose dominant resource types, compute max share ratios, compute demand ratios.
        auto demand = ResourceDemand();
        auto usage = ResourceUsage();
        auto totalLimits = Host->GetTotalResourceLimits();
<<<<<<< HEAD
        auto allocationLimits = GetAdjustedResourceLimits(
            demand,
            totalLimits,
            Host->GetExecNodeCount());
        auto maxPossibleResourceUsage = Min(totalLimits, MaxPossibleResourceUsage());
=======
        auto limits = Min(totalLimits, ResourceLimits());
>>>>>>> 71bf8e4c

        if (usage == ZeroNodeResources()) {
            Attributes_.DominantResource = GetDominantResource(demand, totalLimits);
        } else {
            Attributes_.DominantResource = GetDominantResource(usage, totalLimits);
        }

        i64 dominantDemand = GetResource(demand, Attributes_.DominantResource);
        i64 dominantUsage = GetResource(usage, Attributes_.DominantResource);
        i64 dominantLimit = GetResource(totalLimits, Attributes_.DominantResource);

        Attributes_.DemandRatio =
            dominantLimit == 0 ? 1.0 : (double) dominantDemand / dominantLimit;

        Attributes_.UsageRatio =
            dominantLimit == 0 ? 1.0 : (double) dominantUsage / dominantLimit;

        Attributes_.DominantLimit = dominantLimit;

        Attributes_.MaxPossibleUsageRatio = GetMaxShareRatio();
        if (Attributes_.UsageRatio > RatioComputationPrecision) {
            // In this case we know pool resource preferences and can take them into account.
            // We find maximum number K such that Usage * K < Limit and use it to estimate
            // maximum dominant resource usage.
            Attributes_.MaxPossibleUsageRatio = std::min(
                GetMinResourceRatio(maxPossibleResourceUsage, usage) * Attributes_.UsageRatio,
                Attributes_.MaxPossibleUsageRatio);
        } else {
            // In this case we have no information about pool resource preferences, so just assume
            // that it uses all resources equally.
            Attributes_.MaxPossibleUsageRatio = std::min(
                Attributes_.DemandRatio,
                Attributes_.MaxPossibleUsageRatio);
        }
    }

    virtual const TDynamicAttributes& DynamicAttributes() const override
    {
        return DynamicAttributesMap.At(this);
    }

    virtual TDynamicAttributes& DynamicAttributes() override
    {
        return DynamicAttributesMap.At(this);
    }

    ESchedulableStatus GetStatus(double defaultTolerance) const
    {
        double usageRatio = Attributes_.UsageRatio;
        double demandRatio = Attributes_.DemandRatio;

        double tolerance =
            demandRatio < Attributes_.FairShareRatio + RatioComparisonPrecision
            ? 1.0
            : defaultTolerance;

        if (usageRatio > Attributes_.FairShareRatio * tolerance - RatioComparisonPrecision) {
            return ESchedulableStatus::Normal;
        }

        return usageRatio < Attributes_.AdjustedMinShareRatio
               ? ESchedulableStatus::BelowMinShare
               : ESchedulableStatus::BelowFairShare;
    }

    ESchedulableStatus GetStatus() const override
    {
        return ESchedulableStatus::Normal;
    }

    void CheckForStarvation(
        TDuration minSharePreemptionTimeout,
        TDuration fairSharePreemptionTimeout,
        TInstant now)
    {
        auto status = GetStatus();
        switch (status) {
            case ESchedulableStatus::BelowMinShare:
                if (!GetBelowFairShareSince()) {
                    SetBelowFairShareSince(now);
                } else if (GetBelowFairShareSince().Get() < now - minSharePreemptionTimeout) {
                    SetStarving(true);
                }
                break;

            case ESchedulableStatus::BelowFairShare:
                if (!GetBelowFairShareSince()) {
                    SetBelowFairShareSince(now);
                } else if (GetBelowFairShareSince().Get() < now - fairSharePreemptionTimeout) {
                    SetStarving(true);
                }
                break;

            case ESchedulableStatus::Normal:
                SetBelowFairShareSince(Null);
                SetStarving(false);
                break;

            default:
                YUNREACHABLE();
        }
    }

    virtual void CheckForStarvation(TInstant now) override
    {
        YUNREACHABLE();
    }

    void IncreaseUsageRatio(const TNodeResources& delta)
    {
        if (Attributes_.DominantLimit != 0) {
            i64 dominantDeltaUsage = GetResource(delta, Attributes_.DominantResource);
            Attributes_.UsageRatio += (double) dominantDeltaUsage / Attributes_.DominantLimit;
        } else {
            Attributes_.UsageRatio = 1.0;
        }
    }

    virtual void IncreaseUsage(const TNodeResources& delta) override
    { }

    DEFINE_BYREF_RW_PROPERTY(TSchedulableAttributes, Attributes);
    DEFINE_BYVAL_RW_PROPERTY(bool, Starving);
    DEFINE_BYVAL_RW_PROPERTY(TNullable<TInstant>, BelowFairShareSince);

protected:
    ISchedulerStrategyHost* Host;

    TDynamicAttributesMap& DynamicAttributesMap;

    TSchedulerElementBase(ISchedulerStrategyHost* host, TDynamicAttributesMap& dynamicAttributesMap)
        : Starving_(false)
        , Host(host)
        , DynamicAttributesMap(dynamicAttributesMap)
    { }

    double ComputeLocalSatisfactionRatio() const
    {
        double minShareRatio = Attributes_.AdjustedMinShareRatio;
        double fairShareRatio = Attributes_.FairShareRatio;
        double usageRatio = Attributes_.UsageRatio;

        // Check for corner cases.
        if (fairShareRatio < RatioComputationPrecision) {
            return std::numeric_limits<double>::max();
        }

        if (minShareRatio > RatioComputationPrecision && usageRatio < minShareRatio) {
            // Needy element, negative satisfaction.
            return usageRatio / minShareRatio - 1.0;
        } else {
            // Regular element, positive satisfaction.
            return usageRatio / fairShareRatio;
        }
    }
};

////////////////////////////////////////////////////////////////////

class TCompositeSchedulerElement
    : public TSchedulerElementBase
{
public:
    TCompositeSchedulerElement(ISchedulerStrategyHost* host, TDynamicAttributesMap& dynamicAttributesMap)
        : TSchedulerElementBase(host, dynamicAttributesMap)
        , Parent_(nullptr)
        , ResourceDemand_(ZeroNodeResources())
        , ResourceUsage_(ZeroNodeResources())
        , ResourceLimits_(InfiniteNodeResources())
        , Mode(ESchedulingMode::Fifo)
    { }

    virtual void UpdateBottomUp() override
    {
        PendingJobCount = 0;
        ResourceDemand_ = ZeroNodeResources();
        auto maxPossibleChildrenResourceUsage_ = ZeroNodeResources();
        Attributes_.BestAllocationRatio = 0.0;
        for (const auto& child : Children) {
            child->UpdateBottomUp();

            ResourceDemand_ += child->ResourceDemand();
            maxPossibleChildrenResourceUsage_ += child->MaxPossibleResourceUsage();
            Attributes_.BestAllocationRatio = std::max(
                Attributes_.BestAllocationRatio,
                child->Attributes().BestAllocationRatio);

            PendingJobCount += child->GetPendingJobCount();
        }
        MaxPossibleResourceUsage_ = Min(maxPossibleChildrenResourceUsage_, ResourceLimits_);
        TSchedulerElementBase::UpdateBottomUp();
    }

    virtual void UpdateTopDown() override
    {
        switch (Mode) {
            case ESchedulingMode::Fifo:
                // Easy case -- the first child get everything, others get none.
                UpdateFifo();
                break;

            case ESchedulingMode::FairShare:
                // Hard case -- compute fair shares using fit factor.
                UpdateFairShare();
                break;

            default:
                YUNREACHABLE();
        }

        // Propagate updates to children.
        for (const auto& child : Children) {
            child->UpdateTopDown();
        }
    }

    virtual void BeginHeartbeat() override
    {
        TSchedulerElementBase::BeginHeartbeat();
        for (const auto& child : Children) {
            child->BeginHeartbeat();
        }
    }

    virtual void UpdateDynamicAttributes(TDynamicAttributesMap& dynamicAttributesMap) override
    {
        YCHECK(dynamicAttributesMap.GetActive(this));
        auto& attributes = dynamicAttributesMap.At(this);

        // Compute local satisfaction ratio.
        attributes.SatisfactionRatio = ComputeLocalSatisfactionRatio();
        // Start times bubble up from leaf nodes with operations.
        attributes.MinSubtreeStartTime = TInstant::Max();
        // Adjust satisfaction ratio using children.
        // Declare the element passive if all children are passive.
        attributes.Active = false;
        attributes.BestLeafDescendant.Reset();

        while (auto bestChild = GetBestActiveChild(dynamicAttributesMap)) {
            auto childBestLeafDescendant = dynamicAttributesMap.At(bestChild).BestLeafDescendant.Lock();
            if (!childBestLeafDescendant) {
                bestChild->UpdateDynamicAttributes(dynamicAttributesMap);
                if (!dynamicAttributesMap.GetActive(bestChild)) {
                    continue;
                }
                childBestLeafDescendant = dynamicAttributesMap.At(bestChild).BestLeafDescendant.Lock();
                YCHECK(childBestLeafDescendant);
            }

            // We need to evaluate both MinSubtreeStartTime and SatisfactionRatio
            // because parent can use different scheduling mode.
            attributes.MinSubtreeStartTime = std::min(
                attributes.MinSubtreeStartTime,
                dynamicAttributesMap.At(bestChild).MinSubtreeStartTime);

            attributes.SatisfactionRatio = std::min(
                attributes.SatisfactionRatio,
                dynamicAttributesMap.At(bestChild).SatisfactionRatio);

            attributes.BestLeafDescendant = dynamicAttributesMap.At(bestChild).BestLeafDescendant;
            attributes.Active = true;
            break;
        }
    }

    virtual void PrescheduleJob(TFairShareContext& context, bool starvingOnly) override
    {
        const auto& node = context.SchedulingContext->GetNode();
        context.DynamicAttributesMap.Initialize(this);
        auto& attributes = context.DynamicAttributesMap.At(this);

        attributes.Active = true;

        if (!node->CanSchedule(GetSchedulingTag())) {
            attributes.Active = false;
            return;
        }

        for (const auto& child : Children) {
            // If pool is starving, any child will do.
            if (Starving_) {
                child->PrescheduleJob(context, false);
            } else {
                child->PrescheduleJob(context, starvingOnly);
            }
        }

        TSchedulerElementBase::PrescheduleJob(context, starvingOnly);
    }

    virtual bool ScheduleJob(TFairShareContext& context) override
    {
        auto& attributes = context.DynamicAttributesMap.At(this);
        if (!attributes.Active) {
            return false;
        }

        auto bestLeafDescendant = attributes.BestLeafDescendant.Lock();
        if (!bestLeafDescendant) {
            // NB: This can only happen as a result of deletion of bestLeafDescendant node
            // from scheduling tree in another fiber (e.x. operation abort),
            // while this fiber was waiting for controller.
            UpdateDynamicAttributes(context.DynamicAttributesMap);
            if (!attributes.Active) {
                return false;
            }
            bestLeafDescendant = attributes.BestLeafDescendant.Lock();
            YCHECK(bestLeafDescendant);
        }

        // NB: Ignore the child's result.
        bestLeafDescendant->ScheduleJob(context);
        return true;
    }

    virtual void EndHeartbeat() override
    {
        TSchedulerElementBase::EndHeartbeat();
        for (const auto& child : Children) {
            child->EndHeartbeat();
        }
    }

    virtual int GetPendingJobCount() const override
    {
        return PendingJobCount;
    }

    virtual bool IsRoot() const
    {
        return false;
    }

    void AddChild(ISchedulerElementPtr child, bool enabled = true)
    {
        if (enabled) {
            YCHECK(Children.insert(child).second);
        } else {
            YCHECK(DisabledChildren.insert(child).second);
        }
    }

    void EnableChild(ISchedulerElementPtr child)
    {
        auto it = DisabledChildren.find(child);
        YCHECK(it != DisabledChildren.end());
        Children.insert(child);
        DisabledChildren.erase(it);
    }

    void RemoveChild(ISchedulerElementPtr child)
    {
        bool foundInChildren = (Children.find(child) != Children.end());
        bool foundInDisabledChildren = (DisabledChildren.find(child) != DisabledChildren.end());
        YCHECK((foundInChildren && !foundInDisabledChildren) || (!foundInChildren && foundInDisabledChildren));
        if (foundInChildren) {
            Children.erase(child);
        } else {
            DisabledChildren.erase(child);
        }
    }

    std::vector<ISchedulerElementPtr> GetChildren() const
    {
        return std::vector<ISchedulerElementPtr>(Children.begin(), Children.end());
    }

    bool IsEmpty() const
    {
        return Children.empty() && DisabledChildren.empty();
    }

    virtual int GetMaxRunningOperationCount() const = 0;

    DEFINE_BYVAL_RW_PROPERTY(TCompositeSchedulerElement*, Parent);

    DEFINE_BYREF_RW_PROPERTY(TNodeResources, ResourceDemand);
    DEFINE_BYREF_RW_PROPERTY(TNodeResources, ResourceUsage);
    DEFINE_BYREF_RO_PROPERTY(TNodeResources, ResourceLimits);
    DEFINE_BYREF_RO_PROPERTY(TNodeResources, MaxPossibleResourceUsage);

protected:
    ESchedulingMode Mode;
    std::vector<EFifoSortParameter> FifoSortParameters;
    int PendingJobCount;

    yhash_set<ISchedulerElementPtr> Children;
    yhash_set<ISchedulerElementPtr> DisabledChildren;

    // Given a non-descending continuous |f|, |f(0) = 0|, and a scalar |a|,
    // computes |x \in [0,1]| s.t. |f(x) = a|.
    // If |f(1) < a| then still returns 1.
    template <class F>
    static double BinarySearch(const F& f, double a)
    {
        if (f(1) < a) {
            return 1.0;
        }

        double lo = 0.0;
        double hi = 1.0;
        while (hi - lo > RatioComputationPrecision) {
            double x = (lo + hi) / 2.0;
            if (f(x) < a) {
                lo = x;
            } else {
                hi = x;
            }
        }
        return (lo + hi) / 2.0;
    }

    template <class TGetter, class TSetter>
    void ComputeByFitting(
        const TGetter& getter,
        const TSetter& setter,
        double sum)
    {
        auto getSum = [&] (double fitFactor) -> double {
            double sum = 0.0;
            for (const auto& child : Children) {
                sum += getter(fitFactor, child);
            }
            return sum;
        };

        // Run binary search to compute fit factor.
        double fitFactor = BinarySearch(getSum, sum);

        // Compute actual min shares from fit factor.
        for (const auto& child : Children) {
            double value = getter(fitFactor, child);
            setter(child, value);
        }
    }


    void UpdateFifo()
    {
        auto bestChild = GetBestActiveChildFifo(DynamicAttributesMap);
        for (const auto& child : Children) {
            auto& childAttributes = child->Attributes();
            if (child == bestChild) {
                childAttributes.AdjustedMinShareRatio = std::min(
                    childAttributes.DemandRatio,
                    Attributes_.AdjustedMinShareRatio);
                childAttributes.FairShareRatio = std::min(
                    childAttributes.DemandRatio,
                    Attributes_.FairShareRatio);
            } else {
                childAttributes.AdjustedMinShareRatio = 0.0;
                childAttributes.FairShareRatio = 0.0;
            }
        }
    }

    void UpdateFairShare()
    {
        // Compute min shares.
        // Compute min weight.
        double minShareSum = 0.0;
        double minWeight = 1.0;
        for (const auto& child : Children) {
            auto& childAttributes = child->Attributes();
            double result = child->GetMinShareRatio();
            // Never give more than can be used.
            result = std::min(result, childAttributes.MaxPossibleUsageRatio);
            // Never give more than we can allocate.
            result = std::min(result, childAttributes.BestAllocationRatio);
            childAttributes.AdjustedMinShareRatio = result;
            minShareSum += result;

            if (child->GetWeight() > RatioComputationPrecision) {
                minWeight = std::min(minWeight, child->GetWeight());
            }
        }

        // Normalize min shares, if needed.
        if (minShareSum > Attributes_.AdjustedMinShareRatio) {
            double fitFactor = Attributes_.AdjustedMinShareRatio / minShareSum;
            for (const auto& child : Children) {
                auto& childAttributes = child->Attributes();
                childAttributes.AdjustedMinShareRatio *= fitFactor;
            }
        }

        // Compute fair shares.
        ComputeByFitting(
            [&] (double fitFactor, const ISchedulerElementPtr& child) -> double {
                const auto& childAttributes = child->Attributes();
                double result = fitFactor * child->GetWeight() / minWeight;
                // Never give less than promised by min share.
                result = std::max(result, childAttributes.AdjustedMinShareRatio);
                // Never give more than can be used.
                result = std::min(result, childAttributes.MaxPossibleUsageRatio);
                // Never give more than we can allocate.
                result = std::min(result, childAttributes.BestAllocationRatio);
                return result;
            },
            [&] (const ISchedulerElementPtr& child, double value) {
                auto& attributes = child->Attributes();
                attributes.FairShareRatio = value;
            },
            Attributes_.FairShareRatio);
    }


    std::vector<ISchedulerElementPtr> GetActiveChildren(const TDynamicAttributesMap& dynamicAttributesMap) const
    {
        std::vector<ISchedulerElementPtr> result;
        result.reserve(Children.size());
        for (const auto& child : Children) {
            if (dynamicAttributesMap.GetActive(child)) {
                result.push_back(child);
            }
        }
        return result;
    }

    ISchedulerElementPtr GetBestActiveChild(const TDynamicAttributesMap& dynamicAttributesMap) const
    {
        switch (Mode) {
            case ESchedulingMode::Fifo:
                return GetBestActiveChildFifo(dynamicAttributesMap);
            case ESchedulingMode::FairShare:
                return GetBestActiveChildFairShare(dynamicAttributesMap);
            default:
                YUNREACHABLE();
        }
    }

    ISchedulerElementPtr GetBestActiveChildFifo(const TDynamicAttributesMap& dynamicAttributesMap) const
    {
        auto isBetter = [this, &dynamicAttributesMap] (const ISchedulerElementPtr& lhs, const ISchedulerElementPtr& rhs) -> bool {
            for (auto parameter : FifoSortParameters) {
                switch (parameter) {
                    case EFifoSortParameter::Weight:
                        if (lhs->GetWeight() != rhs->GetWeight()) {
                            return lhs->GetWeight() > rhs->GetWeight();
                        }
                        break;
                    case EFifoSortParameter::StartTime: {
                        const auto& lhsStartTime = dynamicAttributesMap.At(lhs).MinSubtreeStartTime;
                        const auto& rhsStartTime = dynamicAttributesMap.At(rhs).MinSubtreeStartTime;
                        if (lhsStartTime != rhsStartTime) {
                            return lhsStartTime < rhsStartTime;
                        }
                        break;
                    }
                    case EFifoSortParameter::PendingJobCount:
                        if (lhs->GetPendingJobCount() != rhs->GetPendingJobCount()) {
                            return lhs->GetPendingJobCount() < rhs->GetPendingJobCount();
                        }
                        break;
                    default:
                        YUNREACHABLE();
                }
            }
            return false;
        };

        ISchedulerElementPtr bestChild;
        for (const auto& child : GetActiveChildren(dynamicAttributesMap)) {
            if (bestChild && isBetter(bestChild, child))
                continue;

            bestChild = child;
        }
        return bestChild;
    }
    ISchedulerElementPtr GetBestActiveChildFairShare(const TDynamicAttributesMap& dynamicAttributesMap) const
    {
        ISchedulerElementPtr bestChild;
        double bestChildSatisfactionRatio;
        for (const auto& child : GetActiveChildren(dynamicAttributesMap)) {
            double childSatisfactionRatio = dynamicAttributesMap.At(child).SatisfactionRatio;
            if (!bestChild || childSatisfactionRatio < bestChildSatisfactionRatio)
            {
                bestChild = child;
                bestChildSatisfactionRatio = childSatisfactionRatio;
            }
        }
        return bestChild;
    }
};

////////////////////////////////////////////////////////////////////

class TPool
    : public TCompositeSchedulerElement
{
public:
    TPool(
        ISchedulerStrategyHost* host,
        const Stroka& id,
        TFairShareStrategyConfigPtr strategyConfig,
        TDynamicAttributesMap& dynamicAttributesMap)
        : TCompositeSchedulerElement(host, dynamicAttributesMap)
        , Id(id)
        , StrategyConfig_(strategyConfig)
    {
        DynamicAttributesMap.Initialize(this);
        SetDefaultConfig();
    }


    bool IsDefaultConfigured() const
    {
        return DefaultConfigured;
    }

    TPoolConfigPtr GetConfig()
    {
        return Config_;
    }

    void SetConfig(TPoolConfigPtr config)
    {
        DoSetConfig(config);
        DefaultConfigured = false;
    }

    void SetDefaultConfig()
    {
        DoSetConfig(New<TPoolConfig>());
        DefaultConfigured = true;
    }

    virtual Stroka GetId() const override
    {
        return Id;
    }

    virtual double GetWeight() const override
    {
        return Config_->Weight;
    }

    virtual double GetMinShareRatio() const override
    {
        return Config_->MinShareRatio;
    }

    virtual double GetMaxShareRatio() const override
    {
        return Config_->MaxShareRatio;
    }

    virtual ESchedulableStatus GetStatus() const override
    {
        return TSchedulerElementBase::GetStatus(
            Config_->FairShareStarvationTolerance.Get(StrategyConfig_->FairShareStarvationTolerance));
    }

    virtual void SetStarving(bool starving) override
    {
        if (starving && !GetStarving()) {
            TSchedulerElementBase::SetStarving(true);
            LOG_INFO("Pool is now starving (PoolId: %v, Status: %v)",
                GetId(),
                GetStatus());
        } else if (!starving && GetStarving()) {
            TSchedulerElementBase::SetStarving(false);
            LOG_INFO("Pool is no longer starving (PoolId: %v)",
                GetId());
        }
    }

    virtual void CheckForStarvation(TInstant now) override
    {
        TSchedulerElementBase::CheckForStarvation(
            Config_->MinSharePreemptionTimeout.Get(StrategyConfig_->MinSharePreemptionTimeout),
            Config_->FairSharePreemptionTimeout.Get(StrategyConfig_->FairSharePreemptionTimeout),
            now);
    }

    virtual TNullable<Stroka> GetSchedulingTag() const override
    {
        return Config_->SchedulingTag;
    }

    virtual void UpdateBottomUp() override
    {
        ResourceLimits_ = ComputeResourceLimits();
        TCompositeSchedulerElement::UpdateBottomUp();
    }

    virtual void IncreaseUsage(const TNodeResources& delta) override
    {
        TCompositeSchedulerElement* currentPool = this;
        while (currentPool) {
            currentPool->ResourceUsage() += delta;
            currentPool->IncreaseUsageRatio(delta);
            currentPool = currentPool->GetParent();
        }
    }

    virtual int GetMaxRunningOperationCount() const override
    {
        return Config_->MaxRunningOperations
            ? *(Config_->MaxRunningOperations)
            : StrategyConfig_->MaxRunningOperationsPerPool;
    }

private:
    Stroka Id;

    TPoolConfigPtr Config_;
    bool DefaultConfigured;

    TFairShareStrategyConfigPtr StrategyConfig_;

    void DoSetConfig(TPoolConfigPtr newConfig)
    {
        Config_ = newConfig;

        bool update = false;
        if (FifoSortParameters != Config_->FifoSortParameters || Mode != Config_->Mode) {
            update = true;
        }

        FifoSortParameters = Config_->FifoSortParameters;
        Mode = Config_->Mode;

        if (update) {
            Update();
        }
    }

    TNodeResources ComputeResourceLimits() const
    {
        auto poolLimits = Host->GetResourceLimits(GetSchedulingTag()) * Config_->MaxShareRatio;
        return Min(poolLimits, Config_->ResourceLimits->ToNodeResources());
    }

};

////////////////////////////////////////////////////////////////////

class TOperationElement
    : public TSchedulerElementBase
{
public:
    TOperationElement(
        TFairShareStrategyConfigPtr config,
        TStrategyOperationSpecPtr spec,
        TOperationRuntimeParamsPtr runtimeParams,
        ISchedulerStrategyHost* host,
        TOperationPtr operation,
        TDynamicAttributesMap& dynamicAttributesMap)
        : TSchedulerElementBase(host, dynamicAttributesMap)
        , Operation_(operation)
        , Spec_(spec)
        , RuntimeParams_(runtimeParams)
        , Pool_(nullptr)
        , ResourceUsage_(ZeroNodeResources())
        , NonpreemptableResourceUsage_(ZeroNodeResources())
        , Config(config)
    {
        DynamicAttributesMap.Initialize(this);
        DynamicAttributesMap.At(this).MinSubtreeStartTime = operation->GetStartTime();
        DynamicAttributesMap.At(this).BestLeafDescendant = MakeWeak(this);
    }


<<<<<<< HEAD
    virtual void PrescheduleJob(TFairShareContext& context, bool starvingOnly) override
=======
    virtual void UpdateBottomUp() override
    {
        TSchedulerElementBase::UpdateBottomUp();

        auto totalLimits = Host->GetTotalResourceLimits();
        auto allocationLimits = GetAdjustedResourceLimits(
            ResourceDemand_,
            totalLimits,
            Host->GetExecNodeCount());

        i64 dominantLimit = GetResource(totalLimits, Attributes_.DominantResource);
        i64 dominantAllocationLimit = GetResource(allocationLimits, Attributes_.DominantResource);

        Attributes_.BestAllocationRatio =
            dominantLimit == 0 ? 1.0 : (double) dominantAllocationLimit / dominantLimit;
    }

    virtual void PrescheduleJob(TExecNodePtr node, bool starvingOnly) override
>>>>>>> 71bf8e4c
    {
        context.DynamicAttributesMap.Initialize(this, DynamicAttributesMap.At(this));
        auto& attributes = context.DynamicAttributesMap.At(this);
        const auto& node = context.SchedulingContext->GetNode();

        attributes.Active = true;

        if (!node->CanSchedule(GetSchedulingTag())) {
            attributes.Active = false;
            return;
        }

        if (starvingOnly && !Starving_) {
            attributes.Active = false;
            return;
        }

        if (Operation_->GetState() != EOperationState::Running) {
            attributes.Active = false;
            return;
        }

        TSchedulerElementBase::PrescheduleJob(context, starvingOnly);
    }

    virtual bool ScheduleJob(TFairShareContext& context) override
    {
        auto node = context.SchedulingContext->GetNode();
        auto controller = Operation_->GetController();

        // Compute job limits from node limits and pool limits.
        auto jobLimits =
            node->ResourceLimits()
            - node->ResourceUsage()
            + context.SchedulingContext->ResourceUsageDiscount();
        {
            TCompositeSchedulerElement* pool = Pool_;
            while (pool) {
                auto poolLimits =
                    pool->ResourceLimits()
                    - pool->ResourceUsage()
                    + context.DynamicAttributesMap.At(pool).ResourceUsageDiscount;

                jobLimits = Min(jobLimits, poolLimits);
                pool = pool->GetParent();
            }
        }
        auto operationLimits = ResourceLimits() - ResourceUsage();
        jobLimits = Min(jobLimits, operationLimits);

        auto jobId = controller->ScheduleJob(context.SchedulingContext, jobLimits);
        if (!jobId) {
            context.DynamicAttributesMap.At(this).Active = false;
        } else {
            const auto& job = context.SchedulingContext->FindStartedJob(jobId);

            node->ResourceUsage() += job->ResourceUsage();
            OnJobStarted(jobId, job->ResourceUsage());
            UpdateDynamicAttributes(context.DynamicAttributesMap);
        }

        {
            TCompositeSchedulerElement* pool = Pool_;
            while (pool) {
                pool->UpdateDynamicAttributes(context.DynamicAttributesMap);
                pool = pool->GetParent();
            }
        }
        return jobId != NJobTrackerClient::NullJobId;
    }

    virtual int GetPendingJobCount() const override
    {
        auto controller = Operation_->GetController();
        return controller->GetPendingJobCount();
    }

    virtual Stroka GetId() const override
    {
        return ToString(Operation_->GetId());
    }

    virtual double GetWeight() const override
    {
        return RuntimeParams_->Weight;
    }

    virtual double GetMinShareRatio() const override
    {
        return Spec_->MinShareRatio;
    }

    virtual double GetMaxShareRatio() const override
    {
        return Spec_->MaxShareRatio;
    }

    virtual TNullable<Stroka> GetSchedulingTag() const override
    {
        return Spec_->SchedulingTag;
    }

    virtual const TNodeResources& ResourceDemand() const override
    {
        ResourceDemand_ = ZeroNodeResources();
        if (!Operation_->GetSuspended()) {
            auto controller = Operation_->GetController();
            ResourceDemand_ = ResourceUsage_ + controller->GetNeededResources();
        }
        return ResourceDemand_;
    }

    virtual const TNodeResources& ResourceLimits() const override
    {
        ResourceLimits_ = Host->GetResourceLimits(GetSchedulingTag()) * Spec_->MaxShareRatio;

        auto perTypeLimits = Spec_->ResourceLimits->ToNodeResources();
        ResourceLimits_ = Min(ResourceLimits_, perTypeLimits);

        return ResourceLimits_;
    }

    virtual const TNodeResources& MaxPossibleResourceUsage() const override
    {
        MaxPossibleResourceUsage_ = Min(ResourceLimits(), ResourceDemand());
        return MaxPossibleResourceUsage_;
    }

    ESchedulableStatus GetStatus() const
    {
        if (Operation_->GetState() != EOperationState::Running) {
            return ESchedulableStatus::Normal;
        }

        auto controller = Operation_->GetController();
        if (controller->GetPendingJobCount() == 0) {
            return ESchedulableStatus::Normal;
        }

        return TSchedulerElementBase::GetStatus(
            Spec_->FairShareStarvationTolerance.Get(Config->FairShareStarvationTolerance));
    }

    virtual void SetStarving(bool starving) override
    {
        if (starving && !GetStarving()) {
            TSchedulerElementBase::SetStarving(true);
            LOG_INFO("Operation is now starving (OperationId: %v, Status: %v)",
                GetId(),
                GetStatus());
        } else if (!starving && GetStarving()) {
            TSchedulerElementBase::SetStarving(false);
            LOG_INFO("Operation is no longer starving (OperationId: %v)",
                GetId());
        }
    }

    virtual void CheckForStarvation(TInstant now) override
    {
        auto minSharePreemptionTimeout = Spec_->MinSharePreemptionTimeout.Get(Config->MinSharePreemptionTimeout);
        auto fairSharePreemptionTimeout = Spec_->FairSharePreemptionTimeout.Get(Config->FairSharePreemptionTimeout);

        int jobCount = Operation_->GetController()->GetTotalJobCount();
        double jobCountRatio = jobCount / Config->JobCountPreemptionTimeoutCoefficient;

        if (jobCountRatio < 1.0) {
            minSharePreemptionTimeout *= jobCountRatio;
            fairSharePreemptionTimeout *= jobCountRatio;
        }

        TSchedulerElementBase::CheckForStarvation(
            minSharePreemptionTimeout, fairSharePreemptionTimeout, now);
    }

    virtual void IncreaseUsage(const TNodeResources& delta) override
    {
        ResourceUsage() += delta;
        IncreaseUsageRatio(delta);
        GetPool()->IncreaseUsage(delta);
    }

    bool HasStarvingParent() const
    {
        TCompositeSchedulerElement* pool = GetPool();
        while (pool) {
            if (pool->GetStarving()) {
                return true;
            }
            pool = pool->GetParent();
        }
        return false;
    }

    void IncreaseJobResourceUsage(const TJobId& jobId, const TNodeResources& resourcesDelta)
    {
        auto& properties = JobPropertiesMap_.at(jobId);
        properties.ResourceUsage += resourcesDelta;
        if (!properties.IsPreemptable) {
            NonpreemptableResourceUsage_ += resourcesDelta;
        }
        IncreaseUsage(resourcesDelta);
        UpdatePreemptableJobsList();
    }

    void UpdatePreemptableJobsList()
    {
        auto limits = Host->GetTotalResourceLimits();

        auto getNonpreemptableUsageRatio = [&] (const TNodeResources& extraResources) -> double {
            i64 usage = GetResource(
                NonpreemptableResourceUsage_ + extraResources,
                Attributes_.DominantResource);
            i64 limit = GetResource(limits, Attributes_.DominantResource);
            return limit == 0 ? 1.0 : (double) usage / limit;
        };

        // Remove nonpreemptable jobs exceeding the fair share.
        while (!NonpreemptableJobs_.empty()) {
            if (getNonpreemptableUsageRatio(ZeroNodeResources()) <= Attributes_.FairShareRatio) {
                break;
            }

            auto jobId = NonpreemptableJobs_.back();
            auto& jobProperties = JobPropertiesMap_.at(jobId);
            YCHECK(!jobProperties.IsPreemptable);

            NonpreemptableJobs_.pop_back();
            NonpreemptableResourceUsage_ -= jobProperties.ResourceUsage;

            PreemptableJobs_.push_front(jobId);

            jobProperties.IsPreemptable = true;
            jobProperties.JobIdListIterator = PreemptableJobs_.begin();
        }

        // Add more nonpreemptable jobs until filling up the fair share.
        while (!PreemptableJobs_.empty()) {
            auto jobId = PreemptableJobs_.front();
            auto& jobProperties = JobPropertiesMap_.at(jobId);
            YCHECK(jobProperties.IsPreemptable);

            if (getNonpreemptableUsageRatio(jobProperties.ResourceUsage) > Attributes_.FairShareRatio) {
                break;
            }

            PreemptableJobs_.pop_front();

            NonpreemptableJobs_.push_back(jobId);
            NonpreemptableResourceUsage_ += jobProperties.ResourceUsage;

            jobProperties.IsPreemptable = false;
            jobProperties.JobIdListIterator = --NonpreemptableJobs_.end();
        }
    }

    bool IsJobPreemptable(const TJobId& jobId) const
    {
        return JobPropertiesMap_.at(jobId).IsPreemptable;
    }

    void OnJobStarted(const TJobId& jobId, const TNodeResources& resourceUsage)
    {
        PreemptableJobs_.push_back(jobId);

        auto it = JobPropertiesMap_.insert(std::make_pair(
            jobId,
            TJobProperties(true, --PreemptableJobs_.end(), ZeroNodeResources())));
        YCHECK(it.second);

        IncreaseJobResourceUsage(jobId, resourceUsage);
    }

    void OnJobFinished(const TJobId& jobId)
    {
        auto it = JobPropertiesMap_.find(jobId);
        YCHECK(it != JobPropertiesMap_.end());

        auto& properties = it->second;

        if (properties.IsPreemptable) {
            PreemptableJobs_.erase(properties.JobIdListIterator);
        } else {
            NonpreemptableJobs_.erase(properties.JobIdListIterator);
        }
        IncreaseJobResourceUsage(jobId, -properties.ResourceUsage);

        JobPropertiesMap_.erase(it);
    }

    DEFINE_BYVAL_RO_PROPERTY(TOperationPtr, Operation);
    DEFINE_BYVAL_RO_PROPERTY(TStrategyOperationSpecPtr, Spec);
    DEFINE_BYVAL_RO_PROPERTY(TOperationRuntimeParamsPtr, RuntimeParams);
    DEFINE_BYVAL_RW_PROPERTY(TPool*, Pool);
    DEFINE_BYREF_RW_PROPERTY(TNodeResources, ResourceUsage);

    typedef std::list<TJobId> TJobIdList;

    DEFINE_BYREF_RW_PROPERTY(TJobIdList, NonpreemptableJobs);
    DEFINE_BYREF_RW_PROPERTY(TJobIdList, PreemptableJobs);

    DEFINE_BYREF_RW_PROPERTY(TNodeResources, NonpreemptableResourceUsage);

private:
    mutable TNodeResources ResourceDemand_;
    mutable TNodeResources ResourceLimits_;
    mutable TNodeResources MaxPossibleResourceUsage_;

    TFairShareStrategyConfigPtr Config;

    // Fair share strategy stuff.
    struct TJobProperties
    {
        TJobProperties(bool isPreemptable, TJobIdList::iterator jobIdListIterator, const TNodeResources& resourceUsage)
            : IsPreemptable(isPreemptable)
            , JobIdListIterator(jobIdListIterator)
            , ResourceUsage(resourceUsage)
        { }

        //! Determines the per-operation list (either preemptable or non-preemptable) this
        //! job belongs to.
        bool IsPreemptable;

        //! Iterator in the per-operation list pointing to this particular job.
        TJobIdList::iterator JobIdListIterator;

        TNodeResources ResourceUsage;
    };

    typedef yhash_map<TJobId, TJobProperties> TJobPropertiesMap;
    TJobPropertiesMap JobPropertiesMap_;
};

////////////////////////////////////////////////////////////////////

class TRootElement
    : public TCompositeSchedulerElement
{
public:
    TRootElement(
        ISchedulerStrategyHost* host,
        TDynamicAttributesMap& dynamicAttributesMap,
        TFairShareStrategyConfigPtr strategyConfig)
        : TCompositeSchedulerElement(host, dynamicAttributesMap)
        , StrategyConfig_(strategyConfig)
    {
        DynamicAttributesMap.Initialize(this);
        Attributes_.FairShareRatio = 1.0;
        Attributes_.AdjustedMinShareRatio = 1.0;
        Mode = ESchedulingMode::FairShare;
        Update();
    }

    virtual bool IsRoot() const override
    {
        return true;
    }

    virtual Stroka GetId() const override
    {
        return Stroka(RootPoolName);
    }

    virtual double GetWeight() const override
    {
        return 1.0;
    }

    virtual double GetMinShareRatio() const override
    {
        return 0.0;
    }

    virtual double GetMaxShareRatio() const override
    {
        return 1.0;
    }

    virtual TNullable<Stroka> GetSchedulingTag() const override
    {
        return Null;
    }

    virtual int GetMaxRunningOperationCount() const override
    {
        return StrategyConfig_->MaxRunningOperations;
    }

private:
    TFairShareStrategyConfigPtr StrategyConfig_;
};

////////////////////////////////////////////////////////////////////

class TFairShareStrategy
    : public ISchedulerStrategy
{
public:
    TFairShareStrategy(
        TFairShareStrategyConfigPtr config,
        ISchedulerStrategyHost* host)
        : Config(config)
        , Host(host)
    {
        Host->SubscribeOperationRegistered(BIND(&TFairShareStrategy::OnOperationRegistered, this));
        Host->SubscribeOperationUnregistered(BIND(&TFairShareStrategy::OnOperationUnregistered, this));

        Host->SubscribeJobFinished(BIND(&TFairShareStrategy::OnJobFinished, this));
        Host->SubscribeJobUpdated(BIND(&TFairShareStrategy::OnJobUpdated, this));
        Host->SubscribePoolsUpdated(BIND(&TFairShareStrategy::OnPoolsUpdated, this));

        Host->SubscribeOperationRuntimeParamsUpdated(
            BIND(&TFairShareStrategy::OnOperationRuntimeParamsUpdated, this));

        RootElement = New<TRootElement>(Host, DynamicAttributesMap, config);
    }


    virtual void ScheduleJobs(ISchedulingContext* schedulingContext) override
    {
        auto now = schedulingContext->GetNow();
        auto node = schedulingContext->GetNode();
        TFairShareContext context(schedulingContext);

        RootElement->BeginHeartbeat();

        // Run periodic update.
        if (Config->FairShareUpdatePeriod && (!LastUpdateTime || now > LastUpdateTime.Get() + *Config->FairShareUpdatePeriod)) {
            PROFILE_TIMING ("/fair_share_update_time") {
                // The root element get the whole cluster.
                RootElement->Update();
            }
            LastUpdateTime = now;
        }

        // Update starvation flags for all operations.
        for (const auto& pair : OperationToElement) {
            pair.second->CheckForStarvation(now);
        }

        // Update starvation flags for all pools.
        if (Config->EnablePoolStarvation) {
            for (const auto& pair : Pools) {
                pair.second->CheckForStarvation(now);
            }
        }

        // Run periodic logging.
        if (Config->FairShareLogPeriod && (!LastLogTime || now > LastLogTime.Get() + *Config->FairShareLogPeriod)) {
            // Log pools information.
            Host->LogEventFluently(ELogEventType::FairShareInfo, now)
                .Do(BIND(&TFairShareStrategy::BuildPoolsInformation, this))
                .Item("operations").DoMapFor(OperationToElement, [=] (TFluentMap fluent, const TOperationMap::value_type& pair) {
                    auto operationId = pair.first;
                    BuildYsonMapFluently(fluent)
                        .Item(ToString(operationId))
                        .BeginMap()
                            .Do(BIND(&TFairShareStrategy::BuildOperationProgress, this, operationId))
                        .EndMap();
                });
            for (auto& pair : OperationToElement) {
                auto operationId = pair.first;
                LOG_DEBUG("FairShareInfo: %v (OperationId: %v)",
                    GetOperationLoggingProgress(operationId),
                    operationId);
            }
            LastLogTime = now;
        }

        // First-chance scheduling.
        LOG_DEBUG("Scheduling new jobs");
        RootElement->PrescheduleJob(context, false);
        while (schedulingContext->CanStartMoreJobs()) {
            if (!RootElement->ScheduleJob(context)) {
                break;
            }
        }

        // Compute discount to node usage.
        LOG_DEBUG("Looking for preemptable jobs");
        yhash_set<TCompositeSchedulerElementPtr> discountedPools;
        std::vector<TJobPtr> preemptableJobs;
        for (const auto& job : schedulingContext->RunningJobs()) {
            auto operationElement = FindOperationElement(job->GetOperationId());
            if (!operationElement) {
                LOG_INFO("Dangling running job found (JobId: %v, OperationId: %v)", job->GetId(), job->GetOperationId());
                continue;
            }

            if (IsJobPreemptable(job) && !operationElement->HasStarvingParent()) {
                TCompositeSchedulerElement* pool = operationElement->GetPool();
                while (pool) {
                    discountedPools.insert(pool);
                    context.DynamicAttributesMap.At(pool).ResourceUsageDiscount += job->ResourceUsage();
                    pool = pool->GetParent();
                }
                context.SchedulingContext->ResourceUsageDiscount() += job->ResourceUsage();
                preemptableJobs.push_back(job);
                LOG_DEBUG("Job is preemptable (JobId: %v)",
                    job->GetId());
            }
        }

        auto resourceDiscount = context.SchedulingContext->ResourceUsageDiscount();
        int startedBeforePreemption = schedulingContext->StartedJobs().size();

        // Second-chance scheduling.
        // NB: Schedule at most one job.
        LOG_DEBUG("Scheduling new jobs with preemption");
        RootElement->PrescheduleJob(context, true);
        while (schedulingContext->CanStartMoreJobs()) {
            if (!RootElement->ScheduleJob(context)) {
                break;
            }
            if (schedulingContext->StartedJobs().size() != startedBeforePreemption) {
                break;
            }
        }

        int startedAfterPreemption = schedulingContext->StartedJobs().size();
        int scheduledDuringPreemption = startedAfterPreemption - startedBeforePreemption;

        // Reset discounts.
        context.SchedulingContext->ResourceUsageDiscount() = ZeroNodeResources();
        for (const auto& pool : discountedPools) {
            context.DynamicAttributesMap.At(pool).ResourceUsageDiscount = ZeroNodeResources();
        }

        // Preempt jobs if needed.
        std::sort(
            preemptableJobs.begin(),
            preemptableJobs.end(),
            [] (const TJobPtr& lhs, const TJobPtr& rhs) {
                return lhs->GetStartTime() > rhs->GetStartTime();
            });

        auto poolLimitsViolated = [&] (TJobPtr job) -> bool {
            auto operationElement = FindOperationElement(job->GetOperationId());
            if (!operationElement) {
                return false;
            }

            TCompositeSchedulerElement* pool = operationElement->GetPool();
            while (pool) {
                if (!Dominates(pool->ResourceLimits(), pool->ResourceUsage())) {
                    return true;
                }
                pool = pool->GetParent();
            }
            return false;
        };

        auto anyPoolLimitsViolated = [&] () -> bool {
            for (const auto& job : schedulingContext->StartedJobs()) {
                if (poolLimitsViolated(job)) {
                    return true;
                }
            }
            return false;
        };

        bool nodeLimitsViolated = true;
        bool poolsLimitsViolated = true;

        for (const auto& job : preemptableJobs) {
            if (!FindOperationElement(job->GetOperationId())) {
                LOG_INFO("Dangling preemptable job found (JobId: %v, OperationId: %v)", job->GetId(), job->GetOperationId());
                continue;
            }

            // Update flags only if violation is not resolved yet to avoid costly computations.
            if (nodeLimitsViolated) {
                nodeLimitsViolated = !Dominates(node->ResourceLimits(), node->ResourceUsage());
            }
            if (!nodeLimitsViolated && poolsLimitsViolated) {
                poolsLimitsViolated = anyPoolLimitsViolated();
            }

            if (!nodeLimitsViolated && !poolsLimitsViolated) {
                break;
            }

            if (nodeLimitsViolated || (poolsLimitsViolated && poolLimitsViolated(job))) {
                PreemptJob(job, context);
            }
        }

        RootElement->EndHeartbeat();

        LOG_DEBUG("Heartbeat info (StartedJobs: %v, PreemptedJobs: %v, "
            "JobsScheduledDuringPreemption: %v, PreemptableJobs: %v, PreemptableResources: {%v})",
            schedulingContext->StartedJobs().size(),
            schedulingContext->PreemptedJobs().size(),
            scheduledDuringPreemption,
            preemptableJobs.size(),
            FormatResources(resourceDiscount));
    }

    virtual void BuildOperationAttributes(const TOperationId& operationId, IYsonConsumer* consumer) override
    {
        auto element = GetOperationElement(operationId);
        auto serializedParams = ConvertToAttributes(element->GetRuntimeParams());
        BuildYsonMapFluently(consumer)
            .Items(*serializedParams);
    }

    virtual void BuildOperationProgress(const TOperationId& operationId, IYsonConsumer* consumer) override
    {
        auto element = GetOperationElement(operationId);
        auto pool = element->GetPool();
        BuildYsonMapFluently(consumer)
            .Item("pool").Value(pool->GetId())
            .Item("start_time").Value(element->DynamicAttributes().MinSubtreeStartTime)
            .Item("preemptable_job_count").Value(element->PreemptableJobs().size())
            .Do(BIND(&TFairShareStrategy::BuildElementYson, pool, element));
    }

    virtual void BuildBriefOperationProgress(const TOperationId& operationId, IYsonConsumer* consumer) override
    {
        auto element = GetOperationElement(operationId);
        auto pool = element->GetPool();
        const auto& attributes = element->Attributes();
        BuildYsonMapFluently(consumer)
            .Item("pool").Value(pool->GetId())
            .Item("fair_share_ratio").Value(attributes.FairShareRatio);
    }

    virtual Stroka GetOperationLoggingProgress(const TOperationId& operationId) override
    {
        auto element = GetOperationElement(operationId);
        const auto& attributes = element->Attributes();
        const auto& dynamicAttributes = element->DynamicAttributes();

        return Format(
            "Scheduling = {Status: %v, DominantResource: %v, Demand: %.4lf, "
            "Usage: %.4lf, FairShare: %.4lf, Satisfaction: %.4lg, AdjustedMinShare: %.4lf, "
            "MaxPossibleUsage: %.4lf,  BestAllocation: %.4lf, "
            "Starving: %v, Weight: %v, "
            "PreemptableRunningJobs: %v}",
            element->GetStatus(),
            attributes.DominantResource,
            attributes.DemandRatio,
            attributes.UsageRatio,
            attributes.FairShareRatio,
            dynamicAttributes.SatisfactionRatio,
            attributes.AdjustedMinShareRatio,
            attributes.MaxPossibleUsageRatio,
            attributes.BestAllocationRatio,
            element->GetStarving(),
            element->GetWeight(),
            element->PreemptableJobs().size());
    }

    void BuildPoolsInformation(IYsonConsumer* consumer)
    {
        BuildYsonMapFluently(consumer)
            .Item("pools").DoMapFor(Pools, [&] (TFluentMap fluent, const TPoolMap::value_type& pair) {
                const auto& id = pair.first;
                auto pool = pair.second;
                auto config = pool->GetConfig();
                fluent
                    .Item(id).BeginMap()
                        .Item("mode").Value(config->Mode)
                        .Item("running_operation_count").Value(RunningOperationCount[pool->GetId()])
                        .Item("max_running_operation_count").Value(pool->GetMaxRunningOperationCount())
                        .DoIf(config->Mode == ESchedulingMode::Fifo, [&] (TFluentMap fluent) {
                            fluent
                                .Item("fifo_sort_parameters").Value(config->FifoSortParameters);
                        })
                        .DoIf(pool->GetParent(), [&] (TFluentMap fluent) {
                            fluent
                                .Item("parent").Value(pool->GetParent()->GetId());
                        })
                        .Do(BIND(&TFairShareStrategy::BuildElementYson, RootElement, pool))
                    .EndMap();
            });
    }

    virtual void BuildOrchid(IYsonConsumer* consumer) override
    {
        BuildPoolsInformation(consumer);
    }

    virtual void BuildBriefSpec(const TOperationId& operationId, IYsonConsumer* consumer) override
    {
        auto element = GetOperationElement(operationId);
        BuildYsonMapFluently(consumer)
            .Item("pool").Value(element->GetPool()->GetId());
    }

private:
    TFairShareStrategyConfigPtr Config;
    ISchedulerStrategyHost* Host;

    typedef yhash_map<Stroka, TPoolPtr> TPoolMap;
    TPoolMap Pools;

    typedef yhash_map<TOperationId, TOperationElementPtr> TOperationMap;
    TOperationMap OperationToElement;

    std::list<TOperationPtr> OperationQueue;
    yhash_map<Stroka, int> RunningOperationCount;

    TRootElementPtr RootElement;
    TNullable<TInstant> LastUpdateTime;
    TNullable<TInstant> LastLogTime;

    TDynamicAttributesMap DynamicAttributesMap;

    bool IsJobPreemptable(TJobPtr job)
    {
        auto element = GetOperationElement(job->GetOperationId());
        auto spec = element->GetSpec();

        double usageRatio = element->Attributes().UsageRatio;
        if (usageRatio < Config->MinPreemptableRatio) {
            return false;
        }

        const auto& attributes = element->Attributes();
        if (usageRatio < attributes.FairShareRatio) {
            return false;
        }

        if (!element->IsJobPreemptable(job->GetId())) {
            return false;
        }

        return true;
    }

    void PreemptJob(TJobPtr job, TFairShareContext& context)
    {
        auto operationElement = GetOperationElement(job->GetOperationId());

        context.SchedulingContext->GetNode()->ResourceUsage() -= job->ResourceUsage();
        operationElement->IncreaseJobResourceUsage(job->GetId(), -job->ResourceUsage());
        job->ResourceUsage() = ZeroNodeResources();

        context.SchedulingContext->PreemptJob(job);
    }


    TStrategyOperationSpecPtr ParseSpec(TOperationPtr operation, INodePtr specNode)
    {
        try {
            return ConvertTo<TStrategyOperationSpecPtr>(specNode);
        } catch (const std::exception& ex) {
            LOG_ERROR(ex, "Error parsing spec of pooled operation %v, defaults will be used",
                operation->GetId());
            return New<TStrategyOperationSpec>();
        }
    }

    TOperationRuntimeParamsPtr BuildInitialRuntimeParams(TStrategyOperationSpecPtr spec)
    {
        auto params = New<TOperationRuntimeParams>();
        params->Weight = spec->Weight;
        return params;
    }

    bool CanAddOperationToPool(TPoolPtr pool)
    {
        TCompositeSchedulerElement* element = pool.Get();
        while (element) {
            if (RunningOperationCount[element->GetId()] >= element->GetMaxRunningOperationCount()) {
                return false;
            }
            element = element->GetParent();
        }
        return true;
    }

    void OnOperationRegistered(TOperationPtr operation)
    {
        auto spec = ParseSpec(operation, operation->GetSpec());
        auto params = BuildInitialRuntimeParams(spec);
        auto operationElement = New<TOperationElement>(
            Config,
            spec,
            params,
            Host,
            operation,
            DynamicAttributesMap);
        YCHECK(OperationToElement.insert(std::make_pair(operation->GetId(), operationElement)).second);

        auto poolName = spec->Pool ? *spec->Pool : operation->GetAuthenticatedUser();
        auto pool = FindPool(poolName);
        if (!pool) {
            pool = New<TPool>(Host, poolName, Config, DynamicAttributesMap);
            RegisterPool(pool);
        }
        if (!pool->GetParent()) {
            SetPoolDefaultParent(pool);
        }
        pool->AddChild(operationElement, false);
        pool->IncreaseUsage(operationElement->ResourceUsage());
        operationElement->SetPool(pool.Get());

        if (CanAddOperationToPool(pool.Get())) {
            ActivateOperation(operation);
        } else {
            OperationQueue.push_back(operation);
            operation->SetQueued(true);
        }
    }

    void IncreaseRunningOperationCount(TCompositeSchedulerElement* element, int delta)
    {
        while (element) {
            RunningOperationCount[element->GetId()] += delta;
            element = element->GetParent();
        }
    }

    // TODO(acid): This interface can also use operationId.
    void ActivateOperation(TOperationPtr operation)
    {
        auto operationElement = GetOperationElement(operation->GetId());
        auto pool = operationElement->GetPool();
        pool->EnableChild(operationElement);
        IncreaseRunningOperationCount(pool, 1);

        LOG_INFO("Operation added to pool (OperationId: %v, Pool: %v)",
            operation->GetId(),
            pool->GetId());
    }

    void OnOperationUnregistered(TOperationPtr operation)
    {
        auto operationElement = GetOperationElement(operation->GetId());
        auto* pool = operationElement->GetPool();

        YCHECK(OperationToElement.erase(operation->GetId()) == 1);
        DynamicAttributesMap.Erase(operationElement);
        pool->RemoveChild(operationElement);
        pool->IncreaseUsage(-operationElement->ResourceUsage());

        LOG_INFO("Operation removed from pool (OperationId: %v, Pool: %v)",
            operation->GetId(),
            pool->GetId());

        bool IsPending = false;
        {
            auto it = OperationQueue.begin();
            while (it != OperationQueue.end()) {
                if (*it == operationElement->GetOperation()) {
                    IsPending = true;
                    OperationQueue.erase(it);
                    break;
                }
                ++it;
            }
        }

        if (!IsPending) {
            IncreaseRunningOperationCount(pool, -1);

            // Try to run operations from queue.
            auto it = OperationQueue.begin();
            while (it != OperationQueue.end() && RunningOperationCount[RootPoolName] < Config->MaxRunningOperations) {
                auto operation = *it;
                if (CanAddOperationToPool(GetOperationElement(operation->GetId())->GetPool())) {
                    ActivateOperation(operation);
                    if (operation->GetState() == EOperationState::Pending) {
                        operation->SetState(EOperationState::Running);
                    }
                    operation->SetQueued(false);

                    auto toRemove = it++;
                    OperationQueue.erase(toRemove);
                } else {
                    ++it;
                }
            }
        }

        if (pool->IsEmpty() && pool->IsDefaultConfigured()) {
            UnregisterPool(pool);
        }
    }

    void OnOperationRuntimeParamsUpdated(
        TOperationPtr operation,
        INodePtr update)
    {
        auto element = FindOperationElement(operation->GetId());
        if (!element)
            return;

        NLogging::TLogger Logger(SchedulerLogger);
        Logger.AddTag("OperationId: %v", operation->GetId());

        try {
            if (ReconfigureYsonSerializable(element->GetRuntimeParams(), update)) {
                LOG_INFO("Operation runtime parameters updated");
            }
        } catch (const std::exception& ex) {
            LOG_ERROR(ex, "Error parsing operation runtime parameters");
        }
    }


    void OnJobFinished(TJobPtr job)
    {
        auto element = GetOperationElement(job->GetOperationId());
        element->OnJobFinished(job->GetId());
    }

    void OnJobUpdated(TJobPtr job, const TNodeResources& resourcesDelta)
    {
        auto element = GetOperationElement(job->GetOperationId());
        element->IncreaseJobResourceUsage(job->GetId(), resourcesDelta);
    }

    void RegisterPool(TPoolPtr pool)
    {
        YCHECK(Pools.insert(std::make_pair(pool->GetId(), pool)).second);
        LOG_INFO("Pool registered (Pool: %v)", pool->GetId());
    }

    void RegisterPool(TPoolPtr pool, TCompositeSchedulerElementPtr parent)
    {
        YCHECK(Pools.insert(std::make_pair(pool->GetId(), pool)).second);
        pool->SetParent(parent.Get());
        parent->AddChild(pool);

        LOG_INFO("Pool registered (Pool: %v, Parent: %v)",
            pool->GetId(),
            parent->GetId());
    }

    void UnregisterPool(TPoolPtr pool)
    {
        YCHECK(Pools.erase(pool->GetId()) == 1);
        DynamicAttributesMap.Erase(pool);
        auto parent = pool->GetParent();
        SetPoolParent(pool, nullptr);

        LOG_INFO("Pool unregistered (Pool: %v, Parent: %v)",
            pool->GetId(),
            parent->GetId());
    }

    void SetPoolParent(TPoolPtr pool, TCompositeSchedulerElementPtr parent)
    {
        if (pool->GetParent() == parent)
            return;

        auto* oldParent = pool->GetParent();
        if (oldParent) {
            oldParent->IncreaseUsage(-pool->ResourceUsage());
            IncreaseRunningOperationCount(oldParent, -RunningOperationCount[pool->GetId()]);
            oldParent->RemoveChild(pool);
        }

        pool->SetParent(parent.Get());
        if (parent) {
            parent->AddChild(pool);
            parent->IncreaseUsage(pool->ResourceUsage());
            IncreaseRunningOperationCount(parent.Get(), RunningOperationCount[pool->GetId()]);

            LOG_INFO("Set parent pool (Pool: %v, Parent: %v)",
                pool->GetId(),
                parent->GetId());
        }
    }

    void SetPoolDefaultParent(TPoolPtr pool)
    {
        auto defaultParentPool = FindPool(Config->DefaultParentPool);
        if (!defaultParentPool) {
            LOG_WARNING("Default parent pool %Qv is not registered", Config->DefaultParentPool);
            SetPoolParent(pool, RootElement);
        } else {
            SetPoolParent(pool, defaultParentPool);
        }
    }

    TPoolPtr FindPool(const Stroka& id)
    {
        auto it = Pools.find(id);
        return it == Pools.end() ? nullptr : it->second;
    }

    TPoolPtr GetPool(const Stroka& id)
    {
        auto pool = FindPool(id);
        YCHECK(pool);
        return pool;
    }


    TOperationElementPtr FindOperationElement(const TOperationId& operationId)
    {
        auto it = OperationToElement.find(operationId);
        return it == OperationToElement.end() ? nullptr : it->second;
    }

    TOperationElementPtr GetOperationElement(const TOperationId& operationId)
    {
        auto element = FindOperationElement(operationId);
        YCHECK(element);
        return element;
    }

    void OnPoolsUpdated(INodePtr poolsNode)
    {
        try {
            // Build the set of potential orphans.
            yhash_set<Stroka> orphanPoolIds;
            for (const auto& pair : Pools) {
                YCHECK(orphanPoolIds.insert(pair.first).second);
            }

            // Track ids appearing in various branches of the tree.
            yhash_map<Stroka, TYPath> poolIdToPath;

            // NB: std::function is needed by parseConfig to capture itself.
            std::function<void(INodePtr, TCompositeSchedulerElementPtr)> parseConfig =
                [&] (INodePtr configNode, TCompositeSchedulerElementPtr parent) {
                    auto configMap = configNode->AsMap();
                    for (const auto& pair : configMap->GetChildren()) {
                        const auto& childId = pair.first;
                        const auto& childNode = pair.second;
                        auto childPath = childNode->GetPath();
                        if (!poolIdToPath.insert(std::make_pair(childId, childPath)).second) {
                            LOG_ERROR("Pool %Qv is defined both at %v and %v; skipping second occurrence",
                                childId,
                                poolIdToPath[childId],
                                childPath);
                            continue;
                        }

                        // Parse config.
                        auto configNode = ConvertToNode(childNode->Attributes());
                        TPoolConfigPtr config;
                        try {
                            config = ConvertTo<TPoolConfigPtr>(configNode);
                        } catch (const std::exception& ex) {
                            LOG_ERROR(ex, "Error parsing configuration of pool %Qv; using defaults",
                                childPath);
                            config = New<TPoolConfig>();
                        }

                        auto pool = FindPool(childId);
                        if (pool) {
                            // Reconfigure existing pool.
                            pool->SetConfig(config);
                            YCHECK(orphanPoolIds.erase(childId) == 1);
                        } else {
                            // Create new pool.
                            pool = New<TPool>(Host, childId, Config, DynamicAttributesMap);
                            pool->SetConfig(config);
                            RegisterPool(pool, parent);
                        }
                        SetPoolParent(pool, parent);

                        // Parse children.
                        parseConfig(childNode, pool.Get());
                    }
                };

            // Run recursive descent parsing.
            parseConfig(poolsNode, RootElement);

            // Unregister orphan pools.
            for (const auto& id : orphanPoolIds) {
                auto pool = GetPool(id);
                if (pool->IsEmpty()) {
                    UnregisterPool(pool);
                } else {
                    pool->SetDefaultConfig();
                    SetPoolDefaultParent(pool);
                }
            }

            RootElement->Update();

            LOG_INFO("Pools updated");
        } catch (const std::exception& ex) {
            LOG_ERROR(ex, "Error updating pools");
        }
    }

    static void BuildElementYson(
        TCompositeSchedulerElementPtr composite,
        ISchedulerElementPtr element,
        IYsonConsumer* consumer)
    {
        const auto& attributes = element->Attributes();
        const auto& dynamicAttributes = element->DynamicAttributes();

        BuildYsonMapFluently(consumer)
            .Item("scheduling_status").Value(element->GetStatus())
            .Item("starving").Value(element->GetStarving())
            .Item("resource_demand").Value(element->ResourceDemand())
            .Item("resource_usage").Value(element->ResourceUsage())
            .Item("resource_limits").Value(element->ResourceLimits())
            .Item("dominant_resource").Value(attributes.DominantResource)
            .Item("weight").Value(element->GetWeight())
            .Item("min_share_ratio").Value(element->GetMinShareRatio())
            .Item("max_share_ratio").Value(element->GetMaxShareRatio())
            .Item("adjusted_min_share_ratio").Value(attributes.AdjustedMinShareRatio)
            .Item("max_possible_usage_ratio").Value(attributes.MaxPossibleUsageRatio)
            .Item("usage_ratio").Value(attributes.UsageRatio)
            .Item("demand_ratio").Value(attributes.DemandRatio)
            .Item("fair_share_ratio").Value(attributes.FairShareRatio)
            .Item("satisfaction_ratio").Value(dynamicAttributes.SatisfactionRatio)
            .Item("best_allocation_ratio").Value(attributes.BestAllocationRatio);
    }

};

std::unique_ptr<ISchedulerStrategy> CreateFairShareStrategy(
    TFairShareStrategyConfigPtr config,
    ISchedulerStrategyHost* host)
{
    return std::unique_ptr<ISchedulerStrategy>(new TFairShareStrategy(config, host));
}

////////////////////////////////////////////////////////////////////

} // namespace NScheduler
} // namespace NYT
<|MERGE_RESOLUTION|>--- conflicted
+++ resolved
@@ -263,15 +263,8 @@
         auto demand = ResourceDemand();
         auto usage = ResourceUsage();
         auto totalLimits = Host->GetTotalResourceLimits();
-<<<<<<< HEAD
-        auto allocationLimits = GetAdjustedResourceLimits(
-            demand,
-            totalLimits,
-            Host->GetExecNodeCount());
+
         auto maxPossibleResourceUsage = Min(totalLimits, MaxPossibleResourceUsage());
-=======
-        auto limits = Min(totalLimits, ResourceLimits());
->>>>>>> 71bf8e4c
 
         if (usage == ZeroNodeResources()) {
             Attributes_.DominantResource = GetDominantResource(demand, totalLimits);
@@ -1036,10 +1029,6 @@
         DynamicAttributesMap.At(this).BestLeafDescendant = MakeWeak(this);
     }
 
-
-<<<<<<< HEAD
-    virtual void PrescheduleJob(TFairShareContext& context, bool starvingOnly) override
-=======
     virtual void UpdateBottomUp() override
     {
         TSchedulerElementBase::UpdateBottomUp();
@@ -1057,8 +1046,7 @@
             dominantLimit == 0 ? 1.0 : (double) dominantAllocationLimit / dominantLimit;
     }
 
-    virtual void PrescheduleJob(TExecNodePtr node, bool starvingOnly) override
->>>>>>> 71bf8e4c
+    virtual void PrescheduleJob(TFairShareContext& context, bool starvingOnly) override
     {
         context.DynamicAttributesMap.Initialize(this, DynamicAttributesMap.At(this));
         auto& attributes = context.DynamicAttributesMap.At(this);

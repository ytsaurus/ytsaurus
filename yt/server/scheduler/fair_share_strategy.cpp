#include "fair_share_strategy.h"
#include "fair_share_tree_element.h"
#include "public.h"
#include "config.h"
#include "scheduler_strategy.h"
#include "scheduling_context.h"
#include "fair_share_strategy_operation_controller.h"

#include <yt/ytlib/scheduler/job_resources.h>

#include <yt/core/concurrency/async_rw_lock.h>
#include <yt/core/concurrency/periodic_executor.h>
#include <yt/core/concurrency/thread_pool.h>

#include <yt/core/misc/finally.h>

#include <yt/core/profiling/profile_manager.h>
#include <yt/core/profiling/timing.h>

namespace NYT {
namespace NScheduler {

using namespace NConcurrency;
using namespace NJobTrackerClient;
using namespace NNodeTrackerClient;
using namespace NObjectClient;
using namespace NYson;
using namespace NYTree;
using namespace NProfiling;
using namespace NControllerAgent;

////////////////////////////////////////////////////////////////////////////////

static const auto& Profiler = SchedulerProfiler;

////////////////////////////////////////////////////////////////////////////////

namespace {

TTagIdList GetFailReasonProfilingTags(EScheduleJobFailReason reason)
{
    static THashMap<EScheduleJobFailReason, TTagId> tagId;

    auto it = tagId.find(reason);
    if (it == tagId.end()) {
        it = tagId.emplace(
            reason,
            TProfileManager::Get()->RegisterTag("reason", FormatEnum(reason))
        ).first;
    }
    return {it->second};
};

TTagId GetSlotIndexProfilingTag(int slotIndex)
{
    static THashMap<int, TTagId> slotIndexToTagIdMap;

    auto it = slotIndexToTagIdMap.find(slotIndex);
    if (it == slotIndexToTagIdMap.end()) {
        it = slotIndexToTagIdMap.emplace(
            slotIndex,
            TProfileManager::Get()->RegisterTag("slot_index", ToString(slotIndex))
        ).first;
    }
    return it->second;
};

class TFairShareStrategyOperationState
    : public TIntrinsicRefCounted
{
public:
    using TTreeIdToPoolIdMap = THashMap<TString, TString>;

    DEFINE_BYVAL_RO_PROPERTY(IOperationStrategyHost*, Host);
    DEFINE_BYVAL_RO_PROPERTY(TFairShareStrategyOperationControllerPtr, Controller);
    DEFINE_BYVAL_RW_PROPERTY(bool, Active);
    DEFINE_BYREF_RW_PROPERTY(TTreeIdToPoolIdMap, TreeIdToPoolIdMap);

public:
    TFairShareStrategyOperationState(IOperationStrategyHost* host)
        : Host_(host)
        , Controller_(New<TFairShareStrategyOperationController>(host))
    { }

    TString GetPoolIdByTreeId(const TString& treeId) const
    {
        auto it = TreeIdToPoolIdMap_.find(treeId);
        YCHECK(it != TreeIdToPoolIdMap_.end());
        return it->second;
    }
};

using TFairShareStrategyOperationStatePtr = TIntrusivePtr<TFairShareStrategyOperationState>;

struct TOperationRegistrationUnregistrationResult
{
    std::vector<TOperationId> OperationsToActivate;
};

struct TPoolsUpdateResult
{
    TError Error;
    bool Updated;
};

} // namespace

////////////////////////////////////////////////////////////////////////////////

//! Thread affinity: any
struct IFairShareTreeSnapshot
    : public TIntrinsicRefCounted
{
    virtual TFuture<void> ScheduleJobs(const ISchedulingContextPtr& schedulingContext) = 0;
    virtual void ProcessUpdatedJob(const TUpdatedJob& updatedJob) = 0;
    virtual void ProcessCompletedJob(const TCompletedJob& updatedJob) = 0;
    virtual bool HasOperation(const TOperationId& operationId) const = 0;
    virtual void ApplyJobMetricsDelta(const TOperationId& operationId, const TJobMetrics& jobMetricsDelta) = 0;
    virtual const TSchedulingTagFilter& GetNodesFilter() const = 0;
};

DEFINE_REFCOUNTED_TYPE(IFairShareTreeSnapshot);

////////////////////////////////////////////////////////////////////////////////

class TFairShareTree
    : public TIntrinsicRefCounted
{
public:
    TFairShareTree(
        TFairShareStrategyTreeConfigPtr config,
        TFairShareStrategyOperationControllerConfigPtr controllerConfig,
        ISchedulerStrategyHost* host,
        const std::vector<IInvokerPtr>& feasibleInvokers,
        const TString& treeId)
        : Config(config)
        , ControllerConfig(controllerConfig)
        , Host(host)
        , FeasibleInvokers(feasibleInvokers)
        , TreeId(treeId)
        , TreeIdProfilingTag(TProfileManager::Get()->RegisterTag("tree", TreeId))
        , Logger(NLogging::TLogger(SchedulerLogger)
            .AddTag("TreeId: %v", treeId))
        , NonPreemptiveProfilingCounters("/non_preemptive", {TreeIdProfilingTag})
        , PreemptiveProfilingCounters("/preemptive", {TreeIdProfilingTag})
        , FairShareUpdateTimeCounter("/fair_share_update_time", {TreeIdProfilingTag})
        , FairShareLogTimeCounter("/fair_share_log_time", {TreeIdProfilingTag})
        , AnalyzePreemptableJobsTimeCounter("/analyze_preemptable_jobs_time", {TreeIdProfilingTag})
    {
        RootElement = New<TRootElement>(Host, config, GetPoolProfilingTag(RootPoolName), TreeId);
    }

    IFairShareTreeSnapshotPtr CreateSnapshot()
    {
        VERIFY_INVOKERS_AFFINITY(FeasibleInvokers);

        return New<TFairShareTreeSnapshot>(this, RootElementSnapshot);
    }

    TFuture<void> ValidateOperationStart(const IOperationStrategyHost* operation, const TString& poolId)
    {
        VERIFY_INVOKERS_AFFINITY(FeasibleInvokers);

        return BIND(&TFairShareTree::DoValidateOperationStart, MakeStrong(this))
            .AsyncVia(GetCurrentInvoker())
            .Run(operation, poolId);
    }

    void ValidateOperationCanBeRegistered(const IOperationStrategyHost* operation, const TString& poolId)
    {
        VERIFY_INVOKERS_AFFINITY(FeasibleInvokers);

        ValidateOperationCountLimit(operation, poolId);
        ValidateEphemeralPoolLimit(operation, poolId);
    }

    TOperationRegistrationUnregistrationResult RegisterOperation(
        const TFairShareStrategyOperationStatePtr& state,
        const TStrategyOperationSpecPtr& spec,
        const TOperationFairShareStrategyTreeOptionsPtr& runtimeParams)
    {
        VERIFY_INVOKERS_AFFINITY(FeasibleInvokers);

        auto operationId = state->GetHost()->GetId();

        auto clonedSpec = CloneYsonSerializable(spec);
        auto optionsIt = spec->SchedulingOptionsPerPoolTree.find(TreeId);
        if (optionsIt != spec->SchedulingOptionsPerPoolTree.end()) {
            const auto& options = optionsIt->second;
            ReconfigureYsonSerializable(clonedSpec, ConvertToNode(options));
        }

        auto operationElement = New<TOperationElement>(
            Config,
            clonedSpec,
            runtimeParams,
            state->GetController(),
            ControllerConfig,
            Host,
            state->GetHost(),
            TreeId);

        int index = RegisterSchedulingTagFilter(TSchedulingTagFilter(clonedSpec->SchedulingTagFilter));
        operationElement->SetSchedulingTagFilterIndex(index);

        YCHECK(OperationIdToElement.insert(std::make_pair(operationId, operationElement)).second);

        const auto& userName = state->GetHost()->GetAuthenticatedUser();
        auto poolId = state->GetPoolIdByTreeId(TreeId);

        auto pool = FindPool(poolId);
        if (!pool) {
            pool = New<TPool>(
                Host,
                poolId,
                New<TPoolConfig>(),
                /* defaultConfigured */ true,
                Config,
                GetPoolProfilingTag(poolId),
                TreeId);

            pool->SetUserName(userName);
            UserToEphemeralPools[userName].insert(poolId);
            RegisterPool(pool);
        }
        if (!pool->GetParent()) {
            SetPoolDefaultParent(pool);
        }

        pool->IncreaseOperationCount(1);

        pool->AddChild(operationElement, false);
        pool->IncreaseResourceUsage(operationElement->GetResourceUsage());
        operationElement->SetParent(pool.Get());

        AllocateOperationSlotIndex(state, poolId);

        TOperationRegistrationUnregistrationResult result;

        auto violatedPool = FindPoolViolatingMaxRunningOperationCount(pool.Get());
        if (violatedPool) {
            LOG_DEBUG("Max running operation count violated (OperationId: %v, Pool: %v, Limit: %v)",
                operationId,
                violatedPool->GetId(),
                violatedPool->GetMaxRunningOperationCount());
            WaitingOperationQueue.push_back(operationId);
        } else {
            AddOperationToPool(operationId);
            result.OperationsToActivate.push_back(operationId);
        }

        return result;
    }

    TOperationRegistrationUnregistrationResult UnregisterOperation(
        const TFairShareStrategyOperationStatePtr& state)
    {
        VERIFY_INVOKERS_AFFINITY(FeasibleInvokers);

        auto operationId = state->GetHost()->GetId();
        auto operationElement = GetOperationElement(operationId);
        auto* pool = static_cast<TPool*>(operationElement->GetParent());

        UnregisterSchedulingTagFilter(operationElement->GetSchedulingTagFilterIndex());
        ReleaseOperationSlotIndex(state, pool->GetId());

        auto finalResourceUsage = operationElement->Finalize();
        YCHECK(OperationIdToElement.erase(operationId) == 1);
        operationElement->SetAlive(false);
        pool->RemoveChild(operationElement);
        pool->IncreaseResourceUsage(-finalResourceUsage);
        pool->IncreaseOperationCount(-1);

        LOG_INFO("Operation removed from pool (OperationId: %v, Pool: %v)",
            operationId,
            pool->GetId());

        bool isPending = false;
        for (auto it = WaitingOperationQueue.begin(); it != WaitingOperationQueue.end(); ++it) {
            if (*it == operationId) {
                isPending = true;
                WaitingOperationQueue.erase(it);
                break;
            }
        }

        TOperationRegistrationUnregistrationResult result;

        if (!isPending) {
            pool->IncreaseRunningOperationCount(-1);
            TryActivateOperationsFromQueue(&result.OperationsToActivate);
        }

        if (pool->IsEmpty() && pool->IsDefaultConfigured()) {
            UnregisterPool(pool);
        }

        return result;
    }

    void EnableOperation(const TOperationId& operationId)
    {
        const auto& operationElement = GetOperationElement(operationId);
        auto* parent = operationElement->GetParent();
        parent->EnableChild(operationElement);
    }

    TPoolsUpdateResult UpdatePools(const INodePtr& poolsNode)
    {
        VERIFY_INVOKERS_AFFINITY(FeasibleInvokers);

        if (LastPoolsNodeUpdate && AreNodesEqual(LastPoolsNodeUpdate, poolsNode)) {
            LOG_INFO("Pools are not changed, skipping update");
            return {LastPoolsNodeUpdateError, false};
        }

        LastPoolsNodeUpdate = poolsNode;

        std::vector<TError> errors;

        try {
            // Build the set of potential orphans.
            THashSet<TString> orphanPoolIds;
            for (const auto& pair : Pools) {
                YCHECK(orphanPoolIds.insert(pair.first).second);
            }

            // Track ids appearing in various branches of the tree.
            THashMap<TString, TYPath> poolIdToPath;

            // NB: std::function is needed by parseConfig to capture itself.
            std::function<void(INodePtr, TCompositeSchedulerElementPtr)> parseConfig =
                [&] (INodePtr configNode, TCompositeSchedulerElementPtr parent) {
                    auto configMap = configNode->AsMap();
                    for (const auto& pair : configMap->GetChildren()) {
                        const auto& childId = pair.first;
                        const auto& childNode = pair.second;
                        auto childPath = childNode->GetPath();
                        if (!poolIdToPath.insert(std::make_pair(childId, childPath)).second) {
                            errors.emplace_back(
                                "Pool %Qv is defined both at %v and %v; skipping second occurrence",
                                childId,
                                poolIdToPath[childId],
                                childPath);
                            continue;
                        }

                        // Parse config.
                        auto poolConfigNode = ConvertToNode(childNode->Attributes());
                        TPoolConfigPtr poolConfig;
                        try {
                            poolConfig = ConvertTo<TPoolConfigPtr>(poolConfigNode);
                        } catch (const std::exception& ex) {
                            errors.emplace_back(
                                TError(
                                    "Error parsing configuration of pool %Qv; using defaults",
                                    childPath)
                                << ex);
                            poolConfig = New<TPoolConfig>();
                        }

                        try {
                            poolConfig->Validate();
                        } catch (const std::exception& ex) {
                            errors.emplace_back(
                                TError(
                                    "Misconfiguration of pool %Qv found",
                                    childPath)
                                << ex);
                        }

                        auto pool = FindPool(childId);
                        if (pool) {
                            // Reconfigure existing pool.
                            ReconfigurePool(pool, poolConfig);
                            YCHECK(orphanPoolIds.erase(childId) == 1);
                        } else {
                            // Create new pool.
                            pool = New<TPool>(
                                Host,
                                childId,
                                poolConfig,
                                /* defaultConfigured */ false,
                                Config,
                                GetPoolProfilingTag(childId),
                                TreeId);
                            RegisterPool(pool, parent);
                        }
                        SetPoolParent(pool, parent);

                        if (parent->GetMode() == ESchedulingMode::Fifo) {
                            parent->SetMode(ESchedulingMode::FairShare);
                            errors.emplace_back(
                                TError(
                                    "Pool %Qv cannot have subpools since it is in %Qlv mode",
                                    parent->GetId(),
                                    ESchedulingMode::Fifo));
                        }

                        // Parse children.
                        parseConfig(childNode, pool.Get());
                    }
                };

            // Run recursive descent parsing.
            parseConfig(poolsNode, RootElement);

            // Unregister orphan pools.
            for (const auto& id : orphanPoolIds) {
                auto pool = GetPool(id);
                if (pool->IsEmpty()) {
                    UnregisterPool(pool);
                } else {
                    pool->SetDefaultConfig();
                    SetPoolDefaultParent(pool);
                }
            }

            RootElement->Update(GlobalDynamicAttributes_);
            RootElementSnapshot = CreateRootElementSnapshot();
        } catch (const std::exception& ex) {
            auto error = TError("Error updating pools in tree %Qv", TreeId)
                << ex;
            LastPoolsNodeUpdateError = error;
            return {error, true};
        }

        if (!errors.empty()) {
            auto combinedError = TError("Found pool configuration issues in tree %Qv", TreeId)
                << std::move(errors);
            LastPoolsNodeUpdateError = combinedError;
            return {combinedError, true};
        }

        LastPoolsNodeUpdateError = TError();

        return {LastPoolsNodeUpdateError, true};
    }

    void UpdateOperationRuntimeParameters(
        const TOperationId& operationId,
        const TOperationFairShareStrategyTreeOptionsPtr& runtimeParams)
    {
        VERIFY_INVOKERS_AFFINITY(FeasibleInvokers);

        const auto& element = FindOperationElement(operationId);
        if (!element) {
            return;
        }

        element->SetRuntimeParams(runtimeParams);
    }

    void UpdateConfig(const TFairShareStrategyTreeConfigPtr& config)
    {
        VERIFY_INVOKERS_AFFINITY(FeasibleInvokers);

        Config = config;
        RootElement->UpdateTreeConfig(Config);
    }

    void UpdateControllerConfig(const TFairShareStrategyOperationControllerConfigPtr& config)
    {
        VERIFY_INVOKERS_AFFINITY(FeasibleInvokers);

        ControllerConfig = config;

        for (const auto& pair : OperationIdToElement) {
            const auto& element = pair.second;
            element->UpdateControllerConfig(config);
        }
    }

    void BuildOperationAttributes(const TOperationId& operationId, TFluentMap fluent)
    {
        VERIFY_INVOKERS_AFFINITY(FeasibleInvokers);

        const auto& element = GetOperationElement(operationId);
        auto serializedParams = ConvertToAttributes(element->GetRuntimeParams());
        fluent
            .Items(*serializedParams)
            .Item("pool").Value(element->GetParent()->GetId());
    }

    void BuildOperationProgress(const TOperationId& operationId, TFluentMap fluent)
    {
        VERIFY_INVOKERS_AFFINITY(FeasibleInvokers);

        const auto& element = FindOperationElement(operationId);
        if (!element) {
            return;
        }

        auto* parent = element->GetParent();
        fluent
            .Item("pool").Value(parent->GetId())
            .Item("slot_index").Value(element->GetSlotIndex())
            .Item("start_time").Value(element->GetStartTime())
            .Item("preemptable_job_count").Value(element->GetPreemptableJobCount())
            .Item("aggressively_preemptable_job_count").Value(element->GetAggressivelyPreemptableJobCount())
            .Item("fifo_index").Value(element->Attributes().FifoIndex)
            .Do(std::bind(&TFairShareTree::BuildElementYson, this, element, std::placeholders::_1));
    }

    void BuildBriefOperationProgress(const TOperationId& operationId, TFluentMap fluent)
    {
        VERIFY_INVOKERS_AFFINITY(FeasibleInvokers);

        const auto& element = FindOperationElement(operationId);
        if (!element) {
            return;
        }

        auto* parent = element->GetParent();
        const auto& attributes = element->Attributes();
        fluent
            .Item("pool").Value(parent->GetId())
            .Item("fair_share_ratio").Value(attributes.FairShareRatio);
    }

    void BuildUserToEphemeralPools(TFluentAny fluent)
    {
        VERIFY_INVOKERS_AFFINITY(FeasibleInvokers);

        fluent
            .DoMapFor(UserToEphemeralPools, [] (TFluentMap fluent, const auto& value) {
                fluent
                    .Item(value.first).Value(value.second);
            });
    }

    TString GetOperationLoggingProgress(const TOperationId& operationId)
    {
        VERIFY_INVOKERS_AFFINITY(FeasibleInvokers);

        const auto& element = GetOperationElement(operationId);
        const auto& attributes = element->Attributes();
        auto dynamicAttributes = GetGlobalDynamicAttributes(element);

        return Format(
            "Scheduling info for tree %v = {Status: %v, DominantResource: %v, Demand: %.6lf, "
            "Usage: %.6lf, FairShare: %.6lf, Satisfaction: %.4lg, AdjustedMinShare: %.6lf, "
            "GuaranteedResourcesRatio: %.6lf, "
            "MaxPossibleUsage: %.6lf,  BestAllocation: %.6lf, "
            "Starving: %v, Weight: %v, "
            "PreemptableRunningJobs: %v, "
            "AggressivelyPreemptableRunningJobs: %v}",
            TreeId,
            element->GetStatus(),
            attributes.DominantResource,
            attributes.DemandRatio,
            element->GetResourceUsageRatio(),
            attributes.FairShareRatio,
            dynamicAttributes.SatisfactionRatio,
            attributes.AdjustedMinShareRatio,
            attributes.GuaranteedResourcesRatio,
            attributes.MaxPossibleUsageRatio,
            attributes.BestAllocationRatio,
            element->GetStarving(),
            element->GetWeight(),
            element->GetPreemptableJobCount(),
            element->GetAggressivelyPreemptableJobCount());
    }

    void BuildBriefSpec(const TOperationId& operationId, TFluentMap fluent)
    {
        VERIFY_INVOKERS_AFFINITY(FeasibleInvokers);

        const auto& element = GetOperationElement(operationId);
        fluent
            .Item("pool").Value(element->GetParent()->GetId());
    }

    // NB: This function is public for testing purposes.
    TError OnFairShareUpdateAt(TInstant now)
    {
        VERIFY_INVOKERS_AFFINITY(FeasibleInvokers);

        TError error;

        // Run periodic update.
        PROFILE_AGGREGATED_TIMING(FairShareUpdateTimeCounter) {
            // The root element gets the whole cluster.
            RootElement->Update(GlobalDynamicAttributes_);

            // Collect alerts after update.
            std::vector<TError> alerts;

            for (const auto& pair : Pools) {
                const auto& poolAlerts = pair.second->UpdateFairShareAlerts();
                alerts.insert(alerts.end(), poolAlerts.begin(), poolAlerts.end());
            }

            const auto& rootElementAlerts = RootElement->UpdateFairShareAlerts();
            alerts.insert(alerts.end(), rootElementAlerts.begin(), rootElementAlerts.end());

            if (!alerts.empty()) {
                error = TError("Found pool configuration issues during fair share update in tree %Qv", TreeId)
                    << std::move(alerts);
            }

            // Update starvation flags for all operations.
            for (const auto& pair : OperationIdToElement) {
                pair.second->CheckForStarvation(now);
            }

            // Update starvation flags for all pools.
            if (Config->EnablePoolStarvation) {
                for (const auto& pair : Pools) {
                    pair.second->CheckForStarvation(now);
                }
            }

            RootElementSnapshot = CreateRootElementSnapshot();
        }

        return error;
    }

    void ProfileFairShare() const
    {
        VERIFY_INVOKERS_AFFINITY(FeasibleInvokers);

        for (const auto& pair : Pools) {
            ProfileCompositeSchedulerElement(pair.second);
        }
        ProfileCompositeSchedulerElement(RootElement);
        if (Config->EnableOperationsProfiling) {
            for (const auto& pair : OperationIdToElement) {
                ProfileOperationElement(pair.second);
            }
        }
    }

    // NB: This function is public for testing purposes.
    void OnFairShareLoggingAt(TInstant now)
    {
        VERIFY_INVOKERS_AFFINITY(FeasibleInvokers);

        PROFILE_AGGREGATED_TIMING(FairShareLogTimeCounter) {
            // Log pools information.
            Host->LogEventFluently(ELogEventType::FairShareInfo, now)
                .Item("tree_id").Value(TreeId)
                .Do(BIND(&TFairShareTree::BuildFairShareInfo, Unretained(this)));

            for (const auto& pair : OperationIdToElement) {
                const auto& operationId = pair.first;
                LOG_DEBUG("FairShareInfo: %v (OperationId: %v)",
                    GetOperationLoggingProgress(operationId),
                    operationId);
            }
        }
    }

    // NB: This function is public for testing purposes.
    void OnFairShareEssentialLoggingAt(TInstant now)
    {
        VERIFY_INVOKERS_AFFINITY(FeasibleInvokers);

        PROFILE_TIMING ("/fair_share_log_time") {
            // Log pools information.
            Host->LogEventFluently(ELogEventType::FairShareInfo, now)
                .Item("tree_id").Value(TreeId)
                .Do(BIND(&TFairShareTree::BuildEssentialFairShareInfo, Unretained(this)));

            for (const auto& pair : OperationIdToElement) {
                const auto& operationId = pair.first;
                LOG_DEBUG("FairShareInfo: %v (OperationId: %v)",
                    GetOperationLoggingProgress(operationId),
                    operationId);
            }
        }
    }

    void RegisterJobs(const TOperationId& operationId, const std::vector<TJobPtr>& jobs)
    {
        VERIFY_INVOKERS_AFFINITY(FeasibleInvokers);

        const auto& element = FindOperationElement(operationId);
        for (const auto& job : jobs) {
            element->OnJobStarted(job->GetId(), job->ResourceUsage());
        }
    }

    void BuildPoolsInformation(TFluentMap fluent)
    {
        VERIFY_INVOKERS_AFFINITY(FeasibleInvokers);

        auto buildPoolInfo = [=] (const TCompositeSchedulerElementPtr pool, TFluentMap fluent) {
            const auto& id = pool->GetId();
            fluent
                .Item(id).BeginMap()
                    .Item("mode").Value(pool->GetMode())
                    .Item("running_operation_count").Value(pool->RunningOperationCount())
                    .Item("operation_count").Value(pool->OperationCount())
                    .Item("max_running_operation_count").Value(pool->GetMaxRunningOperationCount())
                    .Item("max_operation_count").Value(pool->GetMaxOperationCount())
                    .Item("aggressive_starvation_enabled").Value(pool->IsAggressiveStarvationEnabled())
                    .Item("forbid_immediate_operations").Value(pool->AreImmediateOperationsFobidden())
                    .DoIf(pool->GetMode() == ESchedulingMode::Fifo, [&] (TFluentMap fluent) {
                        fluent
                            .Item("fifo_sort_parameters").Value(pool->GetFifoSortParameters());
                    })
                    .DoIf(pool->GetParent(), [&] (TFluentMap fluent) {
                        fluent
                            .Item("parent").Value(pool->GetParent()->GetId());
                    })
                    .Do(std::bind(&TFairShareTree::BuildElementYson, this, pool, std::placeholders::_1))
                .EndMap();
        };

        fluent
            .Item("pools").BeginMap()
                .DoFor(Pools, [&] (TFluentMap fluent, const TPoolMap::value_type& pair) {
                    buildPoolInfo(pair.second, fluent);
                })
                .Do(std::bind(buildPoolInfo, RootElement, std::placeholders::_1))
            .EndMap();
    }

    void BuildStaticPoolsInformation(TFluentAny fluent)
    {
        VERIFY_INVOKERS_AFFINITY(FeasibleInvokers);

        fluent
            .DoMapFor(Pools, [&] (TFluentMap fluent, const auto& pair) {
                const auto& id = pair.first;
                const auto& pool = pair.second;
                fluent
                    .Item(id).Value(pool->GetConfig());
            });
    }

    void BuildOrchid(TFluentMap fluent)
    {
        VERIFY_INVOKERS_AFFINITY(FeasibleInvokers);

        fluent
            .Item("resource_usage").Value(RootElement->GetResourceUsage());
    }

    void BuildFairShareInfo(TFluentMap fluent)
    {
        VERIFY_INVOKERS_AFFINITY(FeasibleInvokers);

        fluent
            .Do(BIND(&TFairShareTree::BuildPoolsInformation, Unretained(this)))
            .Item("operations").DoMapFor(
                OperationIdToElement,
                [=] (TFluentMap fluent, const TOperationElementPtrByIdMap::value_type& pair) {
                    const auto& operationId = pair.first;
                    fluent
                        .Item(ToString(operationId)).BeginMap()
                            .Do(BIND(&TFairShareTree::BuildOperationProgress, Unretained(this), operationId))
                        .EndMap();
                });
    }

    void BuildEssentialFairShareInfo(TFluentMap fluent)
    {
        VERIFY_INVOKERS_AFFINITY(FeasibleInvokers);

        fluent
            .Do(BIND(&TFairShareTree::BuildEssentialPoolsInformation, Unretained(this)))
            .Item("operations").DoMapFor(
                OperationIdToElement,
                [=] (TFluentMap fluent, const TOperationElementPtrByIdMap::value_type& pair) {
                    const auto& operationId = pair.first;
                    fluent
                        .Item(ToString(operationId)).BeginMap()
                            .Do(BIND(&TFairShareTree::BuildEssentialOperationProgress, Unretained(this), operationId))
                        .EndMap();
                });
    }

    void ResetState()
    {
        VERIFY_INVOKERS_AFFINITY(FeasibleInvokers);

        LastPoolsNodeUpdate.Reset();
        LastPoolsNodeUpdateError = TError();
    }

    const TSchedulingTagFilter& GetNodesFilter() const
    {
        VERIFY_INVOKERS_AFFINITY(FeasibleInvokers);

        return Config->NodesFilter;
    }

private:
    TFairShareStrategyTreeConfigPtr Config;
    TFairShareStrategyOperationControllerConfigPtr ControllerConfig;
    ISchedulerStrategyHost* const Host;

    std::vector<IInvokerPtr> FeasibleInvokers;

    INodePtr LastPoolsNodeUpdate;
    TError LastPoolsNodeUpdateError;

    const TString TreeId;
    const TTagId TreeIdProfilingTag;

    const NLogging::TLogger Logger;

    using TPoolMap = THashMap<TString, TPoolPtr>;
    TPoolMap Pools;

    THashMap<TString, NProfiling::TTagId> PoolIdToProfilingTagId;

    THashMap<TString, THashSet<TString>> UserToEphemeralPools;

    THashMap<TString, THashSet<int>> PoolToSpareSlotIndices;
    THashMap<TString, int> PoolToMinUnusedSlotIndex;

    using TOperationElementPtrByIdMap = THashMap<TOperationId, TOperationElementPtr>;
    TOperationElementPtrByIdMap OperationIdToElement;

    std::list<TOperationId> WaitingOperationQueue;

    TReaderWriterSpinLock NodeIdToLastPreemptiveSchedulingTimeLock;
    THashMap<TNodeId, TCpuInstant> NodeIdToLastPreemptiveSchedulingTime;

    std::vector<TSchedulingTagFilter> RegisteredSchedulingTagFilters;
    std::vector<int> FreeSchedulingTagFilterIndexes;
    struct TSchedulingTagFilterEntry
    {
        int Index;
        int Count;
    };
    THashMap<TSchedulingTagFilter, TSchedulingTagFilterEntry> SchedulingTagFilterToIndexAndCount;

    TRootElementPtr RootElement;

    struct TRootElementSnapshot
        : public TIntrinsicRefCounted
    {
        TRootElementPtr RootElement;
        TOperationElementByIdMap OperationIdToElement;
        TFairShareStrategyTreeConfigPtr Config;
        std::vector<TSchedulingTagFilter> RegisteredSchedulingTagFilters;

        TOperationElement* FindOperationElement(const TOperationId& operationId) const
        {
            auto it = OperationIdToElement.find(operationId);
            return it != OperationIdToElement.end() ? it->second : nullptr;
        }
    };

    typedef TIntrusivePtr<TRootElementSnapshot> TRootElementSnapshotPtr;
    TRootElementSnapshotPtr RootElementSnapshot;

    class TFairShareTreeSnapshot
        : public IFairShareTreeSnapshot
    {
    public:
        TFairShareTreeSnapshot(TFairShareTreePtr tree, TRootElementSnapshotPtr rootElementSnapshot)
            : Tree(std::move(tree))
            , RootElementSnapshot(std::move(rootElementSnapshot))
            , NodesFilter(Tree->GetNodesFilter())
        { }

        virtual TFuture<void> ScheduleJobs(const ISchedulingContextPtr& schedulingContext) override
        {
            return BIND(&TFairShareTree::DoScheduleJobs,
                Tree,
                schedulingContext,
                RootElementSnapshot)
                .AsyncVia(GetCurrentInvoker())
                .Run();
        }

        virtual void ProcessUpdatedJob(const TUpdatedJob& updatedJob)
        {
            auto* operationElement = RootElementSnapshot->FindOperationElement(updatedJob.OperationId);
            if (operationElement) {
                operationElement->IncreaseJobResourceUsage(updatedJob.JobId, updatedJob.Delta);
            }
        }

        virtual void ProcessCompletedJob(const TCompletedJob& completedJob) override
        {
            auto* operationElement = RootElementSnapshot->FindOperationElement(completedJob.OperationId);
            if (operationElement) {
                operationElement->OnJobFinished(completedJob.JobId);
            }
        }

        virtual void ApplyJobMetricsDelta(const TOperationId& operationId, const TJobMetrics& jobMetricsDelta) override
        {
            auto* operationElement = RootElementSnapshot->FindOperationElement(operationId);
            if (operationElement) {
                operationElement->ApplyJobMetricsDelta(jobMetricsDelta);
            }
        }

        virtual bool HasOperation(const TOperationId& operationId) const override
        {
            auto* operationElement = RootElementSnapshot->FindOperationElement(operationId);
            return operationElement != nullptr;
        }

        virtual const TSchedulingTagFilter& GetNodesFilter() const override
        {
            return NodesFilter;
        }

    private:
        const TIntrusivePtr<TFairShareTree> Tree;
        const TRootElementSnapshotPtr RootElementSnapshot;
        const TSchedulingTagFilter NodesFilter;
    };

    TDynamicAttributesList GlobalDynamicAttributes_;

    struct TProfilingCounters
    {
        TProfilingCounters(const TString& prefix, const TTagId& treeIdProfilingTag)
            : PrescheduleJobTime(prefix + "/preschedule_job_time", {treeIdProfilingTag})
            , TotalControllerScheduleJobTime(prefix + "/controller_schedule_job_time/total", {treeIdProfilingTag})
            , ExecControllerScheduleJobTime(prefix + "/controller_schedule_job_time/exec", {treeIdProfilingTag})
            , StrategyScheduleJobTime(prefix + "/strategy_schedule_job_time", {treeIdProfilingTag})
            , ScheduleJobCall(prefix + "/schedule_job_count", {treeIdProfilingTag})
        {
            for (auto reason : TEnumTraits<EScheduleJobFailReason>::GetDomainValues())
            {
                auto tags = GetFailReasonProfilingTags(reason);
                tags.push_back(treeIdProfilingTag);

                ControllerScheduleJobFail[reason] = TSimpleCounter(
                    prefix + "/controller_schedule_job_fail",
                    tags);
            }
        }

        TAggregateCounter PrescheduleJobTime;
        TAggregateCounter TotalControllerScheduleJobTime;
        TAggregateCounter ExecControllerScheduleJobTime;
        TAggregateCounter StrategyScheduleJobTime;
        TSimpleCounter ScheduleJobCall;
        TEnumIndexedVector<TSimpleCounter, EScheduleJobFailReason> ControllerScheduleJobFail;
    };

    TProfilingCounters NonPreemptiveProfilingCounters;
    TProfilingCounters PreemptiveProfilingCounters;

    TAggregateCounter FairShareUpdateTimeCounter;
    TAggregateCounter FairShareLogTimeCounter;
    TAggregateCounter AnalyzePreemptableJobsTimeCounter;

    TCpuInstant LastSchedulingInformationLoggedTime_ = 0;

    TDynamicAttributes GetGlobalDynamicAttributes(const TSchedulerElementPtr& element) const
    {
        int index = element->GetTreeIndex();
        if (index == UnassignedTreeIndex) {
            return TDynamicAttributes();
        } else {
            return GlobalDynamicAttributes_[index];
        }
    }

    void DoScheduleJobsWithoutPreemption(
        const TRootElementSnapshotPtr& rootElementSnapshot,
        TFairShareContext* context,
        const std::function<void(TProfilingCounters&, int, TDuration)> profileTimings,
        const std::function<void(const TStringBuf&)> logAndCleanSchedulingStatistics)
    {
        auto& rootElement = rootElementSnapshot->RootElement;

        {
            LOG_TRACE("Scheduling new jobs");

            bool prescheduleExecuted = false;
            TDuration prescheduleDuration;

            TWallTimer scheduleTimer;
            while (context->SchedulingContext->CanStartMoreJobs()) {
                if (!prescheduleExecuted) {
                    TWallTimer prescheduleTimer;
<<<<<<< HEAD
                    context->Initialize(rootElement->GetTreeSize(), RegisteredSchedulingTagFilters);
=======
                    context.InitializeStructures(rootElement->GetTreeSize(), rootElementSnapshot->RegisteredSchedulingTagFilters);
>>>>>>> b4f9ac25
                    rootElement->PrescheduleJob(context, /*starvingOnly*/ false, /*aggressiveStarvationEnabled*/ false);
                    prescheduleDuration = prescheduleTimer.GetElapsedTime();
                    Profiler.Update(NonPreemptiveProfilingCounters.PrescheduleJobTime, DurationToCpuDuration(prescheduleDuration));
                    prescheduleExecuted = true;
                    context->PrescheduledCalled = true;
                }
                ++context->NonPreemptiveScheduleJobAttempts;
                if (!rootElement->ScheduleJob(context)) {
                    break;
                }
            }
            profileTimings(
                NonPreemptiveProfilingCounters,
                context->NonPreemptiveScheduleJobAttempts,
                scheduleTimer.GetElapsedTime() - prescheduleDuration - context->TotalScheduleJobDuration);

            if (context->NonPreemptiveScheduleJobAttempts > 0) {
                logAndCleanSchedulingStatistics(STRINGBUF("Non preemptive"));
            }
        }
    }

    void DoScheduleJobsWithPreemption(
        const TRootElementSnapshotPtr& rootElementSnapshot,
        TFairShareContext* context,
        const std::function<void(TProfilingCounters&, int, TDuration)>& profileTimings,
        const std::function<void(const TStringBuf&)>& logAndCleanSchedulingStatistics)
    {
        auto& rootElement = rootElementSnapshot->RootElement;
        auto& config = rootElementSnapshot->Config;

<<<<<<< HEAD
        if (!context->Initialized) {
            context->Initialize(rootElement->GetTreeSize(), RegisteredSchedulingTagFilters);
=======
        if (!context.Initialized) {
            context.InitializeStructures(rootElement->GetTreeSize(), rootElementSnapshot->RegisteredSchedulingTagFilters);
>>>>>>> b4f9ac25
        }

        if (!context->PrescheduledCalled) {
            context->HasAggressivelyStarvingNodes = rootElement->HasAggressivelyStarvingNodes(context, false);
        }

        // Compute discount to node usage.
        LOG_TRACE("Looking for preemptable jobs");
        THashSet<TCompositeSchedulerElementPtr> discountedPools;
        std::vector<TJobPtr> preemptableJobs;
        PROFILE_AGGREGATED_TIMING(AnalyzePreemptableJobsTimeCounter) {
            for (const auto& job : context->SchedulingContext->RunningJobs()) {
                auto* operationElement = rootElementSnapshot->FindOperationElement(job->GetOperationId());
                if (!operationElement || !operationElement->IsJobExisting(job->GetId())) {
                    LOG_DEBUG("Dangling running job found (JobId: %v, OperationId: %v)",
                        job->GetId(),
                        job->GetOperationId());
                    continue;
                }

                if (!operationElement->IsPreemptionAllowed(*context)) {
                    continue;
                }

                if (IsJobPreemptable(job, operationElement, context->HasAggressivelyStarvingNodes, config)) {
                    auto* parent = operationElement->GetParent();
                    while (parent) {
                        discountedPools.insert(parent);
                        context->DynamicAttributes(parent).ResourceUsageDiscount += job->ResourceUsage();
                        parent = parent->GetParent();
                    }
                    context->SchedulingContext->ResourceUsageDiscount() += job->ResourceUsage();
                    preemptableJobs.push_back(job);
                }
            }
        }

        context->ResourceUsageDiscount = context->SchedulingContext->ResourceUsageDiscount();

        int startedBeforePreemption = context->SchedulingContext->StartedJobs().size();

        // NB: Schedule at most one job with preemption.
        TJobPtr jobStartedUsingPreemption;
        {
            LOG_TRACE("Scheduling new jobs with preemption");

            // Clean data from previous profiling.
            context->TotalScheduleJobDuration = TDuration::Zero();
            context->ExecScheduleJobDuration = TDuration::Zero();
            std::fill(context->FailedScheduleJob.begin(), context->FailedScheduleJob.end(), 0);

            bool prescheduleExecuted = false;
            TDuration prescheduleDuration;

            TWallTimer timer;
            while (context->SchedulingContext->CanStartMoreJobs()) {
                if (!prescheduleExecuted) {
                    TWallTimer prescheduleTimer;
                    rootElement->PrescheduleJob(context, /*starvingOnly*/ true, /*aggressiveStarvationEnabled*/ false);
                    prescheduleDuration = prescheduleTimer.GetElapsedTime();
                    Profiler.Update(PreemptiveProfilingCounters.PrescheduleJobTime, DurationToCpuDuration(prescheduleDuration));
                    prescheduleExecuted = true;
                }

                ++context->PreemptiveScheduleJobAttempts;
                if (!rootElement->ScheduleJob(context)) {
                    break;
                }
                if (context->SchedulingContext->StartedJobs().size() > startedBeforePreemption) {
                    jobStartedUsingPreemption = context->SchedulingContext->StartedJobs().back();
                    break;
                }
            }
            profileTimings(
                PreemptiveProfilingCounters,
                context->PreemptiveScheduleJobAttempts,
                timer.GetElapsedTime() - prescheduleDuration - context->TotalScheduleJobDuration);
            if (context->PreemptiveScheduleJobAttempts > 0) {
                logAndCleanSchedulingStatistics(STRINGBUF("Preemptive"));
            }
        }

        int startedAfterPreemption = context->SchedulingContext->StartedJobs().size();

        context->ScheduledDuringPreemption = startedAfterPreemption - startedBeforePreemption;

        // Reset discounts.
        context->SchedulingContext->ResourceUsageDiscount() = ZeroJobResources();
        for (const auto& pool : discountedPools) {
            context->DynamicAttributes(pool.Get()).ResourceUsageDiscount = ZeroJobResources();
        }

        // Preempt jobs if needed.
        std::sort(
            preemptableJobs.begin(),
            preemptableJobs.end(),
            [] (const TJobPtr& lhs, const TJobPtr& rhs) {
                return lhs->GetStartTime() > rhs->GetStartTime();
            });

        auto findPoolWithViolatedLimitsForJob = [&] (const TJobPtr& job) -> TCompositeSchedulerElement* {
            auto* operationElement = rootElementSnapshot->FindOperationElement(job->GetOperationId());
            if (!operationElement) {
                return nullptr;
            }

            auto* parent = operationElement->GetParent();
            while (parent) {
                if (!Dominates(parent->ResourceLimits(), parent->GetResourceUsage())) {
                    return parent;
                }
                parent = parent->GetParent();
            }
            return nullptr;
        };

        auto findPoolWithViolatedLimits = [&] () -> TCompositeSchedulerElement* {
            for (const auto& job : context->SchedulingContext->StartedJobs()) {
                auto violatedPool = findPoolWithViolatedLimitsForJob(job);
                if (violatedPool) {
                    return violatedPool;
                }
            }
            return nullptr;
        };

        bool nodeLimitsViolated = true;
        bool poolsLimitsViolated = true;

        context->PreemptableJobCount = preemptableJobs.size();

        for (const auto& job : preemptableJobs) {
            auto* operationElement = rootElementSnapshot->FindOperationElement(job->GetOperationId());
            if (!operationElement || !operationElement->IsJobExisting(job->GetId())) {
                LOG_DEBUG("Dangling preemptable job found (JobId: %v, OperationId: %v)",
                    job->GetId(),
                    job->GetOperationId());
                continue;
            }

            // Update flags only if violation is not resolved yet to avoid costly computations.
            if (nodeLimitsViolated) {
                nodeLimitsViolated = !Dominates(context->SchedulingContext->ResourceLimits(), context->SchedulingContext->ResourceUsage());
            }
            if (!nodeLimitsViolated && poolsLimitsViolated) {
                poolsLimitsViolated = findPoolWithViolatedLimits() == nullptr;
            }

            if (!nodeLimitsViolated && !poolsLimitsViolated) {
                break;
            }

            if (nodeLimitsViolated) {
                if (jobStartedUsingPreemption) {
                    job->SetPreemptionReason(Format("Preempted to start job %v of operation %v",
                        jobStartedUsingPreemption->GetId(),
                        jobStartedUsingPreemption->GetOperationId()));
                } else {
                    job->SetPreemptionReason(Format("Node resource limits violated"));
                }
                PreemptJob(job, operationElement, context);
            }
            if (poolsLimitsViolated) {
                auto violatedPool = findPoolWithViolatedLimitsForJob(job);
                if (violatedPool) {
                    job->SetPreemptionReason(Format("Preempted due to violation of limits on pool %v",
                        violatedPool->GetId()));
                    PreemptJob(job, operationElement, context);
                }
            }
        }
    }

    void DoScheduleJobs(
        const ISchedulingContextPtr& schedulingContext,
        const TRootElementSnapshotPtr& rootElementSnapshot)
    {
        TFairShareContext context(schedulingContext);

        auto profileTimings = [&] (
            TProfilingCounters& counters,
            int scheduleJobCount,
            TDuration scheduleJobDurationWithoutControllers)
        {
            Profiler.Update(
                counters.StrategyScheduleJobTime,
                scheduleJobDurationWithoutControllers.MicroSeconds());

            Profiler.Update(
                counters.TotalControllerScheduleJobTime,
                context.TotalScheduleJobDuration.MicroSeconds());

            Profiler.Update(
                counters.ExecControllerScheduleJobTime,
                context.ExecScheduleJobDuration.MicroSeconds());

            Profiler.Increment(counters.ScheduleJobCall, scheduleJobCount);

            for (auto reason : TEnumTraits<EScheduleJobFailReason>::GetDomainValues()) {
                Profiler.Increment(
                    counters.ControllerScheduleJobFail[reason],
                    context.FailedScheduleJob[reason]);
            }
        };

        bool enableSchedulingInfoLogging = false;
        auto now = GetCpuInstant();
        const auto& config = rootElementSnapshot->Config;
        if (LastSchedulingInformationLoggedTime_ + DurationToCpuDuration(config->HeartbeatTreeSchedulingInfoLogBackoff) < now) {
            enableSchedulingInfoLogging = true;
            LastSchedulingInformationLoggedTime_ = now;
        }

        auto logAndCleanSchedulingStatistics = [&] (const TStringBuf& stageName) {
            if (!enableSchedulingInfoLogging) {
                return;
            }
            LOG_DEBUG("%v scheduling statistics (ActiveTreeSize: %v, ActiveOperationCount: %v, DeactivationReasons: %v, CanStartMoreJobs: %v)",
                stageName,
                context.ActiveTreeSize,
                context.ActiveOperationCount,
                context.DeactivationReasons,
                schedulingContext->CanStartMoreJobs());
            context.ActiveTreeSize = 0;
            context.ActiveOperationCount = 0;
            std::fill(context.DeactivationReasons.begin(), context.DeactivationReasons.end(), 0);
        };

        DoScheduleJobsWithoutPreemption(rootElementSnapshot, &context, profileTimings, logAndCleanSchedulingStatistics);

        auto nodeId = schedulingContext->GetNodeDescriptor().Id;

        bool scheduleJobsWithPreemption = false;
        {
            bool nodeIsMissing = false;
            {
                TReaderGuard guard(NodeIdToLastPreemptiveSchedulingTimeLock);
                auto it = NodeIdToLastPreemptiveSchedulingTime.find(nodeId);
                if (it == NodeIdToLastPreemptiveSchedulingTime.end()) {
                    nodeIsMissing = true;
                    scheduleJobsWithPreemption = true;
                } else if (it->second + DurationToCpuDuration(config->PreemptiveSchedulingBackoff) <= now) {
                    scheduleJobsWithPreemption = true;
                    it->second = now;
                }
            }
            if (nodeIsMissing) {
                TWriterGuard guard(NodeIdToLastPreemptiveSchedulingTimeLock);
                NodeIdToLastPreemptiveSchedulingTime[nodeId] = now;
            }
        }

        if (scheduleJobsWithPreemption) {
            DoScheduleJobsWithPreemption(rootElementSnapshot, &context, profileTimings, logAndCleanSchedulingStatistics);
        } else {
            LOG_DEBUG("Skip preemptive scheduling");
        }

        LOG_DEBUG("Heartbeat info (StartedJobs: %v, PreemptedJobs: %v, "
            "JobsScheduledDuringPreemption: %v, PreemptableJobs: %v, PreemptableResources: %v, "
            "ControllerScheduleJobCount: %v, NonPreemptiveScheduleJobAttempts: %v, PreemptiveScheduleJobAttempts: %v, HasAggressivelyStarvingNodes: %v, Address: %v)",
            schedulingContext->StartedJobs().size(),
            schedulingContext->PreemptedJobs().size(),
            context.ScheduledDuringPreemption,
            context.PreemptableJobCount,
            FormatResources(context.ResourceUsageDiscount),
            context.ControllerScheduleJobCount,
            context.NonPreemptiveScheduleJobAttempts,
            context.PreemptiveScheduleJobAttempts,
            context.HasAggressivelyStarvingNodes,
            schedulingContext->GetNodeDescriptor().Address);
    }

    bool IsJobPreemptable(
        const TJobPtr& job,
        const TOperationElementPtr& element,
        bool aggressivePreemptionEnabled,
        const TFairShareStrategyTreeConfigPtr& config) const
    {
        int jobCount = element->GetRunningJobCount();
        if (jobCount <= config->MaxUnpreemptableRunningJobCount) {
            return false;
        }

        aggressivePreemptionEnabled = aggressivePreemptionEnabled && element->IsAggressiveStarvationPreemptionAllowed();

        double usageRatio = element->GetResourceUsageRatio();
        const auto& attributes = element->Attributes();
        auto threshold = aggressivePreemptionEnabled
            ? config->AggressivePreemptionSatisfactionThreshold
            : config->PreemptionSatisfactionThreshold;
        if (usageRatio < attributes.FairShareRatio * threshold) {
            return false;
        }

        if (!element->IsJobPreemptable(job->GetId(), aggressivePreemptionEnabled)) {
            return false;
        }

        return true;
    }

    void PreemptJob(
        const TJobPtr& job,
        const TOperationElementPtr& operationElement,
        TFairShareContext* context) const
    {
        context->SchedulingContext->ResourceUsage() -= job->ResourceUsage();
        operationElement->IncreaseJobResourceUsage(job->GetId(), -job->ResourceUsage());
        job->ResourceUsage() = ZeroJobResources();

        context->SchedulingContext->PreemptJob(job);
    }

    TCompositeSchedulerElement* FindPoolViolatingMaxRunningOperationCount(TCompositeSchedulerElement* pool)
    {
        VERIFY_INVOKERS_AFFINITY(FeasibleInvokers);

        while (pool) {
            if (pool->RunningOperationCount() >= pool->GetMaxRunningOperationCount()) {
                return pool;
            }
            pool = pool->GetParent();
        }
        return nullptr;
    }

    TCompositeSchedulerElementPtr FindPoolWithViolatedOperationCountLimit(const TCompositeSchedulerElementPtr& element)
    {
        auto current = element;
        while (current) {
            if (current->OperationCount() >= current->GetMaxOperationCount()) {
                return current;
            }
            current = current->GetParent();
        }
        return nullptr;
    }

    void AddOperationToPool(const TOperationId& operationId)
    {
        TForbidContextSwitchGuard contextSwitchGuard;

        const auto& operationElement = GetOperationElement(operationId);
        auto* parent = operationElement->GetParent();
        parent->IncreaseRunningOperationCount(1);

        LOG_INFO("Operation added to pool (OperationId: %v, Pool: %v)",
            operationId,
            parent->GetId());
    }

    void DoRegisterPool(const TPoolPtr& pool)
    {
        int index = RegisterSchedulingTagFilter(pool->GetSchedulingTagFilter());
        pool->SetSchedulingTagFilterIndex(index);
        YCHECK(Pools.insert(std::make_pair(pool->GetId(), pool)).second);
        YCHECK(PoolToMinUnusedSlotIndex.insert(std::make_pair(pool->GetId(), 0)).second);
    }

    void RegisterPool(const TPoolPtr& pool)
    {
        DoRegisterPool(pool);

        LOG_INFO("Pool registered (Pool: %v)", pool->GetId());
    }

    void RegisterPool(const TPoolPtr& pool, const TCompositeSchedulerElementPtr& parent)
    {
        DoRegisterPool(pool);

        pool->SetParent(parent.Get());
        parent->AddChild(pool);

        LOG_INFO("Pool registered (Pool: %v, Parent: %v)",
            pool->GetId(),
            parent->GetId());
    }

    void ReconfigurePool(const TPoolPtr& pool, const TPoolConfigPtr& config)
    {
        auto oldSchedulingTagFilter = pool->GetSchedulingTagFilter();
        pool->SetConfig(config);
        auto newSchedulingTagFilter = pool->GetSchedulingTagFilter();
        if (oldSchedulingTagFilter != newSchedulingTagFilter) {
            UnregisterSchedulingTagFilter(oldSchedulingTagFilter);
            int index = RegisterSchedulingTagFilter(newSchedulingTagFilter);
            pool->SetSchedulingTagFilterIndex(index);
        }
    }

    void UnregisterPool(const TPoolPtr& pool)
    {
        auto userName = pool->GetUserName();
        if (userName) {
            YCHECK(UserToEphemeralPools[*userName].erase(pool->GetId()) == 1);
        }

        UnregisterSchedulingTagFilter(pool->GetSchedulingTagFilterIndex());

        YCHECK(PoolToMinUnusedSlotIndex.erase(pool->GetId()) == 1);
        YCHECK(PoolToSpareSlotIndices.erase(pool->GetId()) <= 1);
        YCHECK(Pools.erase(pool->GetId()) == 1);

        pool->SetAlive(false);
        auto parent = pool->GetParent();
        SetPoolParent(pool, nullptr);

        LOG_INFO("Pool unregistered (Pool: %v, Parent: %v)",
            pool->GetId(),
            parent->GetId());
    }

    bool TryAllocatePoolSlotIndex(const TString& poolName, int slotIndex)
    {
        auto minUnusedIndexIt = PoolToMinUnusedSlotIndex.find(poolName);
        YCHECK(minUnusedIndexIt != PoolToMinUnusedSlotIndex.end());

        auto& spareSlotIndices = PoolToSpareSlotIndices[poolName];

        if (slotIndex >= minUnusedIndexIt->second) {
            for (int index = minUnusedIndexIt->second; index < slotIndex; ++index) {
                spareSlotIndices.insert(index);
            }

            minUnusedIndexIt->second = slotIndex + 1;

            return true;
        } else {
            return spareSlotIndices.erase(slotIndex) == 1;
        }
    }

    void AllocateOperationSlotIndex(const TFairShareStrategyOperationStatePtr& state, const TString& poolName)
    {
        auto it = PoolToSpareSlotIndices.find(poolName);
        auto slotIndex = state->GetHost()->FindSlotIndex(TreeId);

        if (slotIndex) {
            // Revive case
            if (TryAllocatePoolSlotIndex(poolName, *slotIndex)) {
                return;
            }
            LOG_ERROR("Failed to reuse slot index during revive (OperationId: %v, SlotIndex: %v)",
                state->GetHost()->GetId(),
                *slotIndex);
        }

        if (it == PoolToSpareSlotIndices.end() || it->second.empty()) {
            auto minUnusedIndexIt = PoolToMinUnusedSlotIndex.find(poolName);
            YCHECK(minUnusedIndexIt != PoolToMinUnusedSlotIndex.end());
            slotIndex = minUnusedIndexIt->second;
            ++minUnusedIndexIt->second;
        } else {
            auto spareIndexIt = it->second.begin();
            slotIndex = *spareIndexIt;
            it->second.erase(spareIndexIt);
        }

        state->GetHost()->SetSlotIndex(TreeId, *slotIndex);

        LOG_DEBUG("Operation slot index allocated (OperationId: %v, SlotIndex: %v)",
            state->GetHost()->GetId(),
            *slotIndex);
    }

    void ReleaseOperationSlotIndex(const TFairShareStrategyOperationStatePtr& state, const TString& poolName)
    {
        auto slotIndex = state->GetHost()->FindSlotIndex(TreeId);
        YCHECK(slotIndex);

        auto it = PoolToSpareSlotIndices.find(poolName);
        if (it == PoolToSpareSlotIndices.end()) {
            YCHECK(PoolToSpareSlotIndices.insert(std::make_pair(poolName, THashSet<int>{*slotIndex})).second);
        } else {
            it->second.insert(*slotIndex);

        }

        LOG_DEBUG("Operation slot index released (OperationId: %v, SlotIndex: %v)",
            state->GetHost()->GetId(),
            *slotIndex);
    }

    void TryActivateOperationsFromQueue(std::vector<TOperationId>* operationsToActivate)
    {
        // Try to run operations from queue.
        auto it = WaitingOperationQueue.begin();
        while (it != WaitingOperationQueue.end() && RootElement->RunningOperationCount() < Config->MaxRunningOperationCount) {
            const auto& operationId = *it;
            auto* operationPool = GetOperationElement(operationId)->GetParent();
            if (FindPoolViolatingMaxRunningOperationCount(operationPool) == nullptr) {
                operationsToActivate->push_back(operationId);
                AddOperationToPool(operationId);
                auto toRemove = it++;
                WaitingOperationQueue.erase(toRemove);
            } else {
                ++it;
            }
        }
    }

    void BuildEssentialOperationProgress(const TOperationId& operationId, TFluentMap fluent)
    {
        const auto& element = FindOperationElement(operationId);
        if (!element) {
            return;
        }

        fluent
            .Do(BIND(&TFairShareTree::BuildEssentialOperationElementYson, Unretained(this), element));
    }

    int RegisterSchedulingTagFilter(const TSchedulingTagFilter& filter)
    {
        if (filter.IsEmpty()) {
            return EmptySchedulingTagFilterIndex;
        }
        auto it = SchedulingTagFilterToIndexAndCount.find(filter);
        if (it == SchedulingTagFilterToIndexAndCount.end()) {
            int index;
            if (FreeSchedulingTagFilterIndexes.empty()) {
                index = RegisteredSchedulingTagFilters.size();
                RegisteredSchedulingTagFilters.push_back(filter);
            } else {
                index = FreeSchedulingTagFilterIndexes.back();
                RegisteredSchedulingTagFilters[index] = filter;
                FreeSchedulingTagFilterIndexes.pop_back();
            }
            SchedulingTagFilterToIndexAndCount.emplace(filter, TSchedulingTagFilterEntry({index, 1}));
            return index;
        } else {
            ++it->second.Count;
            return it->second.Index;
        }
    }

    void UnregisterSchedulingTagFilter(int index)
    {
        if (index == EmptySchedulingTagFilterIndex) {
            return;
        }
        UnregisterSchedulingTagFilter(RegisteredSchedulingTagFilters[index]);
    }

    void UnregisterSchedulingTagFilter(const TSchedulingTagFilter& filter)
    {
        if (filter.IsEmpty()) {
            return;
        }
        auto it = SchedulingTagFilterToIndexAndCount.find(filter);
        YCHECK(it != SchedulingTagFilterToIndexAndCount.end());
        --it->second.Count;
        if (it->second.Count == 0) {
            RegisteredSchedulingTagFilters[it->second.Index] = EmptySchedulingTagFilter;
            FreeSchedulingTagFilterIndexes.push_back(it->second.Index);
            SchedulingTagFilterToIndexAndCount.erase(it);
        }
    }

    void SetPoolParent(const TPoolPtr& pool, const TCompositeSchedulerElementPtr& parent)
    {
        if (pool->GetParent() == parent) {
            return;
        }

        auto* oldParent = pool->GetParent();
        if (oldParent) {
            oldParent->IncreaseResourceUsage(-pool->GetResourceUsage());
            oldParent->IncreaseOperationCount(-pool->OperationCount());
            oldParent->IncreaseRunningOperationCount(-pool->RunningOperationCount());
            oldParent->RemoveChild(pool);
        }

        pool->SetParent(parent.Get());
        if (parent) {
            parent->AddChild(pool);
            parent->IncreaseResourceUsage(pool->GetResourceUsage());
            parent->IncreaseOperationCount(pool->OperationCount());
            parent->IncreaseRunningOperationCount(pool->RunningOperationCount());

            LOG_INFO("Parent pool set (Pool: %v, Parent: %v)",
                pool->GetId(),
                parent->GetId());
        }
    }

    void SetPoolDefaultParent(const TPoolPtr& pool)
    {
        auto defaultParentPool = FindPool(Config->DefaultParentPool);
        if (!defaultParentPool || defaultParentPool == pool) {
            // NB: root element is not a pool, so we should suppress warning in this special case.
            if (Config->DefaultParentPool != RootPoolName) {
                auto error = TError("Default parent pool %Qv is not registered", Config->DefaultParentPool);
                Host->SetSchedulerAlert(ESchedulerAlertType::UpdatePools, error);
            }
            SetPoolParent(pool, RootElement);
        } else {
            SetPoolParent(pool, defaultParentPool);
        }
    }

    TPoolPtr FindPool(const TString& id)
    {
        auto it = Pools.find(id);
        return it == Pools.end() ? nullptr : it->second;
    }

    TPoolPtr GetPool(const TString& id)
    {
        auto pool = FindPool(id);
        YCHECK(pool);
        return pool;
    }

    NProfiling::TTagId GetPoolProfilingTag(const TString& id)
    {
        auto it = PoolIdToProfilingTagId.find(id);
        if (it == PoolIdToProfilingTagId.end()) {
            it = PoolIdToProfilingTagId.emplace(
                id,
                NProfiling::TProfileManager::Get()->RegisterTag("pool", id)
            ).first;
        }
        return it->second;
    }

    TOperationElementPtr FindOperationElement(const TOperationId& operationId)
    {
        auto it = OperationIdToElement.find(operationId);
        return it == OperationIdToElement.end() ? nullptr : it->second;
    }

    TOperationElementPtr GetOperationElement(const TOperationId& operationId)
    {
        auto element = FindOperationElement(operationId);
        YCHECK(element);
        return element;
    }

    TRootElementSnapshotPtr CreateRootElementSnapshot()
    {
        auto snapshot = New<TRootElementSnapshot>();
        snapshot->RootElement = RootElement->Clone();
        snapshot->RootElement->BuildOperationToElementMapping(&snapshot->OperationIdToElement);
        snapshot->RegisteredSchedulingTagFilters = RegisteredSchedulingTagFilters;
        snapshot->Config = Config;
        return snapshot;
    }

    void BuildEssentialPoolsInformation(TFluentMap fluent)
    {
        fluent
            .Item("pools").DoMapFor(Pools, [&] (TFluentMap fluent, const TPoolMap::value_type& pair) {
                const auto& id = pair.first;
                const auto& pool = pair.second;
                fluent
                    .Item(id).BeginMap()
                        .Do(BIND(&TFairShareTree::BuildEssentialPoolElementYson, Unretained(this), pool))
                    .EndMap();
            });
    }

    void BuildElementYson(const TSchedulerElementPtr& element, TFluentMap fluent)
    {
        const auto& attributes = element->Attributes();
        auto dynamicAttributes = GetGlobalDynamicAttributes(element);

        auto guaranteedResources = Host->GetResourceLimits(Config->NodesFilter) * attributes.GuaranteedResourcesRatio;

        fluent
            .Item("scheduling_status").Value(element->GetStatus())
            .Item("starving").Value(element->GetStarving())
            .Item("fair_share_starvation_tolerance").Value(element->GetFairShareStarvationTolerance())
            .Item("min_share_preemption_timeout").Value(element->GetMinSharePreemptionTimeout())
            .Item("fair_share_preemption_timeout").Value(element->GetFairSharePreemptionTimeout())
            .Item("adjusted_fair_share_starvation_tolerance").Value(attributes.AdjustedFairShareStarvationTolerance)
            .Item("adjusted_min_share_preemption_timeout").Value(attributes.AdjustedMinSharePreemptionTimeout)
            .Item("adjusted_fair_share_preemption_timeout").Value(attributes.AdjustedFairSharePreemptionTimeout)
            .Item("resource_demand").Value(element->ResourceDemand())
            .Item("resource_usage").Value(element->GetResourceUsage())
            .Item("resource_limits").Value(element->ResourceLimits())
            .Item("dominant_resource").Value(attributes.DominantResource)
            .Item("weight").Value(element->GetWeight())
            .Item("min_share_ratio").Value(element->GetMinShareRatio())
            .Item("max_share_ratio").Value(element->GetMaxShareRatio())
            .Item("min_share_resources").Value(element->GetMinShareResources())
            .Item("adjusted_min_share_ratio").Value(attributes.AdjustedMinShareRatio)
            .Item("guaranteed_resources_ratio").Value(attributes.GuaranteedResourcesRatio)
            .Item("guaranteed_resources").Value(guaranteedResources)
            .Item("max_possible_usage_ratio").Value(attributes.MaxPossibleUsageRatio)
            .Item("usage_ratio").Value(element->GetResourceUsageRatio())
            .Item("demand_ratio").Value(attributes.DemandRatio)
            .Item("fair_share_ratio").Value(attributes.FairShareRatio)
            .Item("satisfaction_ratio").Value(dynamicAttributes.SatisfactionRatio)
            .Item("best_allocation_ratio").Value(attributes.BestAllocationRatio);
    }

    void BuildEssentialElementYson(const TSchedulerElementPtr& element, TFluentMap fluent, bool shouldPrintResourceUsage)
    {
        const auto& attributes = element->Attributes();
        auto dynamicAttributes = GetGlobalDynamicAttributes(element);

        fluent
            .Item("usage_ratio").Value(element->GetResourceUsageRatio())
            .Item("demand_ratio").Value(attributes.DemandRatio)
            .Item("fair_share_ratio").Value(attributes.FairShareRatio)
            .Item("satisfaction_ratio").Value(dynamicAttributes.SatisfactionRatio)
            .DoIf(shouldPrintResourceUsage, [&] (TFluentMap fluent) {
                fluent
                    .Item("resource_usage").Value(element->GetResourceUsage());
            });
    }

    void BuildEssentialPoolElementYson(const TSchedulerElementPtr& element, TFluentMap fluent)
    {
        BuildEssentialElementYson(element, fluent, false);
    }

    void BuildEssentialOperationElementYson(const TSchedulerElementPtr& element, TFluentMap fluent)
    {
        BuildEssentialElementYson(element, fluent, true);
    }

    TYPath GetPoolPath(const TCompositeSchedulerElementPtr& element)
    {
        std::vector<TString> tokens;
        auto current = element;
        while (!current->IsRoot()) {
            if (current->IsExplicit()) {
                tokens.push_back(current->GetId());
            }
            current = current->GetParent();
        }

        std::reverse(tokens.begin(), tokens.end());

        TYPath path = "/" + NYPath::ToYPathLiteral(TreeId);
        for (const auto& token : tokens) {
            path.append('/');
            path.append(NYPath::ToYPathLiteral(token));
        }
        return path;
    }

    TCompositeSchedulerElementPtr GetDefaultParent()
    {
        auto defaultPool = FindPool(Config->DefaultParentPool);
        if (defaultPool) {
            return defaultPool;
        } else {
            return RootElement;
        }
    }

    void ValidateOperationCountLimit(const IOperationStrategyHost* operation, const TString& poolId)
    {
        TCompositeSchedulerElementPtr parentElement = FindPool(poolId);
        if (!parentElement) {
            parentElement = GetDefaultParent();
        }

        auto poolWithViolatedLimit = FindPoolWithViolatedOperationCountLimit(parentElement);
        if (poolWithViolatedLimit) {
            THROW_ERROR_EXCEPTION(
                EErrorCode::TooManyOperations,
                "Limit for the number of concurrent operations %v for pool %Qv in tree %Qv has been reached",
                poolWithViolatedLimit->GetMaxOperationCount(),
                poolWithViolatedLimit->GetId(),
                TreeId);
        }
    }

    void ValidateEphemeralPoolLimit(const IOperationStrategyHost* operation, const TString& poolId)
    {
        auto pool = FindPool(poolId);
        if (pool) {
            return;
        }

        const auto& userName = operation->GetAuthenticatedUser();

        auto it = UserToEphemeralPools.find(userName);
        if (it == UserToEphemeralPools.end()) {
            return;
        }

        if (it->second.size() + 1 > Config->MaxEphemeralPoolsPerUser) {
            THROW_ERROR_EXCEPTION("Limit for number of ephemeral pools %v for user %v in tree %Qv has been reached",
                Config->MaxEphemeralPoolsPerUser,
                userName,
                TreeId);
        }
    }

    void DoValidateOperationStart(const IOperationStrategyHost* operation, const TString& poolId)
    {
        TCompositeSchedulerElementPtr immediateParentPool = FindPool(poolId);
        // NB: Check is not performed if operation is started in default or unknown pool.
        if (immediateParentPool && immediateParentPool->AreImmediateOperationsFobidden()) {
            THROW_ERROR_EXCEPTION(
                "Starting operations immediately in pool %Qv is forbidden",
                immediateParentPool->GetId());
        }

        if (!immediateParentPool) {
            immediateParentPool = GetDefaultParent();
        }

        auto poolPath = GetPoolPath(immediateParentPool);
        const auto& user = operation->GetAuthenticatedUser();

        Host->ValidatePoolPermission(poolPath, user, EPermission::Use);
    }

    void ProfileOperationElement(TOperationElementPtr element) const
    {
        auto poolTag = element->GetParent()->GetProfilingTag();
        auto slotIndexTag = GetSlotIndexProfilingTag(element->GetSlotIndex());

        ProfileSchedulerElement(element, "/operations", {poolTag, slotIndexTag, TreeIdProfilingTag});
    }

    void ProfileCompositeSchedulerElement(TCompositeSchedulerElementPtr element) const
    {
        auto tag = element->GetProfilingTag();
        ProfileSchedulerElement(element, "/pools", {tag, TreeIdProfilingTag});

        Profiler.Enqueue(
            "/running_operation_count",
            element->RunningOperationCount(),
            EMetricType::Gauge,
            {tag, TreeIdProfilingTag});
        Profiler.Enqueue(
            "/total_operation_count",
            element->OperationCount(),
            EMetricType::Gauge,
            {tag, TreeIdProfilingTag});
    }

    void ProfileSchedulerElement(TSchedulerElementPtr element, const TString& profilingPrefix, const TTagIdList& tags) const
    {
        Profiler.Enqueue(
            profilingPrefix + "/fair_share_ratio_x100000",
            static_cast<i64>(element->Attributes().FairShareRatio * 1e5),
            EMetricType::Gauge,
            tags);
        Profiler.Enqueue(
            profilingPrefix + "/usage_ratio_x100000",
            static_cast<i64>(element->GetResourceUsageRatio() * 1e5),
            EMetricType::Gauge,
            tags);
        Profiler.Enqueue(
            profilingPrefix + "/demand_ratio_x100000",
            static_cast<i64>(element->Attributes().DemandRatio * 1e5),
            EMetricType::Gauge,
            tags);
        Profiler.Enqueue(
            profilingPrefix + "/guaranteed_resource_ratio_x100000",
            static_cast<i64>(element->Attributes().GuaranteedResourcesRatio * 1e5),
            EMetricType::Gauge,
            tags);

        ProfileResources(
            Profiler,
            element->GetResourceUsage(),
            profilingPrefix + "/resource_usage",
            tags);
        ProfileResources(
            Profiler,
            element->ResourceLimits(),
            profilingPrefix + "/resource_limits",
            tags);
        ProfileResources(
            Profiler,
            element->ResourceDemand(),
            profilingPrefix + "/resource_demand",
            tags);

        element->GetJobMetrics().SendToProfiler(
            Profiler,
            profilingPrefix + "/metrics",
            tags);
    }
};

DEFINE_REFCOUNTED_TYPE(TFairShareTree)

////////////////////////////////////////////////////////////////////////////////

class TFairShareStrategy
    : public ISchedulerStrategy
{
public:
    TFairShareStrategy(
        TFairShareStrategyConfigPtr config,
        ISchedulerStrategyHost* host,
        const std::vector<IInvokerPtr>& feasibleInvokers)
        : Config(config)
        , Host(host)
        , FeasibleInvokers(feasibleInvokers)
        , Logger(SchedulerLogger)
        , LastProfilingTime_(TInstant::Zero())
    {
        FairShareUpdateExecutor_ = New<TPeriodicExecutor>(
            GetCurrentInvoker(),
            BIND(&TFairShareStrategy::OnFairShareUpdate, MakeWeak(this)),
            Config->FairShareUpdatePeriod);

        FairShareLoggingExecutor_ = New<TPeriodicExecutor>(
            GetCurrentInvoker(),
            BIND(&TFairShareStrategy::OnFairShareLogging, MakeWeak(this)),
            Config->FairShareLogPeriod);

        MinNeededJobResourcesUpdateExecutor_ = New<TPeriodicExecutor>(
            GetCurrentInvoker(),
            BIND(&TFairShareStrategy::OnMinNeededJobResourcesUpdate, MakeWeak(this)),
            Config->MinNeededResourcesUpdatePeriod);
    }

    virtual void OnMasterConnected() override
    {
        VERIFY_INVOKERS_AFFINITY(FeasibleInvokers);

        FairShareLoggingExecutor_->Start();
        FairShareUpdateExecutor_->Start();
        MinNeededJobResourcesUpdateExecutor_->Start();
    }

    virtual void OnMasterDisconnected() override
    {
        VERIFY_INVOKERS_AFFINITY(FeasibleInvokers);

        FairShareLoggingExecutor_->Stop();
        FairShareUpdateExecutor_->Stop();
        MinNeededJobResourcesUpdateExecutor_->Stop();

        {
            TWriterGuard guard(OperationIdToOperationStateLock_);
            OperationIdToOperationState_.clear();
        }

        IdToTree_.clear();

        DefaultTreeId_.Reset();

        {
            TWriterGuard guard(TreeIdToSnapshotLock_);
            TreeIdToSnapshot_.clear();
        }
    }

    void OnFairShareUpdate()
    {
        OnFairShareUpdateAt(TInstant::Now());
    }

    void OnMinNeededJobResourcesUpdate() override
    {
        VERIFY_INVOKERS_AFFINITY(FeasibleInvokers);

        LOG_INFO("Starting min needed job resources update");

        for (const auto& pair : OperationIdToOperationState_) {
            const auto& state = pair.second;
            if (state->GetHost()->IsSchedulable()) {
                state->GetController()->UpdateMinNeededJobResources();
            }
        }

        LOG_INFO("Min needed job resources successfully updated");
    }

    void OnFairShareLogging()
    {
        VERIFY_INVOKERS_AFFINITY(FeasibleInvokers);

        OnFairShareLoggingAt(TInstant::Now());
    }

    virtual TFuture<void> ScheduleJobs(const ISchedulingContextPtr& schedulingContext) override
    {
        VERIFY_THREAD_AFFINITY_ANY();

        auto snapshot = FindTreeSnapshotByNodeDescriptor(schedulingContext->GetNodeDescriptor());

        // Can happen if all trees are removed.
        if (!snapshot) {
            LOG_INFO("Node does not belong to any fair-share tree, scheduling skipped (Address: %v)",
                schedulingContext->GetNodeDescriptor().Address);
            return VoidFuture;
        }

        return snapshot->ScheduleJobs(schedulingContext);
    }

    virtual void RegisterOperation(IOperationStrategyHost* operation) override
    {
        VERIFY_INVOKERS_AFFINITY(FeasibleInvokers);

        auto spec = ParseSpec(operation, operation->GetSpec());
        auto state = New<TFairShareStrategyOperationState>(operation);
        state->TreeIdToPoolIdMap() = ParseOperationPools(operation);

        {
            TWriterGuard guard(OperationIdToOperationStateLock_);
            YCHECK(OperationIdToOperationState_.insert(
                std::make_pair(operation->GetId(), state)).second);
        }

        auto runtimeParams = operation->GetRuntimeParameters();

        if (runtimeParams->SchedulingOptionsPerPoolTree.empty()) {
            for (const auto& pair : state->TreeIdToPoolIdMap()) {
                const auto& treeId = pair.first;

                auto emplaceResult = runtimeParams->SchedulingOptionsPerPoolTree.emplace(
                    treeId,
                    New<TOperationFairShareStrategyTreeOptions>());

                YCHECK(emplaceResult.second);

                auto& params = emplaceResult.first->second;
                params->Weight = 1.0;

                auto optionsIt = spec->SchedulingOptionsPerPoolTree.find(treeId);

                // Intentionally not merging options from spec and from
                // fair-share options per pool tree map here.
                if (optionsIt != spec->SchedulingOptionsPerPoolTree.end()) {
                    params->Weight = optionsIt->second->Weight.Get(1.0);
                    params->ResourceLimits = optionsIt->second->ResourceLimits;
                } else {
                    if (DefaultTreeId_ && treeId == *DefaultTreeId_) {
                        params->Weight = spec->Weight.Get(1.0);
                        params->ResourceLimits = spec->ResourceLimits;
                    }
                }
            }
        }

        for (const auto& pair : state->TreeIdToPoolIdMap()) {
            const auto& treeId = pair.first;
            const auto& tree = GetTree(pair.first);

            auto paramsIt = runtimeParams->SchedulingOptionsPerPoolTree.find(treeId);
            YCHECK(paramsIt != runtimeParams->SchedulingOptionsPerPoolTree.end());

            auto registrationResult = tree->RegisterOperation(state, spec, paramsIt->second);
            ActivateOperations(registrationResult.OperationsToActivate);
        }
    }

    virtual void UnregisterOperation(IOperationStrategyHost* operation) override
    {
        VERIFY_INVOKERS_AFFINITY(FeasibleInvokers);

        const auto& state = GetOperationState(operation->GetId());
        for (const auto& pair : state->TreeIdToPoolIdMap()) {
            const auto& treeId = pair.first;
            auto unregistrationResult = GetTree(treeId)->UnregisterOperation(state);
            ActivateOperations(unregistrationResult.OperationsToActivate);
        }

        {
            TWriterGuard guard(OperationIdToOperationStateLock_);
            YCHECK(OperationIdToOperationState_.erase(operation->GetId()) == 1);
        }
    }

    virtual void UpdatePools(const INodePtr& poolsNode) override
    {
        VERIFY_INVOKERS_AFFINITY(FeasibleInvokers);

        LOG_INFO("Updating pool trees");

        if (poolsNode->GetType() != NYTree::ENodeType::Map) {
            auto error = TError("Pool trees node has invalid type")
                << TErrorAttribute("expected_type", NYTree::ENodeType::Map)
                << TErrorAttribute("actual_type", poolsNode->GetType());
            LOG_WARNING(error);
            Host->SetSchedulerAlert(ESchedulerAlertType::UpdatePools, error);
            return;
        }

        auto poolsMap = poolsNode->AsMap();

        std::vector<TError> errors;

        // Collect trees to add and remove.
        THashSet<TString> treeIdsToAdd;
        THashSet<TString> treeIdsToRemove;
        CollectTreesToAddAndRemove(poolsMap, &treeIdsToAdd, &treeIdsToRemove);

        // Populate trees map. New trees are not added to global map yet.
        auto idToTree = ConstructUpdatedTreeMap(
            poolsMap,
            treeIdsToAdd,
            treeIdsToRemove,
            &errors);

        // Check default tree pointer. It should point to some valid tree,
        // otherwise pool trees are not updated.
        auto defaultTreeId = poolsMap->Attributes().Find<TString>(DefaultTreeAttributeName);

        if (defaultTreeId && idToTree.find(*defaultTreeId) == idToTree.end()) {
            errors.emplace_back("Default tree is missing");
            auto error = TError("Error updating pool trees")
                << std::move(errors);
            Host->SetSchedulerAlert(ESchedulerAlertType::UpdatePools, error);
            return;
        }

        // Check that after adding or removing trees each node will belong exactly to one tree.
        if (!CheckTreesConfiguration(idToTree, &errors)) {
            auto error = TError("Error updating pool trees")
                << std::move(errors);
            Host->SetSchedulerAlert(ESchedulerAlertType::UpdatePools, error);
            return;
        }

        // Update configs and pools structure of all trees.
        int updatedTreeCount;
        UpdateTreesConfigs(poolsMap, idToTree, &errors, &updatedTreeCount);

        // Abort orphaned operations.
        AbortOrphanedOperations(treeIdsToRemove);

        // Updating default fair-share tree and global tree map.
        DefaultTreeId_ = defaultTreeId;
        std::swap(IdToTree_, idToTree);

        THashMap<TString, IFairShareTreeSnapshotPtr> snapshots;
        for (const auto& pair : IdToTree_) {
            const auto& treeId = pair.first;
            const auto& tree = pair.second;
            YCHECK(snapshots.insert(std::make_pair(treeId, tree->CreateSnapshot())).second);
        }

        {
            TWriterGuard guard(TreeIdToSnapshotLock_);
            std::swap(TreeIdToSnapshot_, snapshots);
        }

        // Setting alerts.
        if (!errors.empty()) {
            auto error = TError("Error updating pool trees")
                << std::move(errors);
            Host->SetSchedulerAlert(ESchedulerAlertType::UpdatePools, error);
        } else {
            Host->SetSchedulerAlert(ESchedulerAlertType::UpdatePools, TError());
            if (updatedTreeCount > 0 || treeIdsToRemove.size() > 0 || treeIdsToAdd.size() > 0) {
                Host->LogEventFluently(ELogEventType::PoolsInfo)
                    .Item("pools").DoMapFor(IdToTree_, [&] (TFluentMap fluent, const auto& value) {
                        const auto& treeId = value.first;
                        const auto& tree = value.second;
                        fluent
                            .Item(treeId).Do(BIND(&TFairShareTree::BuildStaticPoolsInformation, tree));
                    });
            }
            LOG_INFO("Pool trees updated");
        }
    }

    virtual void BuildOperationAttributes(const TOperationId& operationId, TFluentMap fluent) override
    {
        VERIFY_INVOKERS_AFFINITY(FeasibleInvokers);

        const auto& state = GetOperationState(operationId);
        const auto& pools = state->TreeIdToPoolIdMap();

        if (DefaultTreeId_ && pools.find(*DefaultTreeId_) != pools.end()) {
            GetTree(*DefaultTreeId_)->BuildOperationAttributes(operationId, fluent);
        }
    }

    virtual void BuildOperationRuntimeParams(
        const TOperationId& operationId,
        const TOperationStrategyRuntimeParametersPtr& runtimeParams,
        TFluentMap fluent) override
    {
        VERIFY_INVOKERS_AFFINITY(FeasibleInvokers);

        const auto& state = GetOperationState(operationId);
        const auto& pools = state->TreeIdToPoolIdMap();

        auto params = ConvertToAttributes(runtimeParams);
        fluent
            .Items(*params)
            .DoIf(DefaultTreeId_ && pools.find(*DefaultTreeId_) != pools.end(), [&] (TFluentMap innerFluent) {
                auto it = runtimeParams->SchedulingOptionsPerPoolTree.find(*DefaultTreeId_);
                if (it == runtimeParams->SchedulingOptionsPerPoolTree.end()) {
                    return;
                }

                auto serializedOptions = ConvertToAttributes(it->second);
                innerFluent
                    .Items(*serializedOptions);
            });
    }

    virtual void BuildOperationProgress(const TOperationId& operationId, TFluentMap fluent) override
    {
        VERIFY_INVOKERS_AFFINITY(FeasibleInvokers);

        DoBuildOperationProgress(&TFairShareTree::BuildOperationProgress, operationId, fluent);
    }

    virtual void BuildBriefOperationProgress(const TOperationId& operationId, TFluentMap fluent) override
    {
        VERIFY_INVOKERS_AFFINITY(FeasibleInvokers);

        DoBuildOperationProgress(&TFairShareTree::BuildBriefOperationProgress, operationId, fluent);
    }

    virtual void BuildBriefSpec(const TOperationId& operationId, TFluentMap fluent) override
    {
        VERIFY_INVOKERS_AFFINITY(FeasibleInvokers);

        const auto& state = GetOperationState(operationId);
        const auto& pools = state->TreeIdToPoolIdMap();

        fluent
            .DoIf(DefaultTreeId_.HasValue(), BIND([&] (TFluentMap fluent) {
                auto it = pools.find(*DefaultTreeId_);
                if (it != pools.end()) {
                    fluent
                        .Item("pool").Value(it->second);
                }
            }))
            .Item("scheduling_info_per_pool_tree").DoMapFor(pools, [&] (TFluentMap fluent, const auto& value) {
                fluent
                    .Item(value.first).BeginMap()
                        .Item("pool").Value(value.second)
                    .EndMap();
            });
    }

    virtual std::vector<TSchedulingTagFilter> GetOperationPoolTreeSchedulingTagFilters(const TOperationId& operationId) override
    {
        std::vector<TSchedulingTagFilter> result;
        for (const auto& pair : GetOperationState(operationId)->TreeIdToPoolIdMap()) {
            const auto& treeName = pair.first;
            result.push_back(GetTree(treeName)->GetNodesFilter());
        }
        return result;
    }

    virtual void UpdateConfig(const TFairShareStrategyConfigPtr& config) override
    {
        VERIFY_INVOKERS_AFFINITY(FeasibleInvokers);

        Config = config;

        for (const auto& pair : IdToTree_) {
            const auto& tree = pair.second;
            tree->UpdateControllerConfig(config);
        }

        FairShareUpdateExecutor_->SetPeriod(Config->FairShareUpdatePeriod);
        FairShareLoggingExecutor_->SetPeriod(Config->FairShareLogPeriod);
        MinNeededJobResourcesUpdateExecutor_->SetPeriod(Config->MinNeededResourcesUpdatePeriod);
    }

    virtual void BuildOperationInfoForEventLog(const IOperationStrategyHost* operation, TFluentMap fluent)
    {
        VERIFY_INVOKERS_AFFINITY(FeasibleInvokers);

        const auto& operationState = GetOperationState(operation->GetId());
        const auto& pools = operationState->TreeIdToPoolIdMap();

        fluent
            .DoIf(DefaultTreeId_.HasValue(), [&] (TFluentMap fluent) {
                auto it = pools.find(*DefaultTreeId_);
                if (it != pools.end()) {
                    fluent
                        .Item("pool").Value(it->second);
                }
            });
    }

    virtual void UpdateOperationRuntimeParameters(IOperationStrategyHost* operation) override
    {
        VERIFY_INVOKERS_AFFINITY(FeasibleInvokers);

        const auto& state = GetOperationState(operation->GetId());
        const auto& runtimeParams = operation->GetRuntimeParameters();

        for (const auto& pair : state->TreeIdToPoolIdMap()) {
            const auto& treeId = pair.first;

            auto it = runtimeParams->SchedulingOptionsPerPoolTree.find(treeId);
            if (it == runtimeParams->SchedulingOptionsPerPoolTree.end()) {
                continue;
            }

            GetTree(treeId)->UpdateOperationRuntimeParameters(operation->GetId(), it->second);
        }
    }

    virtual void UpdateOperationRuntimeParameters(
        IOperationStrategyHost* operation,
        const TOperationFairShareStrategyTreeOptionsPtr& runtimeParams) override
    {
        VERIFY_INVOKERS_AFFINITY(FeasibleInvokers);

        const auto& state = GetOperationState(operation->GetId());
        const auto& pools = state->TreeIdToPoolIdMap();

        if (DefaultTreeId_ && pools.find(*DefaultTreeId_) != pools.end()) {
            auto params = operation->GetRuntimeParameters();
            auto defaultTreeOptionsIt = params->SchedulingOptionsPerPoolTree.find(*DefaultTreeId_);
            YCHECK(defaultTreeOptionsIt != params->SchedulingOptionsPerPoolTree.end());

            ReconfigureYsonSerializable(
                defaultTreeOptionsIt->second,
                ConvertToNode(runtimeParams));

            GetTree(*DefaultTreeId_)->UpdateOperationRuntimeParameters(operation->GetId(), runtimeParams);
        }
    }

    virtual TString GetOperationLoggingProgress(const TOperationId& operationId) override
    {
        VERIFY_INVOKERS_AFFINITY(FeasibleInvokers);

        std::vector<TString> progressParts;

        const auto& state = GetOperationState(operationId);
        const auto& pools = state->TreeIdToPoolIdMap();

        for (const auto& pair : pools) {
            const auto& treeId = pair.first;
            progressParts.push_back(GetTree(treeId)->GetOperationLoggingProgress(operationId));
        }

        return JoinToString(progressParts.begin(), progressParts.end(), STRINGBUF("; "));
    }

    virtual void BuildOrchid(TFluentMap fluent) override
    {
        VERIFY_INVOKERS_AFFINITY(FeasibleInvokers);

        // TODO(ignat): stop using pools from here and remove this section (since it is also presented in fair_share_info subsection).
        if (DefaultTreeId_) {
            GetTree(*DefaultTreeId_)->BuildPoolsInformation(fluent);
        }


        THashMap<TString, std::vector<TExecNodeDescriptor>> descriptorsPerPoolTree;
        for (const auto& pair : IdToTree_) {
            const auto& treeId = pair.first;
            descriptorsPerPoolTree.emplace(treeId, std::vector<TExecNodeDescriptor>{});
        }

        auto descriptors = Host->CalculateExecNodeDescriptors(TSchedulingTagFilter());
        for (const auto& idDescriptorPair : *descriptors) {
            const auto& descriptor = idDescriptorPair.second;
            for (const auto& idTreePair : IdToTree_) {
                const auto& treeId = idTreePair.first;
                const auto& tree = idTreePair.second;
                if (tree->GetNodesFilter().CanSchedule(descriptor.Tags)) {
                    descriptorsPerPoolTree[treeId].push_back(descriptor);
                    break;
                }
            }
        }

        fluent
            .DoIf(DefaultTreeId_.HasValue(), [&] (TFluentMap fluent) {
                fluent
                    // COMPAT(asaitgalin): Remove it when UI will use scheduling_info_per_pool_tree
                    .Item("fair_share_info").BeginMap()
                        .Do(BIND(&TFairShareTree::BuildFairShareInfo, GetTree(*DefaultTreeId_)))
                    .EndMap()
                    .Item("default_fair_share_tree").Value(*DefaultTreeId_);
            })
            .Item("scheduling_info_per_pool_tree").DoMapFor(IdToTree_, [&] (TFluentMap fluent, const auto& pair) {
                    const auto& treeId = pair.first;
                    const auto& tree = pair.second;

                    auto it = descriptorsPerPoolTree.find(treeId);
                    YCHECK(it != descriptorsPerPoolTree.end());

                    fluent
                        .Item(treeId).BeginMap()
                            .Do(BIND(&TFairShareStrategy::BuildTreeOrchid, tree, it->second))
                        .EndMap();
            });
    }

    virtual void ApplyJobMetricsDelta(const TOperationIdToOperationJobMetrics& operationIdToOperationJobMetrics) override
    {
        VERIFY_THREAD_AFFINITY_ANY();

        TForbidContextSwitchGuard contextSwitchGuard;

        THashMap<TString, IFairShareTreeSnapshotPtr> snapshots;
        {
            TReaderGuard guard(TreeIdToSnapshotLock_);
            snapshots = TreeIdToSnapshot_;
        }

        for (const auto& pair : operationIdToOperationJobMetrics) {
            const auto& operationId = pair.first;
            for (const auto& metrics : pair.second) {
                auto snapshotIt = snapshots.find(metrics.TreeId);
                if (snapshotIt == snapshots.end()) {
                    continue;
                }

                const auto& snapshot = snapshotIt->second;
                snapshot->ApplyJobMetricsDelta(operationId, metrics.Metrics);
            }
        }
    }

    virtual TFuture<void> ValidateOperationStart(const IOperationStrategyHost* operation) override
    {
        VERIFY_INVOKERS_AFFINITY(FeasibleInvokers);

        return BIND(&TFairShareStrategy::DoValidateOperationStart, Unretained(this))
            .AsyncVia(GetCurrentInvoker())
            .Run(operation);
    }

    virtual void ValidateOperationCanBeRegistered(const IOperationStrategyHost* operation) override
    {
        VERIFY_INVOKERS_AFFINITY(FeasibleInvokers);

        auto pools = ParseOperationPools(operation);

        for (const auto& pair : pools) {
            auto tree = GetTree(pair.first);
            tree->ValidateOperationCanBeRegistered(operation, pair.second);
        }
    }

    // NB: This function is public for testing purposes.
    virtual void OnFairShareUpdateAt(TInstant now) override
    {
        VERIFY_INVOKERS_AFFINITY(FeasibleInvokers);

        LOG_INFO("Starting fair share update");

        std::vector<TError> errors;

        for (const auto& pair : IdToTree_) {
            const auto& tree = pair.second;
            auto error = tree->OnFairShareUpdateAt(now);
            if (!error.IsOK()) {
                errors.push_back(error);
            }
        }

        THashMap<TString, IFairShareTreeSnapshotPtr> snapshots;

        for (const auto& pair : IdToTree_) {
            const auto& treeId = pair.first;
            const auto& tree = pair.second;
            YCHECK(snapshots.insert(std::make_pair(treeId, tree->CreateSnapshot())).second);
        }

        {
            TWriterGuard guard(TreeIdToSnapshotLock_);
            std::swap(TreeIdToSnapshot_, snapshots);
        }

        if (LastProfilingTime_ + Config->FairShareProfilingPeriod < now) {
            LastProfilingTime_ = now;
            for (const auto& pair : IdToTree_) {
                const auto& tree = pair.second;
                tree->ProfileFairShare();
            }
        }

        if (!errors.empty()) {
            auto error = TError("Found pool configuration issues during fair share update")
                << std::move(errors);
            Host->SetSchedulerAlert(ESchedulerAlertType::UpdateFairShare, error);
        } else {
            Host->SetSchedulerAlert(ESchedulerAlertType::UpdateFairShare, TError());
        }

        LOG_INFO("Fair share successfully updated");
    }

    virtual void OnFairShareEssentialLoggingAt(TInstant now) override
    {
        VERIFY_INVOKERS_AFFINITY(FeasibleInvokers);

        for (const auto& pair : IdToTree_) {
            const auto& tree = pair.second;
            tree->OnFairShareEssentialLoggingAt(now);
        }
    }

    virtual void OnFairShareLoggingAt(TInstant now) override
    {
        VERIFY_INVOKERS_AFFINITY(FeasibleInvokers);

        for (const auto& pair : IdToTree_) {
            const auto& tree = pair.second;
            tree->OnFairShareLoggingAt(now);
        }
    }

    virtual void ProcessUpdatedAndCompletedJobs(
        std::vector<TUpdatedJob>* updatedJobs,
        std::vector<TCompletedJob>* completedJobs,
        std::vector<TJobId>* jobsToAbort) override
    {
        VERIFY_THREAD_AFFINITY_ANY();

        THashMap<TString, IFairShareTreeSnapshotPtr> snapshots;
        {
            TReaderGuard guard(TreeIdToSnapshotLock_);
            snapshots = TreeIdToSnapshot_;
        }

        for (const auto& job : *updatedJobs) {
            auto snapshotIt = snapshots.find(job.TreeId);
            if (snapshotIt == snapshots.end()) {
                // Job is orphaned (does not belong to any tree), aborting it.
                jobsToAbort->push_back(job.JobId);
            } else {
                const auto& snapshot = snapshotIt->second;
                snapshot->ProcessUpdatedJob(job);
            }
        }
        updatedJobs->clear();

        std::vector<TCompletedJob> remainingCompletedJobs;
        for (const auto& job : *completedJobs) {
            auto snapshotIt = snapshots.find(job.TreeId);
            if (snapshotIt == snapshots.end()) {
                // Job is completed but tree does not exist, nothing to do.
                continue;
            }
            const auto& snapshot = snapshotIt->second;
            if (snapshot->HasOperation(job.OperationId)) {
                snapshot->ProcessCompletedJob(job);
            } else {
                // If operation is not yet in snapshot let's push it back to completed jobs.
                TReaderGuard guard(OperationIdToOperationStateLock_);
                if (OperationIdToOperationState_.find(job.OperationId) != OperationIdToOperationState_.end()) {
                    remainingCompletedJobs.push_back(job);
                }
            }
        }
        *completedJobs = remainingCompletedJobs;
    }

    virtual void RegisterJobs(const TOperationId& operationId, const std::vector<TJobPtr>& jobs) override
    {
        VERIFY_INVOKERS_AFFINITY(FeasibleInvokers);

        THashMap<TString, std::vector<TJobPtr>> jobsByTreeId;

        for (const auto& job : jobs) {
            jobsByTreeId[job->GetTreeId()].push_back(job);
        }

        for (const auto& pair : jobsByTreeId) {
            auto tree = FindTree(pair.first);
            if (tree) {
                tree->RegisterJobs(operationId, pair.second);
            }
        }
    }

    virtual void OnOperationRunning(const TOperationId& operationId) override
    {
        const auto& state = GetOperationState(operationId);
        for (const auto& pair : state->TreeIdToPoolIdMap()) {
            const auto& treeId = pair.first;
            GetTree(treeId)->EnableOperation(operationId);
        }
        if (state->GetHost()->IsSchedulable()) {
            state->GetController()->UpdateMinNeededJobResources();
        }
    }

    virtual void ValidateNodeTags(const THashSet<TString>& tags) override
    {
        VERIFY_INVOKERS_AFFINITY(FeasibleInvokers);

        // Trees this node falls into.
        std::vector<TString> trees;

        for (const auto& pair : IdToTree_) {
            const auto& treeId = pair.first;
            const auto& tree = pair.second;
            if (tree->GetNodesFilter().CanSchedule(tags)) {
                trees.push_back(treeId);
            }
        }

        if (trees.size() > 1) {
            THROW_ERROR_EXCEPTION("Node belongs to more than one fair-share tree")
                << TErrorAttribute("matched_trees", trees);
        }
    }

private:
    TFairShareStrategyConfigPtr Config;
    ISchedulerStrategyHost* const Host;

    const std::vector<IInvokerPtr> FeasibleInvokers;

    mutable NLogging::TLogger Logger;

    TPeriodicExecutorPtr FairShareUpdateExecutor_;
    TPeriodicExecutorPtr FairShareLoggingExecutor_;
    TPeriodicExecutorPtr MinNeededJobResourcesUpdateExecutor_;

    TReaderWriterSpinLock OperationIdToOperationStateLock_;
    THashMap<TOperationId, TFairShareStrategyOperationStatePtr> OperationIdToOperationState_;

    TInstant LastProfilingTime_;

    using TFairShareTreeMap = THashMap<TString, TFairShareTreePtr>;
    TFairShareTreeMap IdToTree_;

    TNullable<TString> DefaultTreeId_;

    TReaderWriterSpinLock TreeIdToSnapshotLock_;
    THashMap<TString, IFairShareTreeSnapshotPtr> TreeIdToSnapshot_;

    TStrategyOperationSpecPtr ParseSpec(const IOperationStrategyHost* operation, INodePtr specNode) const
    {
        try {
            return ConvertTo<TStrategyOperationSpecPtr>(specNode);
        } catch (const std::exception& ex) {
            THROW_ERROR_EXCEPTION("Error parsing strategy spec of operation")
                << ex;
        }
    }

    THashMap<TString, TString> ParseOperationPools(const IOperationStrategyHost* operation) const
    {
        auto spec = ParseSpec(operation, operation->GetSpec());

        std::vector<TString> trees;

        // Skipping unknown trees.
        for (const auto& treeId : spec->PoolTrees) {
            if (FindTree(treeId)) {
                trees.push_back(treeId);
            }
        }

        if (trees.empty()) {
            // TODO(asaitgalin): Remove when all users are specified pool trees in spec.
            if (spec->SchedulingTagFilter == MakeBooleanFormula("external")) {
                if (spec->Pool) {
                    return {{"cloud", *spec->Pool}};
                }
                return {{"cloud", operation->GetAuthenticatedUser()}};
            }

            if (!DefaultTreeId_) {
                THROW_ERROR_EXCEPTION("Failed to determine fair-share tree for operation since "
                    "valid pool trees are not specified and default fair-share tree is not configured");
            }

            auto it = spec->SchedulingOptionsPerPoolTree.find(*DefaultTreeId_);
            if (it != spec->SchedulingOptionsPerPoolTree.end()) {
                const auto& options = it->second;
                if (options->Pool) {
                    return {{*DefaultTreeId_, *options->Pool}};
                }
            }

            if (spec->Pool) {
                return {{*DefaultTreeId_, *spec->Pool}};
            }

            return {{*DefaultTreeId_, operation->GetAuthenticatedUser()}};
        }

        THashMap<TString, TString> pools;

        for (const auto& treeId : trees) {
            auto optionsIt = spec->SchedulingOptionsPerPoolTree.find(treeId);

            TNullable<TString> pool;
            if (optionsIt != spec->SchedulingOptionsPerPoolTree.end()) {
                const auto& options = optionsIt->second;
                if (options->Pool) {
                    pool = options->Pool;
                }
            }

            if (pool) {
                pools.emplace(treeId, *pool);
            } else {
                if (spec->Pool) {
                    pools.emplace(treeId, *spec->Pool);
                } else {
                    pools.emplace(treeId, operation->GetAuthenticatedUser());
                }
            }
        }

        return pools;
    }

    void DoValidateOperationStart(const IOperationStrategyHost* operation)
    {
        if (IdToTree_.empty()) {
            THROW_ERROR_EXCEPTION("Scheduler strategy does not have configured fair-share trees");
        }

        auto spec = ParseSpec(operation, operation->GetSpec());
        auto pools = ParseOperationPools(operation);

        if (pools.size() > 1 && !spec->SchedulingTagFilter.IsEmpty()) {
            THROW_ERROR_EXCEPTION(
                "Scheduling tag filter cannot be specified for operations "
                "to be scheduled in multiple fair-share trees");
        }

        std::vector<TFuture<void>> futures;

        for (const auto& pair : pools) {
            auto tree = GetTree(pair.first);
            futures.push_back(tree->ValidateOperationStart(operation, pair.second));
        }

        WaitFor(Combine(futures))
            .ThrowOnError();
    }

    TFairShareStrategyOperationStatePtr GetOperationState(const TOperationId& operationId) const
    {
        auto it = OperationIdToOperationState_.find(operationId);
        YCHECK(it != OperationIdToOperationState_.end());
        return it->second;
    }

    TFairShareTreePtr FindTree(const TString& id) const
    {
        auto treeIt = IdToTree_.find(id);
        return treeIt != IdToTree_.end() ? treeIt->second : nullptr;
    }

    TFairShareTreePtr GetTree(const TString& id) const
    {
        auto tree = FindTree(id);
        YCHECK(tree);
        return tree;
    }

    IFairShareTreeSnapshotPtr FindTreeSnapshotByNodeDescriptor(const TExecNodeDescriptor& descriptor) const
    {
        IFairShareTreeSnapshotPtr result;

        TReaderGuard guard(TreeIdToSnapshotLock_);

        for (const auto& pair : TreeIdToSnapshot_) {
            const auto& snapshot = pair.second;
            if (snapshot->GetNodesFilter().CanSchedule(descriptor.Tags)) {
                YCHECK(!result);  // Only one snapshot should be found
                result = snapshot;
            }
        }

        return result;
    }

    void DoBuildOperationProgress(
        void (TFairShareTree::*method)(const TOperationId& operationId, TFluentMap fluent),
        const TOperationId& operationId,
        TFluentMap fluent)
    {
        const auto& state = GetOperationState(operationId);
        const auto& pools = state->TreeIdToPoolIdMap();

        fluent
            .DoIf(DefaultTreeId_ && pools.find(*DefaultTreeId_) != pools.end(),
                  BIND(method, GetTree(*DefaultTreeId_), operationId))
            .Item("scheduling_info_per_pool_tree")
                .DoMapFor(pools, [&] (TFluentMap fluent, const std::pair<TString, TString>& value) {
                    const auto& treeId = value.first;
                    fluent
                        .Item(treeId).BeginMap()
                            .Do(BIND(method, GetTree(treeId), operationId))
                        .EndMap();
                });
    }

    void ActivateOperations(const std::vector<TOperationId>& operationIds) const
    {
        for (const auto& operationId : operationIds) {
            const auto& state = GetOperationState(operationId);
            if (!state->GetActive()) {
                Host->ActivateOperation(operationId);
                state->SetActive(true);
            }
        }
    }

    void CollectTreesToAddAndRemove(
        const IMapNodePtr& poolsMap,
        THashSet<TString>* treesToAdd,
        THashSet<TString>* treesToRemove) const
    {
        for (const auto& key : poolsMap->GetKeys()) {
            if (IdToTree_.find(key) == IdToTree_.end()) {
                treesToAdd->insert(key);
            }
        }

        for (const auto& pair : IdToTree_) {
            const auto& treeId = pair.first;
            const auto& tree = pair.second;

            auto child = poolsMap->FindChild(treeId);
            if (!child) {
                treesToRemove->insert(treeId);
                continue;
            }

            // Nodes filter update is equivalent to remove-add operation.
            try {
                auto configMap = child->Attributes().ToMap();
                auto config = ConvertTo<TFairShareStrategyTreeConfigPtr>(configMap);

                if (config->NodesFilter != tree->GetNodesFilter()) {
                    treesToRemove->insert(treeId);
                    treesToAdd->insert(treeId);
                }
            } catch (const std::exception&) {
                // Do nothing, alert will be set later.
                continue;
            }
        }
    }

    TFairShareTreeMap ConstructUpdatedTreeMap(
        const IMapNodePtr& poolsMap,
        const THashSet<TString>& treesToAdd,
        const THashSet<TString>& treesToRemove,
        std::vector<TError>* errors) const
    {
        TFairShareTreeMap trees;

        for (const auto& treeId : treesToAdd) {
            TFairShareStrategyTreeConfigPtr treeConfig;
            try {
                auto configMap = poolsMap->GetChild(treeId)->Attributes().ToMap();
                treeConfig = ConvertTo<TFairShareStrategyTreeConfigPtr>(configMap);
            } catch (const std::exception& ex) {
                auto error = TError("Error parsing configuration of tree %Qv", treeId)
                    << ex;
                errors->push_back(error);
                LOG_WARNING(error);
                continue;
            }

            auto tree = New<TFairShareTree>(treeConfig, Config, Host, FeasibleInvokers, treeId);
            trees.emplace(treeId, tree);
        }

        for (const auto& pair : IdToTree_) {
            if (treesToRemove.find(pair.first) == treesToRemove.end()) {
                trees.insert(pair);
            }
        }

        return trees;
    }

    bool CheckTreesConfiguration(const TFairShareTreeMap& trees, std::vector<TError>* errors) const
    {
        THashMap<NNodeTrackerClient::TNodeId, THashSet<TString>> nodeIdToTreeSet;

        for (const auto& pair : trees) {
            const auto& treeId = pair.first;
            const auto& tree = pair.second;
            auto nodes = Host->GetExecNodeIds(tree->GetNodesFilter());

            for (const auto& node : nodes) {
                nodeIdToTreeSet[node].insert(treeId);
            }
        }

        for (const auto& pair : nodeIdToTreeSet) {
            const auto& nodeId = pair.first;
            const auto& trees  = pair.second;
            if (trees.size() > 1) {
                errors->emplace_back("Cannot update fair-share trees since there is node that "
                    "belongs to multiple trees (NodeId: %v, MatchedTrees: %v)",
                    nodeId,
                    trees);
                return false;
            }
        }

        return true;
    }

    void UpdateTreesConfigs(
        const IMapNodePtr& poolsMap,
        const TFairShareTreeMap& trees,
        std::vector<TError>* errors,
        int* updatedTreeCount) const
    {
        *updatedTreeCount = 0;

        for (const auto& pair : trees) {
            const auto& treeId = pair.first;
            const auto& tree = pair.second;

            auto child = poolsMap->GetChild(treeId);

            try {
                auto configMap = child->Attributes().ToMap();
                auto config = ConvertTo<TFairShareStrategyTreeConfigPtr>(configMap);
                tree->UpdateConfig(config);
            } catch (const std::exception& ex) {
                auto error = TError("Failed to configure tree %Qv, defaults will be used", treeId)
                    << ex;
                errors->push_back(error);
                continue;
            }

            auto updateResult = tree->UpdatePools(child);
            if (!updateResult.Error.IsOK()) {
                errors->push_back(updateResult.Error);
            }
            if (updateResult.Updated) {
                *updatedTreeCount = *updatedTreeCount + 1;
            }
        }
    }

    void AbortOrphanedOperations(const THashSet<TString>& treesToRemove)
    {
        if (treesToRemove.empty()) {
            return;
        }

        THashMap<TOperationId, THashSet<TString>> operationIdToTreeSet;
        THashMap<TString, THashSet<TOperationId>> treeIdToOperationSet;

        for (const auto& pair : OperationIdToOperationState_) {
            const auto& operationId = pair.first;
            const auto& poolsMap = pair.second->TreeIdToPoolIdMap();

            for (const auto& treeAndPool : poolsMap) {
                const auto& treeId = treeAndPool.first;

                YCHECK(operationIdToTreeSet[operationId].insert(treeId).second);
                YCHECK(treeIdToOperationSet[treeId].insert(operationId).second);
            }
        }

        for (const auto& treeId : treesToRemove) {
            auto it = treeIdToOperationSet.find(treeId);

            // No operations are running in this tree.
            if (it == treeIdToOperationSet.end()) {
                continue;
            }

            // Unregister operations in removed tree and update their tree set.
            for (const auto& operationId : it->second) {
                const auto& state = GetOperationState(operationId);
                GetTree(treeId)->UnregisterOperation(state);
                YCHECK(state->TreeIdToPoolIdMap().erase(treeId) == 1);

                auto treeSetIt = operationIdToTreeSet.find(operationId);
                YCHECK(treeSetIt != operationIdToTreeSet.end());
                YCHECK(treeSetIt->second.erase(treeId) == 1);
            }
        }

        // Aborting orphaned operations.
        for (const auto& pair : operationIdToTreeSet) {
            const auto& operationId = pair.first;
            const auto& treeSet = pair.second;
            if (treeSet.empty()) {
                Host->AbortOperation(
                    operationId,
                    TError("No suitable fair-share trees to schedule operation"));
            }
        }
    }

    static void BuildTreeOrchid(
        const TFairShareTreePtr& tree,
        const std::vector<TExecNodeDescriptor>& descriptors,
        TFluentMap fluent)
    {
        TJobResources resourceLimits = ZeroJobResources();
        for (const auto& descriptor : descriptors) {
            resourceLimits += descriptor.ResourceLimits;
        }

        fluent
            .Item("user_to_ephemeral_pools").Do(BIND(&TFairShareTree::BuildUserToEphemeralPools, tree))
            .Item("fair_share_info").BeginMap()
                .Do(BIND(&TFairShareTree::BuildFairShareInfo, tree))
            .EndMap()
            .Do(BIND(&TFairShareTree::BuildOrchid, tree))
            .Item("resource_limits").Value(resourceLimits)
            .Item("node_count").Value(descriptors.size())
            .Item("node_addresses").BeginList()
                .DoFor(descriptors, [&] (TFluentList fluent, const auto& descriptor) {
                    fluent
                        .Item().Value(descriptor.Address);
                })
            .EndList();
    }
};

ISchedulerStrategyPtr CreateFairShareStrategy(
    TFairShareStrategyConfigPtr config,
    ISchedulerStrategyHost* host,
    const std::vector<IInvokerPtr>& feasibleInvokers)
{
    return New<TFairShareStrategy>(config, host, feasibleInvokers);
}

////////////////////////////////////////////////////////////////////////////////

} // namespace NScheduler
} // namespace NYT
<|MERGE_RESOLUTION|>--- conflicted
+++ resolved
@@ -978,11 +978,7 @@
             while (context->SchedulingContext->CanStartMoreJobs()) {
                 if (!prescheduleExecuted) {
                     TWallTimer prescheduleTimer;
-<<<<<<< HEAD
                     context->Initialize(rootElement->GetTreeSize(), RegisteredSchedulingTagFilters);
-=======
-                    context.InitializeStructures(rootElement->GetTreeSize(), rootElementSnapshot->RegisteredSchedulingTagFilters);
->>>>>>> b4f9ac25
                     rootElement->PrescheduleJob(context, /*starvingOnly*/ false, /*aggressiveStarvationEnabled*/ false);
                     prescheduleDuration = prescheduleTimer.GetElapsedTime();
                     Profiler.Update(NonPreemptiveProfilingCounters.PrescheduleJobTime, DurationToCpuDuration(prescheduleDuration));
@@ -1014,13 +1010,8 @@
         auto& rootElement = rootElementSnapshot->RootElement;
         auto& config = rootElementSnapshot->Config;
 
-<<<<<<< HEAD
         if (!context->Initialized) {
             context->Initialize(rootElement->GetTreeSize(), RegisteredSchedulingTagFilters);
-=======
-        if (!context.Initialized) {
-            context.InitializeStructures(rootElement->GetTreeSize(), rootElementSnapshot->RegisteredSchedulingTagFilters);
->>>>>>> b4f9ac25
         }
 
         if (!context->PrescheduledCalled) {

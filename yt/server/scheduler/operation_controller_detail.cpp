--- conflicted
+++ resolved
@@ -46,11 +46,8 @@
 #include <core/ytree/convert.h>
 #include <core/ytree/attribute_helpers.h>
 
-<<<<<<< HEAD
 #include <util/string/cast.h>
-=======
 #include <util/generic/ymath.h>
->>>>>>> 3ae0222f
 
 #include <cmath>
 
@@ -334,7 +331,6 @@
     WaitFor(controller->Host->GetChunkLocationThrottler()->Throttle(
         req->chunk_ids_size()));
 
-<<<<<<< HEAD
     LOG_DEBUG("Locating input chunks (Count: %v)", req->chunk_ids_size());
 
     auto rspOrError = WaitFor(req->Invoke());
@@ -344,31 +340,6 @@
     }
 
     const auto& rsp = rspOrError.Value();
-=======
-    LOG_DEBUG("Locating input chunks (Count: %d)", req->chunk_ids_size());
-
-    // Consult YT-1375 before migrating to WaitFor.
-    req->Invoke().Subscribe(BIND(
-        &TInputChunkScratcher::OnLocateChunksResponse, 
-        MakeWeak(this))
-        .Via(controller->GetCancelableControlInvoker()));
-}
-
-void TOperationControllerBase::TInputChunkScratcher::OnLocateChunksResponse(TChunkServiceProxy::TRspLocateChunksPtr rsp)
-{
-    auto controller = Controller.Lock();
-    if (!controller) {
-        return;
-    }
-
-    VERIFY_THREAD_AFFINITY(controller->ControlThread);
-
-    if (!rsp->IsOK()) {
-        LOG_WARNING(*rsp, "Failed to locate input chunks");
-        return;
-    }
-
->>>>>>> 3ae0222f
     controller->NodeDirectory->MergeFrom(rsp->node_directory());
 
     int availableCount = 0;

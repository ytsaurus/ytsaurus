#include "operation_controller_detail.h"
#include "private.h"
#include "chunk_list_pool.h"
#include "chunk_pool.h"
#include "helpers.h"
#include "master_connector.h"

#include <yt/ytlib/chunk_client/chunk_meta_extensions.h>
#include <yt/ytlib/chunk_client/chunk_scraper.h>
#include <yt/ytlib/chunk_client/chunk_slice.h>
#include <yt/ytlib/chunk_client/data_statistics.h>
#include <yt/ytlib/chunk_client/chunk_teleporter.h>
#include <yt/ytlib/chunk_client/helpers.h>

#include <yt/ytlib/cypress_client/rpc_helpers.h>

#include <yt/ytlib/node_tracker_client/node_directory_builder.h>

#include <yt/ytlib/object_client/helpers.h>

#include <yt/ytlib/query_client/plan_fragment.h>
#include <yt/ytlib/query_client/query_preparer.h>
#include <yt/ytlib/query_client/functions_cache.h>

#include <yt/ytlib/scheduler/helpers.h>

#include <yt/ytlib/table_client/chunk_meta_extensions.h>
#include <yt/ytlib/table_client/schema.h>
#include <yt/ytlib/table_client/table_consumer.h>

#include <yt/ytlib/transaction_client/helpers.h>
#include <yt/ytlib/transaction_client/transaction_ypath.pb.h>

#include <yt/ytlib/api/transaction.h>

#include <yt/core/concurrency/action_queue.h>

#include <yt/core/erasure/codec.h>

#include <yt/core/misc/fs.h>

#include <yt/core/profiling/scoped_timer.h>

#include <functional>

namespace NYT {
namespace NScheduler {

using namespace NCypressClient;
using namespace NTransactionClient;
using namespace NFileClient;
using namespace NChunkClient;
using namespace NObjectClient;
using namespace NYTree;
using namespace NYson;
using namespace NYPath;
using namespace NFormats;
using namespace NJobProxy;
using namespace NJobTrackerClient;
using namespace NNodeTrackerClient;
using namespace NScheduler::NProto;
using namespace NJobTrackerClient::NProto;
using namespace NConcurrency;
using namespace NApi;
using namespace NRpc;
using namespace NTableClient;
using namespace NQueryClient;

using NNodeTrackerClient::TNodeId;
using NTableClient::NProto::TBoundaryKeysExt;
using NTableClient::NProto::TOldBoundaryKeysExt;
using NTableClient::TTableReaderOptions;

////////////////////////////////////////////////////////////////////

void TOperationControllerBase::TLivePreviewTableBase::Persist(TPersistenceContext& context)
{
    using NYT::Persist;
    Persist(context, LivePreviewTableId);
}

////////////////////////////////////////////////////////////////////

void TOperationControllerBase::TInputTable::Persist(TPersistenceContext& context)
{
    TUserObject::Persist(context);

    using NYT::Persist;
    Persist(context, ChunkCount);
    Persist(context, Chunks);
    Persist(context, KeyColumns);
}

////////////////////////////////////////////////////////////////////

void TOperationControllerBase::TJobBoundaryKeys::Persist(TPersistenceContext& context)
{
    using NYT::Persist;
    Persist(context, MinKey);
    Persist(context, MaxKey);
    Persist(context, ChunkTreeKey);
}

////////////////////////////////////////////////////////////////////

void TOperationControllerBase::TOutputTable::Persist(TPersistenceContext& context)
{
    TUserObject::Persist(context);
    TLivePreviewTableBase::Persist(context);

    using NYT::Persist;
    Persist(context, AppendRequested);
    Persist(context, UpdateMode);
    Persist(context, LockMode);
    Persist(context, Options);
    Persist(context, KeyColumns);
    Persist(context, ChunkPropertiesUpdateNeeded);
    Persist(context, UploadTransactionId);
    Persist(context, OutputChunkListId);
    Persist(context, DataStatistics);
    // NB: Scheduler snapshots need not be stable.
    Persist<
        TMultiMapSerializer<
            TDefaultSerializer,
            TDefaultSerializer,
            TUnsortedTag
        >
    >(context, OutputChunkTreeIds);
    Persist(context, BoundaryKeys);
    Persist(context, EffectiveAcl);
}

////////////////////////////////////////////////////////////////////

void TOperationControllerBase::TIntermediateTable::Persist(TPersistenceContext& context)
{
    TLivePreviewTableBase::Persist(context);
}

////////////////////////////////////////////////////////////////////

void TOperationControllerBase::TUserFile::Persist(TPersistenceContext& context)
{
    TUserObject::Persist(context);

    using NYT::Persist;
    Persist<TAttributeDictionaryRefSerializer>(context, Attributes);
    Persist(context, Stage);
    Persist(context, FileName);
    Persist(context, ChunkSpecs);
    Persist(context, Type);
    Persist(context, Executable);
    Persist(context, Format);
}

////////////////////////////////////////////////////////////////////

void TOperationControllerBase::TCompletedJob::Persist(TPersistenceContext& context)
{
    using NYT::Persist;
    Persist(context, Lost);
    Persist(context, JobId);
    Persist(context, SourceTask);
    Persist(context, OutputCookie);
    Persist(context, DataSize);
    Persist(context, DestinationPool);
    Persist(context, InputCookie);
    Persist(context, NodeDescriptor);
}

////////////////////////////////////////////////////////////////////

void TOperationControllerBase::TJoblet::Persist(TPersistenceContext& context)
{
    // NB: Every joblet is aborted after snapshot is loaded.
    // Here we only serialize a subset of members required for ReinstallJob to work
    // properly.
    using NYT::Persist;
    Persist(context, Task);
    Persist(context, NodeDescriptor);
    Persist(context, InputStripeList);
    Persist(context, OutputCookie);
}

////////////////////////////////////////////////////////////////////

void TOperationControllerBase::TTaskGroup::Persist(TPersistenceContext& context)
{
    using NYT::Persist;
    Persist(context, MinNeededResources);
    // NB: Scheduler snapshots need not be stable.
    Persist<
        TSetSerializer<
            TDefaultSerializer,
            TUnsortedTag
        >
    >(context, NonLocalTasks);
    Persist<
        TMultiMapSerializer<
            TDefaultSerializer,
            TDefaultSerializer,
            TUnsortedTag
        >
    >(context, CandidateTasks);
    Persist<
        TMultiMapSerializer<
            TDefaultSerializer,
            TDefaultSerializer,
            TUnsortedTag
        >
    >(context, DelayedTasks);
    Persist<
        TMapSerializer<
            TDefaultSerializer,
            TSetSerializer<
                TDefaultSerializer,
                TUnsortedTag
            >,
            TUnsortedTag
        >
    >(context, NodeIdToTasks);
}

////////////////////////////////////////////////////////////////////

void TOperationControllerBase::TStripeDescriptor::Persist(TPersistenceContext& context)
{
    using NYT::Persist;
    Persist(context, Stripe);
    Persist(context, Cookie);
    Persist(context, Task);
}

////////////////////////////////////////////////////////////////////

void TOperationControllerBase::TInputChunkDescriptor::Persist(TPersistenceContext& context)
{
    using NYT::Persist;
    Persist(context, InputStripes);
    Persist(context, ChunkSpecs);
    Persist(context, State);
}

////////////////////////////////////////////////////////////////////

TOperationControllerBase::TTask::TTask()
    : CachedPendingJobCount(-1)
    , CachedTotalJobCount(-1)
    , LastDemandSanityCheckTime(TInstant::Zero())
    , CompletedFired(false)
    , Logger(OperationLogger)
{ }

TOperationControllerBase::TTask::TTask(TOperationControllerBase* controller)
    : Controller(controller)
    , CachedPendingJobCount(0)
    , CachedTotalJobCount(0)
    , LastDemandSanityCheckTime(TInstant::Zero())
    , CompletedFired(false)
    , Logger(OperationLogger)
{ }

void TOperationControllerBase::TTask::Initialize()
{
    Logger = Controller->Logger;
    Logger.AddTag("Task: %v", GetId());
}

int TOperationControllerBase::TTask::GetPendingJobCount() const
{
    return GetChunkPoolOutput()->GetPendingJobCount();
}

int TOperationControllerBase::TTask::GetPendingJobCountDelta()
{
    int oldValue = CachedPendingJobCount;
    int newValue = GetPendingJobCount();
    CachedPendingJobCount = newValue;
    return newValue - oldValue;
}

int TOperationControllerBase::TTask::GetTotalJobCount() const
{
    return GetChunkPoolOutput()->GetTotalJobCount();
}

int TOperationControllerBase::TTask::GetTotalJobCountDelta()
{
    int oldValue = CachedTotalJobCount;
    int newValue = GetTotalJobCount();
    CachedTotalJobCount = newValue;
    return newValue - oldValue;
}

TJobResources TOperationControllerBase::TTask::GetTotalNeededResourcesDelta()
{
    auto oldValue = CachedTotalNeededResources;
    auto newValue = GetTotalNeededResources();
    CachedTotalNeededResources = newValue;
    newValue -= oldValue;
    return newValue;
}

TJobResources TOperationControllerBase::TTask::GetTotalNeededResources() const
{
    i64 count = GetPendingJobCount();
    // NB: Don't call GetMinNeededResources if there are no pending jobs.
    return count == 0 ? ZeroJobResources() : GetMinNeededResources() * count;
}

bool TOperationControllerBase::TTask::IsIntermediateOutput() const
{
    return false;
}

i64 TOperationControllerBase::TTask::GetLocality(TNodeId nodeId) const
{
    return HasInputLocality()
        ? GetChunkPoolOutput()->GetLocality(nodeId)
        : 0;
}

bool TOperationControllerBase::TTask::HasInputLocality() const
{
    return true;
}

void TOperationControllerBase::TTask::AddInput(TChunkStripePtr stripe)
{
    Controller->RegisterInputStripe(stripe, this);
    if (HasInputLocality()) {
        Controller->AddTaskLocalityHint(this, stripe);
    }
    AddPendingHint();
}

void TOperationControllerBase::TTask::AddInput(const std::vector<TChunkStripePtr>& stripes)
{
    for (auto stripe : stripes) {
        if (stripe) {
            AddInput(stripe);
        }
    }
}

void TOperationControllerBase::TTask::FinishInput()
{
    LOG_DEBUG("Task input finished");

    GetChunkPoolInput()->Finish();
    AddPendingHint();
    CheckCompleted();
}

void TOperationControllerBase::TTask::CheckCompleted()
{
    if (!CompletedFired && IsCompleted()) {
        CompletedFired = true;
        OnTaskCompleted();
    }
}

void TOperationControllerBase::TTask::ScheduleJob(
    ISchedulingContext* context,
    const TJobResources& jobLimits,
    TScheduleJobResult* scheduleJobResult)
{
    if (!CanScheduleJob(context, jobLimits)) {
        scheduleJobResult->RecordFail(EScheduleJobFailReason::Unknown);
        return;
    }

    bool intermediateOutput = IsIntermediateOutput();
    int jobIndex = Controller->JobIndexGenerator.Next();
    auto joblet = New<TJoblet>(this, jobIndex);

    const auto& nodeResourceLimits = context->ResourceLimits();
    auto nodeId = context->GetNodeDescriptor().Id;
    const auto& address = context->GetNodeDescriptor().Address;

    auto* chunkPoolOutput = GetChunkPoolOutput();
    auto localityNodeId = HasInputLocality() ? nodeId : InvalidNodeId;
    joblet->OutputCookie = chunkPoolOutput->Extract(localityNodeId);
    if (joblet->OutputCookie == IChunkPoolOutput::NullCookie) {
        LOG_DEBUG("Job input is empty");
        scheduleJobResult->RecordFail(EScheduleJobFailReason::EmptyInput);
        return;
    }

    joblet->InputStripeList = chunkPoolOutput->GetStripeList(joblet->OutputCookie);
    joblet->MemoryReserveEnabled = IsMemoryReserveEnabled();

    auto neededResources = GetNeededResources(joblet);

    // Check the usage against the limits. This is the last chance to give up.
    if (!Dominates(jobLimits, neededResources)) {
        LOG_DEBUG("Job actual resource demand is not met (Limits: %v, Demand: %v)",
            FormatResources(jobLimits),
            FormatResources(neededResources));
        CheckResourceDemandSanity(nodeResourceLimits, neededResources);
        chunkPoolOutput->Aborted(joblet->OutputCookie);
        // Seems like cached min needed resources are too optimistic.
        ResetCachedMinNeededResources();
        scheduleJobResult->RecordFail(EScheduleJobFailReason::NotEnoughResources);
        return;
    }

    auto jobType = GetJobType();

    // Async part.
    auto controller = MakeStrong(Controller); // hold the controller
    auto jobSpecBuilder = BIND([=, this_ = MakeStrong(this)] (TJobSpec* jobSpec) {
        BuildJobSpec(joblet, jobSpec);
        controller->CustomizeJobSpec(joblet, jobSpec);

        auto* schedulerJobSpecExt = jobSpec->MutableExtension(TSchedulerJobSpecExt::scheduler_job_spec_ext);
        schedulerJobSpecExt->set_enable_job_proxy_memory_control(controller->Spec->EnableJobProxyMemoryControl);
        schedulerJobSpecExt->set_enable_sort_verification(controller->Spec->EnableSortVerification);

        // Adjust sizes if approximation flag is set.
        if (joblet->InputStripeList->IsApproximate) {
            schedulerJobSpecExt->set_input_uncompressed_data_size(static_cast<i64>(
                schedulerJobSpecExt->input_uncompressed_data_size() *
                ApproximateSizesBoostFactor));
            schedulerJobSpecExt->set_input_row_count(static_cast<i64>(
                schedulerJobSpecExt->input_row_count() *
                ApproximateSizesBoostFactor));
        }

        if (schedulerJobSpecExt->input_uncompressed_data_size() > Controller->Spec->MaxDataSizePerJob) {
            Controller->OnOperationFailed(TError(
                "Maximum allowed data size per job violated: %v > %v",
                schedulerJobSpecExt->input_uncompressed_data_size(),
                Controller->Spec->MaxDataSizePerJob));
        }
    });

    joblet->JobId = context->GenerateJobId();
    auto restarted = LostJobCookieMap.find(joblet->OutputCookie) != LostJobCookieMap.end();
    scheduleJobResult->JobStartRequest.Emplace(
        joblet->JobId,
        jobType,
        neededResources,
        restarted,
        jobSpecBuilder);

    joblet->JobType = jobType;
    joblet->NodeDescriptor = context->GetNodeDescriptor();

    LOG_DEBUG(
        "Job scheduled (JobId: %v, OperationId: %v, JobType: %v, Address: %v, JobIndex: %v, ChunkCount: %v (%v local), "
        "Approximate: %v, DataSize: %v (%v local), RowCount: %v, Restarted: %v, ResourceLimits: %v)",
        joblet->JobId,
        Controller->OperationId,
        jobType,
        address,
        jobIndex,
        joblet->InputStripeList->TotalChunkCount,
        joblet->InputStripeList->LocalChunkCount,
        joblet->InputStripeList->IsApproximate,
        joblet->InputStripeList->TotalDataSize,
        joblet->InputStripeList->LocalDataSize,
        joblet->InputStripeList->TotalRowCount,
        restarted,
        FormatResources(neededResources));

    // Prepare chunk lists.
    if (intermediateOutput) {
        joblet->ChunkListIds.push_back(Controller->ExtractChunkList(Controller->IntermediateOutputCellTag));
    } else {
        for (const auto& table : Controller->OutputTables) {
            joblet->ChunkListIds.push_back(Controller->ExtractChunkList(table.CellTag));
        }
    }

    // Sync part.
    PrepareJoblet(joblet);
    Controller->CustomizeJoblet(joblet);

    Controller->RegisterJoblet(joblet);

    OnJobStarted(joblet);
}

bool TOperationControllerBase::TTask::IsPending() const
{
    return GetChunkPoolOutput()->GetPendingJobCount() > 0;
}

bool TOperationControllerBase::TTask::IsCompleted() const
{
    return IsActive() && GetChunkPoolOutput()->IsCompleted();
}

bool TOperationControllerBase::TTask::IsActive() const
{
    return true;
}

i64 TOperationControllerBase::TTask::GetTotalDataSize() const
{
    return GetChunkPoolOutput()->GetTotalDataSize();
}

i64 TOperationControllerBase::TTask::GetCompletedDataSize() const
{
    return GetChunkPoolOutput()->GetCompletedDataSize();
}

i64 TOperationControllerBase::TTask::GetPendingDataSize() const
{
    return GetChunkPoolOutput()->GetPendingDataSize();
}

void TOperationControllerBase::TTask::Persist(TPersistenceContext& context)
{
    using NYT::Persist;

    Persist(context, DelayedTime_);

    Persist(context, Controller);

    Persist(context, CachedPendingJobCount);
    Persist(context, CachedTotalJobCount);

    Persist(context, CachedTotalNeededResources);
    Persist(context, CachedMinNeededResources);

    Persist(context, LastDemandSanityCheckTime);

    Persist(context, CompletedFired);

    Persist(context, LostJobCookieMap);
}

void TOperationControllerBase::TTask::PrepareJoblet(TJobletPtr /* joblet */)
{ }

void TOperationControllerBase::TTask::OnJobStarted(TJobletPtr joblet)
{ }

void TOperationControllerBase::TTask::OnJobCompleted(TJobletPtr joblet, const TCompletedJobSummary& jobSummary)
{
    if (!jobSummary.Abandoned) {
        const auto& statistics = jobSummary.Statistics;
        auto outputStatisticsMap = GetOutputDataStatistics(statistics);
        for (int index = 0; index < static_cast<int>(joblet->ChunkListIds.size()); ++index) {
            YCHECK(outputStatisticsMap.find(index) != outputStatisticsMap.end());
            auto outputStatistics = outputStatisticsMap[index];
            if (outputStatistics.chunk_count() == 0) {
                Controller->ChunkListPool->Reinstall(joblet->ChunkListIds[index]);
                joblet->ChunkListIds[index] = NullChunkListId;
            }
        }

        auto inputStatistics = GetTotalInputDataStatistics(statistics);
        auto outputStatistics = GetTotalOutputDataStatistics(statistics);
        if (Controller->IsRowCountPreserved()) {
            if (inputStatistics.row_count() != outputStatistics.row_count()) {
                Controller->OnOperationFailed(TError(
                    "Input/output row count mismatch in completed job: %v != %v",
                    inputStatistics.row_count(),
                    outputStatistics.row_count())
                    << TErrorAttribute("task", GetId()));
            }
        }
    } else {
        auto& chunkListIds = joblet->ChunkListIds;
        Controller->ChunkListPool->Release(chunkListIds);
        std::fill(chunkListIds.begin(), chunkListIds.end(), NullChunkListId);
    }
    GetChunkPoolOutput()->Completed(joblet->OutputCookie);
}

void TOperationControllerBase::TTask::ReinstallJob(TJobletPtr joblet, EJobReinstallReason reason)
{
    Controller->ReleaseChunkLists(joblet->ChunkListIds);

    auto* chunkPoolOutput = GetChunkPoolOutput();

    auto list = HasInputLocality()
        ? chunkPoolOutput->GetStripeList(joblet->OutputCookie)
        : nullptr;

    switch (reason) {
        case EJobReinstallReason::Failed:
            chunkPoolOutput->Failed(joblet->OutputCookie);
            break;
        case EJobReinstallReason::Aborted:
            chunkPoolOutput->Aborted(joblet->OutputCookie);
            break;
        default:
            YUNREACHABLE();
    }

    if (HasInputLocality()) {
        for (const auto& stripe : list->Stripes) {
            Controller->AddTaskLocalityHint(this, stripe);
        }
    }

    AddPendingHint();
}

void TOperationControllerBase::TTask::OnJobFailed(TJobletPtr joblet, const TFailedJobSummary& /* jobSummary */)
{
    ReinstallJob(joblet, EJobReinstallReason::Failed);
}

void TOperationControllerBase::TTask::OnJobAborted(TJobletPtr joblet, const TAbortedJobSummary& /* jobSummary */)
{
    ReinstallJob(joblet, EJobReinstallReason::Aborted);
}

void TOperationControllerBase::TTask::OnJobLost(TCompletedJobPtr completedJob)
{
    YCHECK(LostJobCookieMap.insert(std::make_pair(
        completedJob->OutputCookie,
        completedJob->InputCookie)).second);
}

void TOperationControllerBase::TTask::OnTaskCompleted()
{
    LOG_DEBUG("Task completed");
}

bool TOperationControllerBase::TTask::CanScheduleJob(
    ISchedulingContext* /*context*/,
    const TJobResources& /*jobLimits*/)
{
    return true;
}

void TOperationControllerBase::TTask::DoCheckResourceDemandSanity(
    const TJobResources& neededResources)
{
    int execNodeCount = Controller->GetExecNodeCount();
    if (execNodeCount < Controller->Config->SafeOnlineNodeCount) {
        return;
    }

    const auto& nodeDescriptors = Controller->GetExecNodeDescriptors();
    for (const auto& descriptor : nodeDescriptors) {
        if (Dominates(descriptor.ResourceLimits, neededResources)) {
            return;
        }
    }

    // It seems nobody can satisfy the demand.
    Controller->OnOperationFailed(
        TError("No online node can satisfy the resource demand")
            << TErrorAttribute("task", GetId())
            << TErrorAttribute("needed_resources", neededResources));
}

void TOperationControllerBase::TTask::CheckResourceDemandSanity(
    const TJobResources& neededResources)
{
    // Run sanity check to see if any node can provide enough resources.
    // Don't run these checks too often to avoid jeopardizing performance.
    auto now = TInstant::Now();
    if (now < LastDemandSanityCheckTime + Controller->Config->ResourceDemandSanityCheckPeriod)
        return;
    LastDemandSanityCheckTime = now;

    // Schedule check in controller thread.
    Controller->GetCancelableInvoker()->Invoke(BIND(
        &TTask::DoCheckResourceDemandSanity,
        MakeWeak(this),
        neededResources));
}

void TOperationControllerBase::TTask::CheckResourceDemandSanity(
    const TJobResources& nodeResourceLimits,
    const TJobResources& neededResources)
{
    // The task is requesting more than some node is willing to provide it.
    // Maybe it's OK and we should wait for some time.
    // Or maybe it's not and the task is requesting something no one is able to provide.

    // First check if this very node has enough resources (including those currently
    // allocated by other jobs).
    if (Dominates(nodeResourceLimits, neededResources))
        return;

    CheckResourceDemandSanity(neededResources);
}

void TOperationControllerBase::TTask::AddPendingHint()
{
    Controller->AddTaskPendingHint(this);
}

void TOperationControllerBase::TTask::AddLocalityHint(TNodeId nodeId)
{
    Controller->AddTaskLocalityHint(this, nodeId);
}

void TOperationControllerBase::TTask::AddSequentialInputSpec(
    TJobSpec* jobSpec,
    TJobletPtr joblet)
{
    auto* schedulerJobSpecExt = jobSpec->MutableExtension(TSchedulerJobSpecExt::scheduler_job_spec_ext);
    TNodeDirectoryBuilder directoryBuilder(
        Controller->InputNodeDirectory,
        schedulerJobSpecExt->mutable_input_node_directory());
    auto* inputSpec = schedulerJobSpecExt->add_input_specs();
    inputSpec->set_table_reader_options(ConvertToYsonString(GetTableReaderOptions()).Data());
    const auto& list = joblet->InputStripeList;
    for (const auto& stripe : list->Stripes) {
        AddChunksToInputSpec(&directoryBuilder, inputSpec, stripe);
    }
    UpdateInputSpecTotals(jobSpec, joblet);
}

void TOperationControllerBase::TTask::AddParallelInputSpec(
    TJobSpec* jobSpec,
    TJobletPtr joblet)
{
    auto* schedulerJobSpecExt = jobSpec->MutableExtension(TSchedulerJobSpecExt::scheduler_job_spec_ext);
    TNodeDirectoryBuilder directoryBuilder(
        Controller->InputNodeDirectory,
        schedulerJobSpecExt->mutable_input_node_directory());
    const auto& list = joblet->InputStripeList;
    for (const auto& stripe : list->Stripes) {
        auto* inputSpec = stripe->Foreign ? schedulerJobSpecExt->add_foreign_input_specs() :
            schedulerJobSpecExt->add_input_specs();
        inputSpec->set_table_reader_options(ConvertToYsonString(GetTableReaderOptions()).Data());
        AddChunksToInputSpec(&directoryBuilder, inputSpec, stripe);
    }
    UpdateInputSpecTotals(jobSpec, joblet);
}

void TOperationControllerBase::TTask::AddChunksToInputSpec(
    TNodeDirectoryBuilder* directoryBuilder,
    TTableInputSpec* inputSpec,
    TChunkStripePtr stripe)
{
    for (const auto& chunkSlice : stripe->ChunkSlices) {
        auto* chunkSpec = inputSpec->add_chunks();
        ToProto(chunkSpec, chunkSlice);
        auto replicas = FromProto<TChunkReplicaList>(chunkSlice->GetChunkSpec()->replicas());
        directoryBuilder->Add(replicas);
    }
}

void TOperationControllerBase::TTask::UpdateInputSpecTotals(
    TJobSpec* jobSpec,
    TJobletPtr joblet)
{
    const auto& list = joblet->InputStripeList;
    auto* schedulerJobSpecExt = jobSpec->MutableExtension(TSchedulerJobSpecExt::scheduler_job_spec_ext);
    schedulerJobSpecExt->set_input_uncompressed_data_size(
        schedulerJobSpecExt->input_uncompressed_data_size() +
        list->TotalDataSize);
    schedulerJobSpecExt->set_input_row_count(
        schedulerJobSpecExt->input_row_count() +
        list->TotalRowCount);
}

void TOperationControllerBase::TTask::AddFinalOutputSpecs(
    TJobSpec* jobSpec,
    TJobletPtr joblet)
{
    YCHECK(joblet->ChunkListIds.size() == Controller->OutputTables.size());
    auto* schedulerJobSpecExt = jobSpec->MutableExtension(TSchedulerJobSpecExt::scheduler_job_spec_ext);
    for (int index = 0; index < Controller->OutputTables.size(); ++index) {
        const auto& table = Controller->OutputTables[index];
        auto* outputSpec = schedulerJobSpecExt->add_output_specs();
        outputSpec->set_table_writer_options(ConvertToYsonString(table.Options).Data());
        if (!table.KeyColumns.empty()) {
            ToProto(outputSpec->mutable_key_columns(), table.KeyColumns);
        }
        ToProto(outputSpec->mutable_chunk_list_id(), joblet->ChunkListIds[index]);
    }
}

void TOperationControllerBase::TTask::AddIntermediateOutputSpec(
    TJobSpec* jobSpec,
    TJobletPtr joblet,
    const TKeyColumns& keyColumns)
{
    YCHECK(joblet->ChunkListIds.size() == 1);
    auto* schedulerJobSpecExt = jobSpec->MutableExtension(TSchedulerJobSpecExt::scheduler_job_spec_ext);
    auto* outputSpec = schedulerJobSpecExt->add_output_specs();
    auto options = New<TTableWriterOptions>();
    options->Account = Controller->Spec->IntermediateDataAccount;
    options->ChunksVital = false;
    options->ChunksMovable = false;
    options->ReplicationFactor = 1;
    options->CompressionCodec = Controller->Spec->IntermediateCompressionCodec;
    outputSpec->set_table_writer_options(ConvertToYsonString(options).Data());

    if (!keyColumns.empty()) {
        ToProto(outputSpec->mutable_key_columns(), keyColumns);
    }
    ToProto(outputSpec->mutable_chunk_list_id(), joblet->ChunkListIds[0]);
}

void TOperationControllerBase::TTask::ResetCachedMinNeededResources()
{
    CachedMinNeededResources.Reset();
}

const TJobResources& TOperationControllerBase::TTask::GetMinNeededResources() const
{
    if (!CachedMinNeededResources) {
        YCHECK(GetPendingJobCount() > 0);
        CachedMinNeededResources = GetMinNeededResourcesHeavy();
    }
    return *CachedMinNeededResources;
}

TJobResources TOperationControllerBase::TTask::GetNeededResources(TJobletPtr /* joblet */) const
{
    return GetMinNeededResources();
}

void TOperationControllerBase::TTask::RegisterIntermediate(
    TJobletPtr joblet,
    TChunkStripePtr stripe,
    TTaskPtr destinationTask,
    bool attachToLivePreview)
{
    RegisterIntermediate(
        joblet,
        stripe,
        destinationTask->GetChunkPoolInput(),
        attachToLivePreview);

    if (destinationTask->HasInputLocality()) {
        Controller->AddTaskLocalityHint(destinationTask, stripe);
    }
    destinationTask->AddPendingHint();
}

void TOperationControllerBase::TTask::RegisterIntermediate(
    TJobletPtr joblet,
    TChunkStripePtr stripe,
    IChunkPoolInput* destinationPool,
    bool attachToLivePreview)
{
    IChunkPoolInput::TCookie inputCookie;

    auto lostIt = LostJobCookieMap.find(joblet->OutputCookie);
    if (lostIt == LostJobCookieMap.end()) {
        inputCookie = destinationPool->Add(stripe);
    } else {
        inputCookie = lostIt->second;
        destinationPool->Resume(inputCookie, stripe);
        LostJobCookieMap.erase(lostIt);
    }

    // Store recovery info.
    auto completedJob = New<TCompletedJob>(
        joblet->JobId,
        this,
        joblet->OutputCookie,
        joblet->InputStripeList->TotalDataSize,
        destinationPool,
        inputCookie,
        joblet->NodeDescriptor);

    Controller->RegisterIntermediate(
        joblet,
        completedJob,
        stripe,
        attachToLivePreview);
}

TChunkStripePtr TOperationControllerBase::TTask::BuildIntermediateChunkStripe(
    google::protobuf::RepeatedPtrField<NChunkClient::NProto::TChunkSpec>* chunkSpecs)
{
    auto stripe = New<TChunkStripe>();
    for (auto& chunkSpec : *chunkSpecs) {
        auto chunkSlice = CreateChunkSlice(New<TRefCountedChunkSpec>(std::move(chunkSpec)));
        stripe->ChunkSlices.push_back(chunkSlice);
    }
    return stripe;
}

void TOperationControllerBase::TTask::RegisterOutput(
    TJobletPtr joblet,
    int key,
    const TCompletedJobSummary& jobSummary)
{
    Controller->RegisterOutput(joblet, key, jobSummary);
}

////////////////////////////////////////////////////////////////////

TOperationControllerBase::TOperationControllerBase(
    TSchedulerConfigPtr config,
    TOperationSpecBasePtr spec,
    IOperationHost* host,
    TOperation* operation)
    : Config(config)
    , Host(host)
    , Operation(operation)
    , OperationId(Operation->GetId())
    , AuthenticatedMasterClient(CreateClient())
    , AuthenticatedInputMasterClient(AuthenticatedMasterClient)
    , AuthenticatedOutputMasterClient(AuthenticatedMasterClient)
    , Logger(OperationLogger)
    , CancelableContext(New<TCancelableContext>())
    , CancelableControlInvoker(CancelableContext->CreateInvoker(Host->GetControlInvoker()))
    , Invoker(Host->CreateOperationControllerInvoker())
    , SuspendableInvoker(CreateSuspendableInvoker(Invoker))
    , CancelableInvoker(CancelableContext->CreateInvoker(SuspendableInvoker))
    , JobCounter(0)
    , Spec(spec)
    , CachedNeededResources(ZeroJobResources())
    , CheckTimeLimitExecutor(New<TPeriodicExecutor>(
        GetCancelableInvoker(),
        BIND(&TThis::CheckTimeLimit, MakeWeak(this)),
        Config->OperationTimeLimitCheckPeriod))
{
    Logger.AddTag("OperationId: %v", operation->GetId());
    EventLogConsumer_.reset(new TTableConsumer(Host->CreateLogConsumer()));
}

void TOperationControllerBase::InitializeConnections()
{ }

void TOperationControllerBase::Initialize(bool cleanStart)
{
    VERIFY_THREAD_AFFINITY(ControlThread);

    LOG_INFO("Initializing operation (Title: %v)",
        Spec->Title);

    CleanStart = cleanStart;

    InitializeConnections();

    // NB: CleanStart may be changed from false to true in this function.
    CheckTransactions();
    InitializeTransactions();

    if (Operation->GetState() != EOperationState::Initializing &&
        Operation->GetState() != EOperationState::Reviving)
    {
        throw TFiberCanceledException();
    }

    // NB: CleanStart should not be changed since this point.
    // Initialize inner state of controller if needed.
    if (CleanStart) {
        InputNodeDirectory = New<NNodeTrackerClient::TNodeDirectory>();
        AuxNodeDirectory = New<NNodeTrackerClient::TNodeDirectory>();

        for (const auto& path : GetInputTablePaths()) {
            TInputTable table;
            table.Path = path;
            InputTables.push_back(table);
        }

        for (const auto& path : GetOutputTablePaths()) {
            TOutputTable table;
            table.Path = path;

            if (path.GetAppend()) {
                table.AppendRequested = true;
                table.UpdateMode = EUpdateMode::Append;
                table.LockMode = ELockMode::Shared;
            }

            auto rowCountLimit = path.GetRowCountLimit();
            if (rowCountLimit) {
                if (RowCountLimitTableIndex) {
                    THROW_ERROR_EXCEPTION("Only one output table with row_count_limit is supported");
                }
                RowCountLimitTableIndex = OutputTables.size();
                RowCountLimit = rowCountLimit.Get();
            }

            table.KeyColumns = path.GetSortedBy();
            if (!table.KeyColumns.empty()) {
                if (!IsSortedOutputSupported()) {
                    THROW_ERROR_EXCEPTION("Sorted outputs are not supported");
                }
                table.UpdateMode = EUpdateMode::Overwrite;
                table.LockMode = ELockMode::Exclusive;
            }

            OutputTables.push_back(table);
        }

        for (const auto& pair : GetFilePaths()) {
            TUserFile file;
            file.Path = pair.first;
            file.Stage = pair.second;
            Files.push_back(file);
        }

        if (InputTables.size() > Config->MaxInputTableCount) {
            THROW_ERROR_EXCEPTION(
                "Too many input tables: maximum allowed %v, actual %v",
                Config->MaxInputTableCount,
                InputTables.size());
        }

        DoInitialize();
    }

    Operation->SetMaxStderrCount(Spec->MaxStderrCount.Get(Config->MaxStderrCount));
    Operation->SetSchedulingTag(Spec->SchedulingTag);

    LOG_INFO("Operation initialized");
}

void TOperationControllerBase::DoInitialize()
{ }

void TOperationControllerBase::Prepare()
{
    VERIFY_INVOKER_AFFINITY(CancelableInvoker);

    GetUserObjectBasicAttributes<TInputTable>(
        AuthenticatedInputMasterClient,
        InputTables,
        InputTransactionId,
        Logger,
        EPermission::Read);

    for (const auto& table : InputTables) {
        if (table.Type != EObjectType::Table) {
            THROW_ERROR_EXCEPTION("Object %v has invalid type: expected %Qlv, actual %Qlv",
                table.Path.GetPath(),
                EObjectType::Table,
                table.Type);
        } 
    }

    GetUserObjectBasicAttributes<TOutputTable>(
        AuthenticatedOutputMasterClient,
        OutputTables,
        OutputTransactionId,
        Logger,
        EPermission::Write);

    for (const auto& table : OutputTables) {
        if (table.Type != EObjectType::Table) {
            THROW_ERROR_EXCEPTION("Object %v has invalid type: expected %Qlv, actual %Qlv",
                table.Path.GetPath(),
                EObjectType::Table,
                table.Type);
        } 
    }

    GetUserObjectBasicAttributes<TUserFile>(
        AuthenticatedMasterClient,
        Files,
        InputTransactionId,
        Logger,
        EPermission::Read);

    LockInputTables();
    LockUserFiles(&Files, {});

    BeginUploadOutputTables();
    GetOutputTablesUploadParams();
}

void TOperationControllerBase::Materialize()
{
    VERIFY_INVOKER_AFFINITY(CancelableInvoker);

    try {
        FetchInputTables();
        FetchUserFiles(&Files);

        PickIntermediateDataCell();
        InitChunkListPool();

        CreateLivePreviewTables();

        LockLivePreviewTables();

        CollectTotals();

        CustomPrepare();

        if (InputChunkMap.empty()) {
            // Possible reasons:
            // - All input chunks are unavailable && Strategy == Skip
            // - Merge decided to passthrough all input chunks
            // - Anything else?
            LOG_INFO("No jobs needed");
            OnOperationCompleted();
            return;
        }

        SuspendUnavailableInputStripes();

        AddAllTaskPendingHints();

        // Input chunk scraper initialization should be the last step to avoid races,
        // because input chunk scraper works in control thread.
        InitInputChunkScraper();

        CheckTimeLimitExecutor->Start();

        State = EControllerState::Running;
    } catch (const std::exception& ex) {
        LOG_ERROR(ex, "Materialization failed");
        auto wrappedError = TError("Materialization failed") << ex;
        OnOperationFailed(wrappedError);
        return;
    }

    LOG_INFO("Materialization finished");
}

void TOperationControllerBase::SaveSnapshot(TOutputStream* output)
{
    DoSaveSnapshot(output);
}

void TOperationControllerBase::DoSaveSnapshot(TOutputStream* output)
{
    TSaveContext context;
    context.SetOutput(output);

    Save(context, this);
}

void TOperationControllerBase::Revive(const TSharedRef& snapshot)
{
    VERIFY_INVOKER_AFFINITY(CancelableInvoker);

    InitChunkListPool();

    DoLoadSnapshot(snapshot);

    LockLivePreviewTables();

    AbortAllJoblets();

    AddAllTaskPendingHints();

    // Input chunk scraper initialization should be the last step to avoid races.
    InitInputChunkScraper();

    ReinstallLivePreview();

    CheckTimeLimitExecutor->Start();

    State = EControllerState::Running;
}

void TOperationControllerBase::InitializeTransactions()
{
    StartAsyncSchedulerTransaction();
    if (CleanStart) {
        StartSyncSchedulerTransaction();
        StartInputTransaction(SyncSchedulerTransactionId);
        StartOutputTransaction(SyncSchedulerTransactionId);
    } else {
        InputTransactionId = Operation->GetInputTransaction()->GetId();
        OutputTransactionId = Operation->GetOutputTransaction()->GetId();
    }
    Operation->SetHasActiveTransactions(true);
}

void TOperationControllerBase::CheckTransactions()
{
    if (Operation->GetState() != EOperationState::Reviving) {
        return;
    }

    // Check transactions.
    {
        std::vector<TFuture<void>> asyncResults;

        auto checkTransaction = [&] (ITransactionPtr transaction, bool required) {
            if (CleanStart) {
                return;
            }
            if (!transaction) {
                if (required) {
                    CleanStart = true;
                    LOG_INFO("Operation is missing required transaction, will use clean start");
                }
                return;
            }

            asyncResults.push_back(transaction->Ping().Apply(
                BIND([=] (const TError& error) {
                    if (!error.IsOK() && !CleanStart) {
                        CleanStart = true;
                        LOG_INFO(error,
                            "Error renewing operation transaction, will use clean start (TransactionId: %v)",
                            transaction->GetId());
                    }
                })));
        };

        // NB: Async transaction is not checked.
        checkTransaction(Operation->GetUserTransaction(), false);
        checkTransaction(Operation->GetSyncSchedulerTransaction(), true);
        checkTransaction(Operation->GetInputTransaction(), true);
        checkTransaction(Operation->GetOutputTransaction(), true);

        WaitFor(Combine(asyncResults))
            .ThrowOnError();
    }

    if (Operation->GetState() != EOperationState::Reviving) {
        return;
    }

    // Abort transactions if needed.
    {
        std::vector<TFuture<void>> asyncResults;

        auto scheduleAbort = [&] (ITransactionPtr transaction) {
            if (transaction) {
                asyncResults.push_back(transaction->Abort());
            }
        };

        // NB: Async transaction is always aborted.
        {
            scheduleAbort(Operation->GetAsyncSchedulerTransaction());
            Operation->SetAsyncSchedulerTransaction(nullptr);
        }

        if (CleanStart) {
            LOG_INFO("Aborting operation transactions (OperationId: %v)",
                Operation->GetId());

            Operation->SetHasActiveTransactions(false);

            // NB: Don't touch user transaction.
            scheduleAbort(Operation->GetSyncSchedulerTransaction());
            Operation->SetSyncSchedulerTransaction(nullptr);

            scheduleAbort(Operation->GetInputTransaction());
            Operation->SetInputTransaction(nullptr);

            scheduleAbort(Operation->GetOutputTransaction());
            Operation->SetOutputTransaction(nullptr);
        } else {
            LOG_INFO("Reusing operation transactions (OperationId: %v)",
                Operation->GetId());
        }

        WaitFor(Combine(asyncResults))
            .ThrowOnError();
    }
}

ITransactionPtr TOperationControllerBase::StartTransaction(
    const Stroka& transactionName,
    IClientPtr client,
    const TNullable<TTransactionId>& parentTransactionId = Null)
{
    LOG_INFO("Starting %v transaction", transactionName);

    TTransactionStartOptions options;
    auto attributes = CreateEphemeralAttributes();
    attributes->Set(
        "title",
        Format("Scheduler %v for operation %v", transactionName, OperationId));
    attributes->Set("operation_id", OperationId);
    if (Spec->Title) {
        attributes->Set("operation_title", Spec->Title);
    }
    options.Attributes = std::move(attributes);
    if (parentTransactionId) {
        options.ParentId = parentTransactionId.Get();
    }
    options.Timeout = Config->OperationTransactionTimeout;

    auto transactionOrError = WaitFor(
        client->StartTransaction(NTransactionClient::ETransactionType::Master, options));
    THROW_ERROR_EXCEPTION_IF_FAILED(
        transactionOrError,
        "Error starting %v transaction",
        transactionName);
    auto transaction = transactionOrError.Value();

    if (Operation->GetState() != EOperationState::Initializing &&
        Operation->GetState() != EOperationState::Reviving)
        throw TFiberCanceledException();

    return transaction;
}

void TOperationControllerBase::StartSyncSchedulerTransaction()
{
    TNullable<TTransactionId> userTransactionId;
    if (Operation->GetUserTransaction()) {
        userTransactionId = Operation->GetUserTransaction()->GetId();
    }
    auto transaction = StartTransaction("sync", AuthenticatedMasterClient, userTransactionId);
    Operation->SetSyncSchedulerTransaction(transaction);
    SyncSchedulerTransactionId = transaction->GetId();

    LOG_INFO("Scheduler sync transaction started (SyncTransactionId: %v)",
        transaction->GetId());
}

void TOperationControllerBase::StartAsyncSchedulerTransaction()
{
    auto transaction = StartTransaction("async", AuthenticatedMasterClient);
    Operation->SetAsyncSchedulerTransaction(transaction);
    AsyncSchedulerTransactionId = transaction->GetId();

    LOG_INFO("Scheduler async transaction started (AsyncTranasctionId: %v)",
        transaction->GetId());
}

void TOperationControllerBase::StartInputTransaction(const TTransactionId& parentTransactionId)
{
    auto transaction = StartTransaction(
        "input",
        AuthenticatedInputMasterClient,
        parentTransactionId);
    Operation->SetInputTransaction(transaction);
    InputTransactionId = transaction->GetId();

    LOG_INFO("Input transaction started (InputTransactionId: %v)",
        transaction->GetId());
}

void TOperationControllerBase::StartOutputTransaction(const TTransactionId& parentTransactionId)
{
    auto transaction = StartTransaction(
        "output",
        AuthenticatedOutputMasterClient,
        parentTransactionId);
    Operation->SetOutputTransaction(transaction);
    OutputTransactionId = transaction->GetId();

    LOG_INFO("Output transaction started (OutputTransactionId: %v)",
        transaction->GetId());
}

void TOperationControllerBase::PickIntermediateDataCell()
{
    auto connection = AuthenticatedOutputMasterClient->GetConnection();
    const auto& secondaryCellTags = connection->GetSecondaryMasterCellTags();
    IntermediateOutputCellTag = secondaryCellTags.empty()
        ? connection->GetPrimaryMasterCellTag()
        : secondaryCellTags[rand() % secondaryCellTags.size()];
}

void TOperationControllerBase::InitChunkListPool()
{
    ChunkListPool = New<TChunkListPool>(
        Config,
        AuthenticatedOutputMasterClient,
        CancelableInvoker,
        OperationId,
        OutputTransactionId);

    for (const auto& table : OutputTables) {
        ++CellTagToOutputTableCount[table.CellTag];
    }
}

void TOperationControllerBase::InitInputChunkScraper()
{
    yhash_set<TChunkId> chunkIds;
    for (const auto& pair : InputChunkMap) {
        chunkIds.insert(pair.first);
    }

    YCHECK(!InputChunkScraper);
    InputChunkScraper = New<TChunkScraper>(
        Config,
        CancelableInvoker,
        Host->GetChunkLocationThrottlerManager(),
        AuthenticatedInputMasterClient,
        InputNodeDirectory,
        std::move(chunkIds),
        BIND(&TThis::OnInputChunkLocated, MakeWeak(this))
            .Via(CancelableInvoker),
        Logger
    );

    if (UnavailableInputChunkCount > 0) {
        LOG_INFO("Waiting for %v unavailable input chunks", UnavailableInputChunkCount);
        InputChunkScraper->Start();
    }
}

void TOperationControllerBase::SuspendUnavailableInputStripes()
{
    YCHECK(UnavailableInputChunkCount == 0);

    for (const auto& pair : InputChunkMap) {
        const auto& chunkDescriptor = pair.second;
        if (chunkDescriptor.State == EInputChunkState::Waiting) {
            LOG_TRACE("Input chunk is unavailable (ChunkId: %v)", pair.first);
            for (const auto& inputStripe : chunkDescriptor.InputStripes) {
                if (inputStripe.Stripe->WaitingChunkCount == 0) {
                    inputStripe.Task->GetChunkPoolInput()->Suspend(inputStripe.Cookie);
                }
                ++inputStripe.Stripe->WaitingChunkCount;
            }
            ++UnavailableInputChunkCount;
        }
    }
}

void TOperationControllerBase::ReinstallLivePreview()
{
    auto masterConnector = Host->GetMasterConnector();

    if (IsOutputLivePreviewSupported()) {
        for (const auto& table : OutputTables) {
            std::vector<TChunkTreeId> childIds;
            childIds.reserve(table.OutputChunkTreeIds.size());
            for (const auto& pair : table.OutputChunkTreeIds) {
                childIds.push_back(pair.second);
            }
            masterConnector->AttachToLivePreview(
                Operation,
                table.LivePreviewTableId,
                childIds);
        }
    }

    if (IsIntermediateLivePreviewSupported()) {
        std::vector<TChunkTreeId> childIds;
        childIds.reserve(ChunkOriginMap.size());
        for (const auto& pair : ChunkOriginMap) {
            if (!pair.second->Lost) {
                childIds.push_back(pair.first);
            }
        }
        masterConnector->AttachToLivePreview(
            Operation,
            IntermediateTable.LivePreviewTableId,
            childIds);
    }
}

void TOperationControllerBase::AbortAllJoblets()
{
    for (const auto& pair : JobletMap) {
        auto joblet = pair.second;
        JobCounter.Aborted(1, EAbortReason::Scheduler);
        joblet->Task->OnJobAborted(joblet, TAbortedJobSummary(pair.first, EAbortReason::Scheduler));
    }
    JobletMap.clear();
}

void TOperationControllerBase::DoLoadSnapshot(TSharedRef snapshot)
{
    LOG_INFO("Started loading snapshot");

    TMemoryInput input(snapshot.Begin(), snapshot.Size());

    TLoadContext context;
    context.SetInput(&input);

    NPhoenix::TSerializer::InplaceLoad(context, this);

    LOG_INFO("Finished loading snapshot");
}

void TOperationControllerBase::Commit()
{
    VERIFY_INVOKER_AFFINITY(CancelableInvoker);

    TeleportOutputChunks();
    AttachOutputChunks();
    EndUploadOutputTables();
    CustomCommit();

    LOG_INFO("Results committed");
}

void TOperationControllerBase::TeleportOutputChunks()
{
    auto teleporter = New<TChunkTeleporter>(
        Config,
        AuthenticatedOutputMasterClient,
        CancelableInvoker,
        Operation->GetOutputTransaction()->GetId(),
        Logger);

    for (auto& table : OutputTables) {
        for (const auto& pair : table.OutputChunkTreeIds) {
            const auto& id = pair.second;
            if (TypeFromId(id) == EObjectType::ChunkList)
                continue;
            table.ChunkPropertiesUpdateNeeded = true;
            teleporter->RegisterChunk(id, table.CellTag);
        }
    }

    WaitFor(teleporter->Run())
        .ThrowOnError();
}

void TOperationControllerBase::AttachOutputChunks()
{
    for (auto& table : OutputTables) {
        auto objectIdPath = FromObjectId(table.ObjectId);
        const auto& path = table.Path.GetPath();

        LOG_INFO("Attaching output chunks (Path: %v)",
            path);

        auto channel = AuthenticatedOutputMasterClient->GetMasterChannelOrThrow(
            EMasterChannelKind::Leader,
            table.CellTag);
        TChunkServiceProxy proxy(channel);

        // Split large outputs into separate requests.
        TChunkServiceProxy::TReqExecuteBatch::TAttachChunkTreesSubrequest* req = nullptr;
        TChunkServiceProxy::TReqExecuteBatchPtr batchReq;

        auto flushCurrentReq = [&] (bool requestStatistics) {
            if (req) {
                req->set_request_statistics(requestStatistics);

                auto batchRspOrError = WaitFor(batchReq->Invoke());
                THROW_ERROR_EXCEPTION_IF_FAILED(GetCumulativeError(batchRspOrError), "Error attaching chunks to output table %v",
                    path);

                const auto& batchRsp = batchRspOrError.Value();
                const auto& rsp = batchRsp->attach_chunk_trees_subresponses(0);
                if (requestStatistics) {
                    table.DataStatistics = rsp.statistics();
                }
            }

            req = nullptr;
            batchReq.Reset();
        };

        auto addChunkTree = [&] (const TChunkTreeId& chunkTreeId) {
            if (req && req->child_ids_size() >= Config->MaxChildrenPerAttachRequest) {
                // NB: No need for a statistics for an intermediate request.
                flushCurrentReq(false);
            }

            if (!req) {
                batchReq = proxy.ExecuteBatch();
                GenerateMutationId(batchReq);
                req = batchReq->add_attach_chunk_trees_subrequests();
                ToProto(req->mutable_parent_id(), table.OutputChunkListId);
            }

            ToProto(req->add_child_ids(), chunkTreeId);
        };

        if (!table.KeyColumns.empty() && IsSortedOutputSupported()) {
            // Sorted output generated by user operation requires rearranging.
            LOG_DEBUG("Sorting %v boundary key pairs", table.BoundaryKeys.size());
            std::sort(
                table.BoundaryKeys.begin(),
                table.BoundaryKeys.end(),
                [=] (const TJobBoundaryKeys& lhs, const TJobBoundaryKeys& rhs) -> bool {
                    auto keysResult = CompareRows(lhs.MinKey, rhs.MinKey);
                    if (keysResult != 0) {
                        return keysResult < 0;
                    }
                    return lhs.MaxKey < rhs.MaxKey;
            });

            for (auto current = table.BoundaryKeys.begin(); current != table.BoundaryKeys.end(); ++current) {
                auto next = current + 1;
                if (next != table.BoundaryKeys.end() && next->MinKey < current->MaxKey) {
                    THROW_ERROR_EXCEPTION("Output table %v is not sorted: job outputs have overlapping key ranges",
                        table.Path.GetPath())
                        << TErrorAttribute("next_min_key", next->MinKey)
                        << TErrorAttribute("prev_max_key", current->MaxKey);
                }

                auto pair = table.OutputChunkTreeIds.equal_range(current->ChunkTreeKey);
                auto it = pair.first;
                if (it != pair.second) {
                    // Chunk tree may be absent if no data was written in the job.
                    addChunkTree(it->second);
                    // In user operations each ChunkTreeKey corresponds to a single OutputChunkTreeId.
                    // Let's check it.
                    YCHECK(++it == pair.second);
                }
            }
        } else {
            for (const auto& pair : table.OutputChunkTreeIds) {
                addChunkTree(pair.second);
            }
        }

        // NB: Don't forget to ask for the statistics in the last request.
        flushCurrentReq(true);

        LOG_INFO("Output chunks attached (Path: %v, Statistics: %v)",
            path,
            table.DataStatistics);
    }
}

void TOperationControllerBase::CustomCommit()
{ }

void TOperationControllerBase::EndUploadOutputTables()
{
    auto channel = AuthenticatedOutputMasterClient->GetMasterChannelOrThrow(EMasterChannelKind::Leader);
    TObjectServiceProxy proxy(channel);

    auto batchReq = proxy.ExecuteBatch();

    for (const auto& table : OutputTables) {
        auto objectIdPath = FromObjectId(table.ObjectId);
        const auto& path = table.Path.GetPath();

        LOG_INFO("Finishing upload to output to table (Path: %v, KeyColumns: %v)",
            path,
            table.KeyColumns);

        {
            auto req = TTableYPathProxy::EndUpload(objectIdPath);
            *req->mutable_statistics() = table.DataStatistics;
            ToProto(req->mutable_key_columns(), table.KeyColumns);
            req->set_chunk_properties_update_needed(table.ChunkPropertiesUpdateNeeded);

            SetTransactionId(req, table.UploadTransactionId);
            GenerateMutationId(req);
            batchReq->AddRequest(req, "end_upload");
        }
    }

    auto batchRspOrError = WaitFor(batchReq->Invoke());
    THROW_ERROR_EXCEPTION_IF_FAILED(GetCumulativeError(batchRspOrError), "Error finishing upload to output tables");
}

void TOperationControllerBase::OnJobStarted(const TJobId& jobId, TInstant startTime)
{
    VERIFY_INVOKER_AFFINITY(CancelableInvoker);

    auto joblet = GetJoblet(jobId);
    joblet->StartTime = startTime;

    LogEventFluently(ELogEventType::JobStarted)
        .Item("job_id").Value(jobId)
        .Item("operation_id").Value(Operation->GetId())
        .Item("resource_limits").Value(joblet->ResourceLimits)
        .Item("node_address").Value(joblet->NodeDescriptor.Address)
        .Item("job_type").Value(joblet->JobType);
}

void TOperationControllerBase::OnJobCompleted(std::unique_ptr<TCompletedJobSummary> jobSummary)
{
    VERIFY_INVOKER_AFFINITY(CancelableInvoker);

    jobSummary->ParseStatistics();

    const auto& jobId = jobSummary->Id;
    const auto& result = jobSummary->Result;

    JobCounter.Completed(1);

    auto joblet = GetJoblet(jobId);

    FinalizeJoblet(joblet, jobSummary.get());
    LogFinishedJobFluently(ELogEventType::JobCompleted, joblet, *jobSummary);

    UpdateJobStatistics(*jobSummary);

    const auto& schedulerResultEx = result->GetExtension(TSchedulerJobResultExt::scheduler_job_result_ext);

    // Populate node directory by adding additional nodes returned from the job.
    // NB: Job's output may become some other job's input.
    InputNodeDirectory->MergeFrom(schedulerResultEx.output_node_directory());

    joblet->Task->OnJobCompleted(joblet, *jobSummary);

    RemoveJoblet(jobId);

    UpdateTask(joblet->Task);

    if (IsCompleted()) {
        OnOperationCompleted();
        return;
    }

    if (RowCountLimitTableIndex) {
        switch (joblet->JobType) {
            default:
                break;
            case EJobType::Map:
            case EJobType::OrderedMap:
            case EJobType::SortedReduce:
            case EJobType::PartitionReduce:
                auto getValue = [] (const TSummary& summary) {
                    return summary.GetSum();
                };
                auto path = Format("/data/output/%d/row_count%s", *RowCountLimitTableIndex, jobSummary->StatisticsSuffix);
                i64 count = GetValues<i64>(JobStatistics, path, getValue);
                if (count >= RowCountLimit) {
                    OnOperationCompleted();
                }
        }
    }

}

void TOperationControllerBase::OnJobFailed(std::unique_ptr<TFailedJobSummary> jobSummary)
{
    VERIFY_INVOKER_AFFINITY(CancelableInvoker);

    jobSummary->ParseStatistics();

    const auto& jobId = jobSummary->Id;
    const auto& result = jobSummary->Result;

    auto error = FromProto<TError>(result->error());

    JobCounter.Failed(1);

    auto joblet = GetJoblet(jobId);

    FinalizeJoblet(joblet, jobSummary.get());
    LogFinishedJobFluently(ELogEventType::JobFailed, joblet, *jobSummary)
        .Item("error").Value(error);

    UpdateJobStatistics(*jobSummary);

    joblet->Task->OnJobFailed(joblet, *jobSummary);

    RemoveJoblet(jobId);

    if (error.Attributes().Get<bool>("fatal", false)) {
        OnOperationFailed(error);
        return;
    }

    int failedJobCount = JobCounter.GetFailed();
    int maxFailedJobCount = Spec->MaxFailedJobCount.Get(Config->MaxFailedJobCount);
    if (failedJobCount >= maxFailedJobCount) {
        OnOperationFailed(TError("Failed jobs limit exceeded")
            << TErrorAttribute("max_failed_job_count", maxFailedJobCount));
    }
}

void TOperationControllerBase::OnJobAborted(std::unique_ptr<TAbortedJobSummary> jobSummary)
{
    VERIFY_INVOKER_AFFINITY(CancelableInvoker);

    jobSummary->ParseStatistics();

    const auto& jobId = jobSummary->Id;
    auto abortReason = jobSummary->AbortReason;

    JobCounter.Aborted(1, abortReason);

    auto joblet = GetJoblet(jobId);

    if (abortReason != EAbortReason::SchedulingTimeout) {
        FinalizeJoblet(joblet, jobSummary.get());
        LogFinishedJobFluently(ELogEventType::JobAborted, joblet, *jobSummary)
            .Item("reason").Value(abortReason);

        UpdateJobStatistics(*jobSummary);
    }

    joblet->Task->OnJobAborted(joblet, *jobSummary);

    RemoveJoblet(jobId);

    if (abortReason == EAbortReason::FailedChunks) {
        const auto& result = jobSummary->Result;
        const auto& schedulerResultExt = result->GetExtension(TSchedulerJobResultExt::scheduler_job_result_ext);
        for (const auto& chunkId : schedulerResultExt.failed_chunk_ids()) {
            OnChunkFailed(FromProto<TChunkId>(chunkId));
        }
    }
}

void TOperationControllerBase::FinalizeJoblet(
    const TJobletPtr& joblet,
    TJobSummary* jobSummary)
{
    auto& statistics = jobSummary->Statistics;

    joblet->FinishTime = jobSummary->FinishTime;
    {
        auto duration = joblet->FinishTime - joblet->StartTime;
        statistics.AddSample("/time/total", duration.MilliSeconds());
    }

    const auto& result = jobSummary->Result;
    if (result) {
        if (result->has_prepare_time()) {
            statistics.AddSample("/time/prepare", result->prepare_time());
        }
        if (result->has_exec_time()) {
            statistics.AddSample("/time/exec", result->exec_time());
        }
    }
}

TFluentLogEvent TOperationControllerBase::LogFinishedJobFluently(
    ELogEventType eventType,
    const TJobletPtr& joblet,
    const TJobSummary& jobSummary)
{
    return LogEventFluently(eventType)
        .Item("job_id").Value(joblet->JobId)
        .Item("operation_id").Value(Operation->GetId())
        .Item("start_time").Value(joblet->StartTime)
        .Item("finish_time").Value(joblet->FinishTime)
        .Item("resource_limits").Value(joblet->ResourceLimits)
        .Item("statistics").Value(jobSummary.Statistics)
        .Item("node_address").Value(joblet->NodeDescriptor.Address)
        .Item("job_type").Value(joblet->JobType);
}

IYsonConsumer* TOperationControllerBase::GetEventLogConsumer()
{
    VERIFY_THREAD_AFFINITY_ANY();

    return EventLogConsumer_.get();
}


void TOperationControllerBase::OnChunkFailed(const TChunkId& chunkId)
{
    auto it = InputChunkMap.find(chunkId);
    if (it == InputChunkMap.end()) {
        LOG_WARNING("Intermediate chunk %v has failed", chunkId);
        OnIntermediateChunkUnavailable(chunkId);
    } else {
        LOG_WARNING("Input chunk %v has failed", chunkId);
        OnInputChunkUnavailable(chunkId, it->second);
    }
}

void TOperationControllerBase::OnInputChunkLocated(const TChunkId& chunkId, const TChunkReplicaList& replicas)
{
    auto it = InputChunkMap.find(chunkId);
    YCHECK(it != InputChunkMap.end());

    auto& descriptor = it->second;
    YCHECK(!descriptor.ChunkSpecs.empty());
    auto& chunkSpec = descriptor.ChunkSpecs.front();
    auto codecId = NErasure::ECodec(chunkSpec->erasure_codec());

    if (IsUnavailable(replicas, codecId, IsParityReplicasFetchEnabled())) {
        OnInputChunkUnavailable(chunkId, descriptor);
    } else {
        OnInputChunkAvailable(chunkId, descriptor, replicas);
    }
}

void TOperationControllerBase::OnInputChunkAvailable(const TChunkId& chunkId, TInputChunkDescriptor& descriptor, const TChunkReplicaList& replicas)
{
    VERIFY_INVOKER_AFFINITY(CancelableInvoker);

    if (descriptor.State != EInputChunkState::Waiting)
        return;

    LOG_TRACE("Input chunk is available (ChunkId: %v)", chunkId);

    --UnavailableInputChunkCount;
    YCHECK(UnavailableInputChunkCount >= 0);

    if (UnavailableInputChunkCount == 0) {
        InputChunkScraper->Stop();
    }

    // Update replicas in place for all input chunks with current chunkId.
    for (auto& chunkSpec : descriptor.ChunkSpecs) {
        chunkSpec->mutable_replicas()->Clear();
        ToProto(chunkSpec->mutable_replicas(), replicas);
    }

    descriptor.State = EInputChunkState::Active;

    for (const auto& inputStripe : descriptor.InputStripes) {
        --inputStripe.Stripe->WaitingChunkCount;
        if (inputStripe.Stripe->WaitingChunkCount > 0)
            continue;

        auto task = inputStripe.Task;
        task->GetChunkPoolInput()->Resume(inputStripe.Cookie, inputStripe.Stripe);
        if (task->HasInputLocality()) {
            AddTaskLocalityHint(task, inputStripe.Stripe);
        }
        AddTaskPendingHint(task);
    }
}

void TOperationControllerBase::OnInputChunkUnavailable(const TChunkId& chunkId, TInputChunkDescriptor& descriptor)
{
    VERIFY_INVOKER_AFFINITY(CancelableInvoker);

    if (descriptor.State != EInputChunkState::Active)
        return;

    ++ChunkLocatedCallCount;
    if (ChunkLocatedCallCount >= Config->MaxChunksPerScratch) {
        ChunkLocatedCallCount = 0;
        LOG_DEBUG("Located another batch of chunks (Count: %v, UnavailableInputChunkCount: %v)",
            Config->MaxChunksPerScratch,
            UnavailableInputChunkCount);
    }

    LOG_TRACE("Input chunk is unavailable (ChunkId: %v)", chunkId);

    ++UnavailableInputChunkCount;

    switch (Spec->UnavailableChunkTactics) {
        case EUnavailableChunkAction::Fail:
            OnOperationFailed(TError("Input chunk %v is unavailable",
                chunkId));
            break;

        case EUnavailableChunkAction::Skip: {
            descriptor.State = EInputChunkState::Skipped;
            for (const auto& inputStripe : descriptor.InputStripes) {
                inputStripe.Task->GetChunkPoolInput()->Suspend(inputStripe.Cookie);

                // Remove given chunk from the stripe list.
                SmallVector<TChunkSlicePtr, 1> slices;
                std::swap(inputStripe.Stripe->ChunkSlices, slices);

                std::copy_if(
                    slices.begin(),
                    slices.end(),
                    inputStripe.Stripe->ChunkSlices.begin(),
                    [&] (TChunkSlicePtr slice) {
                        return chunkId != FromProto<TChunkId>(slice->GetChunkSpec()->chunk_id());
                    });

                // Reinstall patched stripe.
                inputStripe.Task->GetChunkPoolInput()->Resume(inputStripe.Cookie, inputStripe.Stripe);
                AddTaskPendingHint(inputStripe.Task);
            }
            InputChunkScraper->Start();
            break;
        }

        case EUnavailableChunkAction::Wait: {
            descriptor.State = EInputChunkState::Waiting;
            for (const auto& inputStripe : descriptor.InputStripes) {
                if (inputStripe.Stripe->WaitingChunkCount == 0) {
                    inputStripe.Task->GetChunkPoolInput()->Suspend(inputStripe.Cookie);
                }
                ++inputStripe.Stripe->WaitingChunkCount;
            }
            InputChunkScraper->Start();
            break;
        }

        default:
            YUNREACHABLE();
    }
}

void TOperationControllerBase::OnIntermediateChunkUnavailable(const TChunkId& chunkId)
{
    auto it = ChunkOriginMap.find(chunkId);
    YCHECK(it != ChunkOriginMap.end());
    auto completedJob = it->second;
    if (completedJob->Lost)
        return;

    LOG_DEBUG("Job is lost (Address: %v, JobId: %v, SourceTask: %v, OutputCookie: %v, InputCookie: %v)",
        completedJob->NodeDescriptor.Address,
        completedJob->JobId,
        completedJob->SourceTask->GetId(),
        completedJob->OutputCookie,
        completedJob->InputCookie);

    JobCounter.Lost(1);
    completedJob->Lost = true;
    completedJob->DestinationPool->Suspend(completedJob->InputCookie);
    completedJob->SourceTask->GetChunkPoolOutput()->Lost(completedJob->OutputCookie);
    completedJob->SourceTask->OnJobLost(completedJob);
    AddTaskPendingHint(completedJob->SourceTask);
}

bool TOperationControllerBase::IsOutputLivePreviewSupported() const
{
    return false;
}

bool TOperationControllerBase::IsIntermediateLivePreviewSupported() const
{
    return false;
}

void TOperationControllerBase::Abort()
{
    VERIFY_THREAD_AFFINITY(ControlThread);

    LOG_INFO("Aborting operation");

    State = EControllerState::Finished;

    CancelableContext->Cancel();

    LOG_INFO("Operation aborted");
}

void TOperationControllerBase::Complete()
{
    VERIFY_THREAD_AFFINITY(ControlThread);

    LOG_INFO("Completing operation");

    State = EControllerState::Finished;

    Host->OnOperationCompleted(Operation);

    LOG_INFO("Operation completed");
}

void TOperationControllerBase::CheckTimeLimit()
{
    VERIFY_INVOKER_AFFINITY(CancelableInvoker);

    auto timeLimit = Config->OperationTimeLimit;
    if (Spec->TimeLimit) {
        timeLimit = Spec->TimeLimit;
    }

    if (timeLimit) {
        if (TInstant::Now() - Operation->GetStartTime() > *timeLimit) {
            OnOperationFailed(TError("Operation is running for too long, aborted")
                << TErrorAttribute("time_limit", *timeLimit));
        }
    }
}

TScheduleJobResultPtr TOperationControllerBase::ScheduleJob(
    ISchedulingContextPtr context,
    const TJobResources& jobLimits)
{
    VERIFY_INVOKER_AFFINITY(CancelableInvoker);

    // ScheduleJob must be a synchronous action, any context switches are prohibited.
    TContextSwitchedGuard contextSwitchGuard(BIND([] { YUNREACHABLE(); }));

    NProfiling::TScopedTimer timer;
    auto scheduleJobResult = New<TScheduleJobResult>();
    DoScheduleJob(context.Get(), jobLimits, scheduleJobResult.Get());
    if (scheduleJobResult->JobStartRequest) {
        JobCounter.Start(1);
    }
    scheduleJobResult->Duration = timer.GetElapsed();
    return scheduleJobResult;
}

void TOperationControllerBase::UpdateConfig(TSchedulerConfigPtr config)
{
    VERIFY_INVOKER_AFFINITY(CancelableInvoker);

    Config = config;
}

void TOperationControllerBase::CustomizeJoblet(TJobletPtr /* joblet */)
{ }

void TOperationControllerBase::CustomizeJobSpec(TJobletPtr /* joblet */, TJobSpec* /* jobSpec */)
{ }

void TOperationControllerBase::RegisterTask(TTaskPtr task)
{
    Tasks.push_back(std::move(task));
}

void TOperationControllerBase::RegisterTaskGroup(TTaskGroupPtr group)
{
    TaskGroups.push_back(std::move(group));
}

void TOperationControllerBase::UpdateTask(TTaskPtr task)
{
    int oldPendingJobCount = CachedPendingJobCount;
    int newPendingJobCount = CachedPendingJobCount + task->GetPendingJobCountDelta();
    CachedPendingJobCount = newPendingJobCount;

    int oldTotalJobCount = JobCounter.GetTotal();
    JobCounter.Increment(task->GetTotalJobCountDelta());
    int newTotalJobCount = JobCounter.GetTotal();

    IncreaseNeededResources(task->GetTotalNeededResourcesDelta());

    LOG_DEBUG_IF(
        newPendingJobCount != oldPendingJobCount || newTotalJobCount != oldTotalJobCount,
        "Task updated (Task: %v, PendingJobCount: %v -> %v, TotalJobCount: %v -> %v, NeededResources: %v)",
        task->GetId(),
        oldPendingJobCount,
        newPendingJobCount,
        oldTotalJobCount,
        newTotalJobCount,
        FormatResources(CachedNeededResources));

    i64 outputTablesTimesJobsCount = OutputTables.size() * newTotalJobCount;
    if (outputTablesTimesJobsCount > Config->MaxOutputTablesTimesJobsCount) {
        OnOperationFailed(TError(
                "Maximum allowed number of output tables times job count violated: %v > %v",
                outputTablesTimesJobsCount,
                Config->MaxOutputTablesTimesJobsCount)
            << TErrorAttribute("output_table_count", OutputTables.size())
            << TErrorAttribute("job_count", newTotalJobCount));
    }

    task->CheckCompleted();
}

void TOperationControllerBase::UpdateAllTasks()
{
    for (auto& task: Tasks) {
        task->ResetCachedMinNeededResources();
        UpdateTask(task);
    }
}

void TOperationControllerBase::MoveTaskToCandidates(
    TTaskPtr task,
    std::multimap<i64, TTaskPtr>& candidateTasks)
{
    const auto& neededResources = task->GetMinNeededResources();
    task->CheckResourceDemandSanity(neededResources);
    i64 minMemory = neededResources.GetMemory();
    candidateTasks.insert(std::make_pair(minMemory, task));
    LOG_DEBUG("Task moved to candidates (Task: %v, MinMemory: %v)",
        task->GetId(),
        minMemory / (1024 * 1024));

}

void TOperationControllerBase::AddTaskPendingHint(TTaskPtr task)
{
    if (task->GetPendingJobCount() > 0) {
        auto group = task->GetGroup();
        if (group->NonLocalTasks.insert(task).second) {
            LOG_DEBUG("Task pending hint added (Task: %v)", task->GetId());
            MoveTaskToCandidates(task, group->CandidateTasks);
        }
    }
    UpdateTask(task);
}

void TOperationControllerBase::AddAllTaskPendingHints()
{
    for (const auto& task : Tasks) {
        AddTaskPendingHint(task);
    }
}

void TOperationControllerBase::DoAddTaskLocalityHint(TTaskPtr task, TNodeId nodeId)
{
    auto group = task->GetGroup();
    if (group->NodeIdToTasks[nodeId].insert(task).second) {
        LOG_TRACE("Task locality hint added (Task: %v, Address: %v)",
            task->GetId(),
            InputNodeDirectory->GetDescriptor(nodeId).GetDefaultAddress());
    }
}

void TOperationControllerBase::AddTaskLocalityHint(TTaskPtr task, TNodeId nodeId)
{
    DoAddTaskLocalityHint(task, nodeId);
    UpdateTask(task);
}

void TOperationControllerBase::AddTaskLocalityHint(TTaskPtr task, TChunkStripePtr stripe)
{
    for (const auto& chunkSlice : stripe->ChunkSlices) {
        for (ui32 protoReplica : chunkSlice->GetChunkSpec()->replicas()) {
            auto replica = FromProto<NChunkClient::TChunkReplica>(protoReplica);
            auto locality = chunkSlice->GetLocality(replica.GetIndex());
            if (locality > 0) {
                DoAddTaskLocalityHint(task, replica.GetNodeId());
            }
        }
    }
    UpdateTask(task);
}

void TOperationControllerBase::ResetTaskLocalityDelays()
{
    LOG_DEBUG("Task locality delays are reset");
    for (auto group : TaskGroups) {
        for (const auto& pair : group->DelayedTasks) {
            auto task = pair.second;
            if (task->GetPendingJobCount() > 0) {
                MoveTaskToCandidates(task, group->CandidateTasks);
            }
        }
        group->DelayedTasks.clear();
    }
}

bool TOperationControllerBase::CheckJobLimits(
    TTaskPtr task,
    const TJobResources& jobLimits,
    const TJobResources& nodeResourceLimits)
{
    auto neededResources = task->GetMinNeededResources();
    if (Dominates(jobLimits, neededResources)) {
        return true;
    }
    task->CheckResourceDemandSanity(nodeResourceLimits, neededResources);
    return false;
}

void TOperationControllerBase::DoScheduleJob(
    ISchedulingContext* context,
    const TJobResources& jobLimits,
    TScheduleJobResult* scheduleJobResult)
{
    VERIFY_INVOKER_AFFINITY(CancelableInvoker);

    if (Spec->TestingOperationOptions) {
        Sleep(Spec->TestingOperationOptions->SchedulingDelay);
    }

    if (!IsRunning()) {
        LOG_TRACE("Operation is not running, scheduling request ignored");
        scheduleJobResult->RecordFail(EScheduleJobFailReason::OperationNotRunning);
    } else if (GetPendingJobCount() == 0) {
        LOG_TRACE("No pending jobs left, scheduling request ignored");
        scheduleJobResult->RecordFail(EScheduleJobFailReason::NoPendingJobs);
    } else {
        DoScheduleLocalJob(context, jobLimits, scheduleJobResult);
        if (!scheduleJobResult->JobStartRequest) {
            DoScheduleNonLocalJob(context, jobLimits, scheduleJobResult);
        }
    }
}

void TOperationControllerBase::DoScheduleLocalJob(
    ISchedulingContext* context,
    const TJobResources& jobLimits,
    TScheduleJobResult* scheduleJobResult)
{
    const auto& nodeResourceLimits = context->ResourceLimits();
    const auto& address = context->GetNodeDescriptor().Address;
    auto nodeId = context->GetNodeDescriptor().Id;

    for (const auto& group : TaskGroups) {
        if (!Dominates(jobLimits, group->MinNeededResources)) {
            scheduleJobResult->RecordFail(EScheduleJobFailReason::NotEnoughResources);
            continue;
        }

        auto localTasksIt = group->NodeIdToTasks.find(nodeId);
        if (localTasksIt == group->NodeIdToTasks.end()) {
            continue;
        }

        i64 bestLocality = 0;
        TTaskPtr bestTask = nullptr;

        auto& localTasks = localTasksIt->second;
        auto it = localTasks.begin();
        while (it != localTasks.end()) {
            auto jt = it++;
            auto task = *jt;

            // Make sure that the task has positive locality.
            // Remove pending hint if not.
            auto locality = task->GetLocality(nodeId);
            if (locality <= 0) {
                localTasks.erase(jt);
                LOG_TRACE("Task locality hint removed (Task: %v, Address: %v)",
                    task->GetId(),
                    address);
                continue;
            }

            if (locality <= bestLocality) {
                continue;
            }

            if (task->GetPendingJobCount() == 0) {
                UpdateTask(task);
                continue;
            }

            if (!CheckJobLimits(task, jobLimits, nodeResourceLimits)) {
                continue;
            }

            bestLocality = locality;
            bestTask = task;
        }

        if (!IsRunning()) {
            scheduleJobResult->RecordFail(EScheduleJobFailReason::OperationNotRunning);
            return;
        }

        if (bestTask) {
            LOG_DEBUG(
                "Attempting to schedule a local job (Task: %v, Address: %v, Locality: %v, JobLimits: %v, "
                "PendingDataSize: %v, PendingJobCount: %v)",
                bestTask->GetId(),
                address,
                bestLocality,
                FormatResources(jobLimits),
                bestTask->GetPendingDataSize(),
                bestTask->GetPendingJobCount());

            if (!HasEnoughChunkLists(bestTask->IsIntermediateOutput())) {
                LOG_DEBUG("Job chunk list demand is not met");
                scheduleJobResult->RecordFail(EScheduleJobFailReason::NotEnoughChunkLists);
                return;
            }

            bestTask->ScheduleJob(context, jobLimits, scheduleJobResult);
            if (scheduleJobResult->JobStartRequest) {
                UpdateTask(bestTask);
                return;
            }
        } else {
            // NB: This is one of the possible reasons, hopefully the most probable.
            scheduleJobResult->RecordFail(EScheduleJobFailReason::NoLocalJobs);
        }
    }
}

void TOperationControllerBase::DoScheduleNonLocalJob(
    ISchedulingContext* context,
    const TJobResources& jobLimits,
    TScheduleJobResult* scheduleJobResult)
{
    auto now = context->GetNow();
    const auto& nodeResourceLimits = context->ResourceLimits();
    const auto& address = context->GetNodeDescriptor().Address;

    for (const auto& group : TaskGroups) {
        if (!Dominates(jobLimits, group->MinNeededResources)) {
            scheduleJobResult->RecordFail(EScheduleJobFailReason::NotEnoughResources);
            continue;
        }

        auto& nonLocalTasks = group->NonLocalTasks;
        auto& candidateTasks = group->CandidateTasks;
        auto& delayedTasks = group->DelayedTasks;

        // Move tasks from delayed to candidates.
        while (!delayedTasks.empty()) {
            auto it = delayedTasks.begin();
            auto deadline = it->first;
            if (now < deadline) {
                break;
            }
            auto task = it->second;
            delayedTasks.erase(it);
            if (task->GetPendingJobCount() == 0) {
                LOG_DEBUG("Task pending hint removed (Task: %v)",
                    task->GetId());
                YCHECK(nonLocalTasks.erase(task) == 1);
                UpdateTask(task);
            } else {
                LOG_DEBUG("Task delay deadline reached (Task: %v)", task->GetId());
                MoveTaskToCandidates(task, candidateTasks);
            }
        }

        // Consider candidates in the order of increasing memory demand.
        {
            int processedTaskCount = 0;
            auto it = candidateTasks.begin();
            while (it != candidateTasks.end()) {
                ++processedTaskCount;
                auto task = it->second;

                // Make sure that the task is ready to launch jobs.
                // Remove pending hint if not.
                if (task->GetPendingJobCount() == 0) {
                    LOG_DEBUG("Task pending hint removed (Task: %v)", task->GetId());
                    candidateTasks.erase(it++);
                    YCHECK(nonLocalTasks.erase(task) == 1);
                    UpdateTask(task);
                    continue;
                }

                // Check min memory demand for early exit.
                if (task->GetMinNeededResources().GetMemory() > jobLimits.GetMemory()) {
                    break;
                }

                if (!CheckJobLimits(task, jobLimits, nodeResourceLimits)) {
                    ++it;
                    scheduleJobResult->RecordFail(EScheduleJobFailReason::NotEnoughResources);
                    continue;
                }

                if (!task->GetDelayedTime()) {
                    task->SetDelayedTime(now);
                }

                auto deadline = *task->GetDelayedTime() + task->GetLocalityTimeout();
                if (deadline > now) {
                    LOG_DEBUG("Task delayed (Task: %v, Deadline: %v)",
                        task->GetId(),
                        deadline);
                    delayedTasks.insert(std::make_pair(deadline, task));
                    candidateTasks.erase(it++);
                    scheduleJobResult->RecordFail(EScheduleJobFailReason::TaskDelayed);
                    continue;
                }

                if (!IsRunning()) {
                    scheduleJobResult->RecordFail(EScheduleJobFailReason::OperationNotRunning);
                    return;
                }

                LOG_DEBUG(
                    "Attempting to schedule a non-local job (Task: %v, Address: %v, JobLimits: %v, "
                    "PendingDataSize: %v, PendingJobCount: %v)",
                    task->GetId(),
                    address,
                    FormatResources(jobLimits),
                    task->GetPendingDataSize(),
                    task->GetPendingJobCount());

                if (!HasEnoughChunkLists(task->IsIntermediateOutput())) {
                    LOG_DEBUG("Job chunk list demand is not met");
                    scheduleJobResult->RecordFail(EScheduleJobFailReason::NotEnoughChunkLists);
                    return;
                }

                task->ScheduleJob(context, jobLimits, scheduleJobResult);
                if (scheduleJobResult->JobStartRequest) {
                    UpdateTask(task);
                    LOG_DEBUG("Processed %v tasks", processedTaskCount);
                    return;
                }

                // If task failed to schedule job, its min resources might have been updated.
                auto minMemory = task->GetMinNeededResources().GetMemory();
                if (it->first == minMemory) {
                    ++it;
                } else {
                    it = candidateTasks.erase(it);
                    candidateTasks.insert(std::make_pair(minMemory, task));
                }
            }
            if (processedTaskCount == 0) {
                scheduleJobResult->RecordFail(EScheduleJobFailReason::NoCandidateTasks);
            }

            LOG_DEBUG("Processed %v tasks", processedTaskCount);
        }
    }
}

TCancelableContextPtr TOperationControllerBase::GetCancelableContext() const
{
    VERIFY_THREAD_AFFINITY_ANY();

    return CancelableContext;
}

IInvokerPtr TOperationControllerBase::GetCancelableControlInvoker() const
{
    VERIFY_THREAD_AFFINITY_ANY();

    return CancelableControlInvoker;
}

IInvokerPtr TOperationControllerBase::GetCancelableInvoker() const
{
    VERIFY_THREAD_AFFINITY_ANY();

    return CancelableInvoker;
}

IInvokerPtr TOperationControllerBase::GetInvoker() const
{
    VERIFY_THREAD_AFFINITY_ANY();

    return SuspendableInvoker;
}

TFuture<void> TOperationControllerBase::Suspend()
{
    VERIFY_THREAD_AFFINITY(ControlThread);

    return SuspendableInvoker->Suspend();
}

void TOperationControllerBase::Resume()
{
    VERIFY_THREAD_AFFINITY(ControlThread);

    SuspendableInvoker->Resume();
}

bool TOperationControllerBase::GetCleanStart() const
{
    VERIFY_THREAD_AFFINITY(ControlThread);

    return CleanStart;
}

int TOperationControllerBase::GetPendingJobCount() const
{
    VERIFY_THREAD_AFFINITY_ANY();

    // Avoid accessing the state while not prepared.
    if (!IsPrepared()) {
        return 0;
    }

    // NB: For suspended operations we still report proper pending job count
    // but zero demand.
    if (!IsRunning()) {
        return 0;
    }

    return CachedPendingJobCount;
}

int TOperationControllerBase::GetTotalJobCount() const
{
    VERIFY_INVOKER_AFFINITY(CancelableInvoker);

    // Avoid accessing the state while not prepared.
    if (!IsPrepared()) {
        return 0;
    }

    return JobCounter.GetTotal();
}

void TOperationControllerBase::IncreaseNeededResources(const TJobResources& resourcesDelta)
{
    VERIFY_THREAD_AFFINITY_ANY();

    TWriterGuard guard(CachedNeededResourcesLock);
    CachedNeededResources += resourcesDelta;
}

TJobResources TOperationControllerBase::GetNeededResources() const
{
    VERIFY_THREAD_AFFINITY_ANY();

    TReaderGuard guard(CachedNeededResourcesLock);
    return CachedNeededResources;
}

void TOperationControllerBase::OnOperationCompleted()
{
    VERIFY_INVOKER_AFFINITY(CancelableInvoker);

    // This can happen if operation failed during completion in derived class (e.x. SortController).
    if (IsFinished()) {
        return;
    }

    LOG_INFO("Operation completed");

    State = EControllerState::Finished;

    Host->OnOperationCompleted(Operation);
}

void TOperationControllerBase::OnOperationFailed(const TError& error)
{
    VERIFY_INVOKER_AFFINITY(CancelableInvoker);

    // During operation failing job aborting can lead to another operation fail, we don't want to invoke it twice.
    if (IsFinished()) {
        return;
    }

    State = EControllerState::Finished;

    Host->OnOperationFailed(Operation, error);
}

bool TOperationControllerBase::IsPrepared() const
{
    return State != EControllerState::Preparing;
}

bool TOperationControllerBase::IsRunning() const
{
    return State == EControllerState::Running;
}

bool TOperationControllerBase::IsFinished() const
{
    return State == EControllerState::Finished;
}

void TOperationControllerBase::CreateLivePreviewTables()
{
    auto client = Host->GetMasterClient();
    auto connection = client->GetConnection();

    // NB: use root credentials.
    auto channel = client->GetMasterChannelOrThrow(EMasterChannelKind::Leader);
    TObjectServiceProxy proxy(channel);

    auto batchReq = proxy.ExecuteBatch();

    auto addRequest = [&] (
        const Stroka& path,
        TCellTag cellTag,
        int replicationFactor,
        const Stroka& key,
        const TYsonString& acl)
    {
        {
            auto req = TCypressYPathProxy::Create(path);
            req->set_type(static_cast<int>(EObjectType::Table));
            req->set_ignore_existing(true);
            req->set_enable_accounting(false);

            auto attributes = CreateEphemeralAttributes();
            attributes->Set("replication_factor", replicationFactor);
            if (cellTag == connection->GetPrimaryMasterCellTag()) {
                attributes->Set("external", false);
            } else {
                attributes->Set("external_cell_tag", cellTag);
            }
            ToProto(req->mutable_node_attributes(), *attributes);

            batchReq->AddRequest(req, key);
        }

        // TODO(babenko): consolidate with the above when setting acl at creation time becomes possible
        {
            auto req = TYPathProxy::Set(path + "/@acl");
            req->set_value(acl.Data());

            batchReq->AddRequest(req, key);
        }

        {
            auto req = TYPathProxy::Set(path + "/@inherit_acl");
            req->set_value(ConvertToYsonString(false).Data());

            batchReq->AddRequest(req, key);
        }
    };

    if (IsOutputLivePreviewSupported()) {
        LOG_INFO("Creating output tables for live preview");

        for (int index = 0; index < OutputTables.size(); ++index) {
            const auto& table = OutputTables[index];
            auto path = GetLivePreviewOutputPath(OperationId, index);
            addRequest(
                path,
                table.CellTag,
                table.Options->ReplicationFactor,
                "create_output",
                OutputTables[index].EffectiveAcl);
        }
    }

    if (IsIntermediateLivePreviewSupported()) {
        LOG_INFO("Creating intermediate table for live preview");

        auto path = GetLivePreviewIntermediatePath(OperationId);
        addRequest(
            path,
            IntermediateOutputCellTag,
            1,
            "create_intermediate",
            ConvertToYsonString(Spec->IntermediateDataAcl));
    }

    auto batchRspOrError = WaitFor(batchReq->Invoke());
    THROW_ERROR_EXCEPTION_IF_FAILED(GetCumulativeError(batchRspOrError), "Error creating live preview tables");
    const auto& batchRsp = batchRspOrError.Value();

    auto handleResponse = [&] (TLivePreviewTableBase& table, TCypressYPathProxy::TRspCreatePtr rsp) {
        table.LivePreviewTableId = FromProto<NCypressClient::TNodeId>(rsp->node_id());
    };

    if (IsOutputLivePreviewSupported()) {
        auto rspsOrError = batchRsp->GetResponses<TCypressYPathProxy::TRspCreate>("create_output");
        YCHECK(rspsOrError.size() == 3 * OutputTables.size());
        for (int index = 0; index < OutputTables.size(); ++index) {
            handleResponse(OutputTables[index], rspsOrError[3 * index].Value());
        }

        LOG_INFO("Output live preview tables created");
    }

    if (IsIntermediateLivePreviewSupported()) {
        auto rspsOrError = batchRsp->GetResponses<TCypressYPathProxy::TRspCreate>("create_intermediate");
        handleResponse(IntermediateTable, rspsOrError[0].Value());

        LOG_INFO("Intermediate live preview table created");
    }
}

void TOperationControllerBase::LockLivePreviewTables()
{
    auto channel = Host->GetMasterClient()->GetMasterChannelOrThrow(EMasterChannelKind::Leader);
    TObjectServiceProxy proxy(channel);

    auto batchReq = proxy.ExecuteBatch();

    auto addRequest = [&] (const TLivePreviewTableBase& table, const Stroka& key) {
        auto req = TCypressYPathProxy::Lock(FromObjectId(table.LivePreviewTableId));
        req->set_mode(static_cast<int>(ELockMode::Exclusive));
        SetTransactionId(req, AsyncSchedulerTransactionId);
        batchReq->AddRequest(req, key);
    };

    if (IsOutputLivePreviewSupported()) {
        LOG_INFO("Locking live preview output tables");
        for (const auto& table : OutputTables) {
            addRequest(table, "lock_output");
        }
    }

    if (IsIntermediateLivePreviewSupported()) {
        LOG_INFO("Locking live preview intermediate table");
        addRequest(IntermediateTable, "lock_intermediate");
    }

    if (batchReq->GetSize() == 0) {
        return;
    }

    auto batchRspOrError = WaitFor(batchReq->Invoke());
    THROW_ERROR_EXCEPTION_IF_FAILED(GetCumulativeError(batchRspOrError), "Error locking live preview tables");

    LOG_INFO("Live preview tables locked");
}

<<<<<<< HEAD
void TOperationControllerBase::GetInputTablesBasicAttributes()
{
    LOG_INFO("Getting basic attributes of input tables");

    auto channel = AuthenticatedInputMasterClient->GetMasterChannelOrThrow(EMasterChannelKind::LeaderOrFollower);
    TObjectServiceProxy proxy(channel);

    auto batchReq = proxy.ExecuteBatch();

    for (const auto& table : InputTables) {
        auto req = TTableYPathProxy::GetBasicAttributes(table.Path.GetPath());
        req->set_permissions(static_cast<ui32>(EPermission::Read));
        SetTransactionId(req, InputTransactionId);
        batchReq->AddRequest(req, "get_basic_attributes");
    }

    auto batchRspOrError = WaitFor(batchReq->Invoke());
    THROW_ERROR_EXCEPTION_IF_FAILED(batchRspOrError, "Error getting basic attributes of input tables");
    const auto& batchRsp = batchRspOrError.Value();

    auto rspsOrError = batchRsp->GetResponses<TTableYPathProxy::TRspGetBasicAttributes>("get_basic_attributes");
    for (int index = 0; index < InputTables.size(); ++index) {
        auto& table = InputTables[index];
        auto path = table.Path.GetPath();

        {
            const auto& rspOrError = rspsOrError[index];
            THROW_ERROR_EXCEPTION_IF_FAILED(rspOrError, "Error getting basic attributes of input table %v",
                path);
            const auto& rsp = rspOrError.Value();

            table.ObjectId = FromProto<TObjectId>(rsp->object_id());
            table.CellTag = rsp->cell_tag();

            auto type = TypeFromId(table.ObjectId);
            if (type != EObjectType::Table) {
                THROW_ERROR_EXCEPTION("Object %v has invalid type: expected %Qlv, actual %Qlv",
                    table.Path.GetPath(),
                    EObjectType::Table,
                    type);
            }

            LOG_INFO("Basic attributes of input table received (Path: %v, ObjectId: %v, CellTag: %v)",
                path,
                table.ObjectId,
                table.CellTag);
        }
    }
}

void TOperationControllerBase::GetOutputTablesBasicAttributes()
{
    LOG_INFO("Getting basic attributes of output tables");

    auto channel = AuthenticatedOutputMasterClient->GetMasterChannelOrThrow(EMasterChannelKind::LeaderOrFollower);
    TObjectServiceProxy proxy(channel);

    auto batchReq = proxy.ExecuteBatch();

    for (const auto& table : OutputTables) {
        auto req = TTableYPathProxy::GetBasicAttributes(table.Path.GetPath());
        req->set_permissions(static_cast<ui32>(EPermission::Write));
        SetTransactionId(req, OutputTransactionId);
        batchReq->AddRequest(req, "get_basic_attributes");
    }

    auto batchRspOrError = WaitFor(batchReq->Invoke());
    THROW_ERROR_EXCEPTION_IF_FAILED(batchRspOrError, "Error getting basic attributes of output tables");
    const auto& batchRsp = batchRspOrError.Value();

    yhash_set<TObjectId> outputTableIds;

    auto rspsOrError = batchRsp->GetResponses<TObjectYPathProxy::TRspGetBasicAttributes>("get_basic_attributes");
    for (int index = 0; index < OutputTables.size(); ++index) {
        auto& table = OutputTables[index];
        const auto& path = table.Path.GetPath();
        {
            const auto& rspOrError = rspsOrError[index];
            THROW_ERROR_EXCEPTION_IF_FAILED(rspOrError, "Error getting basic attributes of output table %v",
                path);
            const auto& rsp = rspOrError.Value();

            table.ObjectId = FromProto<TObjectId>(rsp->object_id());
            table.CellTag = rsp->cell_tag();

            if (outputTableIds.find(table.ObjectId) != outputTableIds.end()) {
                THROW_ERROR_EXCEPTION("Output table %v is specified multiple times",
                    path);
            }
            outputTableIds.insert(table.ObjectId);

            auto type = TypeFromId(table.ObjectId);
            if (type != EObjectType::Table) {
                THROW_ERROR_EXCEPTION("Object %v has invalid type: expected %Qlv, actual %Qlv",
                    table.Path.GetPath(),
                    EObjectType::Table,
                    type);
            }

            LOG_INFO("Basic attributes of output table received (Path: %v, ObjectId: %v, CellTag: %v)",
                path,
                table.ObjectId,
                table.CellTag);
        }
    }
}

void TOperationControllerBase::GetFilesBasicAttributes(std::vector<TUserFile>* files)
{
    LOG_INFO("Getting basic attributes of files");

    auto channel = AuthenticatedOutputMasterClient->GetMasterChannelOrThrow(EMasterChannelKind::LeaderOrFollower);
    TObjectServiceProxy proxy(channel);

    auto batchReq = proxy.ExecuteBatch();

    for (const auto& file : *files) {
        auto req = TObjectYPathProxy::GetBasicAttributes(file.Path.GetPath());
        req->set_permissions(static_cast<ui32>(EPermission::Read));
        SetTransactionId(req, InputTransactionId);
        batchReq->AddRequest(req, "get_basic_attributes");
    }

    auto batchRspOrError = WaitFor(batchReq->Invoke());
    THROW_ERROR_EXCEPTION_IF_FAILED(batchRspOrError, "Error getting basic attributes of files");
    const auto& batchRsp = batchRspOrError.Value();

    auto rspsOrError = batchRsp->GetResponses<TObjectYPathProxy::TRspGetBasicAttributes>("get_basic_attributes");
    for (int index = 0; index < files->size(); ++index) {
        auto& file = (*files)[index];
        const auto& path = file.Path.GetPath();
        const auto& rspOrError = rspsOrError[index];
        THROW_ERROR_EXCEPTION_IF_FAILED(rspOrError, "Error getting basic attributes of file %v",
            path);
        const auto& rsp = rspOrError.Value();

        file.ObjectId = FromProto<TObjectId>(rsp->object_id());
        file.CellTag = rsp->cell_tag();

        file.Type = TypeFromId(file.ObjectId);
        if (file.Type != EObjectType::File && file.Type != EObjectType::Table) {
            THROW_ERROR_EXCEPTION("Object %v has invalid type: expected %Qlv or %Qlv, actual %Qlv",
                path,
                EObjectType::File,
                EObjectType::Table,
                file.Type);
        }
    }
}

=======
>>>>>>> 21e4b210
void TOperationControllerBase::FetchInputTables()
{
    for (int tableIndex = 0; tableIndex < static_cast<int>(InputTables.size()); ++tableIndex) {
        auto& table = InputTables[tableIndex];
        auto objectIdPath = FromObjectId(table.ObjectId);
        const auto& path = table.Path.GetPath();
        const auto& ranges = table.Path.GetRanges();
        if (ranges.empty())
            continue;

        LOG_INFO("Fetching input table (Path: %v, RangeCount: %v)",
            path,
            ranges.size());

        auto channel = AuthenticatedInputMasterClient->GetMasterChannelOrThrow(
            EMasterChannelKind::LeaderOrFollower, table.CellTag);
        TObjectServiceProxy proxy(channel);

        auto batchReq = proxy.ExecuteBatch();

        for (const auto& range : ranges) {
            for (i64 index = 0; index * Config->MaxChunksPerFetch < table.ChunkCount; ++index) {
                auto adjustedRange = range;
                auto chunkCountLowerLimit = index * Config->MaxChunksPerFetch;
                if (adjustedRange.LowerLimit().HasChunkIndex()) {
                    chunkCountLowerLimit = std::max(chunkCountLowerLimit, adjustedRange.LowerLimit().GetChunkIndex());
                }
                adjustedRange.LowerLimit().SetChunkIndex(chunkCountLowerLimit);

                auto chunkCountUpperLimit = (index + 1) * Config->MaxChunksPerFetch;
                if (adjustedRange.UpperLimit().HasChunkIndex()) {
                    chunkCountUpperLimit = std::min(chunkCountUpperLimit, adjustedRange.UpperLimit().GetChunkIndex());
                }
                adjustedRange.UpperLimit().SetChunkIndex(chunkCountUpperLimit);

                auto req = TTableYPathProxy::Fetch(FromObjectId(table.ObjectId));
                InitializeFetchRequest(req.Get(), table.Path);
                ToProto(req->mutable_ranges(), std::vector<TReadRange>({adjustedRange}));
                req->set_fetch_all_meta_extensions(false);
                req->add_extension_tags(TProtoExtensionTag<NChunkClient::NProto::TMiscExt>::Value);
                if (IsBoundaryKeysFetchEnabled()) {
                    req->add_extension_tags(TProtoExtensionTag<TBoundaryKeysExt>::Value);
                    req->add_extension_tags(TProtoExtensionTag<TOldBoundaryKeysExt>::Value);
                }
                req->set_fetch_parity_replicas(IsParityReplicasFetchEnabled());
                SetTransactionId(req, InputTransactionId);
                batchReq->AddRequest(req, "fetch");
            }
        }

        auto batchRspOrError = WaitFor(batchReq->Invoke());
        THROW_ERROR_EXCEPTION_IF_FAILED(GetCumulativeError(batchRspOrError), "Error fetching input table %v",
            path);
        const auto& batchRsp = batchRspOrError.Value();

        auto rspsOrError = batchRsp->GetResponses<TTableYPathProxy::TRspFetch>("fetch");
        for (const auto& rspOrError : rspsOrError) {
            const auto& rsp = rspOrError.Value();
            std::vector<NChunkClient::NProto::TChunkSpec> chunkSpecs;
            ProcessFetchResponse(
                AuthenticatedInputMasterClient,
                rsp,
                table.CellTag,
                InputNodeDirectory,
                Config->MaxChunksPerLocateRequest,
                Logger,
                &chunkSpecs);

            for (auto& chunk : chunkSpecs) {
                auto chunkSpec = New<TRefCountedChunkSpec>(std::move(chunk));
                chunkSpec->set_table_index(tableIndex);
                table.Chunks.push_back(chunkSpec);
            }
        }

        LOG_INFO("Input table fetched (Path: %v, ChunkCount: %v)",
            path,
            table.Chunks.size());
    }
}

void TOperationControllerBase::LockInputTables()
{
    LOG_INFO("Locking input tables");

    {
        auto channel = AuthenticatedInputMasterClient->GetMasterChannelOrThrow(EMasterChannelKind::Leader);
        TObjectServiceProxy proxy(channel);

        auto batchReq = proxy.ExecuteBatch();

        for (const auto& table : InputTables) {
            auto objectIdPath = FromObjectId(table.ObjectId);
            {
                auto req = TTableYPathProxy::Lock(objectIdPath);
                req->set_mode(static_cast<int>(ELockMode::Snapshot));
                SetTransactionId(req, InputTransactionId);
                GenerateMutationId(req);
                batchReq->AddRequest(req, "lock");
            }
        }

        auto batchRspOrError = WaitFor(batchReq->Invoke());
        THROW_ERROR_EXCEPTION_IF_FAILED(GetCumulativeError(batchRspOrError), "Error locking input tables");
    }

    LOG_INFO("Getting input tables attributes");

    {
        auto channel = AuthenticatedInputMasterClient->GetMasterChannelOrThrow(EMasterChannelKind::LeaderOrFollower);
        TObjectServiceProxy proxy(channel);

        auto batchReq = proxy.ExecuteBatch();

        for (const auto& table : InputTables) {
            auto objectIdPath = FromObjectId(table.ObjectId);
            {
                auto req = TTableYPathProxy::Get(objectIdPath + "/@");
                std::vector<Stroka> attributeKeys{
                    "dynamic",
                    "sorted",
                    "sorted_by",
                    "chunk_count"
                };
                ToProto(req->mutable_attributes()->mutable_keys(), attributeKeys);
                SetTransactionId(req, InputTransactionId);
                batchReq->AddRequest(req, "get_attributes");
            }
        }

        auto batchRspOrError = WaitFor(batchReq->Invoke());
        THROW_ERROR_EXCEPTION_IF_FAILED(GetCumulativeError(batchRspOrError), "Error getting attributes of input tables");
        const auto& batchRsp = batchRspOrError.Value();

        auto lockInRspsOrError = batchRsp->GetResponses<TTableYPathProxy::TRspLock>("lock");
        auto getInAttributesRspsOrError = batchRsp->GetResponses<TTableYPathProxy::TRspGet>("get_attributes");
        for (int index = 0; index < InputTables.size(); ++index) {
            auto& table = InputTables[index];
            auto path = table.Path.GetPath();
            {
                const auto& rsp = getInAttributesRspsOrError[index].Value();
                auto attributes = ConvertToAttributes(TYsonString(rsp->value()));

                if (attributes->Get<bool>("dynamic")) {
                    THROW_ERROR_EXCEPTION("Expected a static table, but got dynamic")
                        << TErrorAttribute("input_table", path);
                }

                if (attributes->Get<bool>("sorted")) {
                    table.KeyColumns = attributes->Get<TKeyColumns>("sorted_by");
                }

                table.ChunkCount = attributes->Get<int>("chunk_count");
            }
            LOG_INFO("Input table locked (Path: %v, KeyColumns: %v, ChunkCount: %v)",
                path,
                table.KeyColumns,
                table.ChunkCount);
        }
    }
}

void TOperationControllerBase::BeginUploadOutputTables()
{
    LOG_INFO("Locking output tables");

    {
        auto channel = AuthenticatedOutputMasterClient->GetMasterChannelOrThrow(EMasterChannelKind::Leader);
        TObjectServiceProxy proxy(channel);

        {
            auto batchReq = proxy.ExecuteBatch();
            for (const auto& table : OutputTables) {
                auto objectIdPath = FromObjectId(table.ObjectId);
                auto req = TTableYPathProxy::Lock(objectIdPath);
                req->set_mode(static_cast<int>(table.LockMode));
                GenerateMutationId(req);
                SetTransactionId(req, OutputTransactionId);
                batchReq->AddRequest(req, "lock");
            }

            auto batchRspOrError = WaitFor(batchReq->Invoke());
            THROW_ERROR_EXCEPTION_IF_FAILED(GetCumulativeError(batchRspOrError), "Error locking output tables");
        }

        {
            auto batchReq = proxy.ExecuteBatch();
            for (const auto& table : OutputTables) {
                auto objectIdPath = FromObjectId(table.ObjectId);
                auto req = TTableYPathProxy::BeginUpload(objectIdPath);
                SetTransactionId(req, OutputTransactionId);
                GenerateMutationId(req);
                req->set_update_mode(static_cast<int>(table.UpdateMode));
                req->set_lock_mode(static_cast<int>(table.LockMode));
                batchReq->AddRequest(req, "begin_upload");
            }
            auto batchRspOrError = WaitFor(batchReq->Invoke());
            THROW_ERROR_EXCEPTION_IF_FAILED(GetCumulativeError(batchRspOrError), "Error starting upload transactions for output tables");
            const auto& batchRsp = batchRspOrError.Value();

            auto beginUploadRspsOrError = batchRsp->GetResponses<TTableYPathProxy::TRspBeginUpload>("begin_upload");
            for (int index = 0; index < OutputTables.size(); ++index) {
                auto& table = OutputTables[index];
                {
                    const auto& rsp = beginUploadRspsOrError[index].Value();
                    table.UploadTransactionId = FromProto<TTransactionId>(rsp->upload_transaction_id());
                }
            }
        }

    }

    LOG_INFO("Getting output tables attributes");

    {
        auto channel = AuthenticatedOutputMasterClient->GetMasterChannelOrThrow(EMasterChannelKind::LeaderOrFollower);
        TObjectServiceProxy proxy(channel);
        auto batchReq = proxy.ExecuteBatch();

        for (const auto& table : OutputTables) {
            auto objectIdPath = FromObjectId(table.ObjectId);
            {
                auto req = TTableYPathProxy::Get(objectIdPath + "/@");

                std::vector<Stroka> attributeKeys{
                    "compression_codec",
                    "erasure_codec",
                    "row_count",
                    "replication_factor",
                    "account",
                    "vital",
                    "effective_acl"
                };
                ToProto(req->mutable_attributes()->mutable_keys(), attributeKeys);
                SetTransactionId(req, OutputTransactionId);
                batchReq->AddRequest(req, "get_attributes");
            }
        }

        auto batchRspOrError = WaitFor(batchReq->Invoke());
        THROW_ERROR_EXCEPTION_IF_FAILED(GetCumulativeError(batchRspOrError), "Error getting attributes of output tables");
        const auto& batchRsp = batchRspOrError.Value();

        auto getOutAttributesRspsOrError = batchRsp->GetResponses<TTableYPathProxy::TRspGet>("get_attributes");
        for (int index = 0; index < OutputTables.size(); ++index) {
            auto& table = OutputTables[index];
            const auto& path = table.Path.GetPath();
            {
                const auto& rsp = getOutAttributesRspsOrError[index].Value();
                auto attributes = ConvertToAttributes(TYsonString(rsp->value()));

                if (attributes->Get<i64>("row_count") > 0 &&
                    table.AppendRequested &&
                    table.UpdateMode == EUpdateMode::Overwrite) {
                    THROW_ERROR_EXCEPTION("Cannot append sorted data to non-empty output table %v",
                        path);
                }

                table.Options->CompressionCodec = attributes->Get<NCompression::ECodec>("compression_codec");
                table.Options->ErasureCodec = attributes->Get<NErasure::ECodec>("erasure_codec", NErasure::ECodec::None);
                table.Options->ReplicationFactor = attributes->Get<int>("replication_factor");
                table.Options->Account = attributes->Get<Stroka>("account");
                table.Options->ChunksVital = attributes->Get<bool>("vital");

                table.EffectiveAcl = attributes->GetYson("effective_acl");
            }
            LOG_INFO("Output table locked (Path: %v, Options: %v, UploadTransactionId: %v)",
                path,
                ConvertToYsonString(table.Options, EYsonFormat::Text).Data(),
                table.UploadTransactionId);
        }
    }
}

void TOperationControllerBase::GetOutputTablesUploadParams()
{
    yhash<TCellTag, std::vector<TOutputTable*>> cellTagToTables;
    for (auto& table : OutputTables) {
        cellTagToTables[table.CellTag].push_back(&table);
    }

    for (const auto& pair : cellTagToTables) {
        auto cellTag = pair.first;
        const auto& tables = pair.second;

        LOG_INFO("Getting output tables upload parameters (CellTag: %v)", cellTag);

        auto channel = AuthenticatedOutputMasterClient->GetMasterChannelOrThrow(
            EMasterChannelKind::LeaderOrFollower,
            cellTag);
        TObjectServiceProxy proxy(channel);

        auto batchReq = proxy.ExecuteBatch();
        for (const auto& table : tables) {
            auto objectIdPath = FromObjectId(table->ObjectId);
            {
                auto req = TTableYPathProxy::GetUploadParams(objectIdPath);
                SetTransactionId(req, table->UploadTransactionId);
                batchReq->AddRequest(req, "get_upload_params");
            }
        }

        auto batchRspOrError = WaitFor(batchReq->Invoke());
        THROW_ERROR_EXCEPTION_IF_FAILED(batchRspOrError, "Error getting upload parameters of output tables");
        const auto& batchRsp = batchRspOrError.Value();

        auto getUploadParamsRspsOrError = batchRsp->GetResponses<TTableYPathProxy::TRspGetUploadParams>("get_upload_params");
        for (int index = 0; index < tables.size(); ++index) {
            auto* table = tables[index];
            const auto& path = table->Path.GetPath();
            {
                const auto& rspOrError = getUploadParamsRspsOrError[index];
                THROW_ERROR_EXCEPTION_IF_FAILED(rspOrError, "Error getting upload parameters of output table %v",
                    path);

                const auto& rsp = rspOrError.Value();
                table->OutputChunkListId = FromProto<TChunkListId>(rsp->chunk_list_id());

                LOG_INFO("Upload parameters of output table received (Path: %v, ChunkListId: %v)",
                    path,
                    table->OutputChunkListId);
            }
        }
    }
}

void TOperationControllerBase::FetchUserFiles(std::vector<TUserFile>* files)
{
    for (auto& file : *files) {
        auto objectIdPath = FromObjectId(file.ObjectId);
        const auto& path = file.Path.GetPath();

        LOG_INFO("Fetching user file (Path: %v)",
            path);

        auto channel = AuthenticatedInputMasterClient->GetMasterChannelOrThrow(
            EMasterChannelKind::LeaderOrFollower,
            file.CellTag);
        TObjectServiceProxy proxy(channel);

        auto batchReq = proxy.ExecuteBatch();

        {
            auto req = TChunkOwnerYPathProxy::Fetch(objectIdPath);
            ToProto(req->mutable_ranges(), std::vector<TReadRange>({TReadRange()}));
            switch (file.Type) {
                case EObjectType::Table:
                    req->set_fetch_all_meta_extensions(true);
                    InitializeFetchRequest(req.Get(), file.Path);
                    break;

                case EObjectType::File:
                    req->add_extension_tags(TProtoExtensionTag<NChunkClient::NProto::TMiscExt>::Value);
                    break;

                default:
                    YUNREACHABLE();
            }
            SetTransactionId(req, InputTransactionId);
            batchReq->AddRequest(req, "fetch");
        }

        auto batchRspOrError = WaitFor(batchReq->Invoke());
        THROW_ERROR_EXCEPTION_IF_FAILED(GetCumulativeError(batchRspOrError), "Error fetching user file %v",
             path);
        const auto& batchRsp = batchRspOrError.Value();

        {
            auto rsp = batchRsp->GetResponse<TChunkOwnerYPathProxy::TRspFetch>("fetch").Value();
            ProcessFetchResponse(
                AuthenticatedInputMasterClient,
                rsp,
                file.CellTag,
                AuxNodeDirectory,
                Config->MaxChunksPerLocateRequest,
                Logger,
                &file.ChunkSpecs);
        }

        LOG_INFO("User file fetched (Path: %v, FileName: %v)",
            path,
            file.FileName);
    }
}

void TOperationControllerBase::LockUserFiles(
    std::vector<TUserFile>* files,
    const std::vector<Stroka>& attributeKeys_)
{
    LOG_INFO("Locking user files");

    {
        auto channel = AuthenticatedOutputMasterClient->GetMasterChannelOrThrow(EMasterChannelKind::Leader);
        TObjectServiceProxy proxy(channel);
        auto batchReq = proxy.ExecuteBatch();

        for (const auto& file : *files) {
            auto objectIdPath = FromObjectId(file.ObjectId);

            {
                auto req = TCypressYPathProxy::Lock(objectIdPath);
                req->set_mode(static_cast<int>(ELockMode::Snapshot));
                GenerateMutationId(req);
                SetTransactionId(req, InputTransactionId);
                batchReq->AddRequest(req, "lock");
            }
        }

        auto batchRspOrError = WaitFor(batchReq->Invoke());
        THROW_ERROR_EXCEPTION_IF_FAILED(GetCumulativeError(batchRspOrError), "Error locking user files");
    }

    LOG_INFO("Getting user files attributes");

    {
        auto channel = AuthenticatedOutputMasterClient->GetMasterChannelOrThrow(EMasterChannelKind::LeaderOrFollower);
        TObjectServiceProxy proxy(channel);
        auto batchReq = proxy.ExecuteBatch();

        for (const auto& file : *files) {
            auto objectIdPath = FromObjectId(file.ObjectId);
            {
                auto req = TYPathProxy::Get(objectIdPath + "/@");
                SetTransactionId(req, InputTransactionId);
                auto attributeKeys = attributeKeys_;
                attributeKeys.push_back("file_name");
                switch (file.Type) {
                    case EObjectType::File:
                        attributeKeys.push_back("executable");
                        break;

                    case EObjectType::Table:
                        attributeKeys.push_back("format");
                        break;

                    default:
                        YUNREACHABLE();
                }
                attributeKeys.push_back("key");
                attributeKeys.push_back("chunk_count");
                attributeKeys.push_back("uncompressed_data_size");
                ToProto(req->mutable_attributes()->mutable_keys(), attributeKeys);
                batchReq->AddRequest(req, "get_attributes");
            }
        }

        auto batchRspOrError = WaitFor(batchReq->Invoke());
        THROW_ERROR_EXCEPTION_IF_FAILED(GetCumulativeError(batchRspOrError), "Error getting attributes of user files");
        const auto& batchRsp = batchRspOrError.Value();

        TEnumIndexedVector<yhash_set<Stroka>, EOperationStage> userFileNames;
        auto validateUserFileName = [&] (const TUserFile& file) {
            // TODO(babenko): more sanity checks?
            auto path = file.Path.GetPath();
            const auto& fileName = file.FileName;
            if (fileName.empty()) {
                THROW_ERROR_EXCEPTION("Empty user file name for %v",
                    path);
            }
            if (!userFileNames[file.Stage].insert(fileName).second) {
                THROW_ERROR_EXCEPTION("Duplicate user file name %Qv for %v",
                    fileName,
                    path);
            }
        };

        auto getAttributesRspsOrError = batchRsp->GetResponses<TYPathProxy::TRspGetKey>("get_attributes");
        for (int index = 0; index < files->size(); ++index) {
            auto& file = (*files)[index];
            const auto& path = file.Path.GetPath();

            {
                const auto& rsp = getAttributesRspsOrError[index].Value();

                file.Attributes = ConvertToAttributes(TYsonString(rsp->value()));
                const auto& attributes = *file.Attributes;

                try {
                    file.FileName = attributes.Get<Stroka>("key");
                    file.FileName = attributes.Find<Stroka>("file_name").Get(file.FileName);
                    file.FileName = file.Path.GetFileName().Get(file.FileName);
                } catch (const std::exception& ex) {
                    // NB: Some of the above Gets and Finds may throw due to, e.g., type mismatch.
                    THROW_ERROR_EXCEPTION("Error parsing attributes of user file %v",
                        path);
                }

                switch (file.Type) {
                    case EObjectType::File:
                        file.Executable = attributes.Find<bool>("executable").Get(file.Executable);
                        file.Executable = file.Path.GetExecutable().Get(file.Executable);
                        break;

                    case EObjectType::Table:
                        file.Format = attributes.FindYson("format").Get(TYsonString());
                        file.Format = file.Path.GetFormat().Get(file.Format);
                        // Validate that format is correct.
                        ConvertTo<TFormat>(file.Format);
                        break;

                    default:
                        YUNREACHABLE();
                }

                i64 fileSize = attributes.Get<i64>("uncompressed_data_size");
                if (fileSize > Config->MaxFileSize) {
                    THROW_ERROR_EXCEPTION(
                        "User file %v exceeds size limit: %v > %v",
                        path,
                        fileSize,
                        Config->MaxFileSize);
                }

                i64 chunkCount = attributes.Get<i64>("chunk_count");
                if (chunkCount > Config->MaxChunksPerFetch) {
                    THROW_ERROR_EXCEPTION(
                        "User file %v exceeds chunk count limit: %v > %v",
                        path,
                        chunkCount,
                        Config->MaxChunksPerFetch);
                }

                LOG_INFO("User file locked (Path: %v, Stage: %v, FileName: %v)",
                    path,
                    file.Stage,
                    file.FileName);
            }

            validateUserFileName(file);
        }
    }
}

void TOperationControllerBase::InitQuerySpec(
    NProto::TSchedulerJobSpecExt* schedulerJobSpecExt,
    const Stroka& queryString,
    const TTableSchema& schema)
{
    auto externalCGInfo = New<TExternalCGInfo>();
    auto nodeDirectory = New<NNodeTrackerClient::TNodeDirectory>();
    auto fetchFunctions = [&] (const std::vector<Stroka>& names, const TTypeInferrerMapPtr& typeInferrers) {
        MergeFrom(typeInferrers.Get(), BuiltinTypeInferrersMap.Get());

        std::vector<Stroka> externalNames;
        for (const auto& name : names) {
            auto found = typeInferrers->find(name);
            if (found == typeInferrers->end()) {
                externalNames.push_back(name);
            }
        }

        if (externalNames.empty()) {
            return;
        }

<<<<<<< HEAD
        if (!Config->UdfRegistryPath) {
            THROW_ERROR_EXCEPTION("External UDF registry is not configured");
        }
=======
        GetUserObjectBasicAttributes<TUserFile>(
            AuthenticatedMasterClient,
            udfFiles,
            InputTransactionId,
            Logger,
            EPermission::Read);

        LockUserFiles(
            &udfFiles,
            {
                FunctionDescriptorAttribute,
                AggregateDescriptorAttribute
            });
>>>>>>> 21e4b210

        auto descriptors = LookupAllUdfDescriptors(externalNames, Config->UdfRegistryPath.Get(), Host->GetMasterClient());

        AppendUdfDescriptors(typeInferrers, externalCGInfo, externalNames, descriptors);
    };

    auto query = PrepareJobQuery(queryString, schema, fetchFunctions);

    auto* querySpec = schedulerJobSpecExt->mutable_input_query_spec();
    ToProto(querySpec->mutable_query(), query);
    ToProto(querySpec->mutable_cg_info(), *externalCGInfo);

    externalCGInfo->NodeDirectory->DumpTo(querySpec->mutable_node_directory());
}

void TOperationControllerBase::CollectTotals()
{
    for (const auto& table : InputTables) {
        for (const auto& chunkSpec : table.Chunks) {
            if (IsUnavailable(*chunkSpec, IsParityReplicasFetchEnabled())) {
                auto chunkId = FromProto<TChunkId>(chunkSpec->chunk_id());
                switch (Spec->UnavailableChunkStrategy) {
                    case EUnavailableChunkAction::Fail:
                        THROW_ERROR_EXCEPTION("Input chunk %v is unavailable",
                            chunkId);

                    case EUnavailableChunkAction::Skip:
                        LOG_TRACE("Skipping unavailable chunk (ChunkId: %v)",
                            chunkId);
                        continue;

                    case EUnavailableChunkAction::Wait:
                        // Do nothing.
                        break;

                    default:
                        YUNREACHABLE();
                }
            }
            i64 chunkDataSize;
            i64 chunkRowCount;
            i64 chunkValueCount;
            i64 chunkCompressedDataSize;
            NChunkClient::GetStatistics(*chunkSpec, &chunkDataSize, &chunkRowCount, &chunkValueCount, &chunkCompressedDataSize);

            TotalEstimatedInputDataSize += chunkDataSize;
            TotalEstimatedInputRowCount += chunkRowCount;
            TotalEstimatedInputValueCount += chunkValueCount;
            TotalEstimatedCompressedDataSize += chunkCompressedDataSize;
            ++TotalEstimatedInputChunkCount;
        }
    }

    LOG_INFO("Estimated input totals collected (ChunkCount: %v, DataSize: %v, RowCount: %v, ValueCount: %v, CompressedDataSize: %v)",
        TotalEstimatedInputChunkCount,
        TotalEstimatedInputDataSize,
        TotalEstimatedInputRowCount,
        TotalEstimatedInputValueCount,
        TotalEstimatedCompressedDataSize);
}

void TOperationControllerBase::CustomPrepare()
{ }

// NB: must preserve order of chunks in the input tables, no shuffling.
std::vector<TRefCountedChunkSpecPtr> TOperationControllerBase::CollectPrimaryInputChunks() const
{
    std::vector<TRefCountedChunkSpecPtr> result;
    for (const auto& table : InputTables) {
        if (!table.IsForeign()) {
            for (const auto& chunkSpec : table.Chunks) {
                if (IsUnavailable(*chunkSpec, IsParityReplicasFetchEnabled())) {
                    switch (Spec->UnavailableChunkStrategy) {
                        case EUnavailableChunkAction::Skip:
                            continue;

                        case EUnavailableChunkAction::Wait:
                            // Do nothing.
                            break;

                        default:
                            YUNREACHABLE();
                    }
                }
                result.push_back(chunkSpec);
            }
        }
    }
    return result;
}

std::vector<std::deque<TRefCountedChunkSpecPtr>> TOperationControllerBase::CollectForeignInputChunks() const
{
    std::vector<std::deque<TRefCountedChunkSpecPtr>> result;
    for (const auto& table : InputTables) {
        if (table.IsForeign()) {
            result.push_back(std::deque<TRefCountedChunkSpecPtr>());
            for (const auto& chunkSpec : table.Chunks) {
                if (IsUnavailable(*chunkSpec, IsParityReplicasFetchEnabled())) {
                    switch (Spec->UnavailableChunkStrategy) {
                        case EUnavailableChunkAction::Skip:
                            continue;

                        case EUnavailableChunkAction::Wait:
                            // Do nothing.
                            break;

                        default:
                            YUNREACHABLE();
                    }
                }
                result.back().push_back(chunkSpec);
            }
        }
    }
    return result;
}

std::vector<TChunkStripePtr> TOperationControllerBase::SliceChunks(
    const std::vector<TRefCountedChunkSpecPtr>& chunkSpecs,
    i64 maxSliceDataSize,
    int* jobCount)
{
    std::vector<TChunkStripePtr> result;
    auto appendStripes = [&] (std::vector<TChunkSlicePtr> slices) {
        for (const auto& slice : slices) {
            result.push_back(New<TChunkStripe>(slice));
        }
    };

    // TODO(ignat): we slice on two parts even if TotalEstimatedInputDataSize very small.
    i64 sliceDataSize = std::min(
        maxSliceDataSize,
        (i64)std::max(Config->SliceDataSizeMultiplier * TotalEstimatedInputDataSize / *jobCount, 1.0));

    for (const auto& chunkSpec : chunkSpecs) {
        int oldSize = result.size();

        bool hasNontrivialLimits = !IsCompleteChunk(*chunkSpec);

        auto codecId = NErasure::ECodec(chunkSpec->erasure_codec());
        if (hasNontrivialLimits || codecId == NErasure::ECodec::None) {
            auto slices = SliceChunkByRowIndexes(chunkSpec, sliceDataSize);
            appendStripes(slices);
        } else {
            for (const auto& slice : CreateErasureChunkSlices(chunkSpec, codecId)) {
                auto slices = slice->SliceEvenly(sliceDataSize);
                appendStripes(slices);
            }
        }

        LOG_TRACE("Slicing chunk (ChunkId: %v, SliceCount: %v)",
            FromProto<TChunkId>(chunkSpec->chunk_id()),
            result.size() - oldSize);
    }

    *jobCount = std::min(*jobCount, static_cast<int>(result.size()));
    if (!result.empty()) {
        *jobCount = std::max(*jobCount, 1 + (static_cast<int>(result.size()) - 1) / Config->MaxChunkStripesPerJob);
    }

    return result;
}

std::vector<TChunkStripePtr> TOperationControllerBase::SliceInputChunks(
    i64 maxSliceDataSize,
    int* jobCount)
{
    return SliceChunks(CollectPrimaryInputChunks(), maxSliceDataSize, jobCount);
}

TKeyColumns TOperationControllerBase::CheckInputTablesSorted(
    const TKeyColumns& keyColumns,
    std::function<bool(const TInputTable& table)> inputTableFilter)
{
    YCHECK(!InputTables.empty());

    for (const auto& table : InputTables) {
        if (inputTableFilter(table) && table.KeyColumns.empty()) {
            THROW_ERROR_EXCEPTION("Input table %v is not sorted",
                table.Path.GetPath());
        }
    }

    if (!keyColumns.empty()) {
        for (const auto& table : InputTables) {
            if (inputTableFilter(table) && !CheckKeyColumnsCompatible(table.KeyColumns, keyColumns)) {
                THROW_ERROR_EXCEPTION("Input table %v is sorted by columns %v that are not compatible "
                    "with the requested columns %v",
                    table.Path.GetPath(),
                    table.KeyColumns,
                    keyColumns);
            }
        }
        return keyColumns;
    } else {
        for (const auto& referenceTable : InputTables) {
            if (inputTableFilter(referenceTable)) {
                for (const auto& table : InputTables) {
                    if (inputTableFilter(table) && table.KeyColumns != referenceTable.KeyColumns) {
                        THROW_ERROR_EXCEPTION("Key columns do not match: input table %v is sorted by columns %v "
                            "while input table %v is sorted by columns %v",
                            table.Path.GetPath(),
                            table.KeyColumns,
                            referenceTable.Path.GetPath(),
                            referenceTable.KeyColumns);
                    }
                }
                return referenceTable.KeyColumns;
            }
        }
    }
    YUNREACHABLE();
}

bool TOperationControllerBase::CheckKeyColumnsCompatible(
    const TKeyColumns& fullColumns,
    const TKeyColumns& prefixColumns)
{
    if (fullColumns.size() < prefixColumns.size()) {
        return false;
    }

    for (int index = 0; index < prefixColumns.size(); ++index) {
        if (fullColumns[index] != prefixColumns[index]) {
            return false;
        }
    }

    return true;
}

TKeyColumns TOperationControllerBase::GetCommonInputKeyPrefix(
    std::function<bool(const TInputTable& table)> inputTableFilter)
{
    TKeyColumns commonKey;
    for (const auto& referenceTable : InputTables) {
        if (inputTableFilter(referenceTable)) {
            commonKey = referenceTable.KeyColumns;
            for (const auto& table : InputTables) {
                if (inputTableFilter(table)) {
                    if (table.KeyColumns.size() < commonKey.size()) {
                        commonKey.resize(table.KeyColumns.size());
                    }

                    int i = 0;
                    while (i < static_cast<int>(commonKey.size())) {
                        if (commonKey[i] != table.KeyColumns[i]) {
                            break;
                        }
                        ++i;
                    }
                    commonKey.resize(i);
                }
            }
        }
    }
    return commonKey;
}

bool TOperationControllerBase::IsSortedOutputSupported() const
{
    return false;
}

bool TOperationControllerBase::IsParityReplicasFetchEnabled() const
{
    return false;
}

bool TOperationControllerBase::IsBoundaryKeysFetchEnabled() const
{
    return false;
}

void TOperationControllerBase::UpdateAllTasksIfNeeded(const TProgressCounter& jobCounter)
{
    if (jobCounter.GetAborted(EAbortReason::ResourceOverdraft) == Config->MaxMemoryReserveAbortJobCount) {
        UpdateAllTasks();
    }
}

bool TOperationControllerBase::IsMemoryReserveEnabled(const TProgressCounter& jobCounter) const
{
    return jobCounter.GetAborted(EAbortReason::ResourceOverdraft) < Config->MaxMemoryReserveAbortJobCount;
}

i64 TOperationControllerBase::GetMemoryReserve(bool memoryReserveEnabled, TUserJobSpecPtr userJobSpec) const
{
    i64 size = 0;
    if (memoryReserveEnabled) {
        size += static_cast<i64>(userJobSpec->MemoryLimit * userJobSpec->MemoryReserveFactor);
    } else {
        size += userJobSpec->MemoryLimit;
    }

    if (userJobSpec->TmpfsSize) {
        size += *userJobSpec->TmpfsSize;
    }
    return size;
}

void TOperationControllerBase::RegisterOutput(
    const TChunkTreeId& chunkTreeId,
    int key,
    int tableIndex,
    TOutputTable& table)
{
    if (!chunkTreeId) {
        return;
    }

    table.OutputChunkTreeIds.insert(std::make_pair(key, chunkTreeId));

    if (IsOutputLivePreviewSupported()) {
        auto masterConnector = Host->GetMasterConnector();
        masterConnector->AttachToLivePreview(
            Operation,
            table.LivePreviewTableId,
            {chunkTreeId});
    }

    LOG_DEBUG("Output chunk tree registered (Table: %v, ChunkTreeId: %v, Key: %v)",
        tableIndex,
        chunkTreeId,
        key);
}

void TOperationControllerBase::RegisterBoundaryKeys(
    const TBoundaryKeysExt& boundaryKeys,
    int key,
    TOutputTable* outputTable)
{
    TJobBoundaryKeys jobBoundaryKeys;
    FromProto(&jobBoundaryKeys.MinKey, boundaryKeys.min());
    FromProto(&jobBoundaryKeys.MaxKey, boundaryKeys.max());
    jobBoundaryKeys.ChunkTreeKey = key;
    outputTable->BoundaryKeys.push_back(jobBoundaryKeys);
}

void TOperationControllerBase::RegisterOutput(
    TRefCountedChunkSpecPtr chunkSpec,
    int key,
    int tableIndex)
{
    auto& table = OutputTables[tableIndex];

    if (!table.KeyColumns.empty() && IsSortedOutputSupported()) {
        auto boundaryKeys = GetProtoExtension<TBoundaryKeysExt>(chunkSpec->chunk_meta().extensions());
        RegisterBoundaryKeys(boundaryKeys, key, &table);
    }

    RegisterOutput(FromProto<TChunkId>(chunkSpec->chunk_id()), key, tableIndex, table);
}

void TOperationControllerBase::RegisterOutput(
    TJobletPtr joblet,
    int key,
    const TCompletedJobSummary& jobSummary)
{
    const auto* userJobResult = FindUserJobResult(jobSummary.Result);

    for (int tableIndex = 0; tableIndex < OutputTables.size(); ++tableIndex) {
        auto& table = OutputTables[tableIndex];
        RegisterOutput(joblet->ChunkListIds[tableIndex], key, tableIndex, table);

        if (!table.KeyColumns.empty() && IsSortedOutputSupported()) {
            YCHECK(jobSummary.Abandoned || userJobResult);
            const auto& boundaryKeys = jobSummary.Abandoned
                ? EmptyBoundaryKeys()
                : userJobResult->output_boundary_keys(tableIndex);
            RegisterBoundaryKeys(boundaryKeys, key, &table);
        }
    }
}

void TOperationControllerBase::RegisterInputStripe(TChunkStripePtr stripe, TTaskPtr task)
{
    yhash_set<TChunkId> visitedChunks;

    TStripeDescriptor stripeDescriptor;
    stripeDescriptor.Stripe = stripe;
    stripeDescriptor.Task = task;
    stripeDescriptor.Cookie = task->GetChunkPoolInput()->Add(stripe);

    for (const auto& slice : stripe->ChunkSlices) {
        auto chunkSpec = slice->GetChunkSpec();
        auto chunkId = FromProto<TChunkId>(chunkSpec->chunk_id());

        auto pair = InputChunkMap.insert(std::make_pair(chunkId, TInputChunkDescriptor()));
        auto& chunkDescriptor = pair.first->second;

        if (InputChunkSpecs.insert(chunkSpec).second) {
            chunkDescriptor.ChunkSpecs.push_back(chunkSpec);
        }

        if (IsUnavailable(*chunkSpec, IsParityReplicasFetchEnabled())) {
            chunkDescriptor.State = EInputChunkState::Waiting;
        }

        if (visitedChunks.insert(chunkId).second) {
            chunkDescriptor.InputStripes.push_back(stripeDescriptor);
        }
    }
}

void TOperationControllerBase::RegisterIntermediate(
    TJobletPtr joblet,
    TCompletedJobPtr completedJob,
    TChunkStripePtr stripe,
    bool attachToLivePreview)
{
    for (const auto& chunkSlice : stripe->ChunkSlices) {
        auto chunkId = FromProto<TChunkId>(chunkSlice->GetChunkSpec()->chunk_id());
        YCHECK(ChunkOriginMap.insert(std::make_pair(chunkId, completedJob)).second);

        if (attachToLivePreview && IsIntermediateLivePreviewSupported()) {
            auto masterConnector = Host->GetMasterConnector();
            masterConnector->AttachToLivePreview(
                Operation,
                IntermediateTable.LivePreviewTableId,
                {chunkId});
        }
    }
}

bool TOperationControllerBase::HasEnoughChunkLists(bool intermediate)
{
    if (intermediate) {
        return ChunkListPool->HasEnough(IntermediateOutputCellTag, 1);
    } else {
        for (const auto& pair : CellTagToOutputTableCount) {
            if (!ChunkListPool->HasEnough(pair.first, pair.second)) {
                return false;
            }
        }
        return true;
    }
}

TChunkListId TOperationControllerBase::ExtractChunkList(TCellTag cellTag)
{
    return ChunkListPool->Extract(cellTag);
}

void TOperationControllerBase::ReleaseChunkLists(const std::vector<TChunkListId>& ids)
{
    ChunkListPool->Release(ids);
}

void TOperationControllerBase::RegisterJoblet(TJobletPtr joblet)
{
    YCHECK(JobletMap.insert(std::make_pair(joblet->JobId, joblet)).second);
}

TOperationControllerBase::TJobletPtr TOperationControllerBase::GetJoblet(const TJobId& jobId)
{
    auto it = JobletMap.find(jobId);
    YCHECK(it != JobletMap.end());
    return it->second;
}

void TOperationControllerBase::RemoveJoblet(const TJobId& jobId)
{
    YCHECK(JobletMap.erase(jobId) == 1);
}

bool TOperationControllerBase::HasProgress() const
{
    return IsPrepared();
}

void TOperationControllerBase::BuildProgress(IYsonConsumer* consumer) const
{
    VERIFY_INVOKER_AFFINITY(Invoker);

    BuildYsonMapFluently(consumer)
        .Item("jobs").Value(JobCounter)
        .Item("ready_job_count").Value(GetPendingJobCount())
        .Item("job_statistics").Value(JobStatistics)
        .Item("estimated_input_statistics").BeginMap()
            .Item("chunk_count").Value(TotalEstimatedInputChunkCount)
            .Item("uncompressed_data_size").Value(TotalEstimatedInputDataSize)
            .Item("compressed_data_size").Value(TotalEstimatedCompressedDataSize)
            .Item("row_count").Value(TotalEstimatedInputRowCount)
            .Item("unavailable_chunk_count").Value(UnavailableInputChunkCount)
        .EndMap()
        .Item("live_preview").BeginMap()
            .Item("output_supported").Value(IsOutputLivePreviewSupported())
            .Item("intermediate_supported").Value(IsIntermediateLivePreviewSupported())
        .EndMap();
}

void TOperationControllerBase::BuildBriefProgress(IYsonConsumer* consumer) const
{
    VERIFY_INVOKER_AFFINITY(Invoker);

    BuildYsonMapFluently(consumer)
        .Item("jobs").Value(JobCounter);
}

void TOperationControllerBase::BuildResult(IYsonConsumer* consumer) const
{
    // TODO(acid): Think about correct affinity here.
    VERIFY_THREAD_AFFINITY(ControlThread);

    auto error = FromProto<TError>(Operation->Result().error());
    BuildYsonFluently(consumer)
        .BeginMap()
            .Item("error").Value(error)
        .EndMap();
}

void TOperationControllerBase::UpdateJobStatistics(const TJobSummary& jobSummary)
{
    // NB: There is a copy happening here that can be eliminated.
    auto statistics = jobSummary.Statistics;
    LOG_DEBUG("Job data statistics (JobId: %v, Input: %v, Output: %v)",
        jobSummary.Id,
        GetTotalInputDataStatistics(statistics),
        GetTotalOutputDataStatistics(statistics));

    statistics.AddSuffixToNames(jobSummary.StatisticsSuffix);
    JobStatistics.Update(statistics);
}

void TOperationControllerBase::BuildBriefSpec(IYsonConsumer* consumer) const
{
    VERIFY_THREAD_AFFINITY_ANY();

    BuildYsonMapFluently(consumer)
        .DoIf(Spec->Title.HasValue(), [&] (TFluentMap fluent) {
            fluent
                .Item("title").Value(*Spec->Title);
        })
        .Item("input_table_paths").ListLimited(GetInputTablePaths(), 1)
        .Item("output_table_paths").ListLimited(GetOutputTablePaths(), 1);
}

std::vector<TOperationControllerBase::TPathWithStage> TOperationControllerBase::GetFilePaths() const
{
    return std::vector<TPathWithStage>();
}

bool TOperationControllerBase::IsRowCountPreserved() const
{
    return false;
}

int TOperationControllerBase::SuggestJobCount(
    i64 totalDataSize,
    i64 dataSizePerJob,
    TNullable<int> configJobCount,
    int maxJobCount) const
{
    i64 suggestionBySize = (totalDataSize + dataSizePerJob - 1) / dataSizePerJob;
    // Job count must fit into int.
    suggestionBySize = Clamp(suggestionBySize, 1, maxJobCount);

    int jobCount = configJobCount.Get(suggestionBySize);
    return Clamp(jobCount, 1, maxJobCount);
}

void TOperationControllerBase::InitUserJobSpecTemplate(
    NScheduler::NProto::TUserJobSpec* jobSpec,
    TUserJobSpecPtr config,
    const std::vector<TUserFile>& files)
{
    jobSpec->set_shell_command(config->Command);
    jobSpec->set_memory_limit(config->MemoryLimit);
    jobSpec->set_include_memory_mapped_files(config->IncludeMemoryMappedFiles);
    jobSpec->set_iops_threshold(config->IopsThreshold);
    jobSpec->set_use_yamr_descriptors(config->UseYamrDescriptors);
    jobSpec->set_check_input_fully_consumed(config->CheckInputFullyConsumed);
    jobSpec->set_max_stderr_size(config->MaxStderrSize);
    jobSpec->set_enable_core_dump(config->EnableCoreDump);
    jobSpec->set_custom_statistics_count_limit(config->CustomStatisticsCountLimit);

    if (config->TmpfsSize && Config->EnableTmpfs) {
        jobSpec->set_tmpfs_size(*config->TmpfsSize);
    }

    if (Config->UserJobBlkioWeight) {
        jobSpec->set_blkio_weight(*Config->UserJobBlkioWeight);
    }

    {
        // Set input and output format.
        TFormat inputFormat(EFormatType::Yson);
        TFormat outputFormat(EFormatType::Yson);

        if (config->Format) {
            inputFormat = outputFormat = *config->Format;
        }

        if (config->InputFormat) {
            inputFormat = *config->InputFormat;
        }

        if (config->OutputFormat) {
            outputFormat = *config->OutputFormat;
        }

        jobSpec->set_input_format(ConvertToYsonString(inputFormat).Data());
        jobSpec->set_output_format(ConvertToYsonString(outputFormat).Data());
    }

    auto fillEnvironment = [&] (yhash_map<Stroka, Stroka>& env) {
        for (const auto& pair : env) {
            jobSpec->add_environment(Format("%v=%v", pair.first, pair.second));
        }
    };

    // Global environment.
    fillEnvironment(Config->Environment);

    // Local environment.
    fillEnvironment(config->Environment);

    jobSpec->add_environment(Format("YT_OPERATION_ID=%v", OperationId));

    for (const auto& file : files) {
        auto *descriptor = jobSpec->add_files();
        descriptor->set_type(static_cast<int>(file.Type));
        descriptor->set_file_name(file.FileName);
        ToProto(descriptor->mutable_chunks(), file.ChunkSpecs);
        switch (file.Type) {
            case EObjectType::File:
                descriptor->set_executable(file.Executable);
                break;
            case EObjectType::Table:
                descriptor->set_format(file.Format.Data());
                break;
            default:
                YUNREACHABLE();
        }
    }
}

void TOperationControllerBase::InitUserJobSpec(
    NScheduler::NProto::TUserJobSpec* jobSpec,
    TJobletPtr joblet,
    i64 memoryReserve)
{
    ToProto(jobSpec->mutable_async_scheduler_transaction_id(), AsyncSchedulerTransactionId);

    jobSpec->set_memory_reserve(memoryReserve);

    jobSpec->add_environment(Format("YT_JOB_INDEX=%v", joblet->JobIndex));
    jobSpec->add_environment(Format("YT_JOB_ID=%v", joblet->JobId));
    if (joblet->StartRowIndex >= 0) {
        jobSpec->add_environment(Format("YT_START_ROW_INDEX=%v", joblet->StartRowIndex));
    }
}

i64 TOperationControllerBase::GetFinalOutputIOMemorySize(TJobIOConfigPtr ioConfig) const
{
    i64 result = 0;
    for (const auto& outputTable : OutputTables) {
        if (outputTable.Options->ErasureCodec == NErasure::ECodec::None) {
            i64 maxBufferSize = std::max(
                ioConfig->TableWriter->MaxRowWeight,
                ioConfig->TableWriter->MaxBufferSize);
            result += GetOutputWindowMemorySize(ioConfig) + maxBufferSize;
        } else {
            auto* codec = NErasure::GetCodec(outputTable.Options->ErasureCodec);
            double replicationFactor = (double) codec->GetTotalPartCount() / codec->GetDataPartCount();
            result += static_cast<i64>(ioConfig->TableWriter->DesiredChunkSize * replicationFactor);
        }
    }
    return result;
}

i64 TOperationControllerBase::GetFinalIOMemorySize(
    TJobIOConfigPtr ioConfig,
    const TChunkStripeStatisticsVector& stripeStatistics) const
{
    i64 result = 0;
    for (const auto& stat : stripeStatistics) {
        result += GetInputIOMemorySize(ioConfig, stat);
    }
    result += GetFinalOutputIOMemorySize(ioConfig);
    return result;
}

void TOperationControllerBase::InitIntermediateInputConfig(TJobIOConfigPtr config)
{
    // Disable master requests.
    config->TableReader->AllowFetchingSeedsFromMaster = false;
}

void TOperationControllerBase::InitIntermediateOutputConfig(TJobIOConfigPtr config)
{
    // Don't replicate intermediate output.
    config->TableWriter->UploadReplicationFactor = 1;
    config->TableWriter->MinUploadReplicationFactor = 1;

    // Cache blocks on nodes.
    config->TableWriter->PopulateCache = true;

    // Don't sync intermediate chunks.
    config->TableWriter->SyncOnClose = false;
}

void TOperationControllerBase::InitFinalOutputConfig(TJobIOConfigPtr /* config */)
{ }

NTableClient::TTableReaderOptionsPtr TOperationControllerBase::CreateTableReaderOptions(TJobIOConfigPtr ioConfig)
{
    auto options = New<TTableReaderOptions>();
    options->EnableRowIndex = ioConfig->ControlAttributes->EnableRowIndex;
    options->EnableTableIndex = ioConfig->ControlAttributes->EnableTableIndex;
    options->EnableRangeIndex = ioConfig->ControlAttributes->EnableRangeIndex;
    return options;
}

IClientPtr TOperationControllerBase::CreateClient()
{
    TClientOptions options;
    options.User = Operation->GetAuthenticatedUser();
    return Host
        ->GetMasterClient()
        ->GetConnection()
        ->CreateClient(options);
}

const NProto::TUserJobResult* TOperationControllerBase::FindUserJobResult(const TRefCountedJobResultPtr& result)
{
    const auto& schedulerJobResultExt = result->GetExtension(TSchedulerJobResultExt::scheduler_job_result_ext);

    if (schedulerJobResultExt.has_user_job_result()) {
        return &schedulerJobResultExt.user_job_result();
    }
    return nullptr;
}

void TOperationControllerBase::ValidateUserFileCount(TUserJobSpecPtr spec, const Stroka& operation)
{
    if (spec && spec->FilePaths.size() > Config->MaxUserFileCount) {
        THROW_ERROR_EXCEPTION("Too many user files in %v: maximum allowed %v, actual %v",
            operation,
            Config->MaxUserFileCount,
            spec->FilePaths.size());
    }
}

void TOperationControllerBase::GetExecNodesInformation()
{
    auto now = TInstant::Now();
    if (LastGetExecNodesInformationTime_ + Config->GetExecNodesInformationDelay > now) {
        return;
    }

    ExecNodeCount_ = Host->GetExecNodeCount();
    ExecNodesDescriptors_ = Host->GetExecNodeDescriptors(Operation->GetSchedulingTag());

    LastGetExecNodesInformationTime_ = TInstant::Now();
}

int TOperationControllerBase::GetExecNodeCount()
{
    GetExecNodesInformation();
    return ExecNodeCount_;
}

const std::vector<TExecNodeDescriptor>& TOperationControllerBase::GetExecNodeDescriptors()
{
    GetExecNodesInformation();
    return ExecNodesDescriptors_;
}

void TOperationControllerBase::Persist(TPersistenceContext& context)
{
    using NYT::Persist;

    Persist(context, TotalEstimatedInputChunkCount);
    Persist(context, TotalEstimatedInputDataSize);
    Persist(context, TotalEstimatedInputRowCount);
    Persist(context, TotalEstimatedInputValueCount);
    Persist(context, TotalEstimatedCompressedDataSize);

    Persist(context, UnavailableInputChunkCount);

    Persist(context, JobCounter);

    Persist(context, InputNodeDirectory);
    Persist(context, AuxNodeDirectory);

    Persist(context, InputTables);

    Persist(context, OutputTables);

    Persist(context, IntermediateTable);

    Persist(context, Files);

    Persist(context, Tasks);

    Persist(context, TaskGroups);

    Persist(context, InputChunkMap);

    Persist(context, IntermediateOutputCellTag);

    Persist(context, CellTagToOutputTableCount);

    Persist(context, CachedPendingJobCount);

    Persist(context, CachedNeededResources);

    Persist(context, ChunkOriginMap);

    Persist(context, JobletMap);

    // NB: Scheduler snapshots need not be stable.
    Persist<
        TSetSerializer<
            TDefaultSerializer,
            TUnsortedTag
        >
    >(context, InputChunkSpecs);

    Persist(context, JobIndexGenerator);

    Persist(context, JobStatistics);

    Persist(context, RowCountLimitTableIndex);
    Persist(context, RowCountLimit);

    if (context.IsLoad()) {
        for (const auto& task : Tasks) {
            task->Initialize();
        }
    }
}

////////////////////////////////////////////////////////////////////

} // namespace NScheduler
} // namespace NYT
<|MERGE_RESOLUTION|>--- conflicted
+++ resolved
@@ -1039,13 +1039,20 @@
         Logger,
         EPermission::Write);
 
+    yhash_set<TObjectId> outputTableIds;
     for (const auto& table : OutputTables) {
+        const auto& path = table.Path.GetPath();
         if (table.Type != EObjectType::Table) {
             THROW_ERROR_EXCEPTION("Object %v has invalid type: expected %Qlv, actual %Qlv",
-                table.Path.GetPath(),
+                path,
                 EObjectType::Table,
                 table.Type);
         } 
+        if (outputTableIds.find(table.ObjectId) != outputTableIds.end()) {
+            THROW_ERROR_EXCEPTION("Output table %v is specified multiple times",
+                path);
+        }
+        outputTableIds.insert(table.ObjectId);
     }
 
     GetUserObjectBasicAttributes<TUserFile>(
@@ -2733,159 +2740,6 @@
     LOG_INFO("Live preview tables locked");
 }
 
-<<<<<<< HEAD
-void TOperationControllerBase::GetInputTablesBasicAttributes()
-{
-    LOG_INFO("Getting basic attributes of input tables");
-
-    auto channel = AuthenticatedInputMasterClient->GetMasterChannelOrThrow(EMasterChannelKind::LeaderOrFollower);
-    TObjectServiceProxy proxy(channel);
-
-    auto batchReq = proxy.ExecuteBatch();
-
-    for (const auto& table : InputTables) {
-        auto req = TTableYPathProxy::GetBasicAttributes(table.Path.GetPath());
-        req->set_permissions(static_cast<ui32>(EPermission::Read));
-        SetTransactionId(req, InputTransactionId);
-        batchReq->AddRequest(req, "get_basic_attributes");
-    }
-
-    auto batchRspOrError = WaitFor(batchReq->Invoke());
-    THROW_ERROR_EXCEPTION_IF_FAILED(batchRspOrError, "Error getting basic attributes of input tables");
-    const auto& batchRsp = batchRspOrError.Value();
-
-    auto rspsOrError = batchRsp->GetResponses<TTableYPathProxy::TRspGetBasicAttributes>("get_basic_attributes");
-    for (int index = 0; index < InputTables.size(); ++index) {
-        auto& table = InputTables[index];
-        auto path = table.Path.GetPath();
-
-        {
-            const auto& rspOrError = rspsOrError[index];
-            THROW_ERROR_EXCEPTION_IF_FAILED(rspOrError, "Error getting basic attributes of input table %v",
-                path);
-            const auto& rsp = rspOrError.Value();
-
-            table.ObjectId = FromProto<TObjectId>(rsp->object_id());
-            table.CellTag = rsp->cell_tag();
-
-            auto type = TypeFromId(table.ObjectId);
-            if (type != EObjectType::Table) {
-                THROW_ERROR_EXCEPTION("Object %v has invalid type: expected %Qlv, actual %Qlv",
-                    table.Path.GetPath(),
-                    EObjectType::Table,
-                    type);
-            }
-
-            LOG_INFO("Basic attributes of input table received (Path: %v, ObjectId: %v, CellTag: %v)",
-                path,
-                table.ObjectId,
-                table.CellTag);
-        }
-    }
-}
-
-void TOperationControllerBase::GetOutputTablesBasicAttributes()
-{
-    LOG_INFO("Getting basic attributes of output tables");
-
-    auto channel = AuthenticatedOutputMasterClient->GetMasterChannelOrThrow(EMasterChannelKind::LeaderOrFollower);
-    TObjectServiceProxy proxy(channel);
-
-    auto batchReq = proxy.ExecuteBatch();
-
-    for (const auto& table : OutputTables) {
-        auto req = TTableYPathProxy::GetBasicAttributes(table.Path.GetPath());
-        req->set_permissions(static_cast<ui32>(EPermission::Write));
-        SetTransactionId(req, OutputTransactionId);
-        batchReq->AddRequest(req, "get_basic_attributes");
-    }
-
-    auto batchRspOrError = WaitFor(batchReq->Invoke());
-    THROW_ERROR_EXCEPTION_IF_FAILED(batchRspOrError, "Error getting basic attributes of output tables");
-    const auto& batchRsp = batchRspOrError.Value();
-
-    yhash_set<TObjectId> outputTableIds;
-
-    auto rspsOrError = batchRsp->GetResponses<TObjectYPathProxy::TRspGetBasicAttributes>("get_basic_attributes");
-    for (int index = 0; index < OutputTables.size(); ++index) {
-        auto& table = OutputTables[index];
-        const auto& path = table.Path.GetPath();
-        {
-            const auto& rspOrError = rspsOrError[index];
-            THROW_ERROR_EXCEPTION_IF_FAILED(rspOrError, "Error getting basic attributes of output table %v",
-                path);
-            const auto& rsp = rspOrError.Value();
-
-            table.ObjectId = FromProto<TObjectId>(rsp->object_id());
-            table.CellTag = rsp->cell_tag();
-
-            if (outputTableIds.find(table.ObjectId) != outputTableIds.end()) {
-                THROW_ERROR_EXCEPTION("Output table %v is specified multiple times",
-                    path);
-            }
-            outputTableIds.insert(table.ObjectId);
-
-            auto type = TypeFromId(table.ObjectId);
-            if (type != EObjectType::Table) {
-                THROW_ERROR_EXCEPTION("Object %v has invalid type: expected %Qlv, actual %Qlv",
-                    table.Path.GetPath(),
-                    EObjectType::Table,
-                    type);
-            }
-
-            LOG_INFO("Basic attributes of output table received (Path: %v, ObjectId: %v, CellTag: %v)",
-                path,
-                table.ObjectId,
-                table.CellTag);
-        }
-    }
-}
-
-void TOperationControllerBase::GetFilesBasicAttributes(std::vector<TUserFile>* files)
-{
-    LOG_INFO("Getting basic attributes of files");
-
-    auto channel = AuthenticatedOutputMasterClient->GetMasterChannelOrThrow(EMasterChannelKind::LeaderOrFollower);
-    TObjectServiceProxy proxy(channel);
-
-    auto batchReq = proxy.ExecuteBatch();
-
-    for (const auto& file : *files) {
-        auto req = TObjectYPathProxy::GetBasicAttributes(file.Path.GetPath());
-        req->set_permissions(static_cast<ui32>(EPermission::Read));
-        SetTransactionId(req, InputTransactionId);
-        batchReq->AddRequest(req, "get_basic_attributes");
-    }
-
-    auto batchRspOrError = WaitFor(batchReq->Invoke());
-    THROW_ERROR_EXCEPTION_IF_FAILED(batchRspOrError, "Error getting basic attributes of files");
-    const auto& batchRsp = batchRspOrError.Value();
-
-    auto rspsOrError = batchRsp->GetResponses<TObjectYPathProxy::TRspGetBasicAttributes>("get_basic_attributes");
-    for (int index = 0; index < files->size(); ++index) {
-        auto& file = (*files)[index];
-        const auto& path = file.Path.GetPath();
-        const auto& rspOrError = rspsOrError[index];
-        THROW_ERROR_EXCEPTION_IF_FAILED(rspOrError, "Error getting basic attributes of file %v",
-            path);
-        const auto& rsp = rspOrError.Value();
-
-        file.ObjectId = FromProto<TObjectId>(rsp->object_id());
-        file.CellTag = rsp->cell_tag();
-
-        file.Type = TypeFromId(file.ObjectId);
-        if (file.Type != EObjectType::File && file.Type != EObjectType::Table) {
-            THROW_ERROR_EXCEPTION("Object %v has invalid type: expected %Qlv or %Qlv, actual %Qlv",
-                path,
-                EObjectType::File,
-                EObjectType::Table,
-                file.Type);
-        }
-    }
-}
-
-=======
->>>>>>> 21e4b210
 void TOperationControllerBase::FetchInputTables()
 {
     for (int tableIndex = 0; tableIndex < static_cast<int>(InputTables.size()); ++tableIndex) {
@@ -3441,25 +3295,9 @@
             return;
         }
 
-<<<<<<< HEAD
         if (!Config->UdfRegistryPath) {
             THROW_ERROR_EXCEPTION("External UDF registry is not configured");
         }
-=======
-        GetUserObjectBasicAttributes<TUserFile>(
-            AuthenticatedMasterClient,
-            udfFiles,
-            InputTransactionId,
-            Logger,
-            EPermission::Read);
-
-        LockUserFiles(
-            &udfFiles,
-            {
-                FunctionDescriptorAttribute,
-                AggregateDescriptorAttribute
-            });
->>>>>>> 21e4b210
 
         auto descriptors = LookupAllUdfDescriptors(externalNames, Config->UdfRegistryPath.Get(), Host->GetMasterClient());
 

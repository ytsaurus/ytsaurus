#include "operation_controller_detail.h"
#include "private.h"
#include "chunk_list_pool.h"
#include "chunk_pool.h"
#include "helpers.h"
#include "master_connector.h"

#include <yt/ytlib/chunk_client/chunk_meta_extensions.h>
#include <yt/ytlib/chunk_client/chunk_scraper.h>
#include <yt/ytlib/chunk_client/chunk_teleporter.h>
#include <yt/ytlib/chunk_client/data_statistics.h>
#include <yt/ytlib/chunk_client/helpers.h>
#include <yt/ytlib/chunk_client/input_slice.h>

#include <yt/ytlib/cypress_client/rpc_helpers.h>

#include <yt/ytlib/node_tracker_client/node_directory_builder.h>

#include <yt/ytlib/object_client/helpers.h>

#include <yt/ytlib/query_client/plan_fragment.h>
#include <yt/ytlib/query_client/query_preparer.h>
#include <yt/ytlib/query_client/functions_cache.h>

#include <yt/ytlib/scheduler/helpers.h>

#include <yt/ytlib/table_client/chunk_meta_extensions.h>
#include <yt/ytlib/table_client/schema.h>
#include <yt/ytlib/table_client/table_consumer.h>

#include <yt/ytlib/transaction_client/helpers.h>
#include <yt/ytlib/transaction_client/transaction_ypath.pb.h>

#include <yt/ytlib/api/transaction.h>

#include <yt/core/concurrency/action_queue.h>

#include <yt/core/erasure/codec.h>

#include <yt/core/misc/fs.h>

#include <yt/core/profiling/scoped_timer.h>

#include <functional>

namespace NYT {
namespace NScheduler {

using namespace NCypressClient;
using namespace NTransactionClient;
using namespace NFileClient;
using namespace NChunkClient;
using namespace NObjectClient;
using namespace NYTree;
using namespace NYson;
using namespace NYPath;
using namespace NFormats;
using namespace NJobProxy;
using namespace NJobTrackerClient;
using namespace NNodeTrackerClient;
using namespace NScheduler::NProto;
using namespace NJobTrackerClient::NProto;
using namespace NConcurrency;
using namespace NApi;
using namespace NRpc;
using namespace NTableClient;
using namespace NQueryClient;

using NNodeTrackerClient::TNodeId;
using NTableClient::NProto::TBoundaryKeysExt;
using NTableClient::NProto::TOldBoundaryKeysExt;
using NTableClient::TTableReaderOptions;

////////////////////////////////////////////////////////////////////

void TOperationControllerBase::TLivePreviewTableBase::Persist(TPersistenceContext& context)
{
    using NYT::Persist;
    Persist(context, LivePreviewTableId);
}

////////////////////////////////////////////////////////////////////

void TOperationControllerBase::TInputTable::Persist(TPersistenceContext& context)
{
    TUserObject::Persist(context);

    using NYT::Persist;
    Persist(context, ChunkCount);
    Persist(context, Chunks);
    Persist(context, KeyColumns);
}

////////////////////////////////////////////////////////////////////

void TOperationControllerBase::TJobBoundaryKeys::Persist(TPersistenceContext& context)
{
    using NYT::Persist;
    Persist(context, MinKey);
    Persist(context, MaxKey);
    Persist(context, ChunkTreeKey);
}

////////////////////////////////////////////////////////////////////

void TOperationControllerBase::TOutputTable::Persist(TPersistenceContext& context)
{
    TUserObject::Persist(context);
    TLivePreviewTableBase::Persist(context);

    using NYT::Persist;
    Persist(context, AppendRequested);
    Persist(context, UpdateMode);
    Persist(context, LockMode);
    Persist(context, Options);
    Persist(context, KeyColumns);
    Persist(context, ChunkPropertiesUpdateNeeded);
    Persist(context, UploadTransactionId);
    Persist(context, OutputChunkListId);
    Persist(context, DataStatistics);
    // NB: Scheduler snapshots need not be stable.
    Persist<
        TMultiMapSerializer<
            TDefaultSerializer,
            TDefaultSerializer,
            TUnsortedTag
        >
    >(context, OutputChunkTreeIds);
    Persist(context, BoundaryKeys);
    Persist(context, EffectiveAcl);
}

////////////////////////////////////////////////////////////////////

void TOperationControllerBase::TIntermediateTable::Persist(TPersistenceContext& context)
{
    TLivePreviewTableBase::Persist(context);
}

////////////////////////////////////////////////////////////////////

void TOperationControllerBase::TUserFile::Persist(TPersistenceContext& context)
{
    TUserObject::Persist(context);

    using NYT::Persist;
    Persist<TAttributeDictionaryRefSerializer>(context, Attributes);
    Persist(context, Stage);
    Persist(context, FileName);
    Persist(context, ChunkSpecs);
    Persist(context, Type);
    Persist(context, Executable);
    Persist(context, Format);
}

////////////////////////////////////////////////////////////////////

void TOperationControllerBase::TCompletedJob::Persist(TPersistenceContext& context)
{
    using NYT::Persist;
    Persist(context, Lost);
    Persist(context, JobId);
    Persist(context, SourceTask);
    Persist(context, OutputCookie);
    Persist(context, DataSize);
    Persist(context, DestinationPool);
    Persist(context, InputCookie);
    Persist(context, NodeDescriptor);
}

////////////////////////////////////////////////////////////////////

void TOperationControllerBase::TJoblet::Persist(TPersistenceContext& context)
{
    // NB: Every joblet is aborted after snapshot is loaded.
    // Here we only serialize a subset of members required for ReinstallJob to work
    // properly.
    using NYT::Persist;
    Persist(context, Task);
    Persist(context, NodeDescriptor);
    Persist(context, InputStripeList);
    Persist(context, OutputCookie);
}

////////////////////////////////////////////////////////////////////

void TOperationControllerBase::TTaskGroup::Persist(TPersistenceContext& context)
{
    using NYT::Persist;
    Persist(context, MinNeededResources);
    // NB: Scheduler snapshots need not be stable.
    Persist<
        TSetSerializer<
            TDefaultSerializer,
            TUnsortedTag
        >
    >(context, NonLocalTasks);
    Persist<
        TMultiMapSerializer<
            TDefaultSerializer,
            TDefaultSerializer,
            TUnsortedTag
        >
    >(context, CandidateTasks);
    Persist<
        TMultiMapSerializer<
            TDefaultSerializer,
            TDefaultSerializer,
            TUnsortedTag
        >
    >(context, DelayedTasks);
    Persist<
        TMapSerializer<
            TDefaultSerializer,
            TSetSerializer<
                TDefaultSerializer,
                TUnsortedTag
            >,
            TUnsortedTag
        >
    >(context, NodeIdToTasks);
}

////////////////////////////////////////////////////////////////////

void TOperationControllerBase::TStripeDescriptor::Persist(TPersistenceContext& context)
{
    using NYT::Persist;
    Persist(context, Stripe);
    Persist(context, Cookie);
    Persist(context, Task);
}

////////////////////////////////////////////////////////////////////

void TOperationControllerBase::TInputChunkDescriptor::Persist(TPersistenceContext& context)
{
    using NYT::Persist;
    Persist(context, InputStripes);
    Persist(context, InputChunks);
    Persist(context, State);
}

////////////////////////////////////////////////////////////////////

TOperationControllerBase::TTask::TTask()
    : CachedPendingJobCount(-1)
    , CachedTotalJobCount(-1)
    , LastDemandSanityCheckTime(TInstant::Zero())
    , CompletedFired(false)
    , Logger(OperationLogger)
{ }

TOperationControllerBase::TTask::TTask(TOperationControllerBase* controller)
    : Controller(controller)
    , CachedPendingJobCount(0)
    , CachedTotalJobCount(0)
    , LastDemandSanityCheckTime(TInstant::Zero())
    , CompletedFired(false)
    , Logger(OperationLogger)
{ }

void TOperationControllerBase::TTask::Initialize()
{
    Logger = Controller->Logger;
    Logger.AddTag("Task: %v", GetId());
}

int TOperationControllerBase::TTask::GetPendingJobCount() const
{
    return GetChunkPoolOutput()->GetPendingJobCount();
}

int TOperationControllerBase::TTask::GetPendingJobCountDelta()
{
    int oldValue = CachedPendingJobCount;
    int newValue = GetPendingJobCount();
    CachedPendingJobCount = newValue;
    return newValue - oldValue;
}

int TOperationControllerBase::TTask::GetTotalJobCount() const
{
    return GetChunkPoolOutput()->GetTotalJobCount();
}

int TOperationControllerBase::TTask::GetTotalJobCountDelta()
{
    int oldValue = CachedTotalJobCount;
    int newValue = GetTotalJobCount();
    CachedTotalJobCount = newValue;
    return newValue - oldValue;
}

TJobResources TOperationControllerBase::TTask::GetTotalNeededResourcesDelta()
{
    auto oldValue = CachedTotalNeededResources;
    auto newValue = GetTotalNeededResources();
    CachedTotalNeededResources = newValue;
    newValue -= oldValue;
    return newValue;
}

TJobResources TOperationControllerBase::TTask::GetTotalNeededResources() const
{
    i64 count = GetPendingJobCount();
    // NB: Don't call GetMinNeededResources if there are no pending jobs.
    return count == 0 ? ZeroJobResources() : GetMinNeededResources() * count;
}

bool TOperationControllerBase::TTask::IsIntermediateOutput() const
{
    return false;
}

i64 TOperationControllerBase::TTask::GetLocality(TNodeId nodeId) const
{
    return HasInputLocality()
        ? GetChunkPoolOutput()->GetLocality(nodeId)
        : 0;
}

bool TOperationControllerBase::TTask::HasInputLocality() const
{
    return true;
}

void TOperationControllerBase::TTask::AddInput(TChunkStripePtr stripe)
{
    Controller->RegisterInputStripe(stripe, this);
    if (HasInputLocality()) {
        Controller->AddTaskLocalityHint(this, stripe);
    }
    AddPendingHint();
}

void TOperationControllerBase::TTask::AddInput(const std::vector<TChunkStripePtr>& stripes)
{
    for (auto stripe : stripes) {
        if (stripe) {
            AddInput(stripe);
        }
    }
}

void TOperationControllerBase::TTask::FinishInput()
{
    LOG_DEBUG("Task input finished");

    GetChunkPoolInput()->Finish();
    AddPendingHint();
    CheckCompleted();
}

void TOperationControllerBase::TTask::CheckCompleted()
{
    if (!CompletedFired && IsCompleted()) {
        CompletedFired = true;
        OnTaskCompleted();
    }
}

TUserJobSpecPtr TOperationControllerBase::TTask::GetUserJobSpec() const
{
    return nullptr;
}

void TOperationControllerBase::TTask::ScheduleJob(
    ISchedulingContext* context,
    const TJobResources& jobLimits,
    TScheduleJobResult* scheduleJobResult)
{
    if (!CanScheduleJob(context, jobLimits)) {
        scheduleJobResult->RecordFail(EScheduleJobFailReason::TaskRefusal);
        return;
    }

    bool intermediateOutput = IsIntermediateOutput();
    int jobIndex = Controller->JobIndexGenerator.Next();
    auto joblet = New<TJoblet>(this, jobIndex);

    const auto& nodeResourceLimits = context->ResourceLimits();
    auto nodeId = context->GetNodeDescriptor().Id;
    const auto& address = context->GetNodeDescriptor().Address;

    auto* chunkPoolOutput = GetChunkPoolOutput();
    auto localityNodeId = HasInputLocality() ? nodeId : InvalidNodeId;
    joblet->OutputCookie = chunkPoolOutput->Extract(localityNodeId);
    if (joblet->OutputCookie == IChunkPoolOutput::NullCookie) {
        LOG_DEBUG("Job input is empty");
        scheduleJobResult->RecordFail(EScheduleJobFailReason::EmptyInput);
        return;
    }

    joblet->InputStripeList = chunkPoolOutput->GetStripeList(joblet->OutputCookie);

    auto estimatedResourceUsage = GetNeededResources(joblet);

    auto neededResources = ApplyMemoryReserve(estimatedResourceUsage);

    // Check the usage against the limits. This is the last chance to give up.
    if (!Dominates(jobLimits, neededResources)) {
        LOG_DEBUG("Job actual resource demand is not met (Limits: %v, Demand: %v)",
            FormatResources(jobLimits),
            FormatResources(neededResources));
        CheckResourceDemandSanity(nodeResourceLimits, neededResources);
        chunkPoolOutput->Aborted(joblet->OutputCookie);
        // Seems like cached min needed resources are too optimistic.
        ResetCachedMinNeededResources();
        scheduleJobResult->RecordFail(EScheduleJobFailReason::NotEnoughResources);
        return;
    }

    // Async part.
    auto controller = MakeStrong(Controller); // hold the controller
    auto jobSpecBuilder = BIND([=, this_ = MakeStrong(this)] (TJobSpec* jobSpec) {
        BuildJobSpec(joblet, jobSpec);
        controller->CustomizeJobSpec(joblet, jobSpec);

        auto* schedulerJobSpecExt = jobSpec->MutableExtension(TSchedulerJobSpecExt::scheduler_job_spec_ext);
        if (controller->Spec->JobProxyMemoryOvercommitLimit) {
            schedulerJobSpecExt->set_job_proxy_memory_overcommit_limit(*controller->Spec->JobProxyMemoryOvercommitLimit);
        }
        schedulerJobSpecExt->set_job_proxy_ref_counted_tracker_log_period(ToProto(controller->Spec->JobProxyRefCountedTrackerLogPeriod));

        schedulerJobSpecExt->set_enable_sort_verification(controller->Spec->EnableSortVerification);

        // Adjust sizes if approximation flag is set.
        if (joblet->InputStripeList->IsApproximate) {
            schedulerJobSpecExt->set_input_uncompressed_data_size(static_cast<i64>(
                schedulerJobSpecExt->input_uncompressed_data_size() *
                ApproximateSizesBoostFactor));
            schedulerJobSpecExt->set_input_row_count(static_cast<i64>(
                schedulerJobSpecExt->input_row_count() *
                ApproximateSizesBoostFactor));
        }

        if (schedulerJobSpecExt->input_uncompressed_data_size() > Controller->Spec->MaxDataSizePerJob) {
            Controller->OnOperationFailed(TError(
                "Maximum allowed data size per job violated: %v > %v",
                schedulerJobSpecExt->input_uncompressed_data_size(),
                Controller->Spec->MaxDataSizePerJob));
        }
    });

    auto jobType = GetJobType();
    joblet->JobId = context->GenerateJobId();
    auto restarted = LostJobCookieMap.find(joblet->OutputCookie) != LostJobCookieMap.end();
    scheduleJobResult->JobStartRequest.Emplace(
        joblet->JobId,
        jobType,
        neededResources,
        restarted,
        jobSpecBuilder);

    joblet->JobType = jobType;
    joblet->NodeDescriptor = context->GetNodeDescriptor();
    joblet->JobProxyMemoryReserveFactor = Controller->GetJobProxyMemoryDigest(jobType)->GetQuantile(Controller->Config->JobProxyMemoryReserveQuantile);
    auto userJobSpec = GetUserJobSpec();
    if (userJobSpec) {
        joblet->UserJobMemoryReserveFactor = Controller->GetUserJobMemoryDigest(GetJobType())->GetQuantile(Controller->Config->UserJobMemoryReserveQuantile);
    }
    joblet->EstimatedResourceUsage = estimatedResourceUsage;
    joblet->ResourceLimits = neededResources;

    LOG_DEBUG(
        "Job scheduled (JobId: %v, OperationId: %v, JobType: %v, Address: %v, JobIndex: %v, ChunkCount: %v (%v local), "
        "Approximate: %v, DataSize: %v (%v local), RowCount: %v, Restarted: %v, EstimatedResourceUsage: %v, JobProxyMemoryReserveFactor: %v, "
        "UserJobMemoryReserveFactor: %v, ResourceLimits: %v)",
        joblet->JobId,
        Controller->OperationId,
        jobType,
        address,
        jobIndex,
        joblet->InputStripeList->TotalChunkCount,
        joblet->InputStripeList->LocalChunkCount,
        joblet->InputStripeList->IsApproximate,
        joblet->InputStripeList->TotalDataSize,
        joblet->InputStripeList->LocalDataSize,
        joblet->InputStripeList->TotalRowCount,
        restarted,
        FormatResources(estimatedResourceUsage),
        joblet->JobProxyMemoryReserveFactor,
        joblet->UserJobMemoryReserveFactor,
        FormatResources(neededResources));

    // Prepare chunk lists.
    if (intermediateOutput) {
        joblet->ChunkListIds.push_back(Controller->ExtractChunkList(Controller->IntermediateOutputCellTag));
    } else {
        for (const auto& table : Controller->OutputTables) {
            joblet->ChunkListIds.push_back(Controller->ExtractChunkList(table.CellTag));
        }
    }

    // Sync part.
    PrepareJoblet(joblet);
    Controller->CustomizeJoblet(joblet);

    Controller->RegisterJoblet(joblet);

    OnJobStarted(joblet);
}

bool TOperationControllerBase::TTask::IsPending() const
{
    return GetChunkPoolOutput()->GetPendingJobCount() > 0;
}

bool TOperationControllerBase::TTask::IsCompleted() const
{
    return IsActive() && GetChunkPoolOutput()->IsCompleted();
}

bool TOperationControllerBase::TTask::IsActive() const
{
    return true;
}

i64 TOperationControllerBase::TTask::GetTotalDataSize() const
{
    return GetChunkPoolOutput()->GetTotalDataSize();
}

i64 TOperationControllerBase::TTask::GetCompletedDataSize() const
{
    return GetChunkPoolOutput()->GetCompletedDataSize();
}

i64 TOperationControllerBase::TTask::GetPendingDataSize() const
{
    return GetChunkPoolOutput()->GetPendingDataSize();
}

void TOperationControllerBase::TTask::Persist(TPersistenceContext& context)
{
    using NYT::Persist;

    Persist(context, DelayedTime_);

    Persist(context, Controller);

    Persist(context, CachedPendingJobCount);
    Persist(context, CachedTotalJobCount);

    Persist(context, CachedTotalNeededResources);
    Persist(context, CachedMinNeededResources);

    Persist(context, LastDemandSanityCheckTime);

    Persist(context, CompletedFired);

    Persist(context, LostJobCookieMap);
}

void TOperationControllerBase::TTask::PrepareJoblet(TJobletPtr /* joblet */)
{ }

void TOperationControllerBase::TTask::OnJobStarted(TJobletPtr joblet)
{ }

void TOperationControllerBase::TTask::OnJobCompleted(TJobletPtr joblet, const TCompletedJobSummary& jobSummary)
{
    if (!jobSummary.Abandoned) {
        const auto& statistics = jobSummary.Statistics;
        auto outputStatisticsMap = GetOutputDataStatistics(statistics);
        for (int index = 0; index < static_cast<int>(joblet->ChunkListIds.size()); ++index) {
            YCHECK(outputStatisticsMap.find(index) != outputStatisticsMap.end());
            auto outputStatistics = outputStatisticsMap[index];
            if (outputStatistics.chunk_count() == 0) {
                Controller->ChunkListPool->Reinstall(joblet->ChunkListIds[index]);
                joblet->ChunkListIds[index] = NullChunkListId;
            }
        }

        auto inputStatistics = GetTotalInputDataStatistics(statistics);
        auto outputStatistics = GetTotalOutputDataStatistics(statistics);
        if (Controller->IsRowCountPreserved()) {
            if (inputStatistics.row_count() != outputStatistics.row_count()) {
                Controller->OnOperationFailed(TError(
                    "Input/output row count mismatch in completed job: %v != %v",
                    inputStatistics.row_count(),
                    outputStatistics.row_count())
                    << TErrorAttribute("task", GetId()));
            }
        }
    } else {
        auto& chunkListIds = joblet->ChunkListIds;
        Controller->ChunkListPool->Release(chunkListIds);
        std::fill(chunkListIds.begin(), chunkListIds.end(), NullChunkListId);
    }
    GetChunkPoolOutput()->Completed(joblet->OutputCookie);
}

void TOperationControllerBase::TTask::ReinstallJob(TJobletPtr joblet, EJobReinstallReason reason)
{
    Controller->ReleaseChunkLists(joblet->ChunkListIds);

    auto* chunkPoolOutput = GetChunkPoolOutput();

    auto list = HasInputLocality()
        ? chunkPoolOutput->GetStripeList(joblet->OutputCookie)
        : nullptr;

    switch (reason) {
        case EJobReinstallReason::Failed:
            chunkPoolOutput->Failed(joblet->OutputCookie);
            break;
        case EJobReinstallReason::Aborted:
            chunkPoolOutput->Aborted(joblet->OutputCookie);
            break;
        default:
            YUNREACHABLE();
    }

    if (HasInputLocality()) {
        for (const auto& stripe : list->Stripes) {
            Controller->AddTaskLocalityHint(this, stripe);
        }
    }

    AddPendingHint();
}

void TOperationControllerBase::TTask::OnJobFailed(TJobletPtr joblet, const TFailedJobSummary& /* jobSummary */)
{
    ReinstallJob(joblet, EJobReinstallReason::Failed);
}

void TOperationControllerBase::TTask::OnJobAborted(TJobletPtr joblet, const TAbortedJobSummary& /* jobSummary */)
{
    ReinstallJob(joblet, EJobReinstallReason::Aborted);
}

void TOperationControllerBase::TTask::OnJobLost(TCompletedJobPtr completedJob)
{
    YCHECK(LostJobCookieMap.insert(std::make_pair(
        completedJob->OutputCookie,
        completedJob->InputCookie)).second);
}

void TOperationControllerBase::TTask::OnTaskCompleted()
{
    LOG_DEBUG("Task completed");
}

bool TOperationControllerBase::TTask::CanScheduleJob(
    ISchedulingContext* /*context*/,
    const TJobResources& /*jobLimits*/)
{
    return true;
}

void TOperationControllerBase::TTask::DoCheckResourceDemandSanity(
    const TJobResources& neededResources)
{
    int execNodeCount = Controller->GetExecNodeCount();
    if (execNodeCount < Controller->Config->SafeOnlineNodeCount) {
        return;
    }

    const auto& nodeDescriptors = Controller->GetExecNodeDescriptors();
    for (const auto& descriptor : nodeDescriptors) {
        if (Dominates(descriptor.ResourceLimits, neededResources)) {
            return;
        }
    }

    // It seems nobody can satisfy the demand.
    Controller->OnOperationFailed(
        TError("No online node can satisfy the resource demand")
            << TErrorAttribute("task", GetId())
            << TErrorAttribute("needed_resources", neededResources));
}

void TOperationControllerBase::TTask::CheckResourceDemandSanity(
    const TJobResources& neededResources)
{
    // Run sanity check to see if any node can provide enough resources.
    // Don't run these checks too often to avoid jeopardizing performance.
    auto now = TInstant::Now();
    if (now < LastDemandSanityCheckTime + Controller->Config->ResourceDemandSanityCheckPeriod)
        return;
    LastDemandSanityCheckTime = now;

    // Schedule check in controller thread.
    Controller->GetCancelableInvoker()->Invoke(BIND(
        &TTask::DoCheckResourceDemandSanity,
        MakeWeak(this),
        neededResources));
}

void TOperationControllerBase::TTask::CheckResourceDemandSanity(
    const TJobResources& nodeResourceLimits,
    const TJobResources& neededResources)
{
    // The task is requesting more than some node is willing to provide it.
    // Maybe it's OK and we should wait for some time.
    // Or maybe it's not and the task is requesting something no one is able to provide.

    // First check if this very node has enough resources (including those currently
    // allocated by other jobs).
    if (Dominates(nodeResourceLimits, neededResources))
        return;

    CheckResourceDemandSanity(neededResources);
}

void TOperationControllerBase::TTask::AddPendingHint()
{
    Controller->AddTaskPendingHint(this);
}

void TOperationControllerBase::TTask::AddLocalityHint(TNodeId nodeId)
{
    Controller->AddTaskLocalityHint(this, nodeId);
}

void TOperationControllerBase::TTask::AddSequentialInputSpec(
    TJobSpec* jobSpec,
    TJobletPtr joblet)
{
    auto* schedulerJobSpecExt = jobSpec->MutableExtension(TSchedulerJobSpecExt::scheduler_job_spec_ext);
    TNodeDirectoryBuilder directoryBuilder(
        Controller->InputNodeDirectory,
        schedulerJobSpecExt->mutable_input_node_directory());
    auto* inputSpec = schedulerJobSpecExt->add_input_specs();
    inputSpec->set_table_reader_options(ConvertToYsonString(GetTableReaderOptions()).Data());
    const auto& list = joblet->InputStripeList;
    for (const auto& stripe : list->Stripes) {
        AddChunksToInputSpec(&directoryBuilder, inputSpec, stripe);
    }
    UpdateInputSpecTotals(jobSpec, joblet);
}

void TOperationControllerBase::TTask::AddParallelInputSpec(
    TJobSpec* jobSpec,
    TJobletPtr joblet)
{
    auto* schedulerJobSpecExt = jobSpec->MutableExtension(TSchedulerJobSpecExt::scheduler_job_spec_ext);
    TNodeDirectoryBuilder directoryBuilder(
        Controller->InputNodeDirectory,
        schedulerJobSpecExt->mutable_input_node_directory());
    const auto& list = joblet->InputStripeList;
    for (const auto& stripe : list->Stripes) {
        auto* inputSpec = stripe->Foreign ? schedulerJobSpecExt->add_foreign_input_specs() :
            schedulerJobSpecExt->add_input_specs();
        inputSpec->set_table_reader_options(ConvertToYsonString(GetTableReaderOptions()).Data());
        AddChunksToInputSpec(&directoryBuilder, inputSpec, stripe);
    }
    UpdateInputSpecTotals(jobSpec, joblet);
}

void TOperationControllerBase::TTask::AddChunksToInputSpec(
    TNodeDirectoryBuilder* directoryBuilder,
    TTableInputSpec* inputSpec,
    TChunkStripePtr stripe)
{
    for (const auto& chunkSlice : stripe->ChunkSlices) {
        auto* chunkSpec = inputSpec->add_chunks();
        ToProto(chunkSpec, chunkSlice);
        auto replicas = chunkSlice->GetInputChunk()->GetReplicaList();
        directoryBuilder->Add(replicas);
    }
}

void TOperationControllerBase::TTask::UpdateInputSpecTotals(
    TJobSpec* jobSpec,
    TJobletPtr joblet)
{
    const auto& list = joblet->InputStripeList;
    auto* schedulerJobSpecExt = jobSpec->MutableExtension(TSchedulerJobSpecExt::scheduler_job_spec_ext);
    schedulerJobSpecExt->set_input_uncompressed_data_size(
        schedulerJobSpecExt->input_uncompressed_data_size() +
        list->TotalDataSize);
    schedulerJobSpecExt->set_input_row_count(
        schedulerJobSpecExt->input_row_count() +
        list->TotalRowCount);
}

void TOperationControllerBase::TTask::AddFinalOutputSpecs(
    TJobSpec* jobSpec,
    TJobletPtr joblet)
{
    YCHECK(joblet->ChunkListIds.size() == Controller->OutputTables.size());
    auto* schedulerJobSpecExt = jobSpec->MutableExtension(TSchedulerJobSpecExt::scheduler_job_spec_ext);
    for (int index = 0; index < Controller->OutputTables.size(); ++index) {
        const auto& table = Controller->OutputTables[index];
        auto* outputSpec = schedulerJobSpecExt->add_output_specs();
        outputSpec->set_table_writer_options(ConvertToYsonString(table.Options).Data());
        if (!table.KeyColumns.empty()) {
            ToProto(outputSpec->mutable_key_columns(), table.KeyColumns);
        }
        ToProto(outputSpec->mutable_chunk_list_id(), joblet->ChunkListIds[index]);
    }
}

void TOperationControllerBase::TTask::AddIntermediateOutputSpec(
    TJobSpec* jobSpec,
    TJobletPtr joblet,
    const TKeyColumns& keyColumns)
{
    YCHECK(joblet->ChunkListIds.size() == 1);
    auto* schedulerJobSpecExt = jobSpec->MutableExtension(TSchedulerJobSpecExt::scheduler_job_spec_ext);
    auto* outputSpec = schedulerJobSpecExt->add_output_specs();
    auto options = New<TTableWriterOptions>();
    options->Account = Controller->Spec->IntermediateDataAccount;
    options->ChunksVital = false;
    options->ChunksMovable = false;
    options->ReplicationFactor = 1;
    options->CompressionCodec = Controller->Spec->IntermediateCompressionCodec;
    outputSpec->set_table_writer_options(ConvertToYsonString(options).Data());

    if (!keyColumns.empty()) {
        ToProto(outputSpec->mutable_key_columns(), keyColumns);
    }
    ToProto(outputSpec->mutable_chunk_list_id(), joblet->ChunkListIds[0]);
}

void TOperationControllerBase::TTask::ResetCachedMinNeededResources()
{
    CachedMinNeededResources.Reset();
}

TJobResources TOperationControllerBase::TTask::ApplyMemoryReserve(const TExtendedJobResources& jobResources) const
{
    TJobResources result;
    result.SetCpu(jobResources.GetCpu());
    result.SetUserSlots(jobResources.GetUserSlots());
    i64 memory = jobResources.GetFootprintMemory();
    memory += jobResources.GetJobProxyMemory() * Controller->GetJobProxyMemoryDigest(GetJobType())->GetQuantile(Controller->Config->JobProxyMemoryReserveQuantile);
    if (GetUserJobSpec()) {
        memory += jobResources.GetUserJobMemory() * Controller->GetUserJobMemoryDigest(GetJobType())->GetQuantile(Controller->Config->UserJobMemoryReserveQuantile);
    } else {
        YCHECK(jobResources.GetUserJobMemory() == 0);
    }
    result.SetMemory(memory);
    result.SetNetwork(jobResources.GetNetwork());
    return result;
}

void TOperationControllerBase::TTask::AddFootprintAndUserJobResources(TExtendedJobResources& jobResources) const
{
    jobResources.SetFootprintMemory(GetFootprintMemorySize());
    auto userJobSpec = GetUserJobSpec();
    if (userJobSpec) {
        jobResources.SetUserJobMemory(userJobSpec->MemoryLimit);
    }
}

const TJobResources& TOperationControllerBase::TTask::GetMinNeededResources() const
{
    if (!CachedMinNeededResources) {
        YCHECK(GetPendingJobCount() > 0);
        CachedMinNeededResources = ApplyMemoryReserve(GetMinNeededResourcesHeavy());
    }
    return *CachedMinNeededResources;
}

void TOperationControllerBase::TTask::RegisterIntermediate(
    TJobletPtr joblet,
    TChunkStripePtr stripe,
    TTaskPtr destinationTask,
    bool attachToLivePreview)
{
    RegisterIntermediate(
        joblet,
        stripe,
        destinationTask->GetChunkPoolInput(),
        attachToLivePreview);

    if (destinationTask->HasInputLocality()) {
        Controller->AddTaskLocalityHint(destinationTask, stripe);
    }
    destinationTask->AddPendingHint();
}

void TOperationControllerBase::TTask::RegisterIntermediate(
    TJobletPtr joblet,
    TChunkStripePtr stripe,
    IChunkPoolInput* destinationPool,
    bool attachToLivePreview)
{
    IChunkPoolInput::TCookie inputCookie;

    auto lostIt = LostJobCookieMap.find(joblet->OutputCookie);
    if (lostIt == LostJobCookieMap.end()) {
        inputCookie = destinationPool->Add(stripe);
    } else {
        inputCookie = lostIt->second;
        destinationPool->Resume(inputCookie, stripe);
        LostJobCookieMap.erase(lostIt);
    }

    // Store recovery info.
    auto completedJob = New<TCompletedJob>(
        joblet->JobId,
        this,
        joblet->OutputCookie,
        joblet->InputStripeList->TotalDataSize,
        destinationPool,
        inputCookie,
        joblet->NodeDescriptor);

    Controller->RegisterIntermediate(
        joblet,
        completedJob,
        stripe,
        attachToLivePreview);
}

TChunkStripePtr TOperationControllerBase::TTask::BuildIntermediateChunkStripe(
    google::protobuf::RepeatedPtrField<NChunkClient::NProto::TChunkSpec>* chunkSpecs)
{
    auto stripe = New<TChunkStripe>();
    for (auto& chunkSpec : *chunkSpecs) {
        auto chunkSlice = CreateInputSlice(New<TInputChunk>(std::move(chunkSpec)));
        stripe->ChunkSlices.push_back(chunkSlice);
    }
    return stripe;
}

void TOperationControllerBase::TTask::RegisterOutput(
    TJobletPtr joblet,
    int key,
    const TCompletedJobSummary& jobSummary)
{
    Controller->RegisterOutput(joblet, key, jobSummary);
}

////////////////////////////////////////////////////////////////////

TOperationControllerBase::TOperationControllerBase(
    TSchedulerConfigPtr config,
    TOperationSpecBasePtr spec,
    TOperationOptionsPtr options,
    IOperationHost* host,
    TOperation* operation)
    : Config(config)
    , Host(host)
    , Operation(operation)
    , OperationId(Operation->GetId())
    , AuthenticatedMasterClient(CreateClient())
    , AuthenticatedInputMasterClient(AuthenticatedMasterClient)
    , AuthenticatedOutputMasterClient(AuthenticatedMasterClient)
    , Logger(OperationLogger)
    , CancelableContext(New<TCancelableContext>())
    , CancelableControlInvoker(CancelableContext->CreateInvoker(Host->GetControlInvoker()))
    , Invoker(Host->CreateOperationControllerInvoker())
    , SuspendableInvoker(CreateSuspendableInvoker(Invoker))
    , CancelableInvoker(CancelableContext->CreateInvoker(SuspendableInvoker))
    , JobCounter(0)
    , Spec(spec)
    , Options(options)
    , CachedNeededResources(ZeroJobResources())
    , CheckTimeLimitExecutor(New<TPeriodicExecutor>(
        GetCancelableInvoker(),
        BIND(&TThis::CheckTimeLimit, MakeWeak(this)),
        Config->OperationTimeLimitCheckPeriod))
    , EventLogValueConsumer_(Host->CreateLogConsumer())
    , EventLogTableConsumer_(new TTableConsumer(EventLogValueConsumer_.get()))
{
    Logger.AddTag("OperationId: %v", operation->GetId());
}

void TOperationControllerBase::InitializeConnections()
{ }

void TOperationControllerBase::Initialize(bool cleanStart)
{
    VERIFY_THREAD_AFFINITY(ControlThread);

    auto codicilGuard = MakeCodicilGuard();

    LOG_INFO("Initializing operation (Title: %v)",
        Spec->Title);

    CleanStart = cleanStart;

    InitializeConnections();

    // NB: CleanStart may be changed from false to true in this function.
    CheckTransactions();
    InitializeTransactions();
    Operation->SetHasActiveTransactions(true);

    if (Operation->GetState() != EOperationState::Initializing &&
        Operation->GetState() != EOperationState::Reviving)
    {
        throw TFiberCanceledException();
    }

    // NB: CleanStart should not be changed since this point.
    // Initialize inner state of controller if needed.
    if (CleanStart) {
        InputNodeDirectory = New<NNodeTrackerClient::TNodeDirectory>();
        AuxNodeDirectory = New<NNodeTrackerClient::TNodeDirectory>();

        for (const auto& path : GetInputTablePaths()) {
            TInputTable table;
            table.Path = path;
            InputTables.push_back(table);
        }

        for (const auto& path : GetOutputTablePaths()) {
            TOutputTable table;
            table.Path = path;

            if (path.GetAppend()) {
                table.AppendRequested = true;
                table.UpdateMode = EUpdateMode::Append;
                table.LockMode = ELockMode::Shared;
            }

            auto rowCountLimit = path.GetRowCountLimit();
            if (rowCountLimit) {
                if (RowCountLimitTableIndex) {
                    THROW_ERROR_EXCEPTION("Only one output table with row_count_limit is supported");
                }
                RowCountLimitTableIndex = OutputTables.size();
                RowCountLimit = rowCountLimit.Get();
            }

            table.KeyColumns = path.GetSortedBy();
            if (!table.KeyColumns.empty()) {
                if (!IsSortedOutputSupported()) {
                    THROW_ERROR_EXCEPTION("Sorted outputs are not supported");
                }
                table.UpdateMode = EUpdateMode::Overwrite;
                table.LockMode = ELockMode::Exclusive;
            }

            OutputTables.push_back(table);
        }

        for (const auto& pair : GetFilePaths()) {
            TUserFile file;
            file.Path = pair.first;
            file.Stage = pair.second;
            Files.push_back(file);
        }

        if (InputTables.size() > Config->MaxInputTableCount) {
            THROW_ERROR_EXCEPTION(
                "Too many input tables: maximum allowed %v, actual %v",
                Config->MaxInputTableCount,
                InputTables.size());
        }

        DoInitialize();
    }

    Operation->SetMaxStderrCount(Spec->MaxStderrCount);
    Operation->SetSchedulingTag(Spec->SchedulingTag);

    LOG_INFO("Operation initialized");
}

void TOperationControllerBase::DoInitialize()
{ }

void TOperationControllerBase::Prepare()
{
    VERIFY_INVOKER_AFFINITY(CancelableInvoker);

    auto codicilGuard = MakeCodicilGuard();

    GetUserObjectBasicAttributes<TInputTable>(
        AuthenticatedInputMasterClient,
        InputTables,
        InputTransactionId,
        Logger,
        EPermission::Read);

    for (const auto& table : InputTables) {
        if (table.Type != EObjectType::Table) {
            THROW_ERROR_EXCEPTION("Object %v has invalid type: expected %Qlv, actual %Qlv",
                table.Path.GetPath(),
                EObjectType::Table,
                table.Type);
        }
    }

    GetUserObjectBasicAttributes<TOutputTable>(
        AuthenticatedOutputMasterClient,
        OutputTables,
        OutputTransactionId,
        Logger,
        EPermission::Write);

    yhash_set<TObjectId> outputTableIds;
    for (const auto& table : OutputTables) {
        const auto& path = table.Path.GetPath();
        if (table.Type != EObjectType::Table) {
            THROW_ERROR_EXCEPTION("Object %v has invalid type: expected %Qlv, actual %Qlv",
                path,
                EObjectType::Table,
                table.Type);
        }
        if (outputTableIds.find(table.ObjectId) != outputTableIds.end()) {
            THROW_ERROR_EXCEPTION("Output table %v is specified multiple times",
                path);
        }
        outputTableIds.insert(table.ObjectId);
    }

    GetUserObjectBasicAttributes<TUserFile>(
        AuthenticatedMasterClient,
        Files,
        InputTransactionId,
        Logger,
        EPermission::Read);

    for (const auto& file : Files) {
        const auto& path = file.Path.GetPath();
        if (file.Type != EObjectType::Table && file.Type != EObjectType::File) {
            THROW_ERROR_EXCEPTION("Object %v has invalid type: expected %Qlv or %Qlv, actual %Qlv",
                path,
                EObjectType::Table,
                EObjectType::File,
                file.Type);
        }
    }

    LockInputTables();
    LockUserFiles(&Files);

    BeginUploadOutputTables();
    GetOutputTablesUploadParams();
}

void TOperationControllerBase::Materialize()
{
    VERIFY_INVOKER_AFFINITY(CancelableInvoker);

    auto codicilGuard = MakeCodicilGuard();

    try {
        FetchInputTables();
        FetchUserFiles(&Files);

        PickIntermediateDataCell();
        InitChunkListPool();

        CreateLivePreviewTables();

        LockLivePreviewTables();

        CollectTotals();

        CustomPrepare();

        if (InputChunkMap.empty()) {
            // Possible reasons:
            // - All input chunks are unavailable && Strategy == Skip
            // - Merge decided to passthrough all input chunks
            // - Anything else?
            LOG_INFO("No jobs needed");
            OnOperationCompleted(false /* interrupted */);
            return;
        }

        SuspendUnavailableInputStripes();

        AddAllTaskPendingHints();

        // Input chunk scraper initialization should be the last step to avoid races,
        // because input chunk scraper works in control thread.
        InitInputChunkScraper();

        CheckTimeLimitExecutor->Start();

        State = EControllerState::Running;
    } catch (const std::exception& ex) {
        LOG_ERROR(ex, "Materialization failed");
        auto wrappedError = TError("Materialization failed") << ex;
        OnOperationFailed(wrappedError);
        return;
    }

    LOG_INFO("Materialization finished");
}

void TOperationControllerBase::SaveSnapshot(TOutputStream* output)
{
    auto codicilGuard = MakeCodicilGuard();

    DoSaveSnapshot(output);
}

void TOperationControllerBase::DoSaveSnapshot(TOutputStream* output)
{
    TSaveContext context;
    context.SetOutput(output);

    Save(context, this);
}

void TOperationControllerBase::Revive(const TSharedRef& snapshot)
{
    VERIFY_INVOKER_AFFINITY(CancelableInvoker);

    auto codicilGuard = MakeCodicilGuard();

    InitChunkListPool();

    DoLoadSnapshot(snapshot);

    LockLivePreviewTables();

    AbortAllJoblets();

    AddAllTaskPendingHints();

    // Input chunk scraper initialization should be the last step to avoid races.
    InitInputChunkScraper();

    ReinstallLivePreview();

    CheckTimeLimitExecutor->Start();

    State = EControllerState::Running;
}

void TOperationControllerBase::InitializeTransactions()
{
    StartAsyncSchedulerTransaction();
    if (CleanStart) {
        StartSyncSchedulerTransaction();
        StartInputTransaction(SyncSchedulerTransactionId);
        StartOutputTransaction(SyncSchedulerTransactionId);
    } else {
        InputTransactionId = Operation->GetInputTransaction()->GetId();
        OutputTransactionId = Operation->GetOutputTransaction()->GetId();
    }
}

void TOperationControllerBase::CheckTransactions()
{
    if (Operation->GetState() != EOperationState::Reviving) {
        return;
    }

    // Check transactions.
    {
        std::vector<TFuture<void>> asyncResults;

        auto checkTransaction = [&] (ITransactionPtr transaction, bool required) {
            if (CleanStart) {
                return;
            }
            if (!transaction) {
                if (required) {
                    CleanStart = true;
                    LOG_INFO("Operation is missing required transaction, will use clean start");
                }
                return;
            }

            asyncResults.push_back(transaction->Ping().Apply(
                BIND([=] (const TError& error) {
                    if (!error.IsOK() && !CleanStart) {
                        CleanStart = true;
                        LOG_INFO(error,
                            "Error renewing operation transaction, will use clean start (TransactionId: %v)",
                            transaction->GetId());
                    }
                })));
        };

        // NB: Async transaction is not checked.
        checkTransaction(Operation->GetUserTransaction(), false);
        checkTransaction(Operation->GetSyncSchedulerTransaction(), true);
        checkTransaction(Operation->GetInputTransaction(), true);
        checkTransaction(Operation->GetOutputTransaction(), true);

        WaitFor(Combine(asyncResults))
            .ThrowOnError();
    }

    if (Operation->GetState() != EOperationState::Reviving) {
        return;
    }

    // Abort transactions if needed.
    {
        std::vector<TFuture<void>> asyncResults;

        auto scheduleAbort = [&] (ITransactionPtr transaction) {
            if (transaction) {
                asyncResults.push_back(transaction->Abort());
            }
        };

        // NB: Async transaction is always aborted.
        {
            scheduleAbort(Operation->GetAsyncSchedulerTransaction());
            Operation->SetAsyncSchedulerTransaction(nullptr);
        }

        if (CleanStart) {
            LOG_INFO("Aborting operation transactions (OperationId: %v)",
                Operation->GetId());

            Operation->SetHasActiveTransactions(false);

            // NB: Don't touch user transaction.
            scheduleAbort(Operation->GetSyncSchedulerTransaction());
            Operation->SetSyncSchedulerTransaction(nullptr);

            scheduleAbort(Operation->GetInputTransaction());
            Operation->SetInputTransaction(nullptr);

            scheduleAbort(Operation->GetOutputTransaction());
            Operation->SetOutputTransaction(nullptr);
        } else {
            LOG_INFO("Reusing operation transactions (OperationId: %v)",
                Operation->GetId());
        }

        WaitFor(Combine(asyncResults))
            .ThrowOnError();
    }
}

ITransactionPtr TOperationControllerBase::StartTransaction(
    const Stroka& transactionName,
    IClientPtr client,
    const TNullable<TTransactionId>& parentTransactionId = Null)
{
    LOG_INFO("Starting %v transaction", transactionName);

    TTransactionStartOptions options;
    options.AutoAbort = false;
    options.PingAncestors = false;
    auto attributes = CreateEphemeralAttributes();
    attributes->Set(
        "title",
        Format("Scheduler %v for operation %v", transactionName, OperationId));
    attributes->Set("operation_id", OperationId);
    if (Spec->Title) {
        attributes->Set("operation_title", Spec->Title);
    }
    options.Attributes = std::move(attributes);
    if (parentTransactionId) {
        options.ParentId = parentTransactionId.Get();
    }
    options.Timeout = Config->OperationTransactionTimeout;

    auto transactionOrError = WaitFor(
        client->StartTransaction(NTransactionClient::ETransactionType::Master, options));
    THROW_ERROR_EXCEPTION_IF_FAILED(
        transactionOrError,
        "Error starting %v transaction",
        transactionName);
    auto transaction = transactionOrError.Value();

    if (Operation->GetState() != EOperationState::Initializing &&
        Operation->GetState() != EOperationState::Reviving)
        throw TFiberCanceledException();

    return transaction;
}

void TOperationControllerBase::StartSyncSchedulerTransaction()
{
    TNullable<TTransactionId> userTransactionId;
    if (Operation->GetUserTransaction()) {
        userTransactionId = Operation->GetUserTransaction()->GetId();
    }
    auto transaction = StartTransaction("sync", AuthenticatedMasterClient, userTransactionId);
    Operation->SetSyncSchedulerTransaction(transaction);
    SyncSchedulerTransactionId = transaction->GetId();

    LOG_INFO("Scheduler sync transaction started (SyncTransactionId: %v)",
        transaction->GetId());
}

void TOperationControllerBase::StartAsyncSchedulerTransaction()
{
    auto transaction = StartTransaction("async", AuthenticatedMasterClient);
    Operation->SetAsyncSchedulerTransaction(transaction);
    AsyncSchedulerTransactionId = transaction->GetId();

    LOG_INFO("Scheduler async transaction started (AsyncTransactionId: %v)",
        transaction->GetId());
}

void TOperationControllerBase::StartInputTransaction(const TTransactionId& parentTransactionId)
{
    auto transaction = StartTransaction(
        "input",
        AuthenticatedInputMasterClient,
        parentTransactionId);
    Operation->SetInputTransaction(transaction);
    InputTransactionId = transaction->GetId();

    LOG_INFO("Input transaction started (InputTransactionId: %v)",
        transaction->GetId());
}

void TOperationControllerBase::StartOutputTransaction(const TTransactionId& parentTransactionId)
{
    auto transaction = StartTransaction(
        "output",
        AuthenticatedOutputMasterClient,
        parentTransactionId);
    Operation->SetOutputTransaction(transaction);
    OutputTransactionId = transaction->GetId();

    LOG_INFO("Output transaction started (OutputTransactionId: %v)",
        transaction->GetId());
}

void TOperationControllerBase::PickIntermediateDataCell()
{
    auto connection = AuthenticatedOutputMasterClient->GetConnection();
    const auto& secondaryCellTags = connection->GetSecondaryMasterCellTags();
    IntermediateOutputCellTag = secondaryCellTags.empty()
        ? connection->GetPrimaryMasterCellTag()
        : secondaryCellTags[rand() % secondaryCellTags.size()];
}

void TOperationControllerBase::InitChunkListPool()
{
    ChunkListPool = New<TChunkListPool>(
        Config,
        AuthenticatedOutputMasterClient,
        CancelableInvoker,
        OperationId,
        OutputTransactionId);

    for (const auto& table : OutputTables) {
        ++CellTagToOutputTableCount[table.CellTag];
    }
}

void TOperationControllerBase::InitInputChunkScraper()
{
    yhash_set<TChunkId> chunkIds;
    for (const auto& pair : InputChunkMap) {
        chunkIds.insert(pair.first);
    }

    YCHECK(!InputChunkScraper);
    InputChunkScraper = New<TChunkScraper>(
        Config,
        CancelableInvoker,
        Host->GetChunkLocationThrottlerManager(),
        AuthenticatedInputMasterClient,
        InputNodeDirectory,
        std::move(chunkIds),
        BIND(&TThis::OnInputChunkLocated, MakeWeak(this))
            .Via(CancelableInvoker),
        Logger
    );

    if (UnavailableInputChunkCount > 0) {
        LOG_INFO("Waiting for %v unavailable input chunks", UnavailableInputChunkCount);
        InputChunkScraper->Start();
    }
}

void TOperationControllerBase::SuspendUnavailableInputStripes()
{
    YCHECK(UnavailableInputChunkCount == 0);

    for (const auto& pair : InputChunkMap) {
        const auto& chunkDescriptor = pair.second;
        if (chunkDescriptor.State == EInputChunkState::Waiting) {
            LOG_TRACE("Input chunk is unavailable (ChunkId: %v)", pair.first);
            for (const auto& inputStripe : chunkDescriptor.InputStripes) {
                if (inputStripe.Stripe->WaitingChunkCount == 0) {
                    inputStripe.Task->GetChunkPoolInput()->Suspend(inputStripe.Cookie);
                }
                ++inputStripe.Stripe->WaitingChunkCount;
            }
            ++UnavailableInputChunkCount;
        }
    }
}

void TOperationControllerBase::ReinstallLivePreview()
{
    auto masterConnector = Host->GetMasterConnector();

    if (IsOutputLivePreviewSupported()) {
        for (const auto& table : OutputTables) {
            std::vector<TChunkTreeId> childIds;
            childIds.reserve(table.OutputChunkTreeIds.size());
            for (const auto& pair : table.OutputChunkTreeIds) {
                childIds.push_back(pair.second);
            }
            masterConnector->AttachToLivePreview(
                Operation,
                table.LivePreviewTableId,
                childIds);
        }
    }

    if (IsIntermediateLivePreviewSupported()) {
        std::vector<TChunkTreeId> childIds;
        childIds.reserve(ChunkOriginMap.size());
        for (const auto& pair : ChunkOriginMap) {
            if (!pair.second->Lost) {
                childIds.push_back(pair.first);
            }
        }
        masterConnector->AttachToLivePreview(
            Operation,
            IntermediateTable.LivePreviewTableId,
            childIds);
    }
}

void TOperationControllerBase::AbortAllJoblets()
{
    for (const auto& pair : JobletMap) {
        auto joblet = pair.second;
        JobCounter.Aborted(1, EAbortReason::Scheduler);
        joblet->Task->OnJobAborted(joblet, TAbortedJobSummary(pair.first, EAbortReason::Scheduler));
    }
    JobletMap.clear();
}

void TOperationControllerBase::DoLoadSnapshot(TSharedRef snapshot)
{
    LOG_INFO("Started loading snapshot");

    TMemoryInput input(snapshot.Begin(), snapshot.Size());

    TLoadContext context;
    context.SetInput(&input);

    NPhoenix::TSerializer::InplaceLoad(context, this);

    LOG_INFO("Finished loading snapshot");
}

void TOperationControllerBase::Commit()
{
    VERIFY_INVOKER_AFFINITY(CancelableInvoker);

    auto codicilGuard = MakeCodicilGuard();

    // XXX(babenko): hotfix for YT-4636
    {
        auto client = Host->GetMasterClient();

        // NB: use root credentials.
        auto channel = client->GetMasterChannelOrThrow(EMasterChannelKind::Leader);
        TObjectServiceProxy proxy(channel);

        auto path = GetOperationPath(OperationId) + "/@committing";

        {
            auto req = TYPathProxy::Exists(path);
            auto rsp = WaitFor(proxy.Execute(req))
                .ValueOrThrow();
            if (ConvertTo<bool>(rsp->value())) {
                THROW_ERROR_EXCEPTION("Operation is already committing");
            }
        }

        {
            auto req = TYPathProxy::Set(path);
            req->set_value(ConvertToYsonString(true).Data());
            WaitFor(proxy.Execute(req))
                .ThrowOnError();
        }
    }

    TeleportOutputChunks();
    AttachOutputChunks();
    EndUploadOutputTables();
    CustomCommit();

    LOG_INFO("Results committed");
}

void TOperationControllerBase::TeleportOutputChunks()
{
    auto teleporter = New<TChunkTeleporter>(
        Config,
        AuthenticatedOutputMasterClient,
        CancelableInvoker,
        Operation->GetOutputTransaction()->GetId(),
        Logger);

    for (auto& table : OutputTables) {
        for (const auto& pair : table.OutputChunkTreeIds) {
            const auto& id = pair.second;
            if (TypeFromId(id) == EObjectType::ChunkList)
                continue;
            table.ChunkPropertiesUpdateNeeded = true;
            teleporter->RegisterChunk(id, table.CellTag);
        }
    }

    WaitFor(teleporter->Run())
        .ThrowOnError();
}

void TOperationControllerBase::AttachOutputChunks()
{
    for (auto& table : OutputTables) {
        auto objectIdPath = FromObjectId(table.ObjectId);
        const auto& path = table.Path.GetPath();

        LOG_INFO("Attaching output chunks (Path: %v)",
            path);

        auto channel = AuthenticatedOutputMasterClient->GetMasterChannelOrThrow(
            EMasterChannelKind::Leader,
            table.CellTag);
        TChunkServiceProxy proxy(channel);

        // Split large outputs into separate requests.
        TChunkServiceProxy::TReqExecuteBatch::TAttachChunkTreesSubrequest* req = nullptr;
        TChunkServiceProxy::TReqExecuteBatchPtr batchReq;

        auto flushCurrentReq = [&] (bool requestStatistics) {
            if (req) {
                req->set_request_statistics(requestStatistics);

                auto batchRspOrError = WaitFor(batchReq->Invoke());
                THROW_ERROR_EXCEPTION_IF_FAILED(GetCumulativeError(batchRspOrError), "Error attaching chunks to output table %v",
                    path);

                const auto& batchRsp = batchRspOrError.Value();
                const auto& rsp = batchRsp->attach_chunk_trees_subresponses(0);
                if (requestStatistics) {
                    table.DataStatistics = rsp.statistics();
                }
            }

            req = nullptr;
            batchReq.Reset();
        };

        auto addChunkTree = [&] (const TChunkTreeId& chunkTreeId) {
            if (req && req->child_ids_size() >= Config->MaxChildrenPerAttachRequest) {
                // NB: No need for a statistics for an intermediate request.
                flushCurrentReq(false);
            }

            if (!req) {
                batchReq = proxy.ExecuteBatch();
                GenerateMutationId(batchReq);
                req = batchReq->add_attach_chunk_trees_subrequests();
                ToProto(req->mutable_parent_id(), table.OutputChunkListId);
            }

            ToProto(req->add_child_ids(), chunkTreeId);
        };

        if (!table.KeyColumns.empty() && IsSortedOutputSupported()) {
            // Sorted output generated by user operation requires rearranging.
            LOG_DEBUG("Sorting %v boundary key pairs", table.BoundaryKeys.size());
            std::sort(
                table.BoundaryKeys.begin(),
                table.BoundaryKeys.end(),
                [&] (const TJobBoundaryKeys& lhs, const TJobBoundaryKeys& rhs) -> bool {
                    auto minKeyResult = CompareRows(lhs.MinKey, rhs.MinKey);
                    if (minKeyResult != 0) {
                        return minKeyResult < 0;
                    }
                    return lhs.MaxKey < rhs.MaxKey;
                });

            for (auto current = table.BoundaryKeys.begin(); current != table.BoundaryKeys.end(); ++current) {
                auto next = current + 1;
                if (next != table.BoundaryKeys.end() && next->MinKey < current->MaxKey) {
                    THROW_ERROR_EXCEPTION("Output table %v is not sorted: job outputs have overlapping key ranges",
                        table.Path.GetPath())
                        << TErrorAttribute("next_min_key", next->MinKey)
                        << TErrorAttribute("prev_max_key", current->MaxKey);
                }

                auto pair = table.OutputChunkTreeIds.equal_range(current->ChunkTreeKey);
                auto it = pair.first;
                if (it != pair.second) {
                    // Chunk tree may be absent if no data was written in the job.
                    addChunkTree(it->second);
                    // In user operations each ChunkTreeKey corresponds to a single OutputChunkTreeId.
                    // Let's check it.
                    YCHECK(++it == pair.second);
                }
            }
        } else {
            for (const auto& pair : table.OutputChunkTreeIds) {
                addChunkTree(pair.second);
            }
        }

        // NB: Don't forget to ask for the statistics in the last request.
        flushCurrentReq(true);

        LOG_INFO("Output chunks attached (Path: %v, Statistics: %v)",
            path,
            table.DataStatistics);
    }
}

void TOperationControllerBase::CustomCommit()
{ }

void TOperationControllerBase::EndUploadOutputTables()
{
    auto channel = AuthenticatedOutputMasterClient->GetMasterChannelOrThrow(EMasterChannelKind::Leader);
    TObjectServiceProxy proxy(channel);

    auto batchReq = proxy.ExecuteBatch();

    for (const auto& table : OutputTables) {
        auto objectIdPath = FromObjectId(table.ObjectId);
        const auto& path = table.Path.GetPath();

        LOG_INFO("Finishing upload to output to table (Path: %v, KeyColumns: %v)",
            path,
            table.KeyColumns);

        {
            auto req = TTableYPathProxy::EndUpload(objectIdPath);
            *req->mutable_statistics() = table.DataStatistics;
            ToProto(req->mutable_key_columns(), table.KeyColumns);
            req->set_chunk_properties_update_needed(table.ChunkPropertiesUpdateNeeded);

            SetTransactionId(req, table.UploadTransactionId);
            GenerateMutationId(req);
            batchReq->AddRequest(req, "end_upload");
        }
    }

    auto batchRspOrError = WaitFor(batchReq->Invoke());
    THROW_ERROR_EXCEPTION_IF_FAILED(GetCumulativeError(batchRspOrError), "Error finishing upload to output tables");
}

void TOperationControllerBase::OnJobStarted(const TJobId& jobId, TInstant startTime)
{
    VERIFY_INVOKER_AFFINITY(CancelableInvoker);

    auto codicilGuard = MakeCodicilGuard();

    auto joblet = GetJoblet(jobId);
    joblet->StartTime = startTime;

    LogEventFluently(ELogEventType::JobStarted)
        .Item("job_id").Value(jobId)
        .Item("operation_id").Value(Operation->GetId())
        .Item("resource_limits").Value(joblet->ResourceLimits)
        .Item("node_address").Value(joblet->NodeDescriptor.Address)
        .Item("job_type").Value(joblet->JobType);
}

void TOperationControllerBase::UpdateMemoryDigests(TJobletPtr joblet, TStatistics statistics)
{
    auto jobType = joblet->JobType;
    auto getValue = [] (const TSummary& summary) {
        return summary.GetSum();
    };
    if (statistics.Data().find("/user_job/max_memory") != statistics.Data().end()) {
        i64 userJobMaxMemoryUsage = GetValues<i64>(statistics, "/user_job/max_memory", getValue);
        auto* digest = GetUserJobMemoryDigest(jobType);
        double actualFactor = static_cast<double>(userJobMaxMemoryUsage) / joblet->EstimatedResourceUsage.GetUserJobMemory();
        LOG_DEBUG("Adding sample to the job proxy memory digest (JobType = %v, Sample = %v, JobId = %v)", jobType, actualFactor, joblet->JobId);
        digest->AddSample(actualFactor);
        UpdateAllTasksIfNeeded();
    }
    if (statistics.Data().find("/job_proxy/max_memory") != statistics.Data().end()) {
        i64 jobProxyMaxMemoryUsage = GetValues<i64>(statistics, "/job_proxy/max_memory", getValue);
        auto* digest = GetJobProxyMemoryDigest(jobType);
        double actualFactor = static_cast<double>(jobProxyMaxMemoryUsage) /
            (joblet->EstimatedResourceUsage.GetJobProxyMemory() + joblet->EstimatedResourceUsage.GetFootprintMemory());
        LOG_DEBUG("Adding sample to the user job memory digest (JobType = %v, Sample = %v, JobId = %v)", jobType, actualFactor, joblet->JobId);
        digest->AddSample(actualFactor);
        UpdateAllTasksIfNeeded();
    }
}

void TOperationControllerBase::OnJobCompleted(std::unique_ptr<TCompletedJobSummary> jobSummary)
{
    VERIFY_INVOKER_AFFINITY(CancelableInvoker);

    auto codicilGuard = MakeCodicilGuard();

    jobSummary->ParseStatistics();

    const auto& jobId = jobSummary->Id;
    const auto& result = jobSummary->Result;

    JobCounter.Completed(1);

    auto joblet = GetJoblet(jobId);

    UpdateMemoryDigests(joblet, jobSummary->Statistics);

    FinalizeJoblet(joblet, jobSummary.get());
    LogFinishedJobFluently(ELogEventType::JobCompleted, joblet, *jobSummary);

    UpdateJobStatistics(*jobSummary);

    const auto& schedulerResultEx = result->GetExtension(TSchedulerJobResultExt::scheduler_job_result_ext);

    // Populate node directory by adding additional nodes returned from the job.
    // NB: Job's output may become some other job's input.
    InputNodeDirectory->MergeFrom(schedulerResultEx.output_node_directory());

    joblet->Task->OnJobCompleted(joblet, *jobSummary);

    RemoveJoblet(jobId);

    UpdateTask(joblet->Task);

    if (IsCompleted()) {
        OnOperationCompleted(false /* interrupted */);
        return;
    }

    if (RowCountLimitTableIndex) {
        switch (joblet->JobType) {
            default:
                break;
            case EJobType::Map:
            case EJobType::OrderedMap:
            case EJobType::SortedReduce:
            case EJobType::PartitionReduce:
                auto getValue = [] (const TSummary& summary) {
                    return summary.GetSum();
                };
                auto path = Format("/data/output/%d/row_count%s", *RowCountLimitTableIndex, jobSummary->StatisticsSuffix);
                i64 count = GetValues<i64>(JobStatistics, path, getValue);
                if (count >= RowCountLimit) {
                    OnOperationCompleted(true /* interrupted */);
                }
        }
    }

}

void TOperationControllerBase::OnJobFailed(std::unique_ptr<TFailedJobSummary> jobSummary)
{
    VERIFY_INVOKER_AFFINITY(CancelableInvoker);

    auto codicilGuard = MakeCodicilGuard();

    jobSummary->ParseStatistics();

    const auto& jobId = jobSummary->Id;
    const auto& result = jobSummary->Result;

    auto error = FromProto<TError>(result->error());

    JobCounter.Failed(1);

    auto joblet = GetJoblet(jobId);

    FinalizeJoblet(joblet, jobSummary.get());
    LogFinishedJobFluently(ELogEventType::JobFailed, joblet, *jobSummary)
        .Item("error").Value(error);

    UpdateJobStatistics(*jobSummary);

    joblet->Task->OnJobFailed(joblet, *jobSummary);

    RemoveJoblet(jobId);

    if (error.Attributes().Get<bool>("fatal", false)) {
        auto wrappedError = TError("Job failed with fatal error") << error;
        OnOperationFailed(wrappedError);
        return;
    }

    int failedJobCount = JobCounter.GetFailed();
    int maxFailedJobCount = Spec->MaxFailedJobCount;
    if (failedJobCount >= maxFailedJobCount) {
        OnOperationFailed(TError("Failed jobs limit exceeded")
            << TErrorAttribute("max_failed_job_count", maxFailedJobCount));
    }
}

void TOperationControllerBase::OnJobAborted(std::unique_ptr<TAbortedJobSummary> jobSummary)
{
    VERIFY_INVOKER_AFFINITY(CancelableInvoker);

    auto codicilGuard = MakeCodicilGuard();

    jobSummary->ParseStatistics();

    const auto& jobId = jobSummary->Id;
    auto abortReason = jobSummary->AbortReason;

    JobCounter.Aborted(1, abortReason);

    auto joblet = GetJoblet(jobId);
    if (abortReason == EAbortReason::ResourceOverdraft) {
        UpdateMemoryDigests(joblet, jobSummary->Statistics);
    }

    if (jobSummary->ShouldLog) {
        FinalizeJoblet(joblet, jobSummary.get());
        LogFinishedJobFluently(ELogEventType::JobAborted, joblet, *jobSummary)
            .Item("reason").Value(abortReason);

        UpdateJobStatistics(*jobSummary);
    }

    joblet->Task->OnJobAborted(joblet, *jobSummary);

    RemoveJoblet(jobId);

    if (abortReason == EAbortReason::FailedChunks) {
        const auto& result = jobSummary->Result;
        const auto& schedulerResultExt = result->GetExtension(TSchedulerJobResultExt::scheduler_job_result_ext);
        for (const auto& chunkId : schedulerResultExt.failed_chunk_ids()) {
            OnChunkFailed(FromProto<TChunkId>(chunkId));
        }
    }
}

void TOperationControllerBase::FinalizeJoblet(
    const TJobletPtr& joblet,
    TJobSummary* jobSummary)
{
    auto& statistics = jobSummary->Statistics;

    joblet->FinishTime = jobSummary->FinishTime;
    {
        auto duration = joblet->FinishTime - joblet->StartTime;
        statistics.AddSample("/time/total", duration.MilliSeconds());
    }

    if (jobSummary->PrepareDuration) {
        statistics.AddSample("/time/prepare", *jobSummary->PrepareDuration);
    }
    if (jobSummary->ExecDuration) {
        statistics.AddSample("/time/exec", *jobSummary->ExecDuration);
    }

    statistics.AddSample("/job_proxy/memory_reserve_factor_x1000", static_cast<int>(1e4 * joblet->JobProxyMemoryReserveFactor));
}

TFluentLogEvent TOperationControllerBase::LogFinishedJobFluently(
    ELogEventType eventType,
    const TJobletPtr& joblet,
    const TJobSummary& jobSummary)
{
    return LogEventFluently(eventType)
        .Item("job_id").Value(joblet->JobId)
        .Item("operation_id").Value(Operation->GetId())
        .Item("start_time").Value(joblet->StartTime)
        .Item("finish_time").Value(joblet->FinishTime)
        .Item("resource_limits").Value(joblet->ResourceLimits)
        .Item("statistics").Value(jobSummary.Statistics)
        .Item("node_address").Value(joblet->NodeDescriptor.Address)
        .Item("job_type").Value(joblet->JobType);
}

IYsonConsumer* TOperationControllerBase::GetEventLogConsumer()
{
    VERIFY_THREAD_AFFINITY_ANY();

    return EventLogTableConsumer_.get();
}


void TOperationControllerBase::OnChunkFailed(const TChunkId& chunkId)
{
    auto it = InputChunkMap.find(chunkId);
    if (it == InputChunkMap.end()) {
        LOG_WARNING("Intermediate chunk %v has failed", chunkId);
        OnIntermediateChunkUnavailable(chunkId);
    } else {
        LOG_WARNING("Input chunk %v has failed", chunkId);
        OnInputChunkUnavailable(chunkId, it->second);
    }
}

void TOperationControllerBase::OnInputChunkLocated(const TChunkId& chunkId, const TChunkReplicaList& replicas)
{
    auto it = InputChunkMap.find(chunkId);
    YCHECK(it != InputChunkMap.end());

    auto& descriptor = it->second;
    YCHECK(!descriptor.InputChunks.empty());
    auto& chunkSpec = descriptor.InputChunks.front();
    auto codecId = NErasure::ECodec(chunkSpec->GetErasureCodec());

    if (IsUnavailable(replicas, codecId, IsParityReplicasFetchEnabled())) {
        OnInputChunkUnavailable(chunkId, descriptor);
    } else {
        OnInputChunkAvailable(chunkId, descriptor, replicas);
    }
}

void TOperationControllerBase::OnInputChunkAvailable(const TChunkId& chunkId, TInputChunkDescriptor& descriptor, const TChunkReplicaList& replicas)
{
    VERIFY_INVOKER_AFFINITY(CancelableInvoker);

    if (descriptor.State != EInputChunkState::Waiting)
        return;

    LOG_TRACE("Input chunk is available (ChunkId: %v)", chunkId);

    --UnavailableInputChunkCount;
    YCHECK(UnavailableInputChunkCount >= 0);

    if (UnavailableInputChunkCount == 0) {
        InputChunkScraper->Stop();
    }

    // Update replicas in place for all input chunks with current chunkId.
    for (auto& chunkSpec : descriptor.InputChunks) {
        chunkSpec->SetReplicaList(replicas);
    }

    descriptor.State = EInputChunkState::Active;

    for (const auto& inputStripe : descriptor.InputStripes) {
        --inputStripe.Stripe->WaitingChunkCount;
        if (inputStripe.Stripe->WaitingChunkCount > 0)
            continue;

        auto task = inputStripe.Task;
        task->GetChunkPoolInput()->Resume(inputStripe.Cookie, inputStripe.Stripe);
        if (task->HasInputLocality()) {
            AddTaskLocalityHint(task, inputStripe.Stripe);
        }
        AddTaskPendingHint(task);
    }
}

void TOperationControllerBase::OnInputChunkUnavailable(const TChunkId& chunkId, TInputChunkDescriptor& descriptor)
{
    VERIFY_INVOKER_AFFINITY(CancelableInvoker);

    if (descriptor.State != EInputChunkState::Active)
        return;

    ++ChunkLocatedCallCount;
    if (ChunkLocatedCallCount >= Config->MaxChunksPerScratch) {
        ChunkLocatedCallCount = 0;
        LOG_DEBUG("Located another batch of chunks (Count: %v, UnavailableInputChunkCount: %v)",
            Config->MaxChunksPerScratch,
            UnavailableInputChunkCount);
    }

    LOG_TRACE("Input chunk is unavailable (ChunkId: %v)", chunkId);

    ++UnavailableInputChunkCount;

    switch (Spec->UnavailableChunkTactics) {
        case EUnavailableChunkAction::Fail:
            OnOperationFailed(TError("Input chunk %v is unavailable",
                chunkId));
            break;

        case EUnavailableChunkAction::Skip: {
            descriptor.State = EInputChunkState::Skipped;
            for (const auto& inputStripe : descriptor.InputStripes) {
                inputStripe.Task->GetChunkPoolInput()->Suspend(inputStripe.Cookie);

                // Remove given chunk from the stripe list.
                SmallVector<TInputSlicePtr, 1> slices;
                std::swap(inputStripe.Stripe->ChunkSlices, slices);

                std::copy_if(
                    slices.begin(),
                    slices.end(),
                    inputStripe.Stripe->ChunkSlices.begin(),
                    [&] (TInputSlicePtr slice) {
                        return chunkId != slice->GetInputChunk()->ChunkId();
                    });

                // Reinstall patched stripe.
                inputStripe.Task->GetChunkPoolInput()->Resume(inputStripe.Cookie, inputStripe.Stripe);
                AddTaskPendingHint(inputStripe.Task);
            }
            InputChunkScraper->Start();
            break;
        }

        case EUnavailableChunkAction::Wait: {
            descriptor.State = EInputChunkState::Waiting;
            for (const auto& inputStripe : descriptor.InputStripes) {
                if (inputStripe.Stripe->WaitingChunkCount == 0) {
                    inputStripe.Task->GetChunkPoolInput()->Suspend(inputStripe.Cookie);
                }
                ++inputStripe.Stripe->WaitingChunkCount;
            }
            InputChunkScraper->Start();
            break;
        }

        default:
            YUNREACHABLE();
    }
}

void TOperationControllerBase::OnIntermediateChunkUnavailable(const TChunkId& chunkId)
{
    auto it = ChunkOriginMap.find(chunkId);
    YCHECK(it != ChunkOriginMap.end());
    auto completedJob = it->second;
    if (completedJob->Lost)
        return;

    LOG_DEBUG("Job is lost (Address: %v, JobId: %v, SourceTask: %v, OutputCookie: %v, InputCookie: %v)",
        completedJob->NodeDescriptor.Address,
        completedJob->JobId,
        completedJob->SourceTask->GetId(),
        completedJob->OutputCookie,
        completedJob->InputCookie);

    JobCounter.Lost(1);
    completedJob->Lost = true;
    completedJob->DestinationPool->Suspend(completedJob->InputCookie);
    completedJob->SourceTask->GetChunkPoolOutput()->Lost(completedJob->OutputCookie);
    completedJob->SourceTask->OnJobLost(completedJob);
    AddTaskPendingHint(completedJob->SourceTask);
}

bool TOperationControllerBase::IsOutputLivePreviewSupported() const
{
    return false;
}

bool TOperationControllerBase::IsIntermediateLivePreviewSupported() const
{
    return false;
}

void TOperationControllerBase::Abort()
{
    VERIFY_THREAD_AFFINITY(ControlThread);

    auto codicilGuard = MakeCodicilGuard();

    LOG_INFO("Aborting operation");

    State = EControllerState::Finished;

    CancelableContext->Cancel();

    LOG_INFO("Operation aborted");
}

void TOperationControllerBase::Complete()
{
    VERIFY_THREAD_AFFINITY(ControlThread);

    BIND(&TOperationControllerBase::OnOperationCompleted, MakeStrong(this), true /* interrupted */)
        .Via(GetCancelableInvoker())
        .Run();
}

void TOperationControllerBase::CheckTimeLimit()
{
    VERIFY_INVOKER_AFFINITY(CancelableInvoker);

    auto timeLimit = Config->OperationTimeLimit;
    if (Spec->TimeLimit) {
        timeLimit = Spec->TimeLimit;
    }

    if (timeLimit) {
        if (TInstant::Now() - Operation->GetStartTime() > *timeLimit) {
            OnOperationFailed(TError("Operation is running for too long, aborted")
                << TErrorAttribute("time_limit", *timeLimit));
        }
    }
}

TScheduleJobResultPtr TOperationControllerBase::ScheduleJob(
    ISchedulingContextPtr context,
    const TJobResources& jobLimits)
{
    VERIFY_INVOKER_AFFINITY(CancelableInvoker);

    auto codicilGuard = MakeCodicilGuard();

    // ScheduleJob must be a synchronous action, any context switches are prohibited.
    TContextSwitchedGuard contextSwitchGuard(BIND([] { YUNREACHABLE(); }));

    NProfiling::TScopedTimer timer;
    auto scheduleJobResult = New<TScheduleJobResult>();
    DoScheduleJob(context.Get(), jobLimits, scheduleJobResult.Get());
    if (scheduleJobResult->JobStartRequest) {
        JobCounter.Start(1);
    }
    scheduleJobResult->Duration = timer.GetElapsed();
    return scheduleJobResult;
}

void TOperationControllerBase::UpdateConfig(TSchedulerConfigPtr config)
{
    VERIFY_INVOKER_AFFINITY(CancelableInvoker);

    auto codicilGuard = MakeCodicilGuard();

    Config = config;
}

void TOperationControllerBase::CustomizeJoblet(TJobletPtr /* joblet */)
{ }

void TOperationControllerBase::CustomizeJobSpec(TJobletPtr /* joblet */, TJobSpec* /* jobSpec */)
{ }

void TOperationControllerBase::RegisterTask(TTaskPtr task)
{
    Tasks.push_back(std::move(task));
}

void TOperationControllerBase::RegisterTaskGroup(TTaskGroupPtr group)
{
    TaskGroups.push_back(std::move(group));
}

void TOperationControllerBase::UpdateTask(TTaskPtr task)
{
    int oldPendingJobCount = CachedPendingJobCount;
    int newPendingJobCount = CachedPendingJobCount + task->GetPendingJobCountDelta();
    CachedPendingJobCount = newPendingJobCount;

    int oldTotalJobCount = JobCounter.GetTotal();
    JobCounter.Increment(task->GetTotalJobCountDelta());
    int newTotalJobCount = JobCounter.GetTotal();

    IncreaseNeededResources(task->GetTotalNeededResourcesDelta());

    LOG_DEBUG_IF(
        newPendingJobCount != oldPendingJobCount || newTotalJobCount != oldTotalJobCount,
        "Task updated (Task: %v, PendingJobCount: %v -> %v, TotalJobCount: %v -> %v, NeededResources: %v)",
        task->GetId(),
        oldPendingJobCount,
        newPendingJobCount,
        oldTotalJobCount,
        newTotalJobCount,
        FormatResources(CachedNeededResources));

    i64 outputTablesTimesJobsCount = OutputTables.size() * newTotalJobCount;
    if (outputTablesTimesJobsCount > Config->MaxOutputTablesTimesJobsCount) {
        OnOperationFailed(TError(
                "Maximum allowed number of output tables times job count violated: %v > %v",
                outputTablesTimesJobsCount,
                Config->MaxOutputTablesTimesJobsCount)
            << TErrorAttribute("output_table_count", OutputTables.size())
            << TErrorAttribute("job_count", newTotalJobCount));
    }

    task->CheckCompleted();
}

void TOperationControllerBase::UpdateAllTasks()
{
    for (auto& task: Tasks) {
        task->ResetCachedMinNeededResources();
        UpdateTask(task);
    }
}

void TOperationControllerBase::UpdateAllTasksIfNeeded()
{
    if (TInstant::Now() - LastTaskUpdateTime_ >= Config->TaskUpdatePeriod) {
        LastTaskUpdateTime_ = TInstant::Now();
        UpdateAllTasks();
    }
}

void TOperationControllerBase::MoveTaskToCandidates(
    TTaskPtr task,
    std::multimap<i64, TTaskPtr>& candidateTasks)
{
    const auto& neededResources = task->GetMinNeededResources();
    task->CheckResourceDemandSanity(neededResources);
    i64 minMemory = neededResources.GetMemory();
    candidateTasks.insert(std::make_pair(minMemory, task));
    LOG_DEBUG("Task moved to candidates (Task: %v, MinMemory: %v)",
        task->GetId(),
        minMemory / (1024 * 1024));

}

void TOperationControllerBase::AddTaskPendingHint(TTaskPtr task)
{
    if (task->GetPendingJobCount() > 0) {
        auto group = task->GetGroup();
        if (group->NonLocalTasks.insert(task).second) {
            LOG_DEBUG("Task pending hint added (Task: %v)", task->GetId());
            MoveTaskToCandidates(task, group->CandidateTasks);
        }
    }
    UpdateTask(task);
}

void TOperationControllerBase::AddAllTaskPendingHints()
{
    for (const auto& task : Tasks) {
        AddTaskPendingHint(task);
    }
}

void TOperationControllerBase::DoAddTaskLocalityHint(TTaskPtr task, TNodeId nodeId)
{
    auto group = task->GetGroup();
    if (group->NodeIdToTasks[nodeId].insert(task).second) {
        LOG_TRACE("Task locality hint added (Task: %v, Address: %v)",
            task->GetId(),
            InputNodeDirectory->GetDescriptor(nodeId).GetDefaultAddress());
    }
}

void TOperationControllerBase::AddTaskLocalityHint(TTaskPtr task, TNodeId nodeId)
{
    DoAddTaskLocalityHint(task, nodeId);
    UpdateTask(task);
}

void TOperationControllerBase::AddTaskLocalityHint(TTaskPtr task, TChunkStripePtr stripe)
{
    for (const auto& chunkSlice : stripe->ChunkSlices) {
        for (auto replica : chunkSlice->GetInputChunk()->GetReplicaList()) {
            auto locality = chunkSlice->GetLocality(replica.GetIndex());
            if (locality > 0) {
                DoAddTaskLocalityHint(task, replica.GetNodeId());
            }
        }
    }
    UpdateTask(task);
}

void TOperationControllerBase::ResetTaskLocalityDelays()
{
    LOG_DEBUG("Task locality delays are reset");
    for (auto group : TaskGroups) {
        for (const auto& pair : group->DelayedTasks) {
            auto task = pair.second;
            if (task->GetPendingJobCount() > 0) {
                MoveTaskToCandidates(task, group->CandidateTasks);
            }
        }
        group->DelayedTasks.clear();
    }
}

bool TOperationControllerBase::CheckJobLimits(
    TTaskPtr task,
    const TJobResources& jobLimits,
    const TJobResources& nodeResourceLimits)
{
    auto neededResources = task->GetMinNeededResources();
    if (Dominates(jobLimits, neededResources)) {
        return true;
    }
    task->CheckResourceDemandSanity(nodeResourceLimits, neededResources);
    return false;
}

void TOperationControllerBase::DoScheduleJob(
    ISchedulingContext* context,
    const TJobResources& jobLimits,
    TScheduleJobResult* scheduleJobResult)
{
    VERIFY_INVOKER_AFFINITY(CancelableInvoker);

    if (Spec->TestingOperationOptions) {
        Sleep(Spec->TestingOperationOptions->SchedulingDelay);
    }

    if (!IsRunning()) {
        LOG_TRACE("Operation is not running, scheduling request ignored");
        scheduleJobResult->RecordFail(EScheduleJobFailReason::OperationNotRunning);
    } else if (GetPendingJobCount() == 0) {
        LOG_TRACE("No pending jobs left, scheduling request ignored");
        scheduleJobResult->RecordFail(EScheduleJobFailReason::NoPendingJobs);
    } else {
        DoScheduleLocalJob(context, jobLimits, scheduleJobResult);
        if (!scheduleJobResult->JobStartRequest) {
            DoScheduleNonLocalJob(context, jobLimits, scheduleJobResult);
        }
    }
}

void TOperationControllerBase::DoScheduleLocalJob(
    ISchedulingContext* context,
    const TJobResources& jobLimits,
    TScheduleJobResult* scheduleJobResult)
{
    const auto& nodeResourceLimits = context->ResourceLimits();
    const auto& address = context->GetNodeDescriptor().Address;
    auto nodeId = context->GetNodeDescriptor().Id;

    for (const auto& group : TaskGroups) {
        if (!Dominates(jobLimits, group->MinNeededResources)) {
            scheduleJobResult->RecordFail(EScheduleJobFailReason::NotEnoughResources);
            continue;
        }

        auto localTasksIt = group->NodeIdToTasks.find(nodeId);
        if (localTasksIt == group->NodeIdToTasks.end()) {
            continue;
        }

        i64 bestLocality = 0;
        TTaskPtr bestTask = nullptr;

        auto& localTasks = localTasksIt->second;
        auto it = localTasks.begin();
        while (it != localTasks.end()) {
            auto jt = it++;
            auto task = *jt;

            // Make sure that the task has positive locality.
            // Remove pending hint if not.
            auto locality = task->GetLocality(nodeId);
            if (locality <= 0) {
                localTasks.erase(jt);
                LOG_TRACE("Task locality hint removed (Task: %v, Address: %v)",
                    task->GetId(),
                    address);
                continue;
            }

            if (locality <= bestLocality) {
                continue;
            }

            if (task->GetPendingJobCount() == 0) {
                UpdateTask(task);
                continue;
            }

            if (!CheckJobLimits(task, jobLimits, nodeResourceLimits)) {
                continue;
            }

            bestLocality = locality;
            bestTask = task;
        }

        if (!IsRunning()) {
            scheduleJobResult->RecordFail(EScheduleJobFailReason::OperationNotRunning);
            return;
        }

        if (bestTask) {
            LOG_DEBUG(
                "Attempting to schedule a local job (Task: %v, Address: %v, Locality: %v, JobLimits: %v, "
                "PendingDataSize: %v, PendingJobCount: %v)",
                bestTask->GetId(),
                address,
                bestLocality,
                FormatResources(jobLimits),
                bestTask->GetPendingDataSize(),
                bestTask->GetPendingJobCount());

            if (!HasEnoughChunkLists(bestTask->IsIntermediateOutput())) {
                LOG_DEBUG("Job chunk list demand is not met");
                scheduleJobResult->RecordFail(EScheduleJobFailReason::NotEnoughChunkLists);
                return;
            }

            bestTask->ScheduleJob(context, jobLimits, scheduleJobResult);
            if (scheduleJobResult->JobStartRequest) {
                UpdateTask(bestTask);
                return;
            }
        } else {
            // NB: This is one of the possible reasons, hopefully the most probable.
            scheduleJobResult->RecordFail(EScheduleJobFailReason::NoLocalJobs);
        }
    }
}

void TOperationControllerBase::DoScheduleNonLocalJob(
    ISchedulingContext* context,
    const TJobResources& jobLimits,
    TScheduleJobResult* scheduleJobResult)
{
    auto now = context->GetNow();
    const auto& nodeResourceLimits = context->ResourceLimits();
    const auto& address = context->GetNodeDescriptor().Address;

    for (const auto& group : TaskGroups) {
        if (!Dominates(jobLimits, group->MinNeededResources)) {
            scheduleJobResult->RecordFail(EScheduleJobFailReason::NotEnoughResources);
            continue;
        }

        auto& nonLocalTasks = group->NonLocalTasks;
        auto& candidateTasks = group->CandidateTasks;
        auto& delayedTasks = group->DelayedTasks;

        // Move tasks from delayed to candidates.
        while (!delayedTasks.empty()) {
            auto it = delayedTasks.begin();
            auto deadline = it->first;
            if (now < deadline) {
                break;
            }
            auto task = it->second;
            delayedTasks.erase(it);
            if (task->GetPendingJobCount() == 0) {
                LOG_DEBUG("Task pending hint removed (Task: %v)",
                    task->GetId());
                YCHECK(nonLocalTasks.erase(task) == 1);
                UpdateTask(task);
            } else {
                LOG_DEBUG("Task delay deadline reached (Task: %v)", task->GetId());
                MoveTaskToCandidates(task, candidateTasks);
            }
        }

        // Consider candidates in the order of increasing memory demand.
        {
            int processedTaskCount = 0;
            auto it = candidateTasks.begin();
            while (it != candidateTasks.end()) {
                ++processedTaskCount;
                auto task = it->second;

                // Make sure that the task is ready to launch jobs.
                // Remove pending hint if not.
                if (task->GetPendingJobCount() == 0) {
                    LOG_DEBUG("Task pending hint removed (Task: %v)", task->GetId());
                    candidateTasks.erase(it++);
                    YCHECK(nonLocalTasks.erase(task) == 1);
                    UpdateTask(task);
                    continue;
                }

                // Check min memory demand for early exit.
                if (task->GetMinNeededResources().GetMemory() > jobLimits.GetMemory()) {
                    break;
                }

                if (!CheckJobLimits(task, jobLimits, nodeResourceLimits)) {
                    ++it;
                    scheduleJobResult->RecordFail(EScheduleJobFailReason::NotEnoughResources);
                    continue;
                }

                if (!task->GetDelayedTime()) {
                    task->SetDelayedTime(now);
                }

                auto deadline = *task->GetDelayedTime() + task->GetLocalityTimeout();
                if (deadline > now) {
                    LOG_DEBUG("Task delayed (Task: %v, Deadline: %v)",
                        task->GetId(),
                        deadline);
                    delayedTasks.insert(std::make_pair(deadline, task));
                    candidateTasks.erase(it++);
                    scheduleJobResult->RecordFail(EScheduleJobFailReason::TaskDelayed);
                    continue;
                }

                if (!IsRunning()) {
                    scheduleJobResult->RecordFail(EScheduleJobFailReason::OperationNotRunning);
                    return;
                }

                LOG_DEBUG(
                    "Attempting to schedule a non-local job (Task: %v, Address: %v, JobLimits: %v, "
                    "PendingDataSize: %v, PendingJobCount: %v)",
                    task->GetId(),
                    address,
                    FormatResources(jobLimits),
                    task->GetPendingDataSize(),
                    task->GetPendingJobCount());

                if (!HasEnoughChunkLists(task->IsIntermediateOutput())) {
                    LOG_DEBUG("Job chunk list demand is not met");
                    scheduleJobResult->RecordFail(EScheduleJobFailReason::NotEnoughChunkLists);
                    return;
                }

                task->ScheduleJob(context, jobLimits, scheduleJobResult);
                if (scheduleJobResult->JobStartRequest) {
                    UpdateTask(task);
                    LOG_DEBUG("Processed %v tasks", processedTaskCount);
                    return;
                }

                // If task failed to schedule job, its min resources might have been updated.
                auto minMemory = task->GetMinNeededResources().GetMemory();
                if (it->first == minMemory) {
                    ++it;
                } else {
                    it = candidateTasks.erase(it);
                    candidateTasks.insert(std::make_pair(minMemory, task));
                }
            }
            if (processedTaskCount == 0) {
                scheduleJobResult->RecordFail(EScheduleJobFailReason::NoCandidateTasks);
            }

            LOG_DEBUG("Processed %v tasks", processedTaskCount);
        }
    }
}

TCancelableContextPtr TOperationControllerBase::GetCancelableContext() const
{
    VERIFY_THREAD_AFFINITY_ANY();

    return CancelableContext;
}

IInvokerPtr TOperationControllerBase::GetCancelableControlInvoker() const
{
    VERIFY_THREAD_AFFINITY_ANY();

    return CancelableControlInvoker;
}

IInvokerPtr TOperationControllerBase::GetCancelableInvoker() const
{
    VERIFY_THREAD_AFFINITY_ANY();

    return CancelableInvoker;
}

IInvokerPtr TOperationControllerBase::GetInvoker() const
{
    VERIFY_THREAD_AFFINITY_ANY();

    return SuspendableInvoker;
}

TFuture<void> TOperationControllerBase::Suspend()
{
    VERIFY_THREAD_AFFINITY(ControlThread);

    auto codicilGuard = MakeCodicilGuard();

    return SuspendableInvoker->Suspend();
}

void TOperationControllerBase::Resume()
{
    VERIFY_THREAD_AFFINITY(ControlThread);

    auto codicilGuard = MakeCodicilGuard();

    SuspendableInvoker->Resume();
}

bool TOperationControllerBase::GetCleanStart() const
{
    VERIFY_THREAD_AFFINITY(ControlThread);

    return CleanStart;
}

int TOperationControllerBase::GetPendingJobCount() const
{
    VERIFY_THREAD_AFFINITY_ANY();

    auto codicilGuard = MakeCodicilGuard();

    // Avoid accessing the state while not prepared.
    if (!IsPrepared()) {
        return 0;
    }

    // NB: For suspended operations we still report proper pending job count
    // but zero demand.
    if (!IsRunning()) {
        return 0;
    }

    return CachedPendingJobCount;
}

int TOperationControllerBase::GetTotalJobCount() const
{
    VERIFY_INVOKER_AFFINITY(CancelableInvoker);

    auto codicilGuard = MakeCodicilGuard();

    // Avoid accessing the state while not prepared.
    if (!IsPrepared()) {
        return 0;
    }

    return JobCounter.GetTotal();
}

void TOperationControllerBase::IncreaseNeededResources(const TJobResources& resourcesDelta)
{
    VERIFY_THREAD_AFFINITY_ANY();

    TWriterGuard guard(CachedNeededResourcesLock);
    CachedNeededResources += resourcesDelta;
}

TJobResources TOperationControllerBase::GetNeededResources() const
{
    VERIFY_THREAD_AFFINITY_ANY();

    TReaderGuard guard(CachedNeededResourcesLock);
    return CachedNeededResources;
}

<<<<<<< HEAD
i64 TOperationControllerBase::ComputeUserJobMemoryReserve(EJobType jobType, TUserJobSpecPtr userJobSpec) const
{
    if (userJobSpec) {
        return userJobSpec->MemoryLimit * GetUserJobMemoryDigest(jobType)->GetQuantile(Config->UserJobMemoryReserveQuantile);
    } else {
        return 0;
    }
}

void TOperationControllerBase::OnOperationCompleted()
=======
void TOperationControllerBase::OnOperationCompleted(bool interrupted)
>>>>>>> 76f992ff
{
    VERIFY_INVOKER_AFFINITY(CancelableInvoker);
    UNUSED(interrupted);

    // This can happen if operation failed during completion in derived class (e.x. SortController).
    if (IsFinished()) {
        return;
    }

    LOG_INFO("Operation completed");

    State = EControllerState::Finished;

    Host->OnOperationCompleted(Operation);
}

void TOperationControllerBase::OnOperationFailed(const TError& error)
{
    VERIFY_INVOKER_AFFINITY(CancelableInvoker);

    // During operation failing job aborting can lead to another operation fail, we don't want to invoke it twice.
    if (IsFinished()) {
        return;
    }

    State = EControllerState::Finished;

    Host->OnOperationFailed(Operation, error);
}

bool TOperationControllerBase::IsPrepared() const
{
    return State != EControllerState::Preparing;
}

bool TOperationControllerBase::IsRunning() const
{
    return State == EControllerState::Running;
}

bool TOperationControllerBase::IsFinished() const
{
    return State == EControllerState::Finished;
}

void TOperationControllerBase::CreateLivePreviewTables()
{
    auto client = Host->GetMasterClient();
    auto connection = client->GetConnection();

    // NB: use root credentials.
    auto channel = client->GetMasterChannelOrThrow(EMasterChannelKind::Leader);
    TObjectServiceProxy proxy(channel);

    auto batchReq = proxy.ExecuteBatch();

    auto addRequest = [&] (
        const Stroka& path,
        TCellTag cellTag,
        int replicationFactor,
        const Stroka& key,
        const TYsonString& acl)
    {
        auto req = TCypressYPathProxy::Create(path);
        req->set_type(static_cast<int>(EObjectType::Table));
        req->set_ignore_existing(true);
        req->set_enable_accounting(false);

        auto attributes = CreateEphemeralAttributes();
        attributes->Set("replication_factor", replicationFactor);
        if (cellTag == connection->GetPrimaryMasterCellTag()) {
            attributes->Set("external", false);
        } else {
            attributes->Set("external_cell_tag", cellTag);
        }
        attributes->Set("acl", acl);
        attributes->Set("inherit_acl", false);
        ToProto(req->mutable_node_attributes(), *attributes);

        batchReq->AddRequest(req, key);
    };

    if (IsOutputLivePreviewSupported()) {
        LOG_INFO("Creating output tables for live preview");

        for (int index = 0; index < OutputTables.size(); ++index) {
            const auto& table = OutputTables[index];
            auto path = GetLivePreviewOutputPath(OperationId, index);
            addRequest(
                path,
                table.CellTag,
                table.Options->ReplicationFactor,
                "create_output",
                OutputTables[index].EffectiveAcl);
        }
    }

    if (IsIntermediateLivePreviewSupported()) {
        LOG_INFO("Creating intermediate table for live preview");

        auto path = GetLivePreviewIntermediatePath(OperationId);
        addRequest(
            path,
            IntermediateOutputCellTag,
            1,
            "create_intermediate",
            ConvertToYsonString(Spec->IntermediateDataAcl));
    }

    auto batchRspOrError = WaitFor(batchReq->Invoke());
    THROW_ERROR_EXCEPTION_IF_FAILED(GetCumulativeError(batchRspOrError), "Error creating live preview tables");
    const auto& batchRsp = batchRspOrError.Value();

    auto handleResponse = [&] (TLivePreviewTableBase& table, TCypressYPathProxy::TRspCreatePtr rsp) {
        table.LivePreviewTableId = FromProto<NCypressClient::TNodeId>(rsp->node_id());
    };

    if (IsOutputLivePreviewSupported()) {
        auto rspsOrError = batchRsp->GetResponses<TCypressYPathProxy::TRspCreate>("create_output");
        YCHECK(rspsOrError.size() == OutputTables.size());
        for (int index = 0; index < OutputTables.size(); ++index) {
            handleResponse(OutputTables[index], rspsOrError[index].Value());
        }

        LOG_INFO("Output live preview tables created");
    }

    if (IsIntermediateLivePreviewSupported()) {
        auto rspOrError = batchRsp->GetResponse<TCypressYPathProxy::TRspCreate>("create_intermediate");
        handleResponse(IntermediateTable, rspOrError.Value());

        LOG_INFO("Intermediate live preview table created");
    }
}

void TOperationControllerBase::LockLivePreviewTables()
{
    auto channel = Host->GetMasterClient()->GetMasterChannelOrThrow(EMasterChannelKind::Leader);
    TObjectServiceProxy proxy(channel);

    auto batchReq = proxy.ExecuteBatch();

    auto addRequest = [&] (const TLivePreviewTableBase& table, const Stroka& key) {
        auto req = TCypressYPathProxy::Lock(FromObjectId(table.LivePreviewTableId));
        req->set_mode(static_cast<int>(ELockMode::Exclusive));
        SetTransactionId(req, AsyncSchedulerTransactionId);
        batchReq->AddRequest(req, key);
    };

    if (IsOutputLivePreviewSupported()) {
        LOG_INFO("Locking live preview output tables");
        for (const auto& table : OutputTables) {
            addRequest(table, "lock_output");
        }
    }

    if (IsIntermediateLivePreviewSupported()) {
        LOG_INFO("Locking live preview intermediate table");
        addRequest(IntermediateTable, "lock_intermediate");
    }

    if (batchReq->GetSize() == 0) {
        return;
    }

    auto batchRspOrError = WaitFor(batchReq->Invoke());
    THROW_ERROR_EXCEPTION_IF_FAILED(GetCumulativeError(batchRspOrError), "Error locking live preview tables");

    LOG_INFO("Live preview tables locked");
}

void TOperationControllerBase::FetchInputTables()
{
    for (int tableIndex = 0; tableIndex < static_cast<int>(InputTables.size()); ++tableIndex) {
        auto& table = InputTables[tableIndex];
        auto objectIdPath = FromObjectId(table.ObjectId);
        const auto& path = table.Path.GetPath();
        const auto& ranges = table.Path.GetRanges();
        if (ranges.empty())
            continue;

        LOG_INFO("Fetching input table (Path: %v, RangeCount: %v)",
            path,
            ranges.size());

        auto channel = AuthenticatedInputMasterClient->GetMasterChannelOrThrow(
            EMasterChannelKind::LeaderOrFollower, table.CellTag);
        TObjectServiceProxy proxy(channel);

        auto batchReq = proxy.ExecuteBatch();

        for (const auto& range : ranges) {
            for (i64 index = 0; index * Config->MaxChunksPerFetch < table.ChunkCount; ++index) {
                auto adjustedRange = range;
                auto chunkCountLowerLimit = index * Config->MaxChunksPerFetch;
                if (adjustedRange.LowerLimit().HasChunkIndex()) {
                    chunkCountLowerLimit = std::max(chunkCountLowerLimit, adjustedRange.LowerLimit().GetChunkIndex());
                }
                adjustedRange.LowerLimit().SetChunkIndex(chunkCountLowerLimit);

                auto chunkCountUpperLimit = (index + 1) * Config->MaxChunksPerFetch;
                if (adjustedRange.UpperLimit().HasChunkIndex()) {
                    chunkCountUpperLimit = std::min(chunkCountUpperLimit, adjustedRange.UpperLimit().GetChunkIndex());
                }
                adjustedRange.UpperLimit().SetChunkIndex(chunkCountUpperLimit);

                auto req = TTableYPathProxy::Fetch(FromObjectId(table.ObjectId));
                InitializeFetchRequest(req.Get(), table.Path);
                ToProto(req->mutable_ranges(), std::vector<TReadRange>({adjustedRange}));
                req->set_fetch_all_meta_extensions(false);
                req->add_extension_tags(TProtoExtensionTag<NChunkClient::NProto::TMiscExt>::Value);
                if (IsBoundaryKeysFetchEnabled()) {
                    req->add_extension_tags(TProtoExtensionTag<TBoundaryKeysExt>::Value);
                    req->add_extension_tags(TProtoExtensionTag<TOldBoundaryKeysExt>::Value);
                }
                req->set_fetch_parity_replicas(IsParityReplicasFetchEnabled());
                SetTransactionId(req, InputTransactionId);
                batchReq->AddRequest(req, "fetch");
            }
        }

        auto batchRspOrError = WaitFor(batchReq->Invoke());
        THROW_ERROR_EXCEPTION_IF_FAILED(GetCumulativeError(batchRspOrError), "Error fetching input table %v",
            path);
        const auto& batchRsp = batchRspOrError.Value();

        auto rspsOrError = batchRsp->GetResponses<TTableYPathProxy::TRspFetch>("fetch");
        for (const auto& rspOrError : rspsOrError) {
            const auto& rsp = rspOrError.Value();
            std::vector<NChunkClient::NProto::TChunkSpec> chunkSpecs;
            ProcessFetchResponse(
                AuthenticatedInputMasterClient,
                rsp,
                table.CellTag,
                InputNodeDirectory,
                Config->MaxChunksPerLocateRequest,
                Logger,
                &chunkSpecs);

            for (auto& chunk : chunkSpecs) {
                auto chunkSpec = New<TInputChunk>(std::move(chunk));
                chunkSpec->SetTableIndex(tableIndex);
                table.Chunks.push_back(chunkSpec);
            }
        }

        LOG_INFO("Input table fetched (Path: %v, ChunkCount: %v)",
            path,
            table.Chunks.size());
    }
}

void TOperationControllerBase::LockInputTables()
{
    LOG_INFO("Locking input tables");

    {
        auto channel = AuthenticatedInputMasterClient->GetMasterChannelOrThrow(EMasterChannelKind::Leader);
        TObjectServiceProxy proxy(channel);

        auto batchReq = proxy.ExecuteBatch();

        for (const auto& table : InputTables) {
            auto objectIdPath = FromObjectId(table.ObjectId);
            {
                auto req = TTableYPathProxy::Lock(objectIdPath);
                req->set_mode(static_cast<int>(ELockMode::Snapshot));
                SetTransactionId(req, InputTransactionId);
                GenerateMutationId(req);
                batchReq->AddRequest(req, "lock");
            }
        }

        auto batchRspOrError = WaitFor(batchReq->Invoke());
        THROW_ERROR_EXCEPTION_IF_FAILED(GetCumulativeError(batchRspOrError), "Error locking input tables");
    }

    LOG_INFO("Getting input tables attributes");

    {
        auto channel = AuthenticatedInputMasterClient->GetMasterChannelOrThrow(EMasterChannelKind::LeaderOrFollower);
        TObjectServiceProxy proxy(channel);

        auto batchReq = proxy.ExecuteBatch();

        for (const auto& table : InputTables) {
            auto objectIdPath = FromObjectId(table.ObjectId);
            {
                auto req = TTableYPathProxy::Get(objectIdPath + "/@");
                std::vector<Stroka> attributeKeys{
                    "dynamic",
                    "sorted",
                    "sorted_by",
                    "chunk_count"
                };
                ToProto(req->mutable_attributes()->mutable_keys(), attributeKeys);
                SetTransactionId(req, InputTransactionId);
                batchReq->AddRequest(req, "get_attributes");
            }
        }

        auto batchRspOrError = WaitFor(batchReq->Invoke());
        THROW_ERROR_EXCEPTION_IF_FAILED(GetCumulativeError(batchRspOrError), "Error getting attributes of input tables");
        const auto& batchRsp = batchRspOrError.Value();

        auto lockInRspsOrError = batchRsp->GetResponses<TTableYPathProxy::TRspLock>("lock");
        auto getInAttributesRspsOrError = batchRsp->GetResponses<TTableYPathProxy::TRspGet>("get_attributes");
        for (int index = 0; index < InputTables.size(); ++index) {
            auto& table = InputTables[index];
            auto path = table.Path.GetPath();
            {
                const auto& rsp = getInAttributesRspsOrError[index].Value();
                auto attributes = ConvertToAttributes(TYsonString(rsp->value()));

                if (attributes->Get<bool>("dynamic")) {
                    THROW_ERROR_EXCEPTION("Expected a static table, but got dynamic")
                        << TErrorAttribute("input_table", path);
                }

                if (attributes->Get<bool>("sorted")) {
                    table.KeyColumns = attributes->Get<TKeyColumns>("sorted_by");
                }

                table.ChunkCount = attributes->Get<int>("chunk_count");
            }
            LOG_INFO("Input table locked (Path: %v, KeyColumns: %v, ChunkCount: %v)",
                path,
                table.KeyColumns,
                table.ChunkCount);
        }
    }
}

void TOperationControllerBase::BeginUploadOutputTables()
{
    LOG_INFO("Locking output tables");

    {
        auto channel = AuthenticatedOutputMasterClient->GetMasterChannelOrThrow(EMasterChannelKind::Leader);
        TObjectServiceProxy proxy(channel);

        {
            auto batchReq = proxy.ExecuteBatch();
            for (const auto& table : OutputTables) {
                auto objectIdPath = FromObjectId(table.ObjectId);
                auto req = TTableYPathProxy::Lock(objectIdPath);
                req->set_mode(static_cast<int>(table.LockMode));
                GenerateMutationId(req);
                SetTransactionId(req, OutputTransactionId);
                batchReq->AddRequest(req, "lock");
            }

            auto batchRspOrError = WaitFor(batchReq->Invoke());
            THROW_ERROR_EXCEPTION_IF_FAILED(GetCumulativeError(batchRspOrError), "Error locking output tables");
        }

        {
            auto batchReq = proxy.ExecuteBatch();
            for (const auto& table : OutputTables) {
                auto objectIdPath = FromObjectId(table.ObjectId);
                auto req = TTableYPathProxy::BeginUpload(objectIdPath);
                SetTransactionId(req, OutputTransactionId);
                GenerateMutationId(req);
                req->set_update_mode(static_cast<int>(table.UpdateMode));
                req->set_lock_mode(static_cast<int>(table.LockMode));
                batchReq->AddRequest(req, "begin_upload");
            }
            auto batchRspOrError = WaitFor(batchReq->Invoke());
            THROW_ERROR_EXCEPTION_IF_FAILED(GetCumulativeError(batchRspOrError), "Error starting upload transactions for output tables");
            const auto& batchRsp = batchRspOrError.Value();

            auto beginUploadRspsOrError = batchRsp->GetResponses<TTableYPathProxy::TRspBeginUpload>("begin_upload");
            for (int index = 0; index < OutputTables.size(); ++index) {
                auto& table = OutputTables[index];
                {
                    const auto& rsp = beginUploadRspsOrError[index].Value();
                    table.UploadTransactionId = FromProto<TTransactionId>(rsp->upload_transaction_id());
                }
            }
        }

    }

    LOG_INFO("Getting output tables attributes");

    {
        auto channel = AuthenticatedOutputMasterClient->GetMasterChannelOrThrow(EMasterChannelKind::LeaderOrFollower);
        TObjectServiceProxy proxy(channel);
        auto batchReq = proxy.ExecuteBatch();

        for (const auto& table : OutputTables) {
            auto objectIdPath = FromObjectId(table.ObjectId);
            {
                auto req = TTableYPathProxy::Get(objectIdPath + "/@");

                std::vector<Stroka> attributeKeys{
                    "compression_codec",
                    "erasure_codec",
                    "row_count",
                    "replication_factor",
                    "account",
                    "vital",
                    "effective_acl"
                };
                ToProto(req->mutable_attributes()->mutable_keys(), attributeKeys);
                SetTransactionId(req, OutputTransactionId);
                batchReq->AddRequest(req, "get_attributes");
            }
        }

        auto batchRspOrError = WaitFor(batchReq->Invoke());
        THROW_ERROR_EXCEPTION_IF_FAILED(GetCumulativeError(batchRspOrError), "Error getting attributes of output tables");
        const auto& batchRsp = batchRspOrError.Value();

        auto getOutAttributesRspsOrError = batchRsp->GetResponses<TTableYPathProxy::TRspGet>("get_attributes");
        for (int index = 0; index < OutputTables.size(); ++index) {
            auto& table = OutputTables[index];
            const auto& path = table.Path.GetPath();
            {
                const auto& rsp = getOutAttributesRspsOrError[index].Value();
                auto attributes = ConvertToAttributes(TYsonString(rsp->value()));

                if (attributes->Get<i64>("row_count") > 0 &&
                    table.AppendRequested &&
                    table.UpdateMode == EUpdateMode::Overwrite) {
                    THROW_ERROR_EXCEPTION("Cannot append sorted data to non-empty output table %v",
                        path);
                }

                table.Options->CompressionCodec = attributes->Get<NCompression::ECodec>("compression_codec");
                table.Options->ErasureCodec = attributes->Get<NErasure::ECodec>("erasure_codec", NErasure::ECodec::None);
                table.Options->ReplicationFactor = attributes->Get<int>("replication_factor");
                table.Options->Account = attributes->Get<Stroka>("account");
                table.Options->ChunksVital = attributes->Get<bool>("vital");

                table.EffectiveAcl = attributes->GetYson("effective_acl");
            }
            LOG_INFO("Output table locked (Path: %v, Options: %v, UploadTransactionId: %v)",
                path,
                ConvertToYsonString(table.Options, EYsonFormat::Text).Data(),
                table.UploadTransactionId);
        }
    }
}

void TOperationControllerBase::GetOutputTablesUploadParams()
{
    yhash<TCellTag, std::vector<TOutputTable*>> cellTagToTables;
    for (auto& table : OutputTables) {
        cellTagToTables[table.CellTag].push_back(&table);
    }

    for (const auto& pair : cellTagToTables) {
        auto cellTag = pair.first;
        const auto& tables = pair.second;

        LOG_INFO("Getting output tables upload parameters (CellTag: %v)", cellTag);

        auto channel = AuthenticatedOutputMasterClient->GetMasterChannelOrThrow(
            EMasterChannelKind::LeaderOrFollower,
            cellTag);
        TObjectServiceProxy proxy(channel);

        auto batchReq = proxy.ExecuteBatch();
        for (const auto& table : tables) {
            auto objectIdPath = FromObjectId(table->ObjectId);
            {
                auto req = TTableYPathProxy::GetUploadParams(objectIdPath);
                SetTransactionId(req, table->UploadTransactionId);
                batchReq->AddRequest(req, "get_upload_params");
            }
        }

        auto batchRspOrError = WaitFor(batchReq->Invoke());
        THROW_ERROR_EXCEPTION_IF_FAILED(batchRspOrError, "Error getting upload parameters of output tables");
        const auto& batchRsp = batchRspOrError.Value();

        auto getUploadParamsRspsOrError = batchRsp->GetResponses<TTableYPathProxy::TRspGetUploadParams>("get_upload_params");
        for (int index = 0; index < tables.size(); ++index) {
            auto* table = tables[index];
            const auto& path = table->Path.GetPath();
            {
                const auto& rspOrError = getUploadParamsRspsOrError[index];
                THROW_ERROR_EXCEPTION_IF_FAILED(rspOrError, "Error getting upload parameters of output table %v",
                    path);

                const auto& rsp = rspOrError.Value();
                table->OutputChunkListId = FromProto<TChunkListId>(rsp->chunk_list_id());

                LOG_INFO("Upload parameters of output table received (Path: %v, ChunkListId: %v)",
                    path,
                    table->OutputChunkListId);
            }
        }
    }
}

void TOperationControllerBase::FetchUserFiles(std::vector<TUserFile>* files)
{
    for (auto& file : *files) {
        auto objectIdPath = FromObjectId(file.ObjectId);
        const auto& path = file.Path.GetPath();

        LOG_INFO("Fetching user file (Path: %v)",
            path);

        auto channel = AuthenticatedInputMasterClient->GetMasterChannelOrThrow(
            EMasterChannelKind::LeaderOrFollower,
            file.CellTag);
        TObjectServiceProxy proxy(channel);

        auto batchReq = proxy.ExecuteBatch();

        {
            auto req = TChunkOwnerYPathProxy::Fetch(objectIdPath);
            ToProto(req->mutable_ranges(), std::vector<TReadRange>({TReadRange()}));
            switch (file.Type) {
                case EObjectType::Table:
                    req->set_fetch_all_meta_extensions(true);
                    InitializeFetchRequest(req.Get(), file.Path);
                    break;

                case EObjectType::File:
                    req->add_extension_tags(TProtoExtensionTag<NChunkClient::NProto::TMiscExt>::Value);
                    break;

                default:
                    YUNREACHABLE();
            }
            SetTransactionId(req, InputTransactionId);
            batchReq->AddRequest(req, "fetch");
        }

        auto batchRspOrError = WaitFor(batchReq->Invoke());
        THROW_ERROR_EXCEPTION_IF_FAILED(GetCumulativeError(batchRspOrError), "Error fetching user file %v",
             path);
        const auto& batchRsp = batchRspOrError.Value();

        {
            auto rsp = batchRsp->GetResponse<TChunkOwnerYPathProxy::TRspFetch>("fetch").Value();
            ProcessFetchResponse(
                AuthenticatedInputMasterClient,
                rsp,
                file.CellTag,
                AuxNodeDirectory,
                Config->MaxChunksPerLocateRequest,
                Logger,
                &file.ChunkSpecs);
        }

        LOG_INFO("User file fetched (Path: %v, FileName: %v)",
            path,
            file.FileName);
    }
}

void TOperationControllerBase::LockUserFiles(std::vector<TUserFile>* files)
{
    LOG_INFO("Locking user files");

    {
        auto channel = AuthenticatedOutputMasterClient->GetMasterChannelOrThrow(EMasterChannelKind::Leader);
        TObjectServiceProxy proxy(channel);
        auto batchReq = proxy.ExecuteBatch();

        for (const auto& file : *files) {
            auto objectIdPath = FromObjectId(file.ObjectId);

            {
                auto req = TCypressYPathProxy::Lock(objectIdPath);
                req->set_mode(static_cast<int>(ELockMode::Snapshot));
                GenerateMutationId(req);
                SetTransactionId(req, InputTransactionId);
                batchReq->AddRequest(req, "lock");
            }
        }

        auto batchRspOrError = WaitFor(batchReq->Invoke());
        THROW_ERROR_EXCEPTION_IF_FAILED(GetCumulativeError(batchRspOrError), "Error locking user files");
    }

    LOG_INFO("Getting user files attributes");

    {
        auto channel = AuthenticatedOutputMasterClient->GetMasterChannelOrThrow(EMasterChannelKind::LeaderOrFollower);
        TObjectServiceProxy proxy(channel);
        auto batchReq = proxy.ExecuteBatch();

        for (const auto& file : *files) {
            auto objectIdPath = FromObjectId(file.ObjectId);
            {
                auto req = TYPathProxy::Get(objectIdPath + "/@");
                SetTransactionId(req, InputTransactionId);
                std::vector<Stroka> attributeKeys;
                attributeKeys.push_back("file_name");
                switch (file.Type) {
                    case EObjectType::File:
                        attributeKeys.push_back("executable");
                        break;

                    case EObjectType::Table:
                        attributeKeys.push_back("format");
                        break;

                    default:
                        YUNREACHABLE();
                }
                attributeKeys.push_back("key");
                attributeKeys.push_back("chunk_count");
                attributeKeys.push_back("uncompressed_data_size");
                ToProto(req->mutable_attributes()->mutable_keys(), attributeKeys);
                batchReq->AddRequest(req, "get_attributes");
            }

            {
                auto req = TYPathProxy::Get(file.Path.GetPath() + "&/@");
                SetTransactionId(req, InputTransactionId);
                std::vector<Stroka> attributeKeys;
                attributeKeys.push_back("key");
                attributeKeys.push_back("file_name");
                ToProto(req->mutable_attributes()->mutable_keys(), attributeKeys);
                batchReq->AddRequest(req, "get_link_attributes");
            }
        }

        auto batchRspOrError = WaitFor(batchReq->Invoke());
        THROW_ERROR_EXCEPTION_IF_FAILED(batchRspOrError, "Error getting attributes of user files");
        const auto& batchRsp = batchRspOrError.Value();

        TEnumIndexedVector<yhash_set<Stroka>, EOperationStage> userFileNames;
        auto validateUserFileName = [&] (const TUserFile& file) {
            // TODO(babenko): more sanity checks?
            auto path = file.Path.GetPath();
            const auto& fileName = file.FileName;
            if (fileName.empty()) {
                THROW_ERROR_EXCEPTION("Empty user file name for %v",
                    path);
            }
            if (!userFileNames[file.Stage].insert(fileName).second) {
                THROW_ERROR_EXCEPTION("Duplicate user file name %Qv for %v",
                    fileName,
                    path);
            }
        };

        auto getAttributesRspsOrError = batchRsp->GetResponses<TYPathProxy::TRspGetKey>("get_attributes");
        auto getLinkAttributesRspsOrError = batchRsp->GetResponses<TYPathProxy::TRspGetKey>("get_link_attributes");
        for (int index = 0; index < files->size(); ++index) {
            auto& file = (*files)[index];
            const auto& path = file.Path.GetPath();

            {
                const auto& rspOrError = getAttributesRspsOrError[index];
                THROW_ERROR_EXCEPTION_IF_FAILED(rspOrError, "Error getting attributes of user file %Qv", path);
                const auto& rsp = rspOrError.Value();
                const auto& linkRsp = getLinkAttributesRspsOrError[index];

                file.Attributes = ConvertToAttributes(TYsonString(rsp->value()));
                const auto& attributes = *file.Attributes;

                try {
                    if (linkRsp.IsOK()) {
                        auto linkAttributes = ConvertToAttributes(TYsonString(linkRsp.Value()->value()));
                        file.FileName = linkAttributes->Get<Stroka>("key");
                        file.FileName = linkAttributes->Find<Stroka>("file_name").Get(file.FileName);
                    } else {
                        file.FileName = attributes.Get<Stroka>("key");
                        file.FileName = attributes.Find<Stroka>("file_name").Get(file.FileName);
                    }
                    file.FileName = file.Path.GetFileName().Get(file.FileName);
                } catch (const std::exception& ex) {
                    // NB: Some of the above Gets and Finds may throw due to, e.g., type mismatch.
                    THROW_ERROR_EXCEPTION("Error parsing attributes of user file %v",
                        path) << ex;
                }

                switch (file.Type) {
                    case EObjectType::File:
                        file.Executable = attributes.Find<bool>("executable").Get(file.Executable);
                        file.Executable = file.Path.GetExecutable().Get(file.Executable);
                        break;

                    case EObjectType::Table:
                        file.Format = attributes.FindYson("format").Get(TYsonString());
                        file.Format = file.Path.GetFormat().Get(file.Format);
                        // Validate that format is correct.
                        try {
                            if (file.Format.GetType() == EYsonType::None) {
                                THROW_ERROR_EXCEPTION("Format is missing");
                            } else {
                                ConvertTo<TFormat>(file.Format);
                            }
                        } catch (const std::exception& ex) {
                            THROW_ERROR_EXCEPTION("Failed to parse format of table file %v",
                                file.Path) << ex;
                        }
                        break;

                    default:
                        YUNREACHABLE();
                }

                i64 fileSize = attributes.Get<i64>("uncompressed_data_size");
                if (fileSize > Config->MaxFileSize) {
                    THROW_ERROR_EXCEPTION(
                        "User file %v exceeds size limit: %v > %v",
                        path,
                        fileSize,
                        Config->MaxFileSize);
                }

                i64 chunkCount = attributes.Get<i64>("chunk_count");
                if (chunkCount > Config->MaxChunksPerFetch) {
                    THROW_ERROR_EXCEPTION(
                        "User file %v exceeds chunk count limit: %v > %v",
                        path,
                        chunkCount,
                        Config->MaxChunksPerFetch);
                }

                LOG_INFO("User file locked (Path: %v, Stage: %v, FileName: %v)",
                    path,
                    file.Stage,
                    file.FileName);
            }

            validateUserFileName(file);
        }
    }
}

void TOperationControllerBase::InitQuerySpec(
    NProto::TSchedulerJobSpecExt* schedulerJobSpecExt,
    const Stroka& queryString,
    const TTableSchema& schema)
{
    auto externalCGInfo = New<TExternalCGInfo>();
    auto nodeDirectory = New<NNodeTrackerClient::TNodeDirectory>();
    auto fetchFunctions = [&] (const std::vector<Stroka>& names, const TTypeInferrerMapPtr& typeInferrers) {
        MergeFrom(typeInferrers.Get(), BuiltinTypeInferrersMap.Get());

        std::vector<Stroka> externalNames;
        for (const auto& name : names) {
            auto found = typeInferrers->find(name);
            if (found == typeInferrers->end()) {
                externalNames.push_back(name);
            }
        }

        if (externalNames.empty()) {
            return;
        }

        if (!Config->UdfRegistryPath) {
            THROW_ERROR_EXCEPTION("External UDF registry is not configured");
        }

        auto descriptors = LookupAllUdfDescriptors(externalNames, Config->UdfRegistryPath.Get(), Host->GetMasterClient());

        AppendUdfDescriptors(typeInferrers, externalCGInfo, externalNames, descriptors);
    };

    auto query = PrepareJobQuery(queryString, schema, fetchFunctions);

    auto* querySpec = schedulerJobSpecExt->mutable_input_query_spec();
    ToProto(querySpec->mutable_query(), query);
    ToProto(querySpec->mutable_external_functions(), externalCGInfo->Functions);

    externalCGInfo->NodeDirectory->DumpTo(querySpec->mutable_node_directory());
}

void TOperationControllerBase::CollectTotals()
{
    for (const auto& table : InputTables) {
        for (const auto& chunkSpec : table.Chunks) {
            if (IsUnavailable(chunkSpec, IsParityReplicasFetchEnabled())) {
                const auto& chunkId = chunkSpec->ChunkId();
                switch (Spec->UnavailableChunkStrategy) {
                    case EUnavailableChunkAction::Fail:
                        THROW_ERROR_EXCEPTION("Input chunk %v is unavailable",
                            chunkId);

                    case EUnavailableChunkAction::Skip:
                        LOG_TRACE("Skipping unavailable chunk (ChunkId: %v)",
                            chunkId);
                        continue;

                    case EUnavailableChunkAction::Wait:
                        // Do nothing.
                        break;

                    default:
                        YUNREACHABLE();
                }
            }
            TotalEstimatedInputDataSize += chunkSpec->GetUncompressedDataSize();
            TotalEstimatedInputRowCount += chunkSpec->GetRowCount();
            TotalEstimatedCompressedDataSize += chunkSpec->GetCompressedDataSize();
            ++TotalEstimatedInputChunkCount;
        }
    }

    LOG_INFO("Estimated input totals collected (ChunkCount: %v, DataSize: %v, RowCount: %v, CompressedDataSize: %v)",
        TotalEstimatedInputChunkCount,
        TotalEstimatedInputDataSize,
        TotalEstimatedInputRowCount,
        TotalEstimatedCompressedDataSize);
}

void TOperationControllerBase::CustomPrepare()
{ }

void TOperationControllerBase::ClearInputChunkBoundaryKeys()
{
    for (auto& pair : InputChunkMap) {
        auto& inputChunkDescriptor = pair.second;
        for (auto chunkSpec : inputChunkDescriptor.InputChunks) {
            // We don't need boundary key ext after preparation phase.
            chunkSpec->ReleaseBoundaryKeys();
        }
    }
}

// NB: must preserve order of chunks in the input tables, no shuffling.
std::vector<TInputChunkPtr> TOperationControllerBase::CollectPrimaryInputChunks() const
{
    std::vector<TInputChunkPtr> result;
    for (const auto& table : InputTables) {
        if (!table.IsForeign()) {
            for (const auto& chunkSpec : table.Chunks) {
                if (IsUnavailable(chunkSpec, IsParityReplicasFetchEnabled())) {
                    switch (Spec->UnavailableChunkStrategy) {
                        case EUnavailableChunkAction::Skip:
                            continue;

                        case EUnavailableChunkAction::Wait:
                            // Do nothing.
                            break;

                        default:
                            YUNREACHABLE();
                    }
                }
                result.push_back(chunkSpec);
            }
        }
    }
    return result;
}

std::vector<std::deque<TInputChunkPtr>> TOperationControllerBase::CollectForeignInputChunks() const
{
    std::vector<std::deque<TInputChunkPtr>> result;
    for (const auto& table : InputTables) {
        if (table.IsForeign()) {
            result.push_back(std::deque<TInputChunkPtr>());
            for (const auto& chunkSpec : table.Chunks) {
                if (IsUnavailable(chunkSpec, IsParityReplicasFetchEnabled())) {
                    switch (Spec->UnavailableChunkStrategy) {
                        case EUnavailableChunkAction::Skip:
                            continue;

                        case EUnavailableChunkAction::Wait:
                            // Do nothing.
                            break;

                        default:
                            YUNREACHABLE();
                    }
                }
                result.back().push_back(chunkSpec);
            }
        }
    }
    return result;
}

std::vector<TChunkStripePtr> TOperationControllerBase::SliceChunks(
    const std::vector<TInputChunkPtr>& chunkSpecs,
    i64 maxSliceDataSize,
    int* jobCount)
{
    std::vector<TChunkStripePtr> result;
    auto appendStripes = [&] (const std::vector<TInputSlicePtr>& slices) {
        for (const auto& slice : slices) {
            result.push_back(New<TChunkStripe>(slice));
        }
    };

    double multiplier = Config->SliceDataSizeMultiplier;
    // Non-trivial multiplier should be used only if input data size is large enough.
    // Otherwise we do not want to have more slices than job count.
    if (TotalEstimatedInputDataSize < maxSliceDataSize) {
        multiplier = 1.0;
    }
    i64 sliceDataSize = std::min(
        maxSliceDataSize,
        (i64)std::max(multiplier * TotalEstimatedInputDataSize / *jobCount, 1.0));

    for (const auto& chunkSpec : chunkSpecs) {
        int oldSize = result.size();

        bool hasNontrivialLimits = !chunkSpec->IsCompleteChunk();

        auto codecId = NErasure::ECodec(chunkSpec->GetErasureCodec());
        if (hasNontrivialLimits || codecId == NErasure::ECodec::None) {
            auto slices = SliceChunkByRowIndexes(chunkSpec, sliceDataSize);
            appendStripes(slices);
        } else {
            for (const auto& slice : CreateErasureInputSlices(chunkSpec, codecId)) {
                auto slices = slice->SliceEvenly(sliceDataSize);
                appendStripes(slices);
            }
        }

        LOG_TRACE("Slicing chunk (ChunkId: %v, SliceCount: %v)",
            chunkSpec->ChunkId(),
            result.size() - oldSize);
    }

    *jobCount = std::min(*jobCount, static_cast<int>(result.size()));
    if (!result.empty()) {
        *jobCount = std::max(*jobCount, 1 + (static_cast<int>(result.size()) - 1) / Config->MaxChunkStripesPerJob);
    }

    return result;
}

std::vector<TChunkStripePtr> TOperationControllerBase::SliceInputChunks(
    i64 maxSliceDataSize,
    int* jobCount)
{
    return SliceChunks(CollectPrimaryInputChunks(), maxSliceDataSize, jobCount);
}

TKeyColumns TOperationControllerBase::CheckInputTablesSorted(
    const TKeyColumns& keyColumns,
    std::function<bool(const TInputTable& table)> inputTableFilter)
{
    YCHECK(!InputTables.empty());

    for (const auto& table : InputTables) {
        if (inputTableFilter(table) && table.KeyColumns.empty()) {
            THROW_ERROR_EXCEPTION("Input table %v is not sorted",
                table.Path.GetPath());
        }
    }

    if (!keyColumns.empty()) {
        for (const auto& table : InputTables) {
            if (inputTableFilter(table) && !CheckKeyColumnsCompatible(table.KeyColumns, keyColumns)) {
                THROW_ERROR_EXCEPTION("Input table %v is sorted by columns %v that are not compatible "
                    "with the requested columns %v",
                    table.Path.GetPath(),
                    table.KeyColumns,
                    keyColumns);
            }
        }
        return keyColumns;
    } else {
        for (const auto& referenceTable : InputTables) {
            if (inputTableFilter(referenceTable)) {
                for (const auto& table : InputTables) {
                    if (inputTableFilter(table) && table.KeyColumns != referenceTable.KeyColumns) {
                        THROW_ERROR_EXCEPTION("Key columns do not match: input table %v is sorted by columns %v "
                            "while input table %v is sorted by columns %v",
                            table.Path.GetPath(),
                            table.KeyColumns,
                            referenceTable.Path.GetPath(),
                            referenceTable.KeyColumns);
                    }
                }
                return referenceTable.KeyColumns;
            }
        }
    }
    YUNREACHABLE();
}

bool TOperationControllerBase::CheckKeyColumnsCompatible(
    const TKeyColumns& fullColumns,
    const TKeyColumns& prefixColumns)
{
    if (fullColumns.size() < prefixColumns.size()) {
        return false;
    }

    for (int index = 0; index < prefixColumns.size(); ++index) {
        if (fullColumns[index] != prefixColumns[index]) {
            return false;
        }
    }

    return true;
}

bool TOperationControllerBase::IsSortedOutputSupported() const
{
    return false;
}

bool TOperationControllerBase::IsParityReplicasFetchEnabled() const
{
    return false;
}

bool TOperationControllerBase::IsBoundaryKeysFetchEnabled() const
{
    return false;
}

void TOperationControllerBase::RegisterOutput(
    const TChunkTreeId& chunkTreeId,
    int key,
    int tableIndex,
    TOutputTable& table)
{
    if (!chunkTreeId) {
        return;
    }

    table.OutputChunkTreeIds.insert(std::make_pair(key, chunkTreeId));

    if (IsOutputLivePreviewSupported()) {
        auto masterConnector = Host->GetMasterConnector();
        masterConnector->AttachToLivePreview(
            Operation,
            table.LivePreviewTableId,
            {chunkTreeId});
    }

    LOG_DEBUG("Output chunk tree registered (Table: %v, ChunkTreeId: %v, Key: %v)",
        tableIndex,
        chunkTreeId,
        key);
}

void TOperationControllerBase::RegisterBoundaryKeys(
    const TBoundaryKeysExt& boundaryKeys,
    int key,
    TOutputTable* outputTable)
{
    TJobBoundaryKeys jobBoundaryKeys;
    FromProto(&jobBoundaryKeys.MinKey, boundaryKeys.min());
    FromProto(&jobBoundaryKeys.MaxKey, boundaryKeys.max());
    jobBoundaryKeys.ChunkTreeKey = key;
    outputTable->BoundaryKeys.push_back(jobBoundaryKeys);
}

void TOperationControllerBase::RegisterBoundaryKeys(
    const TBoundaryKeys& boundaryKeys,
    int key,
    TOutputTable* outputTable)
{
    TJobBoundaryKeys jobBoundaryKeys;
    jobBoundaryKeys.MinKey = boundaryKeys.MinKey;
    jobBoundaryKeys.MaxKey = boundaryKeys.MaxKey;
    jobBoundaryKeys.ChunkTreeKey = key;
    outputTable->BoundaryKeys.push_back(jobBoundaryKeys);
}

void TOperationControllerBase::RegisterOutput(
    TInputChunkPtr chunkSpec,
    int key,
    int tableIndex)
{
    auto& table = OutputTables[tableIndex];

    if (!table.KeyColumns.empty() && IsSortedOutputSupported()) {
        RegisterBoundaryKeys(*chunkSpec->BoundaryKeys(), key, &table);
    }

    RegisterOutput(chunkSpec->ChunkId(), key, tableIndex, table);
}

void TOperationControllerBase::RegisterOutput(
    TJobletPtr joblet,
    int key,
    const TCompletedJobSummary& jobSummary)
{
    const auto* userJobResult = FindUserJobResult(jobSummary.Result);

    for (int tableIndex = 0; tableIndex < OutputTables.size(); ++tableIndex) {
        auto& table = OutputTables[tableIndex];
        RegisterOutput(joblet->ChunkListIds[tableIndex], key, tableIndex, table);

        if (!table.KeyColumns.empty() && IsSortedOutputSupported()) {
            YCHECK(jobSummary.Abandoned || userJobResult);
            const auto& boundaryKeys = jobSummary.Abandoned
                ? EmptyBoundaryKeys()
                : userJobResult->output_boundary_keys(tableIndex);
            RegisterBoundaryKeys(boundaryKeys, key, &table);
        }
    }
}

void TOperationControllerBase::RegisterInputStripe(TChunkStripePtr stripe, TTaskPtr task)
{
    yhash_set<TChunkId> visitedChunks;

    TStripeDescriptor stripeDescriptor;
    stripeDescriptor.Stripe = stripe;
    stripeDescriptor.Task = task;
    stripeDescriptor.Cookie = task->GetChunkPoolInput()->Add(stripe);

    for (const auto& slice : stripe->ChunkSlices) {
        auto chunkSpec = slice->GetInputChunk();
        const auto& chunkId = chunkSpec->ChunkId();

        // Insert an empty TInputChunkDescriptor(), if new chunkId encounted.
        auto& chunkDescriptor = InputChunkMap[chunkId];

        if (InputChunkSpecs.insert(chunkSpec).second) {
            chunkDescriptor.InputChunks.push_back(chunkSpec);
        }

        if (IsUnavailable(chunkSpec, IsParityReplicasFetchEnabled())) {
            chunkDescriptor.State = EInputChunkState::Waiting;
        }

        if (visitedChunks.insert(chunkId).second) {
            chunkDescriptor.InputStripes.push_back(stripeDescriptor);
        }
    }
}

void TOperationControllerBase::RegisterIntermediate(
    TJobletPtr joblet,
    TCompletedJobPtr completedJob,
    TChunkStripePtr stripe,
    bool attachToLivePreview)
{
    for (const auto& chunkSlice : stripe->ChunkSlices) {
        const auto& chunkId = chunkSlice->GetInputChunk()->ChunkId();
        YCHECK(ChunkOriginMap.insert(std::make_pair(chunkId, completedJob)).second);

        if (attachToLivePreview && IsIntermediateLivePreviewSupported()) {
            auto masterConnector = Host->GetMasterConnector();
            masterConnector->AttachToLivePreview(
                Operation,
                IntermediateTable.LivePreviewTableId,
                {chunkId});
        }
    }
}

bool TOperationControllerBase::HasEnoughChunkLists(bool intermediate)
{
    if (intermediate) {
        return ChunkListPool->HasEnough(IntermediateOutputCellTag, 1);
    } else {
        for (const auto& pair : CellTagToOutputTableCount) {
            if (!ChunkListPool->HasEnough(pair.first, pair.second)) {
                return false;
            }
        }
        return true;
    }
}

TChunkListId TOperationControllerBase::ExtractChunkList(TCellTag cellTag)
{
    return ChunkListPool->Extract(cellTag);
}

void TOperationControllerBase::ReleaseChunkLists(const std::vector<TChunkListId>& ids)
{
    ChunkListPool->Release(ids);
}

void TOperationControllerBase::RegisterJoblet(TJobletPtr joblet)
{
    YCHECK(JobletMap.insert(std::make_pair(joblet->JobId, joblet)).second);
}

TOperationControllerBase::TJobletPtr TOperationControllerBase::GetJoblet(const TJobId& jobId)
{
    auto it = JobletMap.find(jobId);
    YCHECK(it != JobletMap.end());
    return it->second;
}

void TOperationControllerBase::RemoveJoblet(const TJobId& jobId)
{
    YCHECK(JobletMap.erase(jobId) == 1);
}

bool TOperationControllerBase::HasProgress() const
{
    return IsPrepared();
}

void TOperationControllerBase::BuildProgress(IYsonConsumer* consumer) const
{
    VERIFY_INVOKER_AFFINITY(Invoker);

    BuildYsonMapFluently(consumer)
        .Item("jobs").Value(JobCounter)
        .Item("ready_job_count").Value(GetPendingJobCount())
        .Item("job_statistics").Value(JobStatistics)
        .Item("estimated_input_statistics").BeginMap()
            .Item("chunk_count").Value(TotalEstimatedInputChunkCount)
            .Item("uncompressed_data_size").Value(TotalEstimatedInputDataSize)
            .Item("compressed_data_size").Value(TotalEstimatedCompressedDataSize)
            .Item("row_count").Value(TotalEstimatedInputRowCount)
            .Item("unavailable_chunk_count").Value(UnavailableInputChunkCount)
        .EndMap()
        .Item("live_preview").BeginMap()
            .Item("output_supported").Value(IsOutputLivePreviewSupported())
            .Item("intermediate_supported").Value(IsIntermediateLivePreviewSupported())
        .EndMap();
}

void TOperationControllerBase::BuildBriefProgress(IYsonConsumer* consumer) const
{
    VERIFY_INVOKER_AFFINITY(Invoker);

    BuildYsonMapFluently(consumer)
        .Item("jobs").Value(JobCounter);
}

void TOperationControllerBase::BuildResult(IYsonConsumer* consumer) const
{
    // TODO(acid): Think about correct affinity here.
    VERIFY_THREAD_AFFINITY(ControlThread);

    auto error = FromProto<TError>(Operation->Result().error());
    BuildYsonFluently(consumer)
        .BeginMap()
            .Item("error").Value(error)
        .EndMap();
}

void TOperationControllerBase::UpdateJobStatistics(const TJobSummary& jobSummary)
{
    // NB: There is a copy happening here that can be eliminated.
    auto statistics = jobSummary.Statistics;
    LOG_DEBUG("Job data statistics (JobId: %v, Input: %v, Output: %v)",
        jobSummary.Id,
        GetTotalInputDataStatistics(statistics),
        GetTotalOutputDataStatistics(statistics));

    statistics.AddSuffixToNames(jobSummary.StatisticsSuffix);
    JobStatistics.Update(statistics);
}

void TOperationControllerBase::BuildBriefSpec(IYsonConsumer* consumer) const
{
    VERIFY_THREAD_AFFINITY_ANY();

    BuildYsonMapFluently(consumer)
        .DoIf(Spec->Title.HasValue(), [&] (TFluentMap fluent) {
            fluent
                .Item("title").Value(*Spec->Title);
        })
        .Item("input_table_paths").ListLimited(GetInputTablePaths(), 1)
        .Item("output_table_paths").ListLimited(GetOutputTablePaths(), 1);
}

std::vector<TOperationControllerBase::TPathWithStage> TOperationControllerBase::GetFilePaths() const
{
    return std::vector<TPathWithStage>();
}

bool TOperationControllerBase::IsRowCountPreserved() const
{
    return false;
}

int TOperationControllerBase::SuggestJobCount(
    i64 totalDataSize,
    i64 dataSizePerJob,
    TNullable<int> configJobCount,
    int maxJobCount) const
{
    i64 suggestionBySize = (totalDataSize + dataSizePerJob - 1) / dataSizePerJob;
    // Job count must fit into int.
    suggestionBySize = Clamp(suggestionBySize, 1, maxJobCount);

    int jobCount = configJobCount.Get(suggestionBySize);
    return Clamp(jobCount, 1, maxJobCount);
}

void TOperationControllerBase::InitUserJobSpecTemplate(
    NScheduler::NProto::TUserJobSpec* jobSpec,
    TUserJobSpecPtr config,
    const std::vector<TUserFile>& files)
{
    jobSpec->set_shell_command(config->Command);
    jobSpec->set_memory_limit(config->MemoryLimit);
    jobSpec->set_include_memory_mapped_files(config->IncludeMemoryMappedFiles);
    jobSpec->set_iops_threshold(config->IopsThreshold);
    jobSpec->set_use_yamr_descriptors(config->UseYamrDescriptors);
    jobSpec->set_check_input_fully_consumed(config->CheckInputFullyConsumed);
    jobSpec->set_max_stderr_size(config->MaxStderrSize);
    jobSpec->set_enable_core_dump(config->EnableCoreDump);
    jobSpec->set_custom_statistics_count_limit(config->CustomStatisticsCountLimit);
    jobSpec->set_copy_files(config->CopyFiles);

    if (config->TmpfsPath && Config->EnableTmpfs) {
        auto tmpfsSize = config->TmpfsSize
            ? *config->TmpfsSize
            : config->MemoryLimit;
        jobSpec->set_tmpfs_size(tmpfsSize);
        jobSpec->set_tmpfs_path(*config->TmpfsPath);
    }

    if (Config->UserJobBlkioWeight) {
        jobSpec->set_blkio_weight(*Config->UserJobBlkioWeight);
    }

    {
        // Set input and output format.
        TFormat inputFormat(EFormatType::Yson);
        TFormat outputFormat(EFormatType::Yson);

        if (config->Format) {
            inputFormat = outputFormat = *config->Format;
        }

        if (config->InputFormat) {
            inputFormat = *config->InputFormat;
        }

        if (config->OutputFormat) {
            outputFormat = *config->OutputFormat;
        }

        jobSpec->set_input_format(ConvertToYsonString(inputFormat).Data());
        jobSpec->set_output_format(ConvertToYsonString(outputFormat).Data());
    }

    auto fillEnvironment = [&] (yhash_map<Stroka, Stroka>& env) {
        for (const auto& pair : env) {
            jobSpec->add_environment(Format("%v=%v", pair.first, pair.second));
        }
    };

    // Global environment.
    fillEnvironment(Config->Environment);

    // Local environment.
    fillEnvironment(config->Environment);

    jobSpec->add_environment(Format("YT_OPERATION_ID=%v", OperationId));

    for (const auto& file : files) {
        auto *descriptor = jobSpec->add_files();
        descriptor->set_type(static_cast<int>(file.Type));
        descriptor->set_file_name(file.FileName);
        ToProto(descriptor->mutable_chunks(), file.ChunkSpecs);
        switch (file.Type) {
            case EObjectType::File:
                descriptor->set_executable(file.Executable);
                break;
            case EObjectType::Table:
                descriptor->set_format(file.Format.Data());
                break;
            default:
                YUNREACHABLE();
        }
    }
}

void TOperationControllerBase::InitUserJobSpec(
    NScheduler::NProto::TUserJobSpec* jobSpec,
    TJobletPtr joblet,
    i64 memoryReserve)
{
    ToProto(jobSpec->mutable_async_scheduler_transaction_id(), AsyncSchedulerTransactionId);

    jobSpec->set_memory_reserve(memoryReserve);

    jobSpec->add_environment(Format("YT_JOB_INDEX=%v", joblet->JobIndex));
    jobSpec->add_environment(Format("YT_JOB_ID=%v", joblet->JobId));
    if (joblet->StartRowIndex >= 0) {
        jobSpec->add_environment(Format("YT_START_ROW_INDEX=%v", joblet->StartRowIndex));
    }
}

i64 TOperationControllerBase::GetFinalOutputIOMemorySize(TJobIOConfigPtr ioConfig) const
{
    i64 result = 0;
    for (const auto& outputTable : OutputTables) {
        if (outputTable.Options->ErasureCodec == NErasure::ECodec::None) {
            i64 maxBufferSize = std::max(
                ioConfig->TableWriter->MaxRowWeight,
                ioConfig->TableWriter->MaxBufferSize);
            result += GetOutputWindowMemorySize(ioConfig) + maxBufferSize;
        } else {
            auto* codec = NErasure::GetCodec(outputTable.Options->ErasureCodec);
            double replicationFactor = (double) codec->GetTotalPartCount() / codec->GetDataPartCount();
            result += static_cast<i64>(ioConfig->TableWriter->DesiredChunkSize * replicationFactor);
        }
    }
    return result;
}

i64 TOperationControllerBase::GetFinalIOMemorySize(
    TJobIOConfigPtr ioConfig,
    const TChunkStripeStatisticsVector& stripeStatistics) const
{
    i64 result = 0;
    for (const auto& stat : stripeStatistics) {
        result += GetInputIOMemorySize(ioConfig, stat);
    }
    result += GetFinalOutputIOMemorySize(ioConfig);
    return result;
}

void TOperationControllerBase::InitIntermediateOutputConfig(TJobIOConfigPtr config)
{
    // Don't replicate intermediate output.
    config->TableWriter->UploadReplicationFactor = 1;
    config->TableWriter->MinUploadReplicationFactor = 1;

    // Cache blocks on nodes.
    config->TableWriter->PopulateCache = true;

    // Don't sync intermediate chunks.
    config->TableWriter->SyncOnClose = false;

    // Distribute intermediate chunks uniformly across storage locations.
    config->TableWriter->EnableUniformPlacement = true;
}

void TOperationControllerBase::InitFinalOutputConfig(TJobIOConfigPtr /* config */)
{ }

NTableClient::TTableReaderOptionsPtr TOperationControllerBase::CreateTableReaderOptions(TJobIOConfigPtr ioConfig)
{
    auto options = New<TTableReaderOptions>();
    options->EnableRowIndex = ioConfig->ControlAttributes->EnableRowIndex;
    options->EnableTableIndex = ioConfig->ControlAttributes->EnableTableIndex;
    options->EnableRangeIndex = ioConfig->ControlAttributes->EnableRangeIndex;
    return options;
}

NTableClient::TTableReaderOptionsPtr TOperationControllerBase::CreateIntermediateTableReaderOptions()
{
    auto options = New<TTableReaderOptions>();
    options->AllowFetchingSeedsFromMaster = false;
    return options;
}

IClientPtr TOperationControllerBase::CreateClient()
{
    TClientOptions options;
    options.User = Operation->GetAuthenticatedUser();
    return Host
        ->GetMasterClient()
        ->GetConnection()
        ->CreateClient(options);
}

const NProto::TUserJobResult* TOperationControllerBase::FindUserJobResult(const TRefCountedJobResultPtr& result)
{
    const auto& schedulerJobResultExt = result->GetExtension(TSchedulerJobResultExt::scheduler_job_result_ext);

    if (schedulerJobResultExt.has_user_job_result()) {
        return &schedulerJobResultExt.user_job_result();
    }
    return nullptr;
}

void TOperationControllerBase::ValidateUserFileCount(TUserJobSpecPtr spec, const Stroka& operation)
{
    if (spec && spec->FilePaths.size() > Config->MaxUserFileCount) {
        THROW_ERROR_EXCEPTION("Too many user files in %v: maximum allowed %v, actual %v",
            operation,
            Config->MaxUserFileCount,
            spec->FilePaths.size());
    }
}

void TOperationControllerBase::GetExecNodesInformation()
{
    auto now = TInstant::Now();
    if (LastGetExecNodesInformationTime_ + Config->GetExecNodesInformationDelay > now) {
        return;
    }

    ExecNodeCount_ = Host->GetExecNodeCount();
    ExecNodesDescriptors_ = Host->GetExecNodeDescriptors(Operation->GetSchedulingTag());

    LastGetExecNodesInformationTime_ = TInstant::Now();
}

int TOperationControllerBase::GetExecNodeCount()
{
    GetExecNodesInformation();
    return ExecNodeCount_;
}

const std::vector<TExecNodeDescriptor>& TOperationControllerBase::GetExecNodeDescriptors()
{
    GetExecNodesInformation();
    return ExecNodesDescriptors_;
}

void TOperationControllerBase::BuildMemoryDigestStatistics(IYsonConsumer* consumer) const
{
    VERIFY_INVOKER_AFFINITY(Invoker);

    BuildYsonMapFluently(consumer)
        .Item("job_proxy_memory_digest")
        .DoMapFor(JobProxyMemoryDigests_, [&] (
                TFluentMap fluent,
                const TMemoryDigestMap::value_type& item)
        {
            BuildYsonMapFluently(fluent)
                .Item(ToString(item.first)).Value(
                    item.second->GetQuantile(Config->JobProxyMemoryReserveQuantile));
        })
        .Item("user_job_memory_digest")
        .DoMapFor(JobProxyMemoryDigests_, [&] (
                TFluentMap fluent,
                const TMemoryDigestMap::value_type& item)
        {
            BuildYsonMapFluently(fluent)
                .Item(ToString(item.first)).Value(
                    item.second->GetQuantile(Config->UserJobMemoryReserveQuantile));
        });
}

void TOperationControllerBase::RegisterUserJobMemoryDigest(EJobType jobType, double memoryReserveFactor)
{
    YCHECK(UserJobMemoryDigests_.find(jobType) == UserJobMemoryDigests_.end());
    auto config = New<TLogDigestConfig>();
    config->LowerBound = memoryReserveFactor;
    config->UpperBound = 1.0;
    config->RelativePrecision = Config->UserJobMemoryDigestPrecision;
    UserJobMemoryDigests_[jobType] = CreateLogDigest(config);
}

IDigest* TOperationControllerBase::GetUserJobMemoryDigest(EJobType jobType)
{
    auto iter = UserJobMemoryDigests_.find(jobType);
    YCHECK(iter != UserJobMemoryDigests_.end());
    return iter->second.get();
}

const IDigest* TOperationControllerBase::GetUserJobMemoryDigest(EJobType jobType) const
{
    auto iter = UserJobMemoryDigests_.find(jobType);
    YCHECK(iter != UserJobMemoryDigests_.end());
    return iter->second.get();
}

void TOperationControllerBase::RegisterJobProxyMemoryDigest(EJobType jobType, const TLogDigestConfigPtr& config)
{
    YCHECK(JobProxyMemoryDigests_.find(jobType) == JobProxyMemoryDigests_.end());
    JobProxyMemoryDigests_[jobType] = CreateLogDigest(config);
}

IDigest* TOperationControllerBase::GetJobProxyMemoryDigest(EJobType jobType)
{
    auto iter = JobProxyMemoryDigests_.find(jobType);
    YCHECK(iter != JobProxyMemoryDigests_.end());
    return iter->second.get();
}

const IDigest* TOperationControllerBase::GetJobProxyMemoryDigest(EJobType jobType) const
{
    auto iter = JobProxyMemoryDigests_.find(jobType);
    YCHECK(iter != JobProxyMemoryDigests_.end());
    return iter->second.get();
}

void TOperationControllerBase::Persist(TPersistenceContext& context)
{
    using NYT::Persist;

    Persist(context, TotalEstimatedInputChunkCount);
    Persist(context, TotalEstimatedInputDataSize);
    Persist(context, TotalEstimatedInputRowCount);
    Persist(context, TotalEstimatedCompressedDataSize);

    Persist(context, UnavailableInputChunkCount);

    Persist(context, JobCounter);

    Persist(context, InputNodeDirectory);
    Persist(context, AuxNodeDirectory);

    Persist(context, InputTables);

    Persist(context, OutputTables);

    Persist(context, IntermediateTable);

    Persist(context, Files);

    Persist(context, Tasks);

    Persist(context, TaskGroups);

    Persist(context, InputChunkMap);

    Persist(context, IntermediateOutputCellTag);

    Persist(context, CellTagToOutputTableCount);

    Persist(context, CachedPendingJobCount);

    Persist(context, CachedNeededResources);

    Persist(context, ChunkOriginMap);

    Persist(context, JobletMap);

    // NB: Scheduler snapshots need not be stable.
    Persist<
        TSetSerializer<
            TDefaultSerializer,
            TUnsortedTag
        >
    >(context, InputChunkSpecs);

    Persist(context, JobIndexGenerator);

    Persist(context, JobStatistics);

    Persist(context, RowCountLimitTableIndex);
    Persist(context, RowCountLimit);

    Persist<
        TMapSerializer<
            TDefaultSerializer,
            TDefaultSerializer,
            TUnsortedTag
        >
    >(context, JobProxyMemoryDigests_);

    Persist<
        TMapSerializer<
            TDefaultSerializer,
            TDefaultSerializer,
            TUnsortedTag
        >
    >(context, UserJobMemoryDigests_);

    if (context.IsLoad()) {
        for (const auto& task : Tasks) {
            task->Initialize();
        }
    }
}

TCodicilGuard TOperationControllerBase::MakeCodicilGuard() const
{
    return Operation->MakeCodicilGuard();
}

////////////////////////////////////////////////////////////////////

} // namespace NScheduler
} // namespace NYT
<|MERGE_RESOLUTION|>--- conflicted
+++ resolved
@@ -2704,7 +2704,6 @@
     return CachedNeededResources;
 }
 
-<<<<<<< HEAD
 i64 TOperationControllerBase::ComputeUserJobMemoryReserve(EJobType jobType, TUserJobSpecPtr userJobSpec) const
 {
     if (userJobSpec) {
@@ -2714,10 +2713,7 @@
     }
 }
 
-void TOperationControllerBase::OnOperationCompleted()
-=======
 void TOperationControllerBase::OnOperationCompleted(bool interrupted)
->>>>>>> 76f992ff
 {
     VERIFY_INVOKER_AFFINITY(CancelableInvoker);
     UNUSED(interrupted);

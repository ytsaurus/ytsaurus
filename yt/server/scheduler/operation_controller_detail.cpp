--- conflicted
+++ resolved
@@ -983,13 +983,8 @@
     InitializeConnections();
 
     std::atomic<bool> cleanStart = {false};
-<<<<<<< HEAD
-
-
-=======
-
-
->>>>>>> 1e12e2b0
+
+
     // Check transactions.
     {
         auto checkTransaction = [&] (ITransactionPtr transaction) {
@@ -3901,24 +3896,6 @@
     YCHECK(boundaryKeys.sorted());
     YCHECK(!outputTable->Options->ValidateUniqueKeys || boundaryKeys.unique_keys());
 
-<<<<<<< HEAD
-    auto minKey = FromProto<TOwningKey>(boundaryKeys.min());
-    auto maxKey = FromProto<TOwningKey>(boundaryKeys.max());
-
-    // NB: This can happen for a teleported chunk from a table with a wider key in sorted (but not unique_keys) mode.
-    if (minKey.GetCount() > outputTable->TableUploadOptions.TableSchema.GetKeyColumnCount() ||
-        maxKey.GetCount() > outputTable->TableUploadOptions.TableSchema.GetKeyColumnCount())
-    {
-        YCHECK(!outputTable->Options->ValidateUniqueKeys);
-
-        int minKeyLength = std::min(minKey.GetCount(), static_cast<int>(outputTable->TableUploadOptions.TableSchema.GetKeyColumnCount()));
-        int maxKeyLength = std::min(maxKey.GetCount(), static_cast<int>(outputTable->TableUploadOptions.TableSchema.GetKeyColumnCount()));
-        minKey = TOwningRow(minKey.Begin(), minKey.Begin() + minKeyLength);
-        maxKey = TOwningRow(maxKey.Begin(), maxKey.Begin() + maxKeyLength);
-    }
-
-    outputTable->BoundaryKeys.push_back(TJobBoundaryKeys{minKey, maxKey, chunkTreeId});
-=======
     auto trimAndCaptureKey = [&] (const TOwningKey& key) {
         int limit = outputTable->TableUploadOptions.TableSchema.GetKeyColumnCount();
         if (key.GetCount() > limit) {
@@ -3935,7 +3912,6 @@
         trimAndCaptureKey(FromProto<TOwningKey>(boundaryKeys.max())),
         chunkTreeId
     });
->>>>>>> 1e12e2b0
 }
 
 void TOperationControllerBase::RegisterOutput(
@@ -4161,11 +4137,7 @@
         .Item("output_table_paths").ListLimited(GetOutputTablePaths(), 1);
 }
 
-<<<<<<< HEAD
-TYsonString TOperationControllerBase::BuildInputPathYson(const TJobId& jobId) const
-=======
 TNullable<TYsonString> TOperationControllerBase::BuildInputPathYson(const TJobId& jobId) const
->>>>>>> 1e12e2b0
 {
     VERIFY_INVOKER_AFFINITY(CancelableInvoker);
 
@@ -4719,21 +4691,12 @@
     }
 
     virtual void Initialize() override
-<<<<<<< HEAD
     {
         Underlying_->Initialize();
     }
 
     virtual void InitializeReviving(TControllerTransactionsPtr controllerTransactions) override
     {
-=======
-    {
-        Underlying_->Initialize();
-    }
-
-    virtual void InitializeReviving(TControllerTransactionsPtr controllerTransactions) override
-    {
->>>>>>> 1e12e2b0
         Underlying_->InitializeReviving(controllerTransactions);
     }
 
@@ -4889,11 +4852,7 @@
         Underlying_->BuildBriefSpec(consumer);
     }
 
-<<<<<<< HEAD
-    virtual TYsonString BuildInputPathYson(const TJobId& jobId) const override
-=======
     virtual TNullable<TYsonString> BuildInputPathYson(const TJobId& jobId) const override
->>>>>>> 1e12e2b0
     {
         return Underlying_->BuildInputPathYson(jobId);
     }

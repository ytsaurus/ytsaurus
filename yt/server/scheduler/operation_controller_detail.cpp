--- conflicted
+++ resolved
@@ -1337,13 +1337,8 @@
 
 ITransactionPtr TOperationControllerBase::StartTransaction(
     const Stroka& transactionName,
-<<<<<<< HEAD
     INativeClientPtr client,
-    const TNullable<TTransactionId>& parentTransactionId = Null)
-=======
-    IClientPtr client,
-    const TTransactionId& parentTransactionId = NullTransactionId)
->>>>>>> a5237ba6
+    const TTransactionId& parentTransactionId)
 {
     LOG_INFO("Starting %v transaction", transactionName);
 

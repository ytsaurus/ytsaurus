--- conflicted
+++ resolved
@@ -2159,12 +2159,8 @@
                 auto jobId = task->ScheduleJob(context, jobLimits);
                 if (jobId) {
                     UpdateTask(task);
-<<<<<<< HEAD
+                    LOG_DEBUG("Processed %v tasks", processedTaskCount);
                     return jobId;
-=======
-                    LOG_DEBUG("Processed %v tasks", processedTaskCount);
-                    return job;
->>>>>>> 72a55187
                 }
 
                 // If task failed to schedule job, its min resources might have been updated.
@@ -2817,11 +2813,7 @@
 
     auto batchReq = proxy.ExecuteBatch();
 
-<<<<<<< HEAD
-    for (const auto& file : Files) {
-=======
     for (const auto& file : *files) {
->>>>>>> 72a55187
         auto path = file.Path.GetPath();
         auto req = TFileYPathProxy::Fetch(path);
         ToProto(req->mutable_ranges(), std::vector<TReadRange>({TReadRange()}));
@@ -2845,13 +2837,8 @@
     const auto& batchRsp = batchRspOrError.Value();
 
     auto fetchFileRsps = batchRsp->GetResponses<TFileYPathProxy::TRspFetch>("fetch_files");
-<<<<<<< HEAD
-    for (int index = 0; index < static_cast<int>(Files.size()); ++index) {
-        auto& file = Files[index];
-=======
     for (int index = 0; index < static_cast<int>(files->size()); ++index) {
         auto& file = (*files)[index];
->>>>>>> 72a55187
         const auto& rspOrError = fetchFileRsps[index];
         THROW_ERROR_EXCEPTION_IF_FAILED(rspOrError, "Error fetching user file %v", file.Path.GetPath());
 
@@ -2876,11 +2863,7 @@
 
     auto batchReq = proxy.ExecuteBatch();
 
-<<<<<<< HEAD
-    for (const auto& file : Files) {
-=======
     for (const auto& file : *files) {
->>>>>>> 72a55187
         auto path = file.Path.GetPath();
         {
             auto req = TCypressYPathProxy::Lock(path);
@@ -2896,11 +2879,7 @@
         }
         {
             auto req = TYPathProxy::Get(path);
-<<<<<<< HEAD
-            SetTransactionId(req, Operation->GetOutputTransaction());
-=======
             SetTransactionId(req, Operation->GetInputTransaction());
->>>>>>> 72a55187
             TAttributeFilter attributeFilter(EAttributeFilterMode::MatchingOnly);
             if (file.Type == EObjectType::File) {
                 attributeFilter.Keys.push_back("executable");
@@ -2940,13 +2919,8 @@
         auto lockFileRspsOrError = batchRsp->GetResponses<TCypressYPathProxy::TRspLock>("lock_file");
         auto getFileNameRspsOrError = batchRsp->GetResponses<TYPathProxy::TRspGetKey>("get_file_name");
         auto getFileAttributesRspsOrError = batchRsp->GetResponses<TYPathProxy::TRspGetKey>("get_file_attributes");
-<<<<<<< HEAD
-        for (int index = 0; index < static_cast<int>(Files.size()); ++index) {
-            auto& file = Files[index];
-=======
         for (int index = 0; index < static_cast<int>(files->size()); ++index) {
             auto& file = (*files)[index];
->>>>>>> 72a55187
             auto path = file.Path.GetPath();
             {
                 const auto& rspOrError = lockFileRspsOrError[index];
@@ -3003,11 +2977,6 @@
                         Config->MaxChunkCountPerFetch);
                 }
 
-<<<<<<< HEAD
-                LOG_INFO("User file attributes received (Path: %v)", path);
-            }
-
-=======
                 if (onFileObject) {
                     onFileObject(file, attributes);
                 }
@@ -3015,14 +2984,11 @@
                 LOG_INFO("User file attributes received (Path: %v)", path);
             }
 
->>>>>>> 72a55187
             if (file.Type == EObjectType::File) {
                 file.FileName = file.Path.Attributes().Get<Stroka>("file_name", file.FileName);
                 file.Executable = file.Path.Attributes().Get<bool>("executable", file.Executable);
             }
             validateUserFileName(file);
-<<<<<<< HEAD
-=======
         }
     }
 }
@@ -3062,7 +3028,6 @@
             udfFiles.emplace_back();
             udfFiles.back().Path = GetUdfDescriptorPath(Config->UdfRegistryPath.Get(), function);
             udfFiles.back().Type = EObjectType::File;
->>>>>>> 72a55187
         }
 
         DoRequestFileObjects(

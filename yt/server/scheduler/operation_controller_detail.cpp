--- conflicted
+++ resolved
@@ -468,13 +468,8 @@
         jobSpecBuilder);
 
     LOG_INFO(
-<<<<<<< HEAD
         "Job scheduled (JobId: %s, OperationId: %s, JobType: %s, Address: %s, JobIndex: %d, ChunkCount: %d (%d local), "
-        "Approximate: %s, DataSize: %" PRId64 ", RowCount: %" PRId64 ", ResourceLimits: {%s})",
-=======
-        "Job scheduled (JobId: %s, OperationId: %s, JobType: %s, Address: %s, Task: %s, JobIndex: %d, ChunkCount: %d (%d local), "
         "Approximate: %s, DataSize: %" PRId64 " (%" PRId64 " local), RowCount: %" PRId64 ", ResourceLimits: {%s})",
->>>>>>> 1174d471
         ~ToString(joblet->Job->GetId()),
         ~ToString(Controller->Operation->GetOperationId()),
         ~jobType.ToString(),

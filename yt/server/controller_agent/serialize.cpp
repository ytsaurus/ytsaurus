#include "serialize.h"

namespace NYT {
namespace NControllerAgent {

////////////////////////////////////////////////////////////////////////////////

int GetCurrentSnapshotVersion()
{
<<<<<<< HEAD
    return 300000;
=======
    return 203000;
>>>>>>> e2bea4de
}

bool ValidateSnapshotVersion(int version)
{
<<<<<<< HEAD
    return version == 300000;
=======
    return version >= 203000 && version <= GetCurrentSnapshotVersion();
>>>>>>> e2bea4de
}

////////////////////////////////////////////////////////////////////////////////

} // namespace NControllerAgent
} // namespace NYT<|MERGE_RESOLUTION|>--- conflicted
+++ resolved
@@ -7,20 +7,12 @@
 
 int GetCurrentSnapshotVersion()
 {
-<<<<<<< HEAD
     return 300000;
-=======
-    return 203000;
->>>>>>> e2bea4de
 }
 
 bool ValidateSnapshotVersion(int version)
 {
-<<<<<<< HEAD
-    return version == 300000;
-=======
-    return version >= 203000 && version <= GetCurrentSnapshotVersion();
->>>>>>> e2bea4de
+    return version == 300000 && version <= GetCurrentSnapshotVersion();
 }
 
 ////////////////////////////////////////////////////////////////////////////////

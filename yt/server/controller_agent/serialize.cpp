--- conflicted
+++ resolved
@@ -7,20 +7,12 @@
 
 int GetCurrentSnapshotVersion()
 {
-<<<<<<< HEAD
-    return 300019;
-=======
-    return 300017;
->>>>>>> 36296149
+    return 300020;
 }
 
 bool ValidateSnapshotVersion(int version)
 {
-<<<<<<< HEAD
     return version >= 300018 && version <= GetCurrentSnapshotVersion();
-=======
-    return version >= 300016 && version <= GetCurrentSnapshotVersion();
->>>>>>> 36296149
 }
 
 ////////////////////////////////////////////////////////////////////////////////

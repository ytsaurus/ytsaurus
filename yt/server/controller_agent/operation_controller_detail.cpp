#include "operation_controller_detail.h"
#include "auto_merge_task.h"
#include "intermediate_chunk_scraper.h"
#include "job_info.h"
#include "job_helpers.h"
#include "counter_manager.h"
#include "task.h"
#include "operation.h"
#include "scheduling_context.h"
#include "config.h"

#include <yt/server/scheduler/helpers.h>
#include <yt/server/scheduler/job.h>

#include <yt/server/misc/job_table_schema.h>

#include <yt/server/chunk_pools/helpers.h>

#include <yt/ytlib/chunk_client/chunk_meta_extensions.h>
#include <yt/ytlib/chunk_client/chunk_scraper.h>
#include <yt/ytlib/chunk_client/chunk_teleporter.h>
#include <yt/ytlib/chunk_client/data_slice_descriptor.h>
#include <yt/ytlib/chunk_client/data_statistics.h>
#include <yt/ytlib/chunk_client/data_source.h>
#include <yt/ytlib/chunk_client/helpers.h>
#include <yt/ytlib/chunk_client/input_chunk_slice.h>
#include <yt/ytlib/chunk_client/input_data_slice.h>
#include <yt/ytlib/chunk_client/job_spec_extensions.h>

#include <yt/ytlib/cypress_client/rpc_helpers.h>

#include <yt/ytlib/core_dump/core_info.pb.h>
#include <yt/ytlib/core_dump/helpers.h>

#include <yt/ytlib/event_log/event_log.h>

#include <yt/ytlib/node_tracker_client/node_directory_builder.h>

#include <yt/ytlib/object_client/helpers.h>

#include <yt/ytlib/query_client/column_evaluator.h>
#include <yt/ytlib/query_client/functions_cache.h>
#include <yt/ytlib/query_client/query.h>
#include <yt/ytlib/query_client/query_preparer.h>
#include <yt/ytlib/query_client/range_inferrer.h>

#include <yt/ytlib/scheduler/helpers.h>

#include <yt/ytlib/table_client/chunk_meta_extensions.h>
#include <yt/ytlib/table_client/data_slice_fetcher.h>
#include <yt/ytlib/table_client/helpers.h>
#include <yt/ytlib/table_client/schema.h>
#include <yt/ytlib/table_client/table_consumer.h>
#include <yt/ytlib/table_client/row_buffer.h>

#include <yt/ytlib/transaction_client/helpers.h>

#include <yt/ytlib/api/transaction.h>
#include <yt/ytlib/api/native_connection.h>

#include <yt/core/concurrency/action_queue.h>
#include <yt/core/concurrency/throughput_throttler.h>

#include <yt/core/erasure/codec.h>

#include <yt/core/misc/fs.h>
#include <yt/core/misc/collection_helpers.h>
#include <yt/core/misc/numeric_helpers.h>

#include <yt/core/profiling/timing.h>
#include <yt/core/profiling/profiler.h>

#include <yt/core/logging/log.h>

#include <functional>

namespace NYT {
namespace NControllerAgent {

using namespace NChunkPools;
using namespace NCypressClient;
using namespace NTransactionClient;
using namespace NFileClient;
using namespace NChunkClient;
using namespace NObjectClient;
using namespace NYTree;
using namespace NYson;
using namespace NYPath;
using namespace NFormats;
using namespace NJobProxy;
using namespace NJobTrackerClient;
using namespace NNodeTrackerClient;
using namespace NScheduler::NProto;
using namespace NJobTrackerClient::NProto;
using namespace NCoreDump::NProto;
using namespace NConcurrency;
using namespace NApi;
using namespace NRpc;
using namespace NTableClient;
using namespace NQueryClient;
using namespace NProfiling;
using namespace NScheduler;
using namespace NEventLog;
using namespace NLogging;

using NNodeTrackerClient::TNodeId;
using NProfiling::CpuInstantToInstant;
using NProfiling::TCpuInstant;
using NTableClient::NProto::TBoundaryKeysExt;
using NTableClient::TTableReaderOptions;
using NScheduler::TExecNodeDescriptor;

using std::placeholders::_1;

////////////////////////////////////////////////////////////////////////////////

static class TJobHelper
{
public:
    TJobHelper()
    {
        for (auto state : TEnumTraits<EJobState>::GetDomainValues()) {
            for (auto type : TEnumTraits<EJobType>::GetDomainValues()) {
                StatisticsSuffixes_[state][type] = Format("/$/%lv/%lv", state, type);
            }
        }
    }

    const TString& GetStatisticsSuffix(EJobState state, EJobType type) const
    {
        return StatisticsSuffixes_[state][type];
    }

private:
    TEnumIndexedVector<TEnumIndexedVector<TString, EJobType>, EJobState> StatisticsSuffixes_;

} JobHelper;

////////////////////////////////////////////////////////////////////////////////

void TOperationControllerBase::TStripeDescriptor::Persist(const TPersistenceContext& context)
{
    using NYT::Persist;
    Persist(context, Stripe);
    Persist(context, Cookie);
    Persist(context, Task);
}

////////////////////////////////////////////////////////////////////////////////

void TOperationControllerBase::TInputChunkDescriptor::Persist(const TPersistenceContext& context)
{
    using NYT::Persist;
    Persist(context, InputStripes);
    Persist(context, InputChunks);
    Persist(context, State);
}

////////////////////////////////////////////////////////////////////////////////

TOperationControllerBase::TOperationControllerBase(
    TOperationSpecBasePtr spec,
    TControllerAgentConfigPtr config,
    TOperationOptionsPtr options,
    IOperationControllerHostPtr host,
    TOperation* operation)
    : Host(std::move(host))
    , Config(std::move(config))
    , OperationId(operation->GetId())
    , OperationType(operation->GetType())
    , StartTime(operation->GetStartTime())
    , AuthenticatedUser(operation->GetAuthenticatedUser())
    , SecureVault(operation->GetSecureVault())
    , Owners(operation->GetOwners())
    , UserTransactionId(operation->GetUserTransactionId())
    , Logger(TLogger(ControllerLogger)
        .AddTag("OperationId: %v", OperationId))
    , CoreNotes_({
        Format("OperationId: %v", OperationId)
    })
    , CancelableContext(New<TCancelableContext>())
    , Invoker(CreateMemoryTaggingInvoker(CreateSerializedInvoker(Host->GetControllerThreadPoolInvoker()), operation->GetMemoryTag()))
    , SuspendableInvoker(CreateSuspendableInvoker(Invoker))
    , CancelableInvoker(CancelableContext->CreateInvoker(SuspendableInvoker))
    , JobCounter(New<TProgressCounter>(0))
    , RowBuffer(New<TRowBuffer>(TRowBufferTag(), Config->ControllerRowBufferChunkSize))
    , MemoryTag_(operation->GetMemoryTag())
    , PoolTreeSchedulingTagFilters_(operation->PoolTreeSchedulingTagFilters())
    , Spec_(std::move(spec))
    , Options(std::move(options))
    , SuspiciousJobsYsonUpdater_(New<TPeriodicExecutor>(
        GetCancelableInvoker(),
        BIND(&TThis::UpdateSuspiciousJobsYson, MakeWeak(this)),
        Config->SuspiciousJobs->UpdatePeriod))
    , ScheduleJobStatistics_(New<TScheduleJobStatistics>())
    , CheckTimeLimitExecutor(New<TPeriodicExecutor>(
        GetCancelableInvoker(),
        BIND(&TThis::CheckTimeLimit, MakeWeak(this)),
        Config->OperationTimeLimitCheckPeriod))
    , ExecNodesCheckExecutor(New<TPeriodicExecutor>(
        GetCancelableInvoker(),
        BIND(&TThis::CheckAvailableExecNodes, MakeWeak(this)),
        Config->AvailableExecNodesCheckPeriod))
    , AnalyzeOperationProgressExecutor(New<TPeriodicExecutor>(
        GetCancelableInvoker(),
        BIND(&TThis::AnalyzeOperationProgress, MakeWeak(this)),
        Config->OperationProgressAnalysisPeriod))
    , MinNeededResourcesSanityCheckExecutor(New<TPeriodicExecutor>(
        GetCancelableInvoker(),
        BIND(&TThis::CheckMinNeededResourcesSanity, MakeWeak(this)),
        Config->ResourceDemandSanityCheckPeriod))
    , MaxAvailableExecNodeResourcesUpdateExecutor(New<TPeriodicExecutor>(
        GetCancelableInvoker(),
        BIND(&TThis::UpdateCachedMaxAvailableExecNodeResources, MakeWeak(this)),
        Config->MaxAvailableExecNodeResourcesUpdatePeriod))
    , EventLogConsumer_(Host->GetEventLogWriter()->CreateConsumer())
    , LogProgressBackoff(DurationToCpuDuration(Config->OperationLogProgressBackoff))
    , ProgressBuildExecutor_(New<TPeriodicExecutor>(
        GetCancelableInvoker(),
        BIND(&TThis::BuildAndSaveProgress, MakeWeak(this)),
        Config->OperationBuildProgressPeriod))
{
    // Attach user transaction if any. Don't ping it.
    TTransactionAttachOptions userAttachOptions;
    userAttachOptions.Ping = false;
    userAttachOptions.PingAncestors = false;
    UserTransaction = UserTransactionId
        ? Host->GetClient()->AttachTransaction(UserTransactionId, userAttachOptions)
        : nullptr;
}

// Resource management.
TExtendedJobResources TOperationControllerBase::GetAutoMergeResources(
    const TChunkStripeStatisticsVector& statistics) const
{
    TExtendedJobResources result;
    result.SetUserSlots(1);
    result.SetCpu(1);
    // TODO(max42): this way to estimate memory of an auto-merge job is wrong as it considers each
    // auto-merge task writing to all output tables.
    result.SetJobProxyMemory(GetFinalIOMemorySize(Spec_->AutoMerge->JobIO, AggregateStatistics(statistics)));
    return result;
}

const TJobSpec& TOperationControllerBase::GetAutoMergeJobSpecTemplate(int tableIndex) const
{
    return AutoMergeJobSpecTemplates_[tableIndex];
}

void TOperationControllerBase::InitializeClients()
{
    TClientOptions options;
    options.User = AuthenticatedUser;
    Client = Host
        ->GetClient()
        ->GetNativeConnection()
        ->CreateNativeClient(options);
    InputClient = Client;
    OutputClient = Client;
}

TOperationControllerInitializationResult TOperationControllerBase::InitializeReviving(const TControllerTransactions& transactions)
{
    LOG_INFO("Initializing operation for revive");

    InitializeClients();

    auto attachTransaction = [&] (const TTransactionId& transactionId, bool ping) -> ITransactionPtr {
        if (!transactionId) {
            return nullptr;
        }

        try {
            auto connection = GetRemoteConnectionOrThrow(Host->GetClient()->GetNativeConnection(), CellTagFromId(transactionId));
            auto client = connection->CreateNativeClient(TClientOptions(NSecurityClient::SchedulerUserName));
            TTransactionAttachOptions options;
            options.Ping = ping;
            options.PingAncestors = false;
            return client->AttachTransaction(transactionId, options);
        } catch (const std::exception& ex) {
            LOG_WARNING(ex, "Error attaching operation transaction (OperationId: %v, TransactionId: %v)",
                OperationId,
                transactionId);
            return nullptr;
        }
    };

    auto inputTransaction = attachTransaction(transactions.InputId, true);
    auto outputTransaction = attachTransaction(transactions.OutputId, true);
    auto debugTransaction = attachTransaction(transactions.DebugId, true);
    // NB: Async and completion transactions are never reused and thus are not pinged.
    auto asyncTransaction = attachTransaction(transactions.AsyncId, false);
    auto outputCompletionTransaction = attachTransaction(transactions.OutputCompletionId, false);
    auto debugCompletionTransaction = attachTransaction(transactions.DebugCompletionId, false);

    bool cleanStart = false;

    // Check transactions.
    {
        std::vector<std::pair<ITransactionPtr, TFuture<void>>> asyncCheckResults;

        auto checkTransaction = [&] (const ITransactionPtr& transaction) {
            if (cleanStart) {
                return;
            }

            if (!transaction) {
                cleanStart = true;
                LOG_INFO("Operation transaction is missing, will use clean start");
                return;
            }

            asyncCheckResults.push_back(std::make_pair(transaction, transaction->Ping()));
        };

        // NB: Async transaction is not checked.
        checkTransaction(inputTransaction);
        checkTransaction(outputTransaction);
        checkTransaction(debugTransaction);

        for (const auto& pair : asyncCheckResults) {
            const auto& transaction = pair.first;
            const auto& asyncCheckResult = pair.second;
            auto error = WaitFor(asyncCheckResult);
            if (!error.IsOK()) {
                cleanStart = true;
                LOG_INFO(error,
                    "Error renewing operation transaction, will use clean start (TransactionId: %v)",
                    transaction->GetId());
            }
        }
    }

    // Downloading snapshot.
    if (!cleanStart) {
        auto snapshotOrError = WaitFor(Host->DownloadSnapshot());
        if (!snapshotOrError.IsOK()) {
            LOG_INFO(snapshotOrError, "Failed to download snapshot, will use clean start");
            cleanStart = true;
        } else {
            LOG_INFO("Snapshot successfully downloaded");
            Snapshot = snapshotOrError.Value();
        }
    }

    // Abort transactions if needed.
    {
        std::vector<TFuture<void>> asyncResults;

        auto scheduleAbort = [&] (const ITransactionPtr& transaction) {
            if (transaction) {
                asyncResults.push_back(transaction->Abort());
            }
        };

        scheduleAbort(asyncTransaction);
        scheduleAbort(outputCompletionTransaction);
        scheduleAbort(debugCompletionTransaction);

        if (cleanStart) {
            LOG_INFO("Aborting operation transactions");
            // NB: Don't touch user transaction.
            scheduleAbort(inputTransaction);
            scheduleAbort(outputTransaction);
            scheduleAbort(debugTransaction);
        } else {
            LOG_INFO("Reusing operation transactions");
            InputTransaction = inputTransaction;
            OutputTransaction = outputTransaction;
            DebugTransaction = debugTransaction;
            AsyncTransaction = WaitFor(StartTransaction(ETransactionType::Async, Client))
                .ValueOrThrow();
        }

        WaitFor(Combine(asyncResults))
            .ThrowOnError();
    }


    if (cleanStart) {
        LOG_INFO("Using clean start instead of revive");

        Snapshot = TOperationSnapshot();
        Y_UNUSED(WaitFor(Host->RemoveSnapshot()));

        StartTransactions();
        InitializeStructures();

        SyncPrepare();
    }

    InitUnrecognizedSpec();

    LOG_INFO("Operation initialized");

    TOperationControllerInitializationResult result;
    FillInitializationResult(&result);
    return result;
}

TOperationControllerInitializationResult TOperationControllerBase::InitializeClean()
{
    LOG_INFO("Initializing operation for clean start (Title: %v)",
        Spec_->Title);

    auto initializeAction = BIND([this_ = MakeStrong(this), this] () {
        InitializeClients();
        StartTransactions();
        InitializeStructures();
        SyncPrepare();
    });

    auto initializeFuture = initializeAction
        .AsyncVia(CancelableInvoker)
        .Run()
        .WithTimeout(Config->OperationInitializationTimeout);

    WaitFor(initializeFuture)
        .ThrowOnError();

    InitUnrecognizedSpec();

    LOG_INFO("Operation initialized");

    TOperationControllerInitializationResult result;
    FillInitializationResult(&result);
    return result;
}

void TOperationControllerBase::InitializeStructures()
{
    InputNodeDirectory_ = New<NNodeTrackerClient::TNodeDirectory>();

    for (const auto& path : GetInputTablePaths()) {
        TInputTable table;
        table.Path = path;
        InputTables.push_back(table);
    }

    const auto& outputTablePaths = GetOutputTablePaths();
    for (int index = 0; index < outputTablePaths.size(); ++index) {
        TOutputTable table;
        table.Path = outputTablePaths[index];
        table.Options->TableIndex = index;
        auto rowCountLimit = table.Path.GetRowCountLimit();
        if (rowCountLimit) {
            if (RowCountLimitTableIndex) {
                THROW_ERROR_EXCEPTION("Only one output table with row_count_limit is supported");
            }
            RowCountLimitTableIndex = OutputTables_.size();
            RowCountLimit = rowCountLimit.Get();
        }

        Sinks_.emplace_back(std::make_unique<TSink>(this, OutputTables_.size()));
        OutputTables_.push_back(table);
    }

    if (auto stderrTablePath = GetStderrTablePath()) {
        StderrTable_.Emplace();
        StderrTable_->Path = *stderrTablePath;
        StderrTable_->OutputType = EOutputTableType::Stderr;
    }

    if (auto coreTablePath = GetCoreTablePath()) {
        CoreTable_.Emplace();
        CoreTable_->Path = *coreTablePath;
        CoreTable_->OutputType = EOutputTableType::Core;
    }

    InitUpdatingTables();

    for (const auto& userJobSpec : GetUserJobSpecs()) {
        auto& files = UserJobFiles_[userJobSpec];
        for (const auto& path : userJobSpec->FilePaths) {
            TUserFile file;
            file.Path = path;
            file.IsLayer = false;
            files.emplace_back(std::move(file));
        }

        auto layerPaths = userJobSpec->LayerPaths;
        if (Config->SystemLayerPath && !layerPaths.empty()) {
            layerPaths.emplace_back(*Config->SystemLayerPath);
        }
        for (const auto& path : layerPaths) {
            TUserFile file;
            file.Path = path;
            file.IsLayer = true;
            // This must be the top layer, so insert in the beginning.
            files.insert(files.begin(), std::move(file));
        }
    }

    if (InputTables.size() > Config->MaxInputTableCount) {
        THROW_ERROR_EXCEPTION(
            "Too many input tables: maximum allowed %v, actual %v",
            Config->MaxInputTableCount,
            InputTables.size());
    }

    DoInitialize();
}

void TOperationControllerBase::InitUnrecognizedSpec()
{
    UnrecognizedSpec_ = GetTypedSpec()->GetUnrecognizedRecursively();
}

void TOperationControllerBase::FillInitializationResult(TOperationControllerInitializationResult* result)
{
    result->Attributes.Immutable = BuildYsonStringFluently<EYsonType::MapFragment>()
        .Do(BIND(&TOperationControllerBase::BuildInitializeImmutableAttributes, Unretained(this)))
        .Finish();
    result->Attributes.Mutable = BuildYsonStringFluently<EYsonType::MapFragment>()
        .Do(BIND(&TOperationControllerBase::BuildInitializeMutableAttributes, Unretained(this)))
        .Finish();
    result->Attributes.BriefSpec = BuildYsonStringFluently<EYsonType::MapFragment>()
        .Do(BIND(&TOperationControllerBase::BuildBriefSpec, Unretained(this)))
        .Finish();
    result->Attributes.UnrecognizedSpec = ConvertToYsonString(UnrecognizedSpec_);
    result->Transactions = GetTransactions();
}

void TOperationControllerBase::InitUpdatingTables()
{
    UpdatingTables.clear();

    for (auto& table : OutputTables_) {
        UpdatingTables.push_back(&table);
    }

    if (StderrTable_) {
        UpdatingTables.push_back(StderrTable_.GetPtr());
    }

    if (CoreTable_) {
        UpdatingTables.push_back(CoreTable_.GetPtr());
    }
}

void TOperationControllerBase::DoInitialize()
{ }

void TOperationControllerBase::SyncPrepare()
{
    PrepareInputTables();
    LockInputTables();
    LockUserFiles();
}

TOperationControllerPrepareResult TOperationControllerBase::SafePrepare()
{
    // Testing purpose code.
    if (Config->EnableControllerFailureSpecOption &&
        Spec_->TestingOperationOptions)
    {
        YCHECK(Spec_->TestingOperationOptions->ControllerFailure !=
            EControllerFailureType::AssertionFailureInPrepare);
    }

    // Process input tables.
    {
        GetInputTablesAttributes();
    }

    PrepareInputQuery();

    // Process files.
    {
        GetUserFilesAttributes();
    }

    // Process output and stderr tables.
    {
        GetUserObjectBasicAttributes<TOutputTable>(
            OutputClient,
            OutputTables_,
            OutputTransaction->GetId(),
            Logger,
            EPermission::Write);

        GetUserObjectBasicAttributes<TOutputTable>(
            Client,
            StderrTable_,
            DebugTransaction->GetId(),
            Logger,
            EPermission::Write);

        GetUserObjectBasicAttributes<TOutputTable>(
            Client,
            CoreTable_,
            DebugTransaction->GetId(),
            Logger,
            EPermission::Write);

        THashSet<TObjectId> updatingTableIds;
        for (const auto* table : UpdatingTables) {
            const auto& path = table->Path.GetPath();
            if (table->Type != EObjectType::Table) {
                THROW_ERROR_EXCEPTION("Object %v has invalid type: expected %Qlv, actual %Qlv",
                    path,
                    EObjectType::Table,
                    table->Type);
            }
            const bool insertedNew = updatingTableIds.insert(table->ObjectId).second;
            if (!insertedNew) {
                THROW_ERROR_EXCEPTION("Output table %v is specified multiple times",
                    path);
            }
        }

        GetOutputTablesSchema();
        PrepareOutputTables();

        LockOutputTablesAndGetAttributes();
    }

    InitializeStandardEdgeDescriptors();

    TOperationControllerPrepareResult result;
    FillPrepareResult(&result);
    return result;
}

void TOperationControllerBase::SafeMaterialize()
{
    try {
        FetchInputTables();
        FetchUserFiles();

        PickIntermediateDataCell();
        InitChunkListPools();

        CreateLivePreviewTables();

        CollectTotals();

        CustomPrepare();

        InitializeHistograms();

        LOG_INFO("Tasks prepared (RowBufferCapacity: %v)", RowBuffer->GetCapacity());

        if (IsCompleted()) {
            // Possible reasons:
            // - All input chunks are unavailable && Strategy == Skip
            // - Merge decided to teleport all input chunks
            // - Anything else?
            LOG_INFO("No jobs needed");
            OnOperationCompleted(false /* interrupted */);
            return;
        } else {
            YCHECK(UnavailableInputChunkCount == 0);
            for (const auto& pair : InputChunkMap) {
                const auto& chunkDescriptor = pair.second;
                if (chunkDescriptor.State == EInputChunkState::Waiting) {
                    ++UnavailableInputChunkCount;
                }
            }

            if (UnavailableInputChunkCount > 0) {
                LOG_INFO("Found unavailable input chunks during materialization (UnavailableInputChunkCount: %v)",
                    UnavailableInputChunkCount);
            }
        }

        AddAllTaskPendingHints();

        if (Config->TestingOptions->EnableSnapshotCycleAfterMaterialization) {
            TStringStream stringStream;
            SaveSnapshot(&stringStream);
            TOperationSnapshot snapshot;
            snapshot.Version = GetCurrentSnapshotVersion();
            snapshot.Data = TSharedRef::FromString(stringStream.Str());
            DoLoadSnapshot(snapshot);
        }

        // Input chunk scraper initialization should be the last step to avoid races,
        // because input chunk scraper works in control thread.
        InitInputChunkScraper();
        InitIntermediateChunkScraper();

        UpdateMinNeededJobResources();

        CheckTimeLimitExecutor->Start();
        ProgressBuildExecutor_->Start();
        ExecNodesCheckExecutor->Start();
        SuspiciousJobsYsonUpdater_->Start();
        AnalyzeOperationProgressExecutor->Start();
        MinNeededResourcesSanityCheckExecutor->Start();
        MaxAvailableExecNodeResourcesUpdateExecutor->Start();

        auto jobSplitterConfig = GetJobSplitterConfig();
        if (jobSplitterConfig) {
            JobSplitter_ = CreateJobSplitter(jobSplitterConfig, OperationId);
        }

        if (State != EControllerState::Preparing) {
            return;
        }
        State = EControllerState::Running;

        LogProgress(/* force */ true);
    } catch (const std::exception& ex) {
        auto wrappedError = TError("Materialization failed") << ex;
        LOG_ERROR(wrappedError);
        OnOperationFailed(wrappedError);
        return;
    }

    LOG_INFO("Materialization finished");
}

void TOperationControllerBase::SaveSnapshot(IOutputStream* output)
{
    VERIFY_THREAD_AFFINITY_ANY();

    TSaveContext context;
    context.SetVersion(GetCurrentSnapshotVersion());
    context.SetOutput(output);

    Save(context, this);
}

void TOperationControllerBase::SleepInRevive()
{
    auto delay = Spec_->TestingOperationOptions->DelayInsideRevive;
    if (delay) {
        TDelayedExecutor::WaitForDuration(*delay);
    }
}

TOperationControllerReviveResult TOperationControllerBase::Revive()
{
    VERIFY_INVOKER_AFFINITY(CancelableInvoker);

    if (Spec_->FailOnJobRestart) {
        THROW_ERROR_EXCEPTION("Cannot revive operation when spec option fail_on_job_restart is set");
    }

    if (!Snapshot.Data) {
        TOperationControllerReviveResult result;
        result.RevivedFromSnapshot = false;
        static_cast<TOperationControllerPrepareResult&>(result) = Prepare();
        return result;
    }

    SleepInRevive();

    DoLoadSnapshot(Snapshot);
    Snapshot = TOperationSnapshot();

    TOperationControllerReviveResult result;
    result.RevivedFromSnapshot = true;
    FillPrepareResult(&result);

    InitChunkListPools();

    CreateLivePreviewTables();

    if (IsCompleted()) {
        OnOperationCompleted(/* interrupted */ false);
        return result;
    }

    AddAllTaskPendingHints();

    // Input chunk scraper initialization should be the last step to avoid races.
    InitInputChunkScraper();
    InitIntermediateChunkScraper();

    UpdateMinNeededJobResources();

    ReinstallLivePreview();

    if (!Config->EnableJobRevival) {
        AbortAllJoblets();
    }

    CheckTimeLimitExecutor->Start();
    ProgressBuildExecutor_->Start();
    ExecNodesCheckExecutor->Start();
    SuspiciousJobsYsonUpdater_->Start();
    AnalyzeOperationProgressExecutor->Start();
    MinNeededResourcesSanityCheckExecutor->Start();
    MaxAvailableExecNodeResourcesUpdateExecutor->Start();

    for (const auto& pair : JobletMap) {
        const auto& joblet = pair.second;
        result.RevivedJobs.push_back({
            joblet->JobId,
            joblet->JobType,
            joblet->StartTime,
            joblet->ResourceLimits,
            IsJobInterruptible(),
            joblet->TreeId,
            joblet->NodeDescriptor.Id,
            joblet->NodeDescriptor.Address
        });
    }

    State = EControllerState::Running;

    return result;
}

void TOperationControllerBase::AbortAllJoblets()
{
    for (const auto& pair : JobletMap) {
        auto joblet = pair.second;
        JobCounter->Aborted(1, EAbortReason::Scheduler);
        const auto& jobId = pair.first;
        auto jobSummary = TAbortedJobSummary(jobId, EAbortReason::Scheduler);
        joblet->Task->OnJobAborted(joblet, jobSummary);
        if (JobSplitter_) {
            JobSplitter_->OnJobAborted(jobSummary);
        }
    }
    JobletMap.clear();
}

void TOperationControllerBase::StartTransactions()
{
    std::vector<TFuture<ITransactionPtr>> asyncResults = {
        StartTransaction(ETransactionType::Async, Client),
        StartTransaction(ETransactionType::Input, InputClient, GetInputTransactionParentId()),
        StartTransaction(ETransactionType::Output, OutputClient, GetOutputTransactionParentId()),
        // NB: we do not start Debug transaction under User transaction since we want to save debug results
        // even if user transaction is aborted.
        StartTransaction(ETransactionType::Debug, Client),
    };

    auto results = WaitFor(CombineAll(asyncResults))
        .ValueOrThrow();

    {
        AsyncTransaction = results[0].ValueOrThrow();
        InputTransaction = results[1].ValueOrThrow();
        OutputTransaction = results[2].ValueOrThrow();
        DebugTransaction = results[3].ValueOrThrow();
    }
}

TTransactionId TOperationControllerBase::GetInputTransactionParentId()
{
    return UserTransactionId;
}

TTransactionId TOperationControllerBase::GetOutputTransactionParentId()
{
    return UserTransactionId;
}

TTaskGroupPtr TOperationControllerBase::GetAutoMergeTaskGroup() const
{
    return AutoMergeTaskGroup;
}

TAutoMergeDirector* TOperationControllerBase::GetAutoMergeDirector()
{
    return AutoMergeDirector_.get();
}

TFuture<ITransactionPtr> TOperationControllerBase::StartTransaction(
    ETransactionType type,
    INativeClientPtr client,
    const TTransactionId& parentTransactionId)
{
    LOG_INFO("Starting transaction (Type: %v, ParentId: %v)",
        type,
        parentTransactionId);

    TTransactionStartOptions options;
    options.AutoAbort = false;
    options.PingAncestors = false;
    auto attributes = CreateEphemeralAttributes();
    attributes->Set(
        "title",
        Format("Scheduler %Qlv transaction for operation %v",
            type,
            OperationId));
    attributes->Set("operation_id", OperationId);
    if (Spec_->Title) {
        attributes->Set("operation_title", Spec_->Title);
    }
    options.Attributes = std::move(attributes);
    options.ParentId = parentTransactionId;
    options.Timeout = Config->OperationTransactionTimeout;

    auto transactionFuture = client->StartTransaction(NTransactionClient::ETransactionType::Master, options);

    return transactionFuture.Apply(BIND([=] (const TErrorOr<ITransactionPtr>& transactionOrError){
        THROW_ERROR_EXCEPTION_IF_FAILED(
            transactionOrError,
            "Error starting %Qlv transaction",
            type);

        auto transaction = transactionOrError.Value();

        LOG_INFO("Transaction started (Type: %v, TransactionId: %v)",
            type,
            transaction->GetId());

        return transaction;
    }));
}

void TOperationControllerBase::PickIntermediateDataCell()
{
    auto connection = OutputClient->GetNativeConnection();
    const auto& secondaryCellTags = connection->GetSecondaryMasterCellTags();
    IntermediateOutputCellTag = secondaryCellTags.empty()
        ? connection->GetPrimaryMasterCellTag()
        : secondaryCellTags[rand() % secondaryCellTags.size()];
}

void TOperationControllerBase::InitChunkListPools()
{
    OutputChunkListPool_ = New<TChunkListPool>(
        Config,
        OutputClient,
        CancelableInvoker,
        OperationId,
        OutputTransaction->GetId());

    CellTagToRequiredOutputChunkLists_.clear();
    for (const auto* table : UpdatingTables) {
        ++CellTagToRequiredOutputChunkLists_[table->CellTag];
    }

    ++CellTagToRequiredOutputChunkLists_[IntermediateOutputCellTag];

    DebugChunkListPool_ = New<TChunkListPool>(
        Config,
        OutputClient,
        CancelableInvoker,
        OperationId,
        DebugTransaction->GetId());

    CellTagToRequiredDebugChunkLists_.clear();
    if (StderrTable_) {
        ++CellTagToRequiredDebugChunkLists_[StderrTable_->CellTag];
    }
    if (CoreTable_) {
        ++CellTagToRequiredDebugChunkLists_[CoreTable_->CellTag];
    }
}

void TOperationControllerBase::InitInputChunkScraper()
{
    THashSet<TChunkId> chunkIds;
    for (const auto& pair : InputChunkMap) {
        chunkIds.insert(pair.first);
    }

    YCHECK(!InputChunkScraper);
    InputChunkScraper = New<TChunkScraper>(
        Config->ChunkScraper,
        CancelableInvoker,
        Host->GetChunkLocationThrottlerManager(),
        InputClient,
        InputNodeDirectory_,
        std::move(chunkIds),
        BIND(&TThis::OnInputChunkLocated, MakeWeak(this)),
        Logger);

    if (UnavailableInputChunkCount > 0) {
        LOG_INFO("Waiting for %v unavailable input chunks", UnavailableInputChunkCount);
        InputChunkScraper->Start();
    }
}

void TOperationControllerBase::InitIntermediateChunkScraper()
{
    IntermediateChunkScraper = New<TIntermediateChunkScraper>(
        Config->ChunkScraper,
        CancelableInvoker,
        Host->GetChunkLocationThrottlerManager(),
        InputClient,
        InputNodeDirectory_,
        [weakThis = MakeWeak(this)] () {
            if (auto this_ = weakThis.Lock()) {
                return this_->GetAliveIntermediateChunks();
            } else {
                return THashSet<TChunkId>();
            }
        },
        BIND(&TThis::OnIntermediateChunkLocated, MakeWeak(this)),
        Logger);
}

void TOperationControllerBase::InitAutoMerge(int outputChunkCountEstimate, double dataWeightRatio)
{
    InitAutoMergeJobSpecTemplates();

    AutoMergeTaskGroup = New<TTaskGroup>();
    AutoMergeTaskGroup->MinNeededResources.SetCpu(1);

    RegisterTaskGroup(AutoMergeTaskGroup);

    const auto& autoMergeSpec = Spec_->AutoMerge;
    auto mode = autoMergeSpec->Mode;
    if (outputChunkCountEstimate <= 1) {
        LOG_INFO("Output chunk count estimate does not exceed 1, force disabling auto merge "
            "(OutputChunkCountEstimate: %v)",
            outputChunkCountEstimate);
        return;
    }

    if (mode == EAutoMergeMode::Disabled) {
        return;
    }

    AutoMergeTasks.reserve(OutputTables_.size());
    i64 maxIntermediateChunkCount;
    i64 chunkCountPerMergeJob;
    switch (mode) {
        case EAutoMergeMode::Relaxed:
            maxIntermediateChunkCount = std::numeric_limits<int>::max();
            chunkCountPerMergeJob = 500;
            break;
        case EAutoMergeMode::Economy:
            maxIntermediateChunkCount = std::max(500, static_cast<int>(2.5 * sqrt(outputChunkCountEstimate)));
            chunkCountPerMergeJob = maxIntermediateChunkCount / 10;
            break;
        case EAutoMergeMode::Manual:
            maxIntermediateChunkCount = *autoMergeSpec->MaxIntermediateChunkCount;
            chunkCountPerMergeJob = *autoMergeSpec->ChunkCountPerMergeJob;
            break;
        default:
            Y_UNREACHABLE();
    }
    i64 desiredChunkSize = autoMergeSpec->JobIO->TableWriter->DesiredChunkSize;
    i64 desiredChunkDataWeight = desiredChunkSize / dataWeightRatio;
    i64 dataWeightPerJob = std::min(1_GB, desiredChunkDataWeight);

    LOG_INFO("Auto merge parameters calculated ("
        "Mode: %v, OutputChunkCountEstimate: %v, MaxIntermediateChunkCount: %v, ChunkCountPerMergeJob: %v,"
        "ChunkSizeThreshold: %v, DesiredChunkSize: %v, DesiredChunkDataWeight: %v, IntermediateChunkUnstageMode: %v)",
        mode,
        outputChunkCountEstimate,
        maxIntermediateChunkCount,
        chunkCountPerMergeJob,
        autoMergeSpec->ChunkSizeThreshold,
        desiredChunkSize,
        desiredChunkDataWeight,
        GetIntermediateChunkUnstageMode());

    AutoMergeDirector_ = std::make_unique<TAutoMergeDirector>(
        maxIntermediateChunkCount,
        chunkCountPerMergeJob,
        OperationId);

    // NB: if row count limit is set on any output table, we do not
    // enable auto merge as it prematurely stops the operation
    // because wrong statistics are currently used when checking row count.
    bool autoMergeEnabled = true;
    for (int index = 0; index < OutputTables_.size(); ++index) {
        if (OutputTables_[index].Path.GetRowCountLimit()) {
            autoMergeEnabled = false;
        }
    }

    auto standardEdgeDescriptors = GetStandardEdgeDescriptors();
    for (int index = 0; index < OutputTables_.size(); ++index) {
        const auto& outputTable = OutputTables_[index];
        if (autoMergeEnabled &&
            outputTable.Path.GetAutoMerge() &&
            !outputTable.TableUploadOptions.TableSchema.IsSorted())
        {
            auto edgeDescriptor = standardEdgeDescriptors[index];
            // Auto-merge jobs produce single output, so we override the table
            // index in writer options with 0.
            edgeDescriptor.TableWriterOptions = CloneYsonSerializable(edgeDescriptor.TableWriterOptions);
            edgeDescriptor.TableWriterOptions->TableIndex = 0;
            auto task = New<TAutoMergeTask>(
                this /* taskHost */,
                index,
                chunkCountPerMergeJob,
                autoMergeSpec->ChunkSizeThreshold,
                desiredChunkSize,
                dataWeightPerJob,
                Spec_->MaxDataWeightPerJob,
                edgeDescriptor);
            RegisterTask(task);
            AutoMergeTasks.emplace_back(std::move(task));
        } else {
            AutoMergeTasks.emplace_back(nullptr);
        }
    }
}

THashSet<TChunkId> TOperationControllerBase::GetAliveIntermediateChunks() const
{
    THashSet<TChunkId> intermediateChunks;

    for (const auto& pair : ChunkOriginMap) {
        if (!pair.second->Suspended || !pair.second->Restartable) {
            intermediateChunks.insert(pair.first);
        }
    }

    return intermediateChunks;
}

void TOperationControllerBase::ReinstallLivePreview()
{
    if (IsOutputLivePreviewSupported()) {
        for (const auto& table : OutputTables_) {
            std::vector<TChunkTreeId> childIds;
            childIds.reserve(table.OutputChunkTreeIds.size());
            for (const auto& pair : table.OutputChunkTreeIds) {
                childIds.push_back(pair.second);
            }
            Host->AttachChunkTreesToLivePreview(
                AsyncTransaction->GetId(),
                table.LivePreviewTableId,
                childIds);
        }
    }

    if (IsIntermediateLivePreviewSupported()) {
        std::vector<TChunkTreeId> childIds;
        childIds.reserve(ChunkOriginMap.size());
        for (const auto& pair : ChunkOriginMap) {
            if (!pair.second->Suspended) {
                childIds.push_back(pair.first);
            }
        }
        Host->AttachChunkTreesToLivePreview(
            AsyncTransaction->GetId(),
            IntermediateTable.LivePreviewTableId,
            childIds);
    }
}

void TOperationControllerBase::DoLoadSnapshot(const TOperationSnapshot& snapshot)
{
    LOG_INFO("Started loading snapshot (Size: %v, Version: %v)",
        snapshot.Data.Size(),
        snapshot.Version);

    TMemoryInput input(snapshot.Data.Begin(), snapshot.Data.Size());

    TLoadContext context;
    context.SetInput(&input);
    context.SetRowBuffer(RowBuffer);
    context.SetVersion(snapshot.Version);

    NPhoenix::TSerializer::InplaceLoad(context, this);

    LOG_INFO("Finished loading snapshot");
}

void TOperationControllerBase::StartOutputCompletionTransaction()
{
    OutputCompletionTransaction = WaitFor(StartTransaction(
        ETransactionType::OutputCompletion,
        OutputClient,
        OutputTransaction->GetId()))
        .ValueOrThrow();

    // Set transaction id to Cypress.
    {
        const auto& client = Host->GetClient();
        auto channel = client->GetMasterChannelOrThrow(EMasterChannelKind::Leader);
        TObjectServiceProxy proxy(channel);

        auto path = GetNewOperationPath(OperationId) + "/@output_completion_transaction_id";
        auto req = TYPathProxy::Set(path);
        req->set_value(ConvertToYsonString(OutputCompletionTransaction->GetId()).GetData());
        WaitFor(proxy.Execute(req))
            .ThrowOnError();
    }
}

void TOperationControllerBase::CommitOutputCompletionTransaction()
{
    // Set committed flag.
    {
        const auto& client = Host->GetClient();
        auto channel = client->GetMasterChannelOrThrow(EMasterChannelKind::Leader);
        TObjectServiceProxy proxy(channel);

        auto path = GetNewOperationPath(OperationId) + "/@committed";
        auto req = TYPathProxy::Set(path);
        SetTransactionId(req, OutputCompletionTransaction->GetId());
        req->set_value(ConvertToYsonString(true).GetData());
        WaitFor(proxy.Execute(req))
            .ThrowOnError();
    }

    WaitFor(OutputCompletionTransaction->Commit())
        .ThrowOnError();
    OutputCompletionTransaction.Reset();

    CommitFinished = true;
}

void TOperationControllerBase::StartDebugCompletionTransaction()
{
    if (!DebugTransaction) {
        return;
    }

    DebugCompletionTransaction = WaitFor(StartTransaction(
        ETransactionType::DebugCompletion,
        OutputClient,
        DebugTransaction->GetId()))
        .ValueOrThrow();

    // Set transaction id to Cypress.
    {
        const auto& client = Host->GetClient();
        auto channel = client->GetMasterChannelOrThrow(EMasterChannelKind::Leader);
        TObjectServiceProxy proxy(channel);

        auto path = GetNewOperationPath(OperationId) + "/@debug_completion_transaction_id";
        auto req = TYPathProxy::Set(path);
        req->set_value(ConvertToYsonString(DebugCompletionTransaction->GetId()).GetData());
        WaitFor(proxy.Execute(req))
            .ThrowOnError();
    }
}

void TOperationControllerBase::CommitDebugCompletionTransaction()
{
    if (!DebugTransaction) {
        return;
    }

    WaitFor(DebugCompletionTransaction->Commit())
        .ThrowOnError();
    DebugCompletionTransaction.Reset();
}

void TOperationControllerBase::SleepInCommitStage(EDelayInsideOperationCommitStage desiredStage)
{
    auto delay = Spec_->TestingOperationOptions->DelayInsideOperationCommit;
    auto stage = Spec_->TestingOperationOptions->DelayInsideOperationCommitStage;

    if (delay && stage && *stage == desiredStage) {
        TDelayedExecutor::WaitForDuration(*delay);
    }
}

i64 TOperationControllerBase::GetPartSize(EOutputTableType tableType)
{
    if (tableType == EOutputTableType::Stderr) {
        return GetStderrTableWriterConfig()->MaxPartSize;
    }
    if (tableType == EOutputTableType::Core) {
        return GetCoreTableWriterConfig()->MaxPartSize;
    }

    Y_UNREACHABLE();
}

void TOperationControllerBase::SafeCommit()
{
    StartOutputCompletionTransaction();
    StartDebugCompletionTransaction();

    SleepInCommitStage(EDelayInsideOperationCommitStage::Stage1);
    BeginUploadOutputTables(UpdatingTables);
    SleepInCommitStage(EDelayInsideOperationCommitStage::Stage2);
    TeleportOutputChunks();
    SleepInCommitStage(EDelayInsideOperationCommitStage::Stage3);
    AttachOutputChunks(UpdatingTables);
    SleepInCommitStage(EDelayInsideOperationCommitStage::Stage4);
    EndUploadOutputTables(UpdatingTables);
    SleepInCommitStage(EDelayInsideOperationCommitStage::Stage5);

    CustomCommit();

    CommitOutputCompletionTransaction();
    CommitDebugCompletionTransaction();
    SleepInCommitStage(EDelayInsideOperationCommitStage::Stage6);
    CommitTransactions();

    CancelableContext->Cancel();

    LOG_INFO("Results committed");
}

void TOperationControllerBase::CommitTransactions()
{
    LOG_INFO("Committing scheduler transactions");

    std::vector<TFuture<TTransactionCommitResult>> commitFutures;

    commitFutures.push_back(OutputTransaction->Commit());

    SleepInCommitStage(EDelayInsideOperationCommitStage::Stage7);

    commitFutures.push_back(DebugTransaction->Commit());

    WaitFor(Combine(commitFutures))
        .ThrowOnError();

    LOG_INFO("Scheduler transactions committed");

    // Fire-and-forget.
    InputTransaction->Abort();
    AsyncTransaction->Abort();
}

void TOperationControllerBase::TeleportOutputChunks()
{
    auto teleporter = New<TChunkTeleporter>(
        Config,
        OutputClient,
        CancelableInvoker,
        OutputCompletionTransaction->GetId(),
        Logger);

    for (auto& table : OutputTables_) {
        for (const auto& pair : table.OutputChunkTreeIds) {
            const auto& id = pair.second;
            if (TypeFromId(id) == EObjectType::ChunkList)
                continue;
            teleporter->RegisterChunk(id, table.CellTag);
        }
    }

    WaitFor(teleporter->Run())
        .ThrowOnError();
}

void TOperationControllerBase::AttachOutputChunks(const std::vector<TOutputTable*>& tableList)
{
    for (auto* table : tableList) {
        auto objectIdPath = FromObjectId(table->ObjectId);
        const auto& path = table->Path.GetPath();

        LOG_INFO("Attaching output chunks (Path: %v)",
            path);

        auto channel = OutputClient->GetMasterChannelOrThrow(
            EMasterChannelKind::Leader,
            table->CellTag);
        TChunkServiceProxy proxy(channel);

        // Split large outputs into separate requests.
        TChunkServiceProxy::TReqExecuteBatch::TAttachChunkTreesSubrequest* req = nullptr;
        TChunkServiceProxy::TReqExecuteBatchPtr batchReq;

        auto flushCurrentReq = [&] (bool requestStatistics) {
            if (req) {
                req->set_request_statistics(requestStatistics);

                auto batchRspOrError = WaitFor(batchReq->Invoke());
                THROW_ERROR_EXCEPTION_IF_FAILED(GetCumulativeError(batchRspOrError), "Error attaching chunks to output table %v",
                    path);

                const auto& batchRsp = batchRspOrError.Value();
                const auto& rsp = batchRsp->attach_chunk_trees_subresponses(0);
                if (requestStatistics) {
                    table->DataStatistics = rsp.statistics();
                }
            }

            req = nullptr;
            batchReq.Reset();
        };

        auto addChunkTree = [&] (const TChunkTreeId& chunkTreeId) {
            if (req && req->child_ids_size() >= Config->MaxChildrenPerAttachRequest) {
                // NB: No need for a statistics for an intermediate request.
                flushCurrentReq(false);
            }

            if (!req) {
                batchReq = proxy.ExecuteBatch();
                GenerateMutationId(batchReq);
                batchReq->set_suppress_upstream_sync(true);
                req = batchReq->add_attach_chunk_trees_subrequests();
                ToProto(req->mutable_parent_id(), table->OutputChunkListId);
            }

            ToProto(req->add_child_ids(), chunkTreeId);
        };

        if (table->TableUploadOptions.TableSchema.IsSorted() && ShouldVerifySortedOutput()) {
            // Sorted output generated by user operation requires rearranging.
            LOG_DEBUG("Sorting output chunk tree ids by boundary keys (ChunkTreeCount: %v, Table: %v)",
                table->OutputChunkTreeIds.size(),
                path);
            std::stable_sort(
                table->OutputChunkTreeIds.begin(),
                table->OutputChunkTreeIds.end(),
                [&] (const auto& lhs, const auto& rhs) -> bool {
                    auto lhsBoundaryKeys = lhs.first.AsBoundaryKeys();
                    auto rhsBoundaryKeys = rhs.first.AsBoundaryKeys();
                    auto minKeyResult = CompareRows(lhsBoundaryKeys.MinKey, rhsBoundaryKeys.MinKey);
                    if (minKeyResult != 0) {
                        return minKeyResult < 0;
                    }
                    return lhsBoundaryKeys.MaxKey < rhsBoundaryKeys.MaxKey;
                });

            for (auto current = table->OutputChunkTreeIds.begin(); current != table->OutputChunkTreeIds.end(); ++current) {
                auto next = current + 1;
                if (next != table->OutputChunkTreeIds.end()) {
                    int cmp = CompareRows(next->first.AsBoundaryKeys().MinKey, current->first.AsBoundaryKeys().MaxKey);

                    if (cmp < 0) {
                        THROW_ERROR_EXCEPTION("Output table %v is not sorted: job outputs have overlapping key ranges",
                            table->Path.GetPath())
                            << TErrorAttribute("current_range_max_key", current->first.AsBoundaryKeys().MaxKey)
                            << TErrorAttribute("next_range_min_key", next->first.AsBoundaryKeys().MinKey);
                    }

                    if (cmp == 0 && table->Options->ValidateUniqueKeys) {
                        THROW_ERROR_EXCEPTION("Output table %v contains duplicate keys: job outputs have overlapping key ranges",
                            table->Path.GetPath())
                            << TErrorAttribute("current_range_max_key", current->first.AsBoundaryKeys().MaxKey)
                            << TErrorAttribute("next_range_min_key", next->first.AsBoundaryKeys().MinKey);
                    }
                }

                addChunkTree(current->second);
            }
        } else if (auto outputOrder = GetOutputOrder()) {
            LOG_DEBUG("Sorting output chunk tree ids according to a given output order (ChunkTreeCount: %v, Table: %v)",
                table->OutputChunkTreeIds.size(),
                path);
            std::vector<std::pair<TOutputOrder::TEntry, TChunkTreeId>> chunkTreeIds;
            for (auto& pair : table->OutputChunkTreeIds) {
                chunkTreeIds.emplace_back(std::move(pair.first.AsOutputOrderEntry()), pair.second);
            }

            auto outputChunkTreeIds = outputOrder->ArrangeOutputChunkTrees(std::move(chunkTreeIds));
            for (const auto& chunkTreeId : outputChunkTreeIds) {
                addChunkTree(chunkTreeId);
            }
        } else {
            LOG_DEBUG("Sorting output chunk tree ids by integer keys (ChunkTreeCount: %v, Table: %v)",
                table->OutputChunkTreeIds.size(), path);
            std::stable_sort(
                table->OutputChunkTreeIds.begin(),
                table->OutputChunkTreeIds.end(),
                [&] (const auto& lhs, const auto& rhs) -> bool {
                    auto lhsKey = lhs.first.AsIndex();
                    auto rhsKey = rhs.first.AsIndex();
                    return lhsKey < rhsKey;
                }
            );
            for (const auto& pair : table->OutputChunkTreeIds) {
                addChunkTree(pair.second);
            }
        }

        // NB: Don't forget to ask for the statistics in the last request.
        flushCurrentReq(true);

        LOG_INFO("Output chunks attached (Path: %v, Statistics: %v)",
            path,
            table->DataStatistics);
    }
}

void TOperationControllerBase::CustomCommit()
{ }

void TOperationControllerBase::EndUploadOutputTables(const std::vector<TOutputTable*>& tableList)
{
    auto channel = OutputClient->GetMasterChannelOrThrow(EMasterChannelKind::Leader);
    TObjectServiceProxy proxy(channel);

    auto batchReq = proxy.ExecuteBatch();

    for (const auto* table : tableList) {
        auto objectIdPath = FromObjectId(table->ObjectId);
        const auto& path = table->Path.GetPath();

        LOG_INFO("Finishing upload to output table (Path: %v, Schema: %v)",
            path,
            table->TableUploadOptions.TableSchema);

        {
            auto req = TTableYPathProxy::EndUpload(objectIdPath);
            *req->mutable_statistics() = table->DataStatistics;
            ToProto(req->mutable_table_schema(), table->TableUploadOptions.TableSchema);
            req->set_schema_mode(static_cast<int>(table->TableUploadOptions.SchemaMode));
            req->set_optimize_for(static_cast<int>(table->TableUploadOptions.OptimizeFor));
            req->set_compression_codec(static_cast<int>(table->TableUploadOptions.CompressionCodec));
            req->set_erasure_codec(static_cast<int>(table->TableUploadOptions.ErasureCodec));

            SetTransactionId(req, table->UploadTransactionId);
            GenerateMutationId(req);
            batchReq->AddRequest(req, "end_upload");
        }

        if (table->OutputType == EOutputTableType::Stderr || table->OutputType == EOutputTableType::Core) {
            auto attributesPath = path + "/@part_size";
            auto req = TYPathProxy::Set(attributesPath);
            SetTransactionId(req, GetTransactionIdForOutputTable(*table));
            req->set_value(ConvertToYsonString(GetPartSize(table->OutputType)).GetData());
            batchReq->AddRequest(req, "set_part_size");
        }
    }

    auto batchRspOrError = WaitFor(batchReq->Invoke());
    THROW_ERROR_EXCEPTION_IF_FAILED(GetCumulativeError(batchRspOrError), "Error finishing upload to output tables");
}

void TOperationControllerBase::SafeOnJobStarted(std::unique_ptr<TStartedJobSummary> jobSummary)
{
    auto jobId = jobSummary->Id;

    if (State != EControllerState::Running) {
        LOG_DEBUG("Stale job started, ignored (JobId: %v)", jobId);
        return;
    }

    LOG_DEBUG("Job started (JobId: %v)", jobId);

    auto joblet = GetJoblet(jobId);
    joblet->StartTime = jobSummary->StartTime;
    joblet->LastActivityTime = jobSummary->StartTime;

    LogEventFluently(ELogEventType::JobStarted)
        .Item("job_id").Value(jobId)
        .Item("operation_id").Value(OperationId)
        .Item("resource_limits").Value(joblet->ResourceLimits)
        .Item("node_address").Value(joblet->NodeDescriptor.Address)
        .Item("job_type").Value(joblet->JobType);

    LogProgress();
}

void TOperationControllerBase::UpdateMemoryDigests(TJobletPtr joblet, const TStatistics& statistics, bool resourceOverdraft)
{
    bool taskUpdateNeeded = false;

    auto userJobMaxMemoryUsage = FindNumericValue(statistics, "/user_job/max_memory");
    if (userJobMaxMemoryUsage) {
        auto* digest = joblet->Task->GetUserJobMemoryDigest();
        YCHECK(digest);
        double actualFactor = static_cast<double>(*userJobMaxMemoryUsage) / joblet->EstimatedResourceUsage.GetUserJobMemory();
        if (resourceOverdraft) {
            // During resource overdraft actual max memory values may be outdated,
            // since statistics are updated periodically. To ensure that digest converge to large enough
            // values we introduce additional factor.
            actualFactor = std::max(actualFactor, *joblet->UserJobMemoryReserveFactor * Config->ResourceOverdraftFactor);
        }
        LOG_TRACE("Adding sample to the job proxy memory digest (JobType: %v, Sample: %v, JobId: %v)",
            joblet->JobType,
            actualFactor,
            joblet->JobId);
        digest->AddSample(actualFactor);
        taskUpdateNeeded = true;
    }

    auto jobProxyMaxMemoryUsage = FindNumericValue(statistics, "/job_proxy/max_memory");
    if (jobProxyMaxMemoryUsage) {
        auto* digest = joblet->Task->GetJobProxyMemoryDigest();
        YCHECK(digest);
        double actualFactor = static_cast<double>(*jobProxyMaxMemoryUsage) /
            (joblet->EstimatedResourceUsage.GetJobProxyMemory() + joblet->EstimatedResourceUsage.GetFootprintMemory());
        if (resourceOverdraft) {
            actualFactor = std::max(actualFactor, *joblet->JobProxyMemoryReserveFactor * Config->ResourceOverdraftFactor);
        }
        LOG_TRACE("Adding sample to the user job memory digest (JobType: %v, Sample: %v, JobId: %v)",
            joblet->JobType,
            actualFactor,
            joblet->JobId);
        digest->AddSample(actualFactor);
        taskUpdateNeeded = true;
    }

    if (taskUpdateNeeded) {
        UpdateAllTasksIfNeeded();
    }
}

void TOperationControllerBase::InitializeHistograms()
{
    if (IsInputDataSizeHistogramSupported()) {
        EstimatedInputDataSizeHistogram_ = CreateHistogram();
        InputDataSizeHistogram_ = CreateHistogram();
    }
}

void TOperationControllerBase::AddValueToEstimatedHistogram(const TJobletPtr& joblet)
{
    if (EstimatedInputDataSizeHistogram_) {
        EstimatedInputDataSizeHistogram_->AddValue(joblet->InputStripeList->TotalDataWeight);
    }
}

void TOperationControllerBase::RemoveValueFromEstimatedHistogram(const TJobletPtr& joblet)
{
    if (EstimatedInputDataSizeHistogram_) {
        EstimatedInputDataSizeHistogram_->RemoveValue(joblet->InputStripeList->TotalDataWeight);
    }
}

void TOperationControllerBase::UpdateActualHistogram(const TStatistics& statistics)
{
    if (InputDataSizeHistogram_) {
        auto dataWeight = FindNumericValue(statistics, "/data/input/data_weight");
        if (dataWeight && *dataWeight > 0) {
            InputDataSizeHistogram_->AddValue(*dataWeight);
        }
    }
}

void TOperationControllerBase::SafeOnJobCompleted(std::unique_ptr<TCompletedJobSummary> jobSummary)
{
    VERIFY_INVOKER_AFFINITY(CancelableInvoker);

    auto jobId = jobSummary->Id;
    auto abandoned = jobSummary->Abandoned;

    // NB: We should not explicitly tell node to remove abandoned job because it may be still
    // running at the node.
    if (!abandoned) {
        CompletedJobIdsReleaseQueue_.Push(jobId);
    }

    // Testing purpose code.
    if (Config->EnableControllerFailureSpecOption && Spec_->TestingOperationOptions &&
        Spec_->TestingOperationOptions->ControllerFailure == EControllerFailureType::ExceptionThrownInOnJobCompleted)
    {
        THROW_ERROR_EXCEPTION("Testing exception");
    }

    if (State != EControllerState::Running) {
        LOG_DEBUG("Stale job completed, ignored (JobId: %v)", jobId);
        return;
    }

    const auto& result = jobSummary->Result;

    const auto& schedulerResultExt = result.GetExtension(TSchedulerJobResultExt::scheduler_job_result_ext);

    // Validate all node ids of the output chunks and populate the local node directory.
    // In case any id is not known, abort the job.
    const auto& globalNodeDirectory = Host->GetNodeDirectory();
    for (const auto& chunkSpec : schedulerResultExt.output_chunk_specs()) {
        auto replicas = FromProto<TChunkReplicaList>(chunkSpec.replicas());
        for (auto replica : replicas) {
            auto nodeId = replica.GetNodeId();
            if (InputNodeDirectory_->FindDescriptor(nodeId)) {
                continue;
            }

            const auto* descriptor = globalNodeDirectory->FindDescriptor(nodeId);
            if (!descriptor) {
                LOG_DEBUG("Job is considered aborted since its output contains unresolved node id "
                    "(JobId: %v, NodeId: %v)",
                    jobId,
                    nodeId);
                auto abortedJobSummary = std::make_unique<TAbortedJobSummary>(*jobSummary, EAbortReason::Other);
                OnJobAborted(std::move(abortedJobSummary));
                return;
            }

            InputNodeDirectory_->AddDescriptor(nodeId, *descriptor);
        }
    }

    if (jobSummary->InterruptReason != EInterruptReason::None) {
        ExtractInterruptDescriptor(*jobSummary);
    }

    JobCounter->Completed(1, jobSummary->InterruptReason);

    auto joblet = GetJoblet(jobId);

    ParseStatistics(jobSummary.get(), joblet->StatisticsYson);

    const auto& statistics = *jobSummary->Statistics;

    UpdateMemoryDigests(joblet, statistics);
    UpdateActualHistogram(statistics);

    FinalizeJoblet(joblet, jobSummary.get());
    LogFinishedJobFluently(ELogEventType::JobCompleted, joblet, *jobSummary);

    UpdateJobStatistics(joblet, *jobSummary);
    UpdateJobMetrics(joblet, *jobSummary);

    if (jobSummary->InterruptReason != EInterruptReason::None) {
        jobSummary->SplitJobCount = EstimateSplitJobCount(*jobSummary, joblet);
        LOG_DEBUG("Job interrupted (JobId: %v, InterruptReason: %v, UnreadDataSliceCount: %v, SplitJobCount: %v)",
            jobSummary->Id,
            jobSummary->InterruptReason,
            jobSummary->UnreadInputDataSlices.size(),
            jobSummary->SplitJobCount);
    }
    joblet->Task->OnJobCompleted(joblet, *jobSummary);
    if (JobSplitter_) {
        JobSplitter_->OnJobCompleted(*jobSummary);
    }

    // Statistics job state saved from jobSummary before moving jobSummary to ProcessFinishedJobResult.
    auto statisticsState = GetStatisticsJobState(joblet, jobSummary->State);

    ProcessFinishedJobResult(std::move(jobSummary), /* requestJobNodeCreation */ false);

    UnregisterJoblet(joblet);

    UpdateTask(joblet->Task);

    LogProgress();

    if (IsCompleted()) {
        OnOperationCompleted(/* interrupted */ false);
        return;
    }

    auto statisticsSuffix = JobHelper.GetStatisticsSuffix(statisticsState, joblet->JobType);

    if (RowCountLimitTableIndex) {
        switch (joblet->JobType) {
            case EJobType::Map:
            case EJobType::OrderedMap:
            case EJobType::SortedReduce:
            case EJobType::JoinReduce:
            case EJobType::PartitionReduce: {
                auto path = Format("/data/output/%v/row_count%v", *RowCountLimitTableIndex, statisticsSuffix);
                i64 count = GetNumericValue(JobStatistics, path);
                if (count >= RowCountLimit) {
                    OnOperationCompleted(true /* interrupted */);
                }
                break;
            }
            default:
                break;
        }
    }

    CheckFailedJobsStatusReceived();
}

void TOperationControllerBase::SafeOnJobFailed(std::unique_ptr<TFailedJobSummary> jobSummary)
{
    auto jobId = jobSummary->Id;
    const auto& result = jobSummary->Result;

    auto error = FromProto<TError>(result.error());

    JobCounter->Failed(1);

    auto joblet = GetJoblet(jobId);

    ParseStatistics(jobSummary.get(), joblet->StatisticsYson);

    FinalizeJoblet(joblet, jobSummary.get());
    LogFinishedJobFluently(ELogEventType::JobFailed, joblet, *jobSummary)
        .Item("error").Value(error);

    UpdateJobMetrics(joblet, *jobSummary);
    UpdateJobStatistics(joblet, *jobSummary);

    joblet->Task->OnJobFailed(joblet, *jobSummary);
    if (JobSplitter_) {
        JobSplitter_->OnJobFailed(*jobSummary);
    }

    ProcessFinishedJobResult(std::move(jobSummary), /* requestJobNodeCreation */ true);

    UnregisterJoblet(joblet);

    LogProgress();

    if (error.Attributes().Get<bool>("fatal", false)) {
        auto wrappedError = TError("Job failed with fatal error") << error;
        OnOperationFailed(wrappedError);
        return;
    }

    int failedJobCount = JobCounter->GetFailed();
    int maxFailedJobCount = Spec_->MaxFailedJobCount;
    if (failedJobCount >= maxFailedJobCount) {
        OnOperationFailed(TError("Failed jobs limit exceeded")
            << TErrorAttribute("max_failed_job_count", maxFailedJobCount));
    }

    CheckFailedJobsStatusReceived();

    if (Spec_->FailOnJobRestart) {
        OnOperationFailed(TError(NScheduler::EErrorCode::OperationFailedOnJobRestart,
            "Job failed; operation failed because spec option fail_on_job_restart is set")
            << TErrorAttribute("job_id", joblet->JobId)
            << error);
    }
}

void TOperationControllerBase::SafeOnJobAborted(std::unique_ptr<TAbortedJobSummary> jobSummary)
{
    auto jobId = jobSummary->Id;
    auto abortReason = jobSummary->AbortReason;

    if (State != EControllerState::Running) {
        LOG_DEBUG("Stale job aborted, ignored (JobId: %v)", jobId);
        return;
    }

    JobCounter->Aborted(1, abortReason);

    auto joblet = GetJoblet(jobId);

    ParseStatistics(jobSummary.get(), joblet->StatisticsYson);
    const auto& statistics = *jobSummary->Statistics;

    if (abortReason == EAbortReason::ResourceOverdraft) {
        UpdateMemoryDigests(joblet, statistics, true /* resourceOverdraft */);
    }

    if (jobSummary->LogAndProfile) {
        FinalizeJoblet(joblet, jobSummary.get());
        LogFinishedJobFluently(ELogEventType::JobAborted, joblet, *jobSummary)
            .Item("reason").Value(abortReason);
        UpdateJobStatistics(joblet, *jobSummary);
    }

    UpdateJobMetrics(joblet, *jobSummary);

    if (abortReason == EAbortReason::FailedChunks) {
        const auto& result = jobSummary->Result;
        const auto& schedulerResultExt = result.GetExtension(TSchedulerJobResultExt::scheduler_job_result_ext);
        for (const auto& chunkId : schedulerResultExt.failed_chunk_ids()) {
            OnChunkFailed(FromProto<TChunkId>(chunkId));
        }
    }

    joblet->Task->OnJobAborted(joblet, *jobSummary);

    if (JobSplitter_) {
        JobSplitter_->OnJobAborted(*jobSummary);
    }

    bool requestJobNodeCreation = (abortReason == EAbortReason::UserRequest);
    ProcessFinishedJobResult(std::move(jobSummary), requestJobNodeCreation);

    UnregisterJoblet(joblet);

    if (abortReason == EAbortReason::AccountLimitExceeded) {
        Host->OnOperationSuspended(TError("Account limit exceeded"));
    }

    CheckFailedJobsStatusReceived();
    LogProgress();

    if (Spec_->FailOnJobRestart &&
        !(abortReason > EAbortReason::SchedulingFirst && abortReason < EAbortReason::SchedulingLast))
    {
        OnOperationFailed(TError("Job aborted; operation failed because spec option fail_on_job_restart is set")
            << TErrorAttribute("job_id", joblet->JobId)
            << TErrorAttribute("abort_reason", abortReason));
    }
}

void TOperationControllerBase::SafeOnJobRunning(std::unique_ptr<TRunningJobSummary> jobSummary)
{
    const auto& jobId = jobSummary->Id;

    if (State != EControllerState::Running) {
        LOG_DEBUG("Stale job running, ignored (JobId: %v)", jobId);
        return;
    }

    auto joblet = GetJoblet(jobSummary->Id);

    joblet->Progress = jobSummary->Progress;
    joblet->StderrSize = jobSummary->StderrSize;

    if (jobSummary->StatisticsYson) {
        joblet->StatisticsYson = jobSummary->StatisticsYson;
        ParseStatistics(jobSummary.get());

        UpdateJobMetrics(joblet, *jobSummary);

        if (JobSplitter_) {
            JobSplitter_->OnJobRunning(*jobSummary);
            if (GetPendingJobCount() == 0 && JobSplitter_->IsJobSplittable(jobId)) {
                LOG_DEBUG("Job is ready to be split (JobId: %v)", jobId);
                Host->InterruptJob(jobId, EInterruptReason::JobSplit);
            }
        }

        auto asyncResult = BIND(&BuildBriefStatistics, Passed(std::move(jobSummary)))
            .AsyncVia(Host->GetControllerThreadPoolInvoker())
            .Run();

        asyncResult.Subscribe(BIND(
            &TOperationControllerBase::AnalyzeBriefStatistics,
            MakeStrong(this),
            joblet,
            Config->SuspiciousJobs)
            .Via(GetInvoker()));
    }
}

void TOperationControllerBase::FinalizeJoblet(
    const TJobletPtr& joblet,
    TJobSummary* jobSummary)
{
    YCHECK(jobSummary->Statistics);
    YCHECK(jobSummary->FinishTime);

    auto& statistics = *jobSummary->Statistics;
    joblet->FinishTime = *(jobSummary->FinishTime);

    {
        auto duration = joblet->FinishTime - joblet->StartTime;
        statistics.AddSample("/time/total", duration.MilliSeconds());
    }

    if (jobSummary->PrepareDuration) {
        statistics.AddSample("/time/prepare", jobSummary->PrepareDuration->MilliSeconds());
    }
    if (jobSummary->DownloadDuration) {
        statistics.AddSample("/time/artifacts_download", jobSummary->DownloadDuration->MilliSeconds());
    }
    if (jobSummary->ExecDuration) {
        statistics.AddSample("/time/exec", jobSummary->ExecDuration->MilliSeconds());
    }
    if (joblet->JobProxyMemoryReserveFactor) {
        statistics.AddSample("/job_proxy/memory_reserve_factor_x10000", static_cast<int>(1e4 * *joblet->JobProxyMemoryReserveFactor));
    }
}

void TOperationControllerBase::BuildJobAttributes(
    const TJobInfoPtr& job,
    EJobState state,
    bool outputStatistics,
    TFluentMap fluent) const
{
    static const auto EmptyMapYson = TYsonString("{}");

    fluent
        .Item("job_type").Value(FormatEnum(job->JobType))
        .Item("state").Value(state)
        .Item("address").Value(job->NodeDescriptor.Address)
        .Item("start_time").Value(job->StartTime)
        .Item("account").Value(job->Account)
        .Item("progress").Value(job->Progress)

        // We use Int64 for `stderr_size' to be consistent with
        // compressed_data_size / uncompressed_data_size attributes.
        .Item("stderr_size").Value(i64(job->StderrSize))
        .Item("brief_statistics")
            .Value(job->BriefStatistics)
        .DoIf(outputStatistics, [&] (TFluentMap fluent) {
            fluent.Item("statistics")
                .Value(job->StatisticsYson ? job->StatisticsYson : EmptyMapYson);
        })
        .Item("suspicious").Value(job->Suspicious);
}

void TOperationControllerBase::BuildFinishedJobAttributes(
    const TFinishedJobInfoPtr& job,
    bool outputStatistics,
    TFluentMap fluent) const
{
    BuildJobAttributes(job, job->Summary.State, outputStatistics, fluent);

    const auto& summary = job->Summary;
    fluent
        .Item("finish_time").Value(job->FinishTime)
        .DoIf(summary.State == EJobState::Failed, [&] (TFluentMap fluent) {
            auto error = FromProto<TError>(summary.Result.error());
            fluent.Item("error").Value(error);
        })
        .DoIf(summary.Result.HasExtension(TSchedulerJobResultExt::scheduler_job_result_ext),
            [&] (TFluentMap fluent)
        {
            const auto& schedulerResultExt = summary.Result.GetExtension(TSchedulerJobResultExt::scheduler_job_result_ext);
            fluent.Item("core_infos").Value(schedulerResultExt.core_infos());
        })
        .DoIf(static_cast<bool>(job->InputPaths), [&] (TFluentMap fluent) {
            fluent.Item("input_paths").Value(job->InputPaths);
        });
}

TFluentLogEvent TOperationControllerBase::LogFinishedJobFluently(
    ELogEventType eventType,
    const TJobletPtr& joblet,
    const TJobSummary& jobSummary)
{
    return LogEventFluently(eventType)
        .Item("job_id").Value(joblet->JobId)
        .Item("operation_id").Value(OperationId)
        .Item("start_time").Value(joblet->StartTime)
        .Item("finish_time").Value(joblet->FinishTime)
        .Item("resource_limits").Value(joblet->ResourceLimits)
        .Item("statistics").Value(jobSummary.Statistics)
        .Item("node_address").Value(joblet->NodeDescriptor.Address)
        .Item("job_type").Value(joblet->JobType);
}

IYsonConsumer* TOperationControllerBase::GetEventLogConsumer()
{
    VERIFY_THREAD_AFFINITY_ANY();

    return EventLogConsumer_.get();
}

void TOperationControllerBase::OnChunkFailed(const TChunkId& chunkId)
{
    if (chunkId == NullChunkId) {
        LOG_WARNING("Incompatible unavailable chunk found; deprecated node version");
        return;
    }

    auto it = InputChunkMap.find(chunkId);
    if (it == InputChunkMap.end()) {
        LOG_DEBUG("Intermediate chunk has failed (ChunkId: %v)", chunkId);
        if (!OnIntermediateChunkUnavailable(chunkId)) {
            return;
        }

        IntermediateChunkScraper->Start();
    } else {
        LOG_DEBUG("Input chunk has failed (ChunkId: %v)", chunkId);
        OnInputChunkUnavailable(chunkId, &it->second);
    }
}

void TOperationControllerBase::SafeOnIntermediateChunkLocated(const TChunkId& chunkId, const TChunkReplicaList& replicas, bool missing)
{
    if (missing) {
        // We can unstage intermediate chunks (e.g. in automerge) - just skip them.
        return;
    }

    // Intermediate chunks are always replicated.
    if (IsUnavailable(replicas, NErasure::ECodec::None)) {
        OnIntermediateChunkUnavailable(chunkId);
    } else {
        OnIntermediateChunkAvailable(chunkId, replicas);
    }
}

void TOperationControllerBase::SafeOnInputChunkLocated(const TChunkId& chunkId, const TChunkReplicaList& replicas, bool missing)
{
    if (missing) {
        // We must have locked all the relevant input chunks, but when user transaction is aborted
        // there can be a race between operation completion and chunk scraper.
        OnOperationFailed(TError("Input chunk %v is missing", chunkId));
        return;
    }

    auto it = InputChunkMap.find(chunkId);
    YCHECK(it != InputChunkMap.end());

    auto& descriptor = it->second;
    YCHECK(!descriptor.InputChunks.empty());
    auto& chunkSpec = descriptor.InputChunks.front();
    auto codecId = NErasure::ECodec(chunkSpec->GetErasureCodec());

    if (IsUnavailable(replicas, codecId, CheckParityReplicas())) {
        OnInputChunkUnavailable(chunkId, &descriptor);
    } else {
        OnInputChunkAvailable(chunkId, replicas, &descriptor);
    }
}

void TOperationControllerBase::OnInputChunkAvailable(
    const TChunkId& chunkId,
    const TChunkReplicaList& replicas,
    TInputChunkDescriptor* descriptor)
{
    VERIFY_INVOKER_AFFINITY(CancelableInvoker);

    if (descriptor->State != EInputChunkState::Waiting) {
        return;
    }

    LOG_TRACE("Input chunk is available (ChunkId: %v)", chunkId);

    --UnavailableInputChunkCount;
    YCHECK(UnavailableInputChunkCount >= 0);

    if (UnavailableInputChunkCount == 0) {
        InputChunkScraper->Stop();
    }

    // Update replicas in place for all input chunks with current chunkId.
    for (auto& chunkSpec : descriptor->InputChunks) {
        chunkSpec->SetReplicaList(replicas);
    }

    descriptor->State = EInputChunkState::Active;

    for (const auto& inputStripe : descriptor->InputStripes) {
        --inputStripe.Stripe->WaitingChunkCount;
        if (inputStripe.Stripe->WaitingChunkCount > 0)
            continue;

        auto task = inputStripe.Task;
        task->GetChunkPoolInput()->Resume(inputStripe.Cookie);
        if (task->HasInputLocality()) {
            AddTaskLocalityHint(inputStripe.Stripe, task);
        }
        AddTaskPendingHint(task);
    }
}

void TOperationControllerBase::OnInputChunkUnavailable(const TChunkId& chunkId, TInputChunkDescriptor* descriptor)
{
    VERIFY_INVOKER_AFFINITY(CancelableInvoker);

    if (descriptor->State != EInputChunkState::Active) {
        return;
    }

    ++ChunkLocatedCallCount;
    if (ChunkLocatedCallCount >= Config->ChunkScraper->MaxChunksPerRequest) {
        ChunkLocatedCallCount = 0;
        LOG_DEBUG("Located another batch of chunks (Count: %v, UnavailableInputChunkCount: %v)",
            Config->ChunkScraper->MaxChunksPerRequest,
            UnavailableInputChunkCount);
    }

    LOG_TRACE("Input chunk is unavailable (ChunkId: %v)", chunkId);

    ++UnavailableInputChunkCount;

    switch (Spec_->UnavailableChunkTactics) {
        case EUnavailableChunkAction::Fail:
            OnOperationFailed(TError("Input chunk %v is unavailable",
                chunkId));
            break;

        case EUnavailableChunkAction::Skip: {
            descriptor->State = EInputChunkState::Skipped;
            for (const auto& inputStripe : descriptor->InputStripes) {
                inputStripe.Stripe->DataSlices.erase(
                    std::remove_if(
                        inputStripe.Stripe->DataSlices.begin(),
                        inputStripe.Stripe->DataSlices.end(),
                        [&] (TInputDataSlicePtr slice) {
                            try {
                                return chunkId == slice->GetSingleUnversionedChunkOrThrow()->ChunkId();
                            } catch (const std::exception& ex) {
                                //FIXME(savrus) allow data slices to be unavailable.
                                THROW_ERROR_EXCEPTION("Dynamic table chunk became unavailable") << ex;
                            }
                        }),
                    inputStripe.Stripe->DataSlices.end());

                // Store information that chunk disappeared in the chunk mapping.
                for (const auto& chunk : descriptor->InputChunks) {
                    inputStripe.Task->GetChunkMapping()->OnChunkDisappeared(chunk);
                }

                AddTaskPendingHint(inputStripe.Task);
            }
            InputChunkScraper->Start();
            break;
        }

        case EUnavailableChunkAction::Wait: {
            descriptor->State = EInputChunkState::Waiting;
            for (const auto& inputStripe : descriptor->InputStripes) {
                if (inputStripe.Stripe->WaitingChunkCount == 0) {
                    inputStripe.Task->GetChunkPoolInput()->Suspend(inputStripe.Cookie);
                }
                ++inputStripe.Stripe->WaitingChunkCount;
            }
            InputChunkScraper->Start();
            break;
        }

        default:
            Y_UNREACHABLE();
    }
}

bool TOperationControllerBase::OnIntermediateChunkUnavailable(const TChunkId& chunkId)
{
    auto it = ChunkOriginMap.find(chunkId);
    YCHECK(it != ChunkOriginMap.end());
    auto& completedJob = it->second;

    // If completedJob->Restartable == false, that means that source pool/task don't support lost jobs
    // and we have to use scraper to find new replicas of intermediate chunks.

    if (!completedJob->Restartable && Spec_->UnavailableChunkTactics == EUnavailableChunkAction::Fail) {
        auto error = TError("Intermediate chunk is unavailable")
            << TErrorAttribute("chunk_id", chunkId);
        OnOperationFailed(error, true);
        return false;
    }

    // If job is replayable, we don't track individual unavailable chunks,
    // since we will regenerate them all anyway.
    if (!completedJob->Restartable &&
        completedJob->UnavailableChunks.insert(chunkId).second)
    {
        ++UnavailableIntermediateChunkCount;
    }

    if (completedJob->Suspended)
        return false;

    LOG_DEBUG("Job is lost (Address: %v, JobId: %v, SourceTask: %v, OutputCookie: %v, InputCookie: %v, UnavailableIntermediateChunkCount: %v)",
        completedJob->NodeDescriptor.Address,
        completedJob->JobId,
        completedJob->SourceTask->GetTitle(),
        completedJob->OutputCookie,
        completedJob->InputCookie,
        UnavailableIntermediateChunkCount);

    completedJob->Suspended = true;
    completedJob->DestinationPool->Suspend(completedJob->InputCookie);

    if (completedJob->Restartable) {
        JobCounter->Lost(1);
        completedJob->SourceTask->GetChunkPoolOutput()->Lost(completedJob->OutputCookie);
        completedJob->SourceTask->OnJobLost(completedJob);
        AddTaskPendingHint(completedJob->SourceTask);
    }

    return true;
}

void TOperationControllerBase::OnIntermediateChunkAvailable(const TChunkId& chunkId, const TChunkReplicaList& replicas)
{
    auto it = ChunkOriginMap.find(chunkId);
    YCHECK(it != ChunkOriginMap.end());
    auto& completedJob = it->second;

    if (completedJob->Restartable || !completedJob->Suspended) {
        // Job will either be restarted or all chunks are fine.
        return;
    }

    if (completedJob->UnavailableChunks.erase(chunkId) == 1) {
        for (auto& dataSlice : completedJob->InputStripe->DataSlices) {
            // Intermediate chunks are always unversioned.
            auto inputChunk = dataSlice->GetSingleUnversionedChunkOrThrow();
            if (inputChunk->ChunkId() == chunkId) {
                inputChunk->SetReplicaList(replicas);
            }
        }
        --UnavailableIntermediateChunkCount;

        YCHECK(UnavailableIntermediateChunkCount > 0 ||
            (UnavailableIntermediateChunkCount == 0 && completedJob->UnavailableChunks.empty()));
        if (completedJob->UnavailableChunks.empty()) {
            LOG_DEBUG("Job result is resumed (JobId: %v, InputCookie: %v, UnavailableIntermediateChunkCount: %v)",
                completedJob->JobId,
                completedJob->InputCookie,
                UnavailableIntermediateChunkCount);

            completedJob->Suspended = false;
            completedJob->DestinationPool->Resume(completedJob->InputCookie);

            // TODO (psushin).
            // Unfortunately we don't know what task we are resuming, so
            // add pending hints for all.
            AddAllTaskPendingHints();
        }
    }
}

bool TOperationControllerBase::AreForeignTablesSupported() const
{
    return false;
}

bool TOperationControllerBase::IsOutputLivePreviewSupported() const
{
    return false;
}

bool TOperationControllerBase::IsIntermediateLivePreviewSupported() const
{
    return false;
}

void TOperationControllerBase::OnTransactionAborted(const TTransactionId& transactionId)
{
    VERIFY_INVOKER_AFFINITY(CancelableInvoker);

    // Double-check transaction ownership to avoid races with commits and aborts.
    auto transactions = GetTransactions();
    if (std::find_if(
            transactions.begin(),
            transactions.end(),
            [&] (const auto& transaction) { return transaction->GetId() == transactionId; }) ==
        transactions.end())
    {
        return;
    }

    if (transactionId == UserTransactionId) {
        OnOperationAborted(
            GetUserTransactionAbortedError(transactionId));
    } else {
        OnOperationFailed(
            GetSchedulerTransactionAbortedError(transactionId),
            /* flush */ false);
    }
}

std::vector<ITransactionPtr> TOperationControllerBase::GetTransactions()
{
    VERIFY_THREAD_AFFINITY_ANY();

    std::vector<ITransactionPtr> transactions = {
        UserTransaction,
        AsyncTransaction,
        InputTransaction,
        OutputTransaction,
        DebugTransaction
    };
    transactions.erase(
        std::remove_if(transactions.begin(), transactions.end(), [] (const auto& transaction) { return !transaction; }),
        transactions.end());
    return transactions;
}

bool TOperationControllerBase::IsInputDataSizeHistogramSupported() const
{
    return false;
}

void TOperationControllerBase::SafeAbort()
{
    LOG_INFO("Aborting operation controller");

    // NB: Errors ignored since we cannot do anything with it.
    Y_UNUSED(WaitFor(Host->FlushOperationNode()));

    // Skip committing anything if operation controller already tried to commit results.
    if (!CommitFinished) {
        std::vector<TOutputTable*> tables;
        if (StderrTable_ && StderrTable_->IsPrepared()) {
            tables.push_back(&StderrTable_.Get());
        }
        if (CoreTable_ && CoreTable_->IsPrepared()) {
            tables.push_back(&CoreTable_.Get());
        }

        if (!tables.empty()) {
            try {
                StartDebugCompletionTransaction();
                BeginUploadOutputTables(tables);
                AttachOutputChunks(tables);
                EndUploadOutputTables(tables);
                CommitDebugCompletionTransaction();

                if (DebugTransaction) {
                    WaitFor(DebugTransaction->Commit())
                        .ThrowOnError();
                }
            } catch (const std::exception& ex) {
                // Bad luck we can't commit transaction.
                // Such a pity can happen for example if somebody aborted our transaction manually.
                LOG_ERROR(ex, "Failed to commit debug transaction");
                // Intentionally do not wait for abort.
                DebugTransaction->Abort();
            }
        }
    }

    std::vector<TFuture<void>> abortTransactionFutures;
    auto abortTransaction = [&] (const ITransactionPtr& transaction, bool sync = true) {
        if (transaction) {
            auto asyncResult = transaction->Abort();
            if (sync) {
                abortTransactionFutures.push_back(asyncResult);
            }
        }
    };

    // NB: We do not abort input transaction synchronously since
    // it can belong to an unavailable remote cluster.
    // Moreover if input transaction abort failed it does not harm anything.
    abortTransaction(InputTransaction, /* sync */ false);
    abortTransaction(OutputTransaction);
    abortTransaction(AsyncTransaction, /* sync */ false);

    WaitFor(Combine(abortTransactionFutures))
        .ThrowOnError();

    State = EControllerState::Finished;

    LogProgress(/* force */ true);

    LOG_INFO("Operation controller aborted");
}

void TOperationControllerBase::SafeComplete()
{
    OnOperationCompleted(true);
}

void TOperationControllerBase::CheckTimeLimit()
{
    VERIFY_INVOKER_AFFINITY(CancelableInvoker);

    auto timeLimit = GetTimeLimit();
    if (timeLimit) {
        if (TInstant::Now() - StartTime > *timeLimit) {
            OnOperationTimeLimitExceeded();
        }
    }
}

void TOperationControllerBase::CheckAvailableExecNodes()
{
    VERIFY_INVOKER_AFFINITY(CancelableInvoker);

    if (ShouldSkipSanityCheck()) {
        return;
    }

    bool success = false;
    for (const auto& pair : GetExecNodeDescriptors()) {
        const auto& descriptor = pair.second;
        for (const auto& filter : PoolTreeSchedulingTagFilters_) {
            if (descriptor.CanSchedule(filter)) {
                success = true;
                break;
            }
        }
        if (success) {
            break;
        }
    }

    if (!success) {
        OnOperationFailed(TError("No online nodes match operation scheduling tag filter %Qv",
            Spec_->SchedulingTagFilter.GetFormula()));
    }
}

void TOperationControllerBase::AnalyzeTmpfsUsage()
{
    if (!Config->EnableTmpfs) {
        return;
    }

    THashMap<EJobType, i64> maximumUsedTmfpsSizePerJobType;
    THashMap<EJobType, TUserJobSpecPtr> userJobSpecPerJobType;

    for (const auto& task : Tasks) {
        const auto& userJobSpecPtr = task->GetUserJobSpec();
        if (!userJobSpecPtr || !userJobSpecPtr->TmpfsPath || !userJobSpecPtr->TmpfsSize) {
            continue;
        }

        auto maxUsedTmpfsSize = task->GetMaximumUsedTmpfsSize();
        if (!maxUsedTmpfsSize) {
            continue;
        }

        auto jobType = task->GetJobType();

        auto it = maximumUsedTmfpsSizePerJobType.find(jobType);
        if (it == maximumUsedTmfpsSizePerJobType.end()) {
            maximumUsedTmfpsSizePerJobType[jobType] = *maxUsedTmpfsSize;
        } else {
            it->second = std::max(it->second, *maxUsedTmpfsSize);
        }

        userJobSpecPerJobType.insert(std::make_pair(jobType, userJobSpecPtr));
    }

    std::vector<TError> innerErrors;

    double minUnusedSpaceRatio = 1.0 - Config->OperationAlerts->TmpfsAlertMaxUnusedSpaceRatio;

    for (const auto& pair : maximumUsedTmfpsSizePerJobType) {
        const auto& userJobSpecPtr = userJobSpecPerJobType[pair.first];
        auto maxUsedTmpfsSize = pair.second;

        bool minUnusedSpaceThresholdOvercome = userJobSpecPtr->TmpfsSize.Get() - maxUsedTmpfsSize >
            Config->OperationAlerts->TmpfsAlertMinUnusedSpaceThreshold;
        bool minUnusedSpaceRatioViolated = maxUsedTmpfsSize <
            minUnusedSpaceRatio * userJobSpecPtr->TmpfsSize.Get();

        if (minUnusedSpaceThresholdOvercome && minUnusedSpaceRatioViolated) {
            auto error = TError(
                "Jobs of type %Qlv use less than %.1f%% of requested tmpfs size",
                pair.first, minUnusedSpaceRatio * 100.0);
            innerErrors.push_back(error
                << TErrorAttribute("max_used_tmpfs_size", maxUsedTmpfsSize)
                << TErrorAttribute("tmpfs_size", *userJobSpecPtr->TmpfsSize));
        }
    }

    TError error;
    if (!innerErrors.empty()) {
        error = TError(
            "Operation has jobs that use less than %.1f%% of requested tmpfs size; "
            "consider specifying tmpfs size closer to actual usage",
            minUnusedSpaceRatio * 100.0) << innerErrors;
    }

    SetOperationAlert(EOperationAlertType::UnusedTmpfsSpace, error);
}

void TOperationControllerBase::AnalyzeInputStatistics()
{
    TError error;
    if (GetUnavailableInputChunkCount() > 0) {
        error = TError(
            "Some input chunks are not available; "
            "the relevant parts of computation will be suspended");
    }

    SetOperationAlert(EOperationAlertType::LostInputChunks, error);
}

void TOperationControllerBase::AnalyzeIntermediateJobsStatistics()
{
    TError error;
    if (JobCounter->GetLost() > 0) {
        error = TError(
            "Some intermediate outputs were lost and will be regenerated; "
            "operation will take longer than usual");
    }

    SetOperationAlert(EOperationAlertType::LostIntermediateChunks, error);
}

void TOperationControllerBase::AnalyzePartitionHistogram()
{ }

void TOperationControllerBase::AnalyzeAbortedJobs()
{
    auto aggregateTimeForJobState = [&] (EJobState state) {
        i64 sum = 0;
        for (auto type : TEnumTraits<EJobType>::GetDomainValues()) {
            auto value = FindNumericValue(
                JobStatistics,
                Format("/time/total/$/%lv/%lv", state, type));

            if (value) {
                sum += *value;
            }
        }

        return sum;
    };

    i64 completedJobsTime = aggregateTimeForJobState(EJobState::Completed);
    i64 abortedJobsTime = aggregateTimeForJobState(EJobState::Aborted);
    double abortedJobsTimeRatio = 1.0;
    if (completedJobsTime > 0) {
        abortedJobsTimeRatio = 1.0 * abortedJobsTime / completedJobsTime;
    }

    TError error;
    if (abortedJobsTime > Config->OperationAlerts->AbortedJobsAlertMaxAbortedTime &&
        abortedJobsTimeRatio > Config->OperationAlerts->AbortedJobsAlertMaxAbortedTimeRatio)
    {
        error = TError(
            "Aborted jobs time ratio is too high, scheduling is likely to be inefficient; "
            "consider increasing job count to make individual jobs smaller")
                << TErrorAttribute("aborted_jobs_time_ratio", abortedJobsTimeRatio);
    }

    SetOperationAlert(EOperationAlertType::LongAbortedJobs, error);
}

void TOperationControllerBase::AnalyzeJobsIOUsage()
{
    std::vector<TError> innerErrors;

    for (auto jobType : TEnumTraits<EJobType>::GetDomainValues()) {
        auto value = FindNumericValue(
            JobStatistics,
            "/user_job/woodpecker/$/completed/" + FormatEnum(jobType));

        if (value && *value > 0) {
            innerErrors.emplace_back("Detected excessive disk IO in %Qlv jobs", jobType);
        }
    }

    TError error;
    if (!innerErrors.empty()) {
        error = TError("Detected excessive disk IO in jobs; consider optimizing disk usage")
            << innerErrors;
    }

    SetOperationAlert(EOperationAlertType::ExcessiveDiskUsage, error);
}

void TOperationControllerBase::AnalyzeJobsDuration()
{
    if (OperationType == EOperationType::RemoteCopy || OperationType == EOperationType::Erase) {
        return;
    }

    auto operationDuration = TInstant::Now() - StartTime;

    std::vector<TError> innerErrors;

    for (auto jobType : GetSupportedJobTypesForJobsDurationAnalyzer()) {
        auto completedJobsSummary = FindSummary(
            JobStatistics,
            "/time/total/$/completed/" + FormatEnum(jobType));

        if (!completedJobsSummary) {
            continue;
        }

        auto maxJobDuration = TDuration::MilliSeconds(completedJobsSummary->GetMax());
        auto completedJobCount = completedJobsSummary->GetCount();
        auto avgJobDuration = TDuration::MilliSeconds(completedJobsSummary->GetSum() / completedJobCount);

        if (completedJobCount > Config->OperationAlerts->ShortJobsAlertMinJobCount &&
            operationDuration > maxJobDuration * 2 &&
            avgJobDuration < Config->OperationAlerts->ShortJobsAlertMinJobDuration &&
            GetDataWeightParameterNameForJob(jobType))
        {
            auto error = TError(
                "Average duration of %Qlv jobs is less than %v seconds, try increasing %v in operation spec",
                jobType,
                Config->OperationAlerts->ShortJobsAlertMinJobDuration.Seconds(),
                GetDataWeightParameterNameForJob(jobType))
                    << TErrorAttribute("average_job_duration", avgJobDuration);

            innerErrors.push_back(error);
        }
    }

    TError error;
    if (!innerErrors.empty()) {
        error = TError("Operation has jobs with duration is less than %v seconds, "
                       "that leads to large overhead costs for scheduling",
<<<<<<< HEAD
                       Config->OperationAlerts->ShortJobsAlertMinJobDuration)
=======
                       Config->OperationAlertsConfig->ShortJobsAlertMinJobDuration.Seconds())
>>>>>>> afdb75fd
            << innerErrors;
    }

    SetOperationAlert(EOperationAlertType::ShortJobsDuration, error);
}

void TOperationControllerBase::AnalyzeScheduleJobStatistics()
{
    auto jobSpecThrottlerActivationCount = ScheduleJobStatistics_->Failed[EScheduleJobFailReason::JobSpecThrottling];
    auto activationCountThreshold = Config->OperationAlerts->JobSpecThrottlingAlertActivationCountThreshold;

    TError error;
    if (jobSpecThrottlerActivationCount > activationCountThreshold) {
        error = TError(
            "Excessive job spec throttling is detected. Usage ratio of operation can be "
            "significatly less than fair share ratio")
                << TErrorAttribute("job_spec_throttler_activation_count", jobSpecThrottlerActivationCount);
    }

    SetOperationAlert(EOperationAlertType::ExcessiveJobSpecThrottling, error);
}

void TOperationControllerBase::AnalyzeOperationProgress()
{
    VERIFY_INVOKER_AFFINITY(CancelableInvoker);

    AnalyzeTmpfsUsage();
    AnalyzeInputStatistics();
    AnalyzeIntermediateJobsStatistics();
    AnalyzePartitionHistogram();
    AnalyzeAbortedJobs();
    AnalyzeJobsIOUsage();
    AnalyzeJobsDuration();
    AnalyzeScheduleJobStatistics();
}

void TOperationControllerBase::UpdateCachedMaxAvailableExecNodeResources()
{
    VERIFY_INVOKER_AFFINITY(CancelableInvoker);

    const auto& nodeDescriptors = GetExecNodeDescriptors();

    TJobResources maxAvailableResources;
    for (const auto& pair : nodeDescriptors) {
        maxAvailableResources = Max(maxAvailableResources, pair.second.ResourceLimits);
    }

    CachedMaxAvailableExecNodeResources_ = maxAvailableResources;
}

void TOperationControllerBase::CheckMinNeededResourcesSanity()
{
    VERIFY_INVOKER_AFFINITY(CancelableInvoker);

    if (ShouldSkipSanityCheck()) {
        return;
    }

    for (const auto& task : Tasks) {
        if (task->GetPendingJobCount() == 0) {
            continue;
        }

        const auto& neededResources = task->GetMinNeededResources().ToJobResources();
        if (!Dominates(*CachedMaxAvailableExecNodeResources_, neededResources)) {
            OnOperationFailed(
                TError("No online node can satisfy the resource demand")
                    << TErrorAttribute("task_id", task->GetTitle())
                    << TErrorAttribute("needed_resources", neededResources)
                    << TErrorAttribute("max_available_resources", *CachedMaxAvailableExecNodeResources_));
        }
    }
}

TScheduleJobResultPtr TOperationControllerBase::SafeScheduleJob(
    ISchedulingContext* context,
    const NScheduler::TJobResourcesWithQuota& jobLimits,
    const TString& treeId)
{
    if (Spec_->TestingOperationOptions->SchedulingDelay) {
        if (Spec_->TestingOperationOptions->SchedulingDelayType == ESchedulingDelayType::Async) {
            TDelayedExecutor::WaitForDuration(*Spec_->TestingOperationOptions->SchedulingDelay);
        } else {
            Sleep(*Spec_->TestingOperationOptions->SchedulingDelay);
        }
    }

    // SafeScheduleJob must be synchronous; context switches are prohibited.
    TForbidContextSwitchGuard contextSwitchGuard;

    TWallTimer timer;
    auto scheduleJobResult = New<TScheduleJobResult>();
    DoScheduleJob(context, jobLimits, treeId, scheduleJobResult.Get());
    if (scheduleJobResult->StartDescriptor) {
        JobCounter->Start(1);
    }
    scheduleJobResult->Duration = timer.GetElapsedTime();

    ScheduleJobStatistics_->RecordJobResult(*scheduleJobResult);

    auto now = NProfiling::GetCpuInstant();
    if (now > ScheduleJobStatisticsLogDeadline_) {
        LOG_DEBUG("Schedule job statistics (Count: %v, TotalDuration: %v, FailureReasons: %v)",
            ScheduleJobStatistics_->Count,
            ScheduleJobStatistics_->Duration,
            ScheduleJobStatistics_->Failed);
        ScheduleJobStatisticsLogDeadline_ = now + NProfiling::DurationToCpuDuration(Config->ScheduleJobStatisticsLogBackoff);
    }

    return scheduleJobResult;
}

void TOperationControllerBase::UpdateConfig(const TControllerAgentConfigPtr& config)
{
    VERIFY_INVOKER_AFFINITY(CancelableInvoker);

    Config = config;
}

void TOperationControllerBase::CustomizeJoblet(const TJobletPtr& /* joblet */)
{ }

void TOperationControllerBase::CustomizeJobSpec(const TJobletPtr& joblet, TJobSpec* jobSpec) const
{
    auto* schedulerJobSpecExt = jobSpec->MutableExtension(TSchedulerJobSpecExt::scheduler_job_spec_ext);

    schedulerJobSpecExt->set_lfalloc_buffer_size(GetLFAllocBufferSize());
    ToProto(schedulerJobSpecExt->mutable_output_transaction_id(), OutputTransaction->GetId());

    if (joblet->Task->GetUserJobSpec()) {
        InitUserJobSpec(
            schedulerJobSpecExt->mutable_user_job_spec(),
            joblet);
    }
}

void TOperationControllerBase::RegisterTask(TTaskPtr task)
{
    task->Initialize();
    Tasks.emplace_back(std::move(task));
}

void TOperationControllerBase::RegisterTaskGroup(TTaskGroupPtr group)
{
    TaskGroups.push_back(std::move(group));
}

void TOperationControllerBase::UpdateTask(TTaskPtr task)
{
    int oldPendingJobCount = CachedPendingJobCount;
    int newPendingJobCount = CachedPendingJobCount + task->GetPendingJobCountDelta();
    CachedPendingJobCount = newPendingJobCount;

    int oldTotalJobCount = JobCounter->GetTotal();
    JobCounter->Increment(task->GetTotalJobCountDelta());
    int newTotalJobCount = JobCounter->GetTotal();

    IncreaseNeededResources(task->GetTotalNeededResourcesDelta());

    LOG_DEBUG_IF(
        newPendingJobCount != oldPendingJobCount || newTotalJobCount != oldTotalJobCount,
        "Task updated (Task: %v, PendingJobCount: %v -> %v, TotalJobCount: %v -> %v, NeededResources: %v)",
        task->GetTitle(),
        oldPendingJobCount,
        newPendingJobCount,
        oldTotalJobCount,
        newTotalJobCount,
        FormatResources(CachedNeededResources));

    task->CheckCompleted();
}

void TOperationControllerBase::UpdateAllTasks()
{
    for (const auto& task: Tasks) {
        UpdateTask(task);
    }
}

void TOperationControllerBase::UpdateAllTasksIfNeeded()
{
    auto now = NProfiling::GetCpuInstant();
    if (now < TaskUpdateDeadline_) {
        return;
    }
    UpdateAllTasks();
    TaskUpdateDeadline_ = now + NProfiling::DurationToCpuDuration(Config->TaskUpdatePeriod);
}

void TOperationControllerBase::MoveTaskToCandidates(
    TTaskPtr task,
    std::multimap<i64, TTaskPtr>& candidateTasks)
{
    const auto& neededResources = task->GetMinNeededResources();
    i64 minMemory = neededResources.GetMemory();
    candidateTasks.insert(std::make_pair(minMemory, task));
    LOG_DEBUG("Task moved to candidates (Task: %v, MinMemory: %v)",
        task->GetTitle(),
        minMemory / 1_MB);

}

void TOperationControllerBase::AddTaskPendingHint(const TTaskPtr& task)
{
    auto pendingJobCount = task->GetPendingJobCount();
    const auto& taskId = task->GetTitle();
    LOG_TRACE("Adding task pending hint (Task: %v, PendingJobCount: %v)", taskId, pendingJobCount);
    if (pendingJobCount > 0) {
        auto group = task->GetGroup();
        if (group->NonLocalTasks.insert(task).second) {
            LOG_TRACE("Task pending hint added (Task: %v)", taskId);
            MoveTaskToCandidates(task, group->CandidateTasks);
        }
    }
    UpdateTask(task);
}

void TOperationControllerBase::AddAllTaskPendingHints()
{
    for (const auto& task : Tasks) {
        AddTaskPendingHint(task);
    }
}

void TOperationControllerBase::DoAddTaskLocalityHint(TTaskPtr task, TNodeId nodeId)
{
    auto group = task->GetGroup();
    if (group->NodeIdToTasks[nodeId].insert(task).second) {
        LOG_TRACE("Task locality hint added (Task: %v, Address: %v)",
            task->GetTitle(),
            InputNodeDirectory_->GetDescriptor(nodeId).GetDefaultAddress());
    }
}

void TOperationControllerBase::AddTaskLocalityHint(TNodeId nodeId, const TTaskPtr& task)
{
    DoAddTaskLocalityHint(task, nodeId);
    UpdateTask(task);
}

void TOperationControllerBase::AddTaskLocalityHint(const TChunkStripePtr& stripe, const TTaskPtr& task)
{
    for (const auto& dataSlice : stripe->DataSlices) {
        for (const auto& chunkSlice : dataSlice->ChunkSlices) {
            for (auto replica : chunkSlice->GetInputChunk()->GetReplicaList()) {
                auto locality = chunkSlice->GetLocality(replica.GetReplicaIndex());
                if (locality > 0) {
                    DoAddTaskLocalityHint(task, replica.GetNodeId());
                }
            }
        }
    }
    UpdateTask(task);
}

void TOperationControllerBase::ResetTaskLocalityDelays()
{
    LOG_DEBUG("Task locality delays are reset");
    for (auto group : TaskGroups) {
        for (const auto& pair : group->DelayedTasks) {
            auto task = pair.second;
            if (task->GetPendingJobCount() > 0) {
                MoveTaskToCandidates(task, group->CandidateTasks);
            } else {
                LOG_DEBUG("Task pending hint removed (Task: %v)",
                    task->GetTitle());
                YCHECK(group->NonLocalTasks.erase(task) == 1);
            }
        }
        group->DelayedTasks.clear();
    }
}

bool TOperationControllerBase::CheckJobLimits(
    TTaskPtr task,
    const TJobResources& jobLimits,
    const TJobResources& nodeResourceLimits)
{
    auto neededResources = task->GetMinNeededResources().ToJobResources();
    if (Dominates(jobLimits, neededResources)) {
        return true;
    }
    task->CheckResourceDemandSanity(nodeResourceLimits, neededResources);
    return false;
}

void TOperationControllerBase::DoScheduleJob(
    ISchedulingContext* context,
    const NScheduler::TJobResourcesWithQuota& jobLimits,
    const TString& treeId,
    TScheduleJobResult* scheduleJobResult)
{
    VERIFY_INVOKER_AFFINITY(CancelableInvoker);

    if (!IsRunning()) {
        LOG_TRACE("Operation is not running, scheduling request ignored");
        scheduleJobResult->RecordFail(EScheduleJobFailReason::OperationNotRunning);
    } else if (GetPendingJobCount() == 0) {
        LOG_TRACE("No pending jobs left, scheduling request ignored");
        scheduleJobResult->RecordFail(EScheduleJobFailReason::NoPendingJobs);
    } else {
        if (!CanSatisfyDiskRequest(context->DiskInfo(), jobLimits.GetDiskQuota())) {
            scheduleJobResult->RecordFail(EScheduleJobFailReason::NotEnoughResources);
            return;
        }
        DoScheduleLocalJob(context, jobLimits.ToJobResources(), treeId, scheduleJobResult);
        if (!scheduleJobResult->StartDescriptor) {
            DoScheduleNonLocalJob(context, jobLimits.ToJobResources(), treeId, scheduleJobResult);
        }
    }
}

void TOperationControllerBase::DoScheduleLocalJob(
    ISchedulingContext* context,
    const TJobResources& jobLimits,
    const TString& treeId,
    TScheduleJobResult* scheduleJobResult)
{
    const auto& nodeResourceLimits = context->ResourceLimits();
    const auto& address = context->GetNodeDescriptor().Address;
    auto nodeId = context->GetNodeDescriptor().Id;

    for (const auto& group : TaskGroups) {
        if (scheduleJobResult->IsScheduleStopNeeded()) {
            return;
        }
        if (!Dominates(jobLimits, group->MinNeededResources)) {
            scheduleJobResult->RecordFail(EScheduleJobFailReason::NotEnoughResources);
            continue;
        }

        auto localTasksIt = group->NodeIdToTasks.find(nodeId);
        if (localTasksIt == group->NodeIdToTasks.end()) {
            continue;
        }

        i64 bestLocality = 0;
        TTaskPtr bestTask;

        auto& localTasks = localTasksIt->second;
        auto it = localTasks.begin();
        while (it != localTasks.end()) {
            auto jt = it++;
            auto task = *jt;

            // Make sure that the task has positive locality.
            // Remove pending hint if not.
            auto locality = task->GetLocality(nodeId);
            if (locality <= 0) {
                localTasks.erase(jt);
                LOG_TRACE("Task locality hint removed (Task: %v, Address: %v)",
                    task->GetTitle(),
                    address);
                continue;
            }

            if (locality <= bestLocality) {
                continue;
            }

            if (task->GetPendingJobCount() == 0) {
                UpdateTask(task);
                continue;
            }

            if (!CheckJobLimits(task, jobLimits, nodeResourceLimits)) {
                scheduleJobResult->RecordFail(EScheduleJobFailReason::NotEnoughResources);
                continue;
            }

            bestLocality = locality;
            bestTask = task;
        }

        if (!IsRunning()) {
            scheduleJobResult->RecordFail(EScheduleJobFailReason::OperationNotRunning);
            break;
        }

        if (bestTask) {
            LOG_DEBUG(
                "Attempting to schedule a local job (Task: %v, Address: %v, Locality: %v, JobLimits: %v, "
                "PendingDataWeight: %v, PendingJobCount: %v)",
                bestTask->GetTitle(),
                address,
                bestLocality,
                FormatResources(jobLimits),
                bestTask->GetPendingDataWeight(),
                bestTask->GetPendingJobCount());

            if (!HasEnoughChunkLists(bestTask->IsStderrTableEnabled(), bestTask->IsCoreTableEnabled())) {
                LOG_DEBUG("Job chunk list demand is not met");
                scheduleJobResult->RecordFail(EScheduleJobFailReason::NotEnoughChunkLists);
                break;
            }

            bestTask->ScheduleJob(context, jobLimits, treeId, scheduleJobResult);
            if (scheduleJobResult->StartDescriptor) {
                UpdateTask(bestTask);
                break;
            }
            if (scheduleJobResult->IsScheduleStopNeeded()) {
                return;
            }
        } else {
            // NB: This is one of the possible reasons, hopefully the most probable.
            scheduleJobResult->RecordFail(EScheduleJobFailReason::NoLocalJobs);
        }
    }
}

void TOperationControllerBase::DoScheduleNonLocalJob(
    ISchedulingContext* context,
    const TJobResources& jobLimits,
    const TString& treeId,
    TScheduleJobResult* scheduleJobResult)
{
    auto now = NProfiling::CpuInstantToInstant(context->GetNow());
    const auto& nodeResourceLimits = context->ResourceLimits();
    const auto& address = context->GetNodeDescriptor().Address;

    for (const auto& group : TaskGroups) {
        if (scheduleJobResult->IsScheduleStopNeeded()) {
            return;
        }
        if (!Dominates(jobLimits, group->MinNeededResources)) {
            scheduleJobResult->RecordFail(EScheduleJobFailReason::NotEnoughResources);
            continue;
        }

        auto& nonLocalTasks = group->NonLocalTasks;
        auto& candidateTasks = group->CandidateTasks;
        auto& delayedTasks = group->DelayedTasks;

        // Move tasks from delayed to candidates.
        while (!delayedTasks.empty()) {
            auto it = delayedTasks.begin();
            auto deadline = it->first;
            if (now < deadline) {
                break;
            }
            auto task = it->second;
            delayedTasks.erase(it);
            if (task->GetPendingJobCount() == 0) {
                LOG_DEBUG("Task pending hint removed (Task: %v)",
                    task->GetTitle());
                YCHECK(nonLocalTasks.erase(task) == 1);
                UpdateTask(task);
            } else {
                LOG_DEBUG("Task delay deadline reached (Task: %v)", task->GetTitle());
                MoveTaskToCandidates(task, candidateTasks);
            }
        }

        // Consider candidates in the order of increasing memory demand.
        {
            int processedTaskCount = 0;
            int noPendingJobsTaskCount = 0;
            auto it = candidateTasks.begin();
            while (it != candidateTasks.end()) {
                ++processedTaskCount;
                auto task = it->second;

                // Make sure that the task is ready to launch jobs.
                // Remove pending hint if not.
                if (task->GetPendingJobCount() == 0) {
                    LOG_DEBUG("Task pending hint removed (Task: %v)", task->GetTitle());
                    candidateTasks.erase(it++);
                    YCHECK(nonLocalTasks.erase(task) == 1);
                    UpdateTask(task);
                    ++noPendingJobsTaskCount;
                    continue;
                }

                // Check min memory demand for early exit.
                if (task->GetMinNeededResources().GetMemory() > jobLimits.GetMemory()) {
                    scheduleJobResult->RecordFail(EScheduleJobFailReason::NotEnoughResources);
                    break;
                }

                if (!CheckJobLimits(task, jobLimits, nodeResourceLimits)) {
                    ++it;
                    scheduleJobResult->RecordFail(EScheduleJobFailReason::NotEnoughResources);
                    continue;
                }

                if (!task->GetDelayedTime()) {
                    task->SetDelayedTime(now);
                }

                auto deadline = *task->GetDelayedTime() + task->GetLocalityTimeout();
                if (deadline > now) {
                    LOG_DEBUG("Task delayed (Task: %v, Deadline: %v)",
                        task->GetTitle(),
                        deadline);
                    delayedTasks.insert(std::make_pair(deadline, task));
                    candidateTasks.erase(it++);
                    scheduleJobResult->RecordFail(EScheduleJobFailReason::TaskDelayed);
                    continue;
                }

                if (!IsRunning()) {
                    scheduleJobResult->RecordFail(EScheduleJobFailReason::OperationNotRunning);
                    break;
                }

                LOG_DEBUG(
                    "Attempting to schedule a non-local job (Task: %v, Address: %v, JobLimits: %v, "
                    "PendingDataWeight: %v, PendingJobCount: %v)",
                    task->GetTitle(),
                    address,
                    FormatResources(jobLimits),
                    task->GetPendingDataWeight(),
                    task->GetPendingJobCount());

                if (!HasEnoughChunkLists(task->IsStderrTableEnabled(), task->IsCoreTableEnabled())) {
                    LOG_DEBUG("Job chunk list demand is not met");
                    scheduleJobResult->RecordFail(EScheduleJobFailReason::NotEnoughChunkLists);
                    break;
                }

                task->ScheduleJob(context, jobLimits, treeId, scheduleJobResult);
                if (scheduleJobResult->StartDescriptor) {
                    UpdateTask(task);
                    return;
                }
                if (scheduleJobResult->IsScheduleStopNeeded()) {
                    return;
                }

                // If task failed to schedule job, its min resources might have been updated.
                auto minMemory = task->GetMinNeededResources().GetMemory();
                if (it->first == minMemory) {
                    ++it;
                } else {
                    it = candidateTasks.erase(it);
                    candidateTasks.insert(std::make_pair(minMemory, task));
                }
            }

            if (processedTaskCount == noPendingJobsTaskCount) {
                scheduleJobResult->RecordFail(EScheduleJobFailReason::NoCandidateTasks);
            }

            LOG_DEBUG("Non-local tasks processed (TotalCount: %v, NoPendingJobsCount: %v)",
                processedTaskCount,
                noPendingJobsTaskCount);
        }
    }
}

TCancelableContextPtr TOperationControllerBase::GetCancelableContext() const
{
    VERIFY_THREAD_AFFINITY_ANY();

    return CancelableContext;
}

IInvokerPtr TOperationControllerBase::GetCancelableInvoker() const
{
    VERIFY_THREAD_AFFINITY_ANY();

    return CancelableInvoker;
}

IInvokerPtr TOperationControllerBase::GetInvoker() const
{
    VERIFY_THREAD_AFFINITY_ANY();

    return SuspendableInvoker;
}

TFuture<void> TOperationControllerBase::Suspend()
{
    VERIFY_THREAD_AFFINITY_ANY();

    if (Spec_->TestingOperationOptions->DelayInsideSuspend) {
        return Combine(std::vector<TFuture<void>> {
            SuspendableInvoker->Suspend(),
            TDelayedExecutor::MakeDelayed(*Spec_->TestingOperationOptions->DelayInsideSuspend)});
    }

    return SuspendableInvoker->Suspend();
}

void TOperationControllerBase::Resume()
{
    VERIFY_THREAD_AFFINITY_ANY();

    SuspendableInvoker->Resume();
}

void TOperationControllerBase::Cancel()
{
    VERIFY_THREAD_AFFINITY_ANY();

    CancelableContext->Cancel();

    LOG_INFO("Operation controller canceled");
}

int TOperationControllerBase::GetPendingJobCount() const
{
    VERIFY_THREAD_AFFINITY_ANY();

    // Avoid accessing the state while not prepared.
    if (!IsPrepared()) {
        return 0;
    }

    // NB: For suspended operations we still report proper pending job count
    // but zero demand.
    if (!IsRunning()) {
        return 0;
    }

    return CachedPendingJobCount;
}

void TOperationControllerBase::IncreaseNeededResources(const TJobResources& resourcesDelta)
{
    VERIFY_THREAD_AFFINITY_ANY();

    TWriterGuard guard(CachedNeededResourcesLock);
    CachedNeededResources += resourcesDelta;
}

TJobResources TOperationControllerBase::GetNeededResources() const
{
    VERIFY_THREAD_AFFINITY_ANY();

    TReaderGuard guard(CachedNeededResourcesLock);
    return CachedNeededResources;
}

TJobResourcesWithQuotaList TOperationControllerBase::GetMinNeededJobResources() const
{
    VERIFY_THREAD_AFFINITY_ANY();

    NConcurrency::TReaderGuard guard(CachedMinNeededResourcesJobLock);
    return CachedMinNeededJobResources;
}

void TOperationControllerBase::UpdateMinNeededJobResources()
{
    VERIFY_THREAD_AFFINITY_ANY();

    CancelableInvoker->Invoke(BIND([=, this_ = MakeStrong(this)] {
        VERIFY_INVOKER_AFFINITY(CancelableInvoker);

        THashMap<EJobType, NScheduler::TJobResourcesWithQuota> minNeededJobResources;

        for (const auto& task : Tasks) {
            if (task->GetPendingJobCount() == 0) {
                continue;
            }

            auto jobType = task->GetJobType();
            auto resources = task->GetMinNeededResources();

            auto resIt = minNeededJobResources.find(jobType);
            if (resIt == minNeededJobResources.end()) {
                minNeededJobResources[jobType] = resources;
            } else {
                resIt->second = Min(resIt->second, resources);
            }
        }

        TJobResourcesWithQuotaList result;
        for (const auto& pair : minNeededJobResources) {
            result.push_back(pair.second);
            LOG_DEBUG("Aggregated minimal needed resources for jobs (JobType: %v, MinNeededResources: %v)",
                pair.first,
                FormatResources(pair.second));
        }

        {
            NConcurrency::TWriterGuard guard(CachedMinNeededResourcesJobLock);
            CachedMinNeededJobResources.swap(result);
        }
    }));
}

void TOperationControllerBase::FlushOperationNode(bool checkFlushResult)
{
    // Some statistics are reported only on operation end so
    // we need to synchronously check everything and set
    // appropriate alerts before flushing operation node.
    // Flush of newly calculated statistics is guaranteed by OnOperationFailed.
    AnalyzeOperationProgress();

    auto flushResult = WaitFor(Host->FlushOperationNode());
    if (checkFlushResult && !flushResult.IsOK()) {
        // We do not want to complete operation if progress flush has failed.
        OnOperationFailed(flushResult, /* flush */ false);
    }
}

void TOperationControllerBase::OnOperationCompleted(bool interrupted)
{
    VERIFY_INVOKER_AFFINITY(CancelableInvoker);
    Y_UNUSED(interrupted);

    // This can happen if operation failed during completion in derived class (e.g. SortController).
    if (State == EControllerState::Finished) {
        return;
    }
    State = EControllerState::Finished;

    BuildAndSaveProgress();
    FlushOperationNode(/* checkFlushResult */ true);

    LogProgress(/* force */ true);

    Host->OnOperationCompleted();
}

void TOperationControllerBase::OnOperationFailed(const TError& error, bool flush)
{
    VERIFY_INVOKER_AFFINITY(Invoker);

    // During operation failing job aborting can lead to another operation fail, we don't want to invoke it twice.
    if (State == EControllerState::Finished) {
        return;
    }
    State = EControllerState::Finished;

    BuildAndSaveProgress();
    LogProgress(/* force */ true);

    if (flush) {
        // NB: Error ignored since we cannot do anything with it.
        FlushOperationNode(/* checkFlushResult */ false);
    }

    Host->OnOperationFailed(error);
}

void TOperationControllerBase::OnOperationAborted(const TError& error)
{
    // XXX(babenko): cancelable controller invoker?
    VERIFY_THREAD_AFFINITY_ANY();

    // Cf. OnOperationFailed.
    if (State == EControllerState::Finished) {
        return;
    }
    State = EControllerState::Finished;

    Host->OnOperationAborted(error);
}

TNullable<TDuration> TOperationControllerBase::GetTimeLimit() const
{
    auto timeLimit = Config->OperationTimeLimit;
    if (Spec_->TimeLimit) {
        timeLimit = Spec_->TimeLimit;
    }
    return timeLimit;
}

TError TOperationControllerBase::GetTimeLimitError() const
{
    return TError("Operation is running for too long, aborted")
        << TErrorAttribute("time_limit", GetTimeLimit());
}

void TOperationControllerBase::OnOperationTimeLimitExceeded()
{
    VERIFY_INVOKER_AFFINITY(CancelableInvoker);

    if (State == EControllerState::Running) {
        State = EControllerState::Failing;
    }

    for (const auto& joblet : JobletMap) {
        Host->FailJob(joblet.first);
    }

    auto error = GetTimeLimitError();
    if (!JobletMap.empty()) {
        TDelayedExecutor::MakeDelayed(Config->OperationControllerFailTimeout)
            .Apply(BIND(&TOperationControllerBase::OnOperationFailed, MakeWeak(this), error, /* flush */ true)
            .Via(CancelableInvoker));
    } else {
        OnOperationFailed(error, /* flush */ true);
    }
}

void TOperationControllerBase::CheckFailedJobsStatusReceived()
{
    if (IsFailing() && JobletMap.empty()) {
        auto error = GetTimeLimitError();
        OnOperationFailed(error, /* flush */ true);
    }
}

const std::vector<TEdgeDescriptor>& TOperationControllerBase::GetStandardEdgeDescriptors() const
{
    return StandardEdgeDescriptors_;
}

void TOperationControllerBase::InitializeStandardEdgeDescriptors()
{
    StandardEdgeDescriptors_.resize(Sinks_.size());
    for (int index = 0; index < Sinks_.size(); ++index) {
        StandardEdgeDescriptors_[index] = OutputTables_[index].GetEdgeDescriptorTemplate();
        StandardEdgeDescriptors_[index].DestinationPool = Sinks_[index].get();
        StandardEdgeDescriptors_[index].IsFinalOutput = true;
    }
}

void TOperationControllerBase::ProcessSafeException(const std::exception& ex)
{
    OnOperationFailed(TError("Exception thrown in operation controller that led to operation failure")
        << ex);
}

void TOperationControllerBase::ProcessSafeException(const TAssertionFailedException& ex)
{
    TControllerAgentCounterManager::Get()->IncrementAssertionsFailed(OperationType);

    OnOperationFailed(TError("Operation controller crashed; please file a ticket at YTADMINREQ and attach a link to this operation")
        << TErrorAttribute("failed_condition", ex.GetExpression())
        << TErrorAttribute("stack_trace", ex.GetStackTrace())
        << TErrorAttribute("core_path", ex.GetCorePath())
        << TErrorAttribute("operation_id", OperationId));
}

EJobState TOperationControllerBase::GetStatisticsJobState(const TJobletPtr& joblet, const EJobState& state)
{
    // NB: Completed restarted job is considered as lost in statistics.
    // Actually we have lost previous incarnation of this job, but it was already considered as completed in statistics.
    return (joblet->Restarted && state == EJobState::Completed)
        ? EJobState::Lost
        : state;
}

void TOperationControllerBase::ProcessFinishedJobResult(std::unique_ptr<TJobSummary> summary, bool requestJobNodeCreation)
{
    auto jobId = summary->Id;

    const auto& schedulerResultExt = summary->Result.GetExtension(TSchedulerJobResultExt::scheduler_job_result_ext);

    auto stderrChunkId = FromProto<TChunkId>(schedulerResultExt.stderr_chunk_id());
    auto failContextChunkId = FromProto<TChunkId>(schedulerResultExt.fail_context_chunk_id());

    auto joblet = GetJoblet(jobId);
    // Job is not actually started.
    if (!joblet->StartTime) {
        return;
    }

    bool shouldCreateJobNode =
        (requestJobNodeCreation && JobNodeCount_ < Config->MaxJobNodesPerOperation) ||
        (stderrChunkId && StderrCount_ < Spec_->MaxStderrCount);

    if (!shouldCreateJobNode) {
        return;
    }

    auto inputPaths = BuildInputPathYson(joblet);
    auto finishedJob = New<TFinishedJobInfo>(joblet, std::move(*summary), std::move(inputPaths));
    FinishedJobs_.insert(std::make_pair(jobId, finishedJob));

    auto attributes = BuildYsonStringFluently<EYsonType::MapFragment>()
        .Do([&] (TFluentMap fluent) {
            BuildFinishedJobAttributes(finishedJob, /* outputStatistics */ true, fluent);
        })
        .Finish();

    {
        TCreateJobNodeRequest request;
        request.JobId = jobId;
        request.Attributes = attributes;
        request.StderrChunkId = stderrChunkId;
        request.FailContextChunkId = failContextChunkId;

        Host->CreateJobNode(std::move(request));
    }

    if (stderrChunkId) {
        ++StderrCount_;
    }
    ++JobNodeCount_;
}

bool TOperationControllerBase::IsPrepared() const
{
    return State != EControllerState::Preparing;
}

bool TOperationControllerBase::IsRunning() const
{
    return State == EControllerState::Running;
}

bool TOperationControllerBase::IsFailing() const
{
    return State == EControllerState::Failing;
}

bool TOperationControllerBase::IsFinished() const
{
    return State == EControllerState::Finished;
}

void TOperationControllerBase::CreateLivePreviewTables()
{
    const auto& client = Host->GetClient();
    auto connection = client->GetNativeConnection();

    // NB: use root credentials.
    auto channel = client->GetMasterChannelOrThrow(EMasterChannelKind::Leader);
    TObjectServiceProxy proxy(channel);

    auto batchReq = proxy.ExecuteBatch();

    auto addRequest = [&] (
        const TString& path,
        TCellTag cellTag,
        int replicationFactor,
        NCompression::ECodec compressionCodec,
        const TNullable<TString>& account,
        const TString& key,
        const TYsonString& acl,
        TNullable<TTableSchema> schema)
    {
        auto req = TCypressYPathProxy::Create(path);
        req->set_type(static_cast<int>(EObjectType::Table));
        req->set_ignore_existing(true);

        auto attributes = CreateEphemeralAttributes();
        attributes->Set("replication_factor", replicationFactor);
        // Does this affect anything or is this for viewing only? Should we set the 'media' ('primary_medium') property?
        attributes->Set("compression_codec", compressionCodec);
        if (cellTag == connection->GetPrimaryMasterCellTag()) {
            attributes->Set("external", false);
        } else {
            attributes->Set("external_cell_tag", cellTag);
        }
        attributes->Set("acl", acl);
        attributes->Set("inherit_acl", false);
        if (schema) {
            attributes->Set("schema", *schema);
        }
        if (account) {
            attributes->Set("account", *account);
        }
        ToProto(req->mutable_node_attributes(), *attributes);
        GenerateMutationId(req);
        SetTransactionId(req, AsyncTransaction->GetId());

        batchReq->AddRequest(req, key);
    };

    if (IsOutputLivePreviewSupported()) {
        LOG_INFO("Creating live preview for output tables");

        for (int index = 0; index < OutputTables_.size(); ++index) {
            auto& table = OutputTables_[index];
            auto path = GetNewOperationPath(OperationId) + "/output_" + ToString(index);

            addRequest(
                path,
                table.CellTag,
                table.Options->ReplicationFactor,
                table.Options->CompressionCodec,
                table.Options->Account,
                "create_output",
                table.EffectiveAcl,
                table.TableUploadOptions.TableSchema);
        }
    }

    if (StderrTable_) {
        LOG_INFO("Creating live preview for stderr table");

        auto path = GetNewOperationPath(OperationId) + "/stderr";

        addRequest(
            path,
            StderrTable_->CellTag,
            StderrTable_->Options->ReplicationFactor,
            StderrTable_->Options->CompressionCodec,
            Null /* account */,
            "create_stderr",
            StderrTable_->EffectiveAcl,
            StderrTable_->TableUploadOptions.TableSchema);
    }

    if (IsIntermediateLivePreviewSupported()) {
        LOG_INFO("Creating live preview for intermediate table");

        auto path = GetNewOperationPath(OperationId) + "/intermediate";

        addRequest(
            path,
            IntermediateOutputCellTag,
            1,
            Spec_->IntermediateCompressionCodec,
            Null /* account */,
            "create_intermediate",
            BuildYsonStringFluently()
                .BeginList()
                    .Item().BeginMap()
                        .Item("action").Value("allow")
                        .Item("subjects").BeginList()
                            .Item().Value(AuthenticatedUser)
                            .DoFor(Owners, [] (TFluentList fluent, const TString& owner) {
                                fluent.Item().Value(owner);
                            })
                        .EndList()
                        .Item("permissions").BeginList()
                            .Item().Value("read")
                        .EndList()
                        .Item("account").Value(Spec_->IntermediateDataAccount)
                    .EndMap()
                    .DoFor(Spec_->IntermediateDataAcl->GetChildren(), [] (TFluentList fluent, const INodePtr& node) {
                        fluent.Item().Value(node);
                    })
                    .DoFor(Config->AdditionalIntermediateDataAcl->GetChildren(), [] (TFluentList fluent, const INodePtr& node) {
                        fluent.Item().Value(node);
                    })
                .EndList(),
            Null);
    }

    auto batchRspOrError = WaitFor(batchReq->Invoke());
    THROW_ERROR_EXCEPTION_IF_FAILED(GetCumulativeError(batchRspOrError), "Error creating live preview tables");
    const auto& batchRsp = batchRspOrError.Value();

    auto handleResponse = [&] (TLivePreviewTableBase& table, TCypressYPathProxy::TRspCreatePtr rsp) {
        table.LivePreviewTableId = FromProto<NCypressClient::TNodeId>(rsp->node_id());
    };

    if (IsOutputLivePreviewSupported()) {
        auto rspsOrError = batchRsp->GetResponses<TCypressYPathProxy::TRspCreate>("create_output");
        YCHECK(rspsOrError.size() == OutputTables_.size());

        for (int index = 0; index < OutputTables_.size(); ++index) {
            handleResponse(OutputTables_[index], rspsOrError[index].Value());
        }

        LOG_INFO("Live preview for output tables created");
    }

    if (StderrTable_) {
        auto rsp = batchRsp->GetResponse<TCypressYPathProxy::TRspCreate>("create_stderr");
        handleResponse(*StderrTable_, rsp.Value());

        LOG_INFO("Live preview for stderr table created");
    }

    if (IsIntermediateLivePreviewSupported()) {
        auto rsp = batchRsp->GetResponse<TCypressYPathProxy::TRspCreate>("create_intermediate");
        handleResponse(IntermediateTable, rsp.Value());

        LOG_INFO("Live preview for intermediate table created");
    }
}

void TOperationControllerBase::FetchInputTables()
{
    i64 totalChunkCount = 0;
    i64 totalExtensionSize = 0;

    LOG_INFO("Started fetching input tables");

    TQueryOptions queryOptions;
        queryOptions.VerboseLogging = true;
        queryOptions.RangeExpansionLimit = Config->MaxRangesOnTable;

    for (int tableIndex = 0; tableIndex < static_cast<int>(InputTables.size()); ++tableIndex) {
        auto& table = InputTables[tableIndex];
        auto ranges = table.Path.GetRanges();
        int originalRangeCount = ranges.size();
        if (ranges.empty()) {
            continue;
        }

        if (InputQuery && table.Schema.IsSorted()) {
            auto rangeInferrer = CreateRangeInferrer(
                InputQuery->Query->WhereClause,
                table.Schema,
                table.Schema.GetKeyColumns(),
                Host->GetClient()->GetNativeConnection()->GetColumnEvaluatorCache(),
                BuiltinRangeExtractorMap,
                queryOptions);

            std::vector<TReadRange> inferredRanges;
            for (const auto& range : ranges) {
                auto lower = range.LowerLimit().HasKey() ? range.LowerLimit().GetKey() : MinKey();
                auto upper = range.UpperLimit().HasKey() ? range.UpperLimit().GetKey() : MaxKey();
                auto result = rangeInferrer(TRowRange(lower.Get(), upper.Get()), RowBuffer);
                for (const auto& inferred : result) {
                    auto inferredRange = range;
                    inferredRange.LowerLimit().SetKey(TOwningKey(inferred.first));
                    inferredRange.UpperLimit().SetKey(TOwningKey(inferred.second));
                    inferredRanges.push_back(inferredRange);
                }
            }
            ranges = std::move(inferredRanges);
        }

        if (ranges.size() > Config->MaxRangesOnTable) {
            THROW_ERROR_EXCEPTION(
                "Too many ranges on table: maximum allowed %v, actual %v",
                Config->MaxRangesOnTable,
                ranges.size())
                << TErrorAttribute("table_path", table.Path.GetPath());
        }

        LOG_INFO("Fetching input table (Path: %v, RangeCount: %v, InferredRangeCount: %v)",
            table.Path.GetPath(),
            originalRangeCount,
            ranges.size());

        std::vector<NChunkClient::NProto::TChunkSpec> chunkSpecs;
        FetchChunkSpecs(
            InputClient,
            InputNodeDirectory_,
            table.CellTag,
            table.Path,
            table.ObjectId,
            ranges,
            table.ChunkCount,
            Config->MaxChunksPerFetch,
            Config->MaxChunksPerLocateRequest,
            [&] (TChunkOwnerYPathProxy::TReqFetchPtr req) {
                req->set_fetch_all_meta_extensions(false);
                req->add_extension_tags(TProtoExtensionTag<NChunkClient::NProto::TMiscExt>::Value);
                if (table.IsDynamic || IsBoundaryKeysFetchEnabled()) {
                    req->add_extension_tags(TProtoExtensionTag<TBoundaryKeysExt>::Value);
                }
                // NB: we always fetch parity replicas since
                // erasure reader can repair data on flight.
                req->set_fetch_parity_replicas(true);
                SetTransactionId(req, InputTransaction->GetId());
            },
            Logger,
            &chunkSpecs);

        for (const auto& chunkSpec : chunkSpecs) {
            auto inputChunk = New<TInputChunk>(chunkSpec);
            inputChunk->SetTableIndex(tableIndex);
            inputChunk->SetChunkIndex(totalChunkCount++);

            if (inputChunk->GetRowCount() > 0) {
                // Input chunks may have zero row count in case of unsensible read range with coinciding
                // lower and upper row index. We skip such chunks.
                table.Chunks.emplace_back(std::move(inputChunk));
                for (const auto& extension : chunkSpec.chunk_meta().extensions().extensions()) {
                    totalExtensionSize += extension.data().size();
                }
                RegisterInputChunk(table.Chunks.back());
            }
        }

        LOG_INFO("Input table fetched (Path: %v, ChunkCount: %v)",
            table.Path.GetPath(),
            table.Chunks.size());
    }

    LOG_INFO("Finished fetching input tables (TotalChunkCount: %v, TotalExtensionSize: %v)",
        totalChunkCount,
        totalExtensionSize);
}

void TOperationControllerBase::RegisterInputChunk(const TInputChunkPtr& inputChunk)
{
    const auto& chunkId = inputChunk->ChunkId();

    // Insert an empty TInputChunkDescriptor if a new chunkId is encountered.
    auto& chunkDescriptor = InputChunkMap[chunkId];
    chunkDescriptor.InputChunks.push_back(inputChunk);

    if (IsUnavailable(inputChunk, CheckParityReplicas())) {
        chunkDescriptor.State = EInputChunkState::Waiting;
    }
}

void TOperationControllerBase::LockInputTables()
{
    //! TODO(ignat): Merge in with lock input files method.
    LOG_INFO("Locking input tables");

    auto channel = InputClient->GetMasterChannelOrThrow(EMasterChannelKind::Leader);
    TObjectServiceProxy proxy(channel);

    auto batchReq = proxy.ExecuteBatch();

    for (const auto& table : InputTables) {
        auto req = TTableYPathProxy::Lock(table.Path.GetPath());
        req->set_mode(static_cast<int>(ELockMode::Snapshot));
        SetTransactionId(req, InputTransaction->GetId());
        GenerateMutationId(req);
        batchReq->AddRequest(req);
    }

    auto batchRspOrError = WaitFor(batchReq->Invoke());
    THROW_ERROR_EXCEPTION_IF_FAILED(GetCumulativeError(batchRspOrError), "Error locking input tables");

    const auto& batchRsp = batchRspOrError.Value()->GetResponses<TCypressYPathProxy::TRspLock>();
    for (int index = 0; index < InputTables.size(); ++index) {
        auto& table = InputTables[index];
        const auto& path = table.Path.GetPath();
        const auto& rspOrError = batchRsp[index];
        THROW_ERROR_EXCEPTION_IF_FAILED(rspOrError, "Failed to lock input table %Qv", path);
        const auto& rsp = rspOrError.Value();
        table.ObjectId = FromProto<TObjectId>(rsp->node_id());
    }
}

void TOperationControllerBase::GetInputTablesAttributes()
{
    LOG_INFO("Getting input tables attributes");

    GetUserObjectBasicAttributes<TInputTable>(
        InputClient,
        InputTables,
        InputTransaction->GetId(),
        Logger,
        EPermission::Read);

    for (const auto& table : InputTables) {
        if (table.Type != EObjectType::Table) {
            THROW_ERROR_EXCEPTION("Object %v has invalid type: expected %Qlv, actual %Qlv",
                table.Path.GetPath(),
                EObjectType::Table,
                table.Type);
        }
    }

    {
        auto channel = InputClient->GetMasterChannelOrThrow(EMasterChannelKind::Follower);
        TObjectServiceProxy proxy(channel);

        auto batchReq = proxy.ExecuteBatch();

        for (const auto& table : InputTables) {
            auto objectIdPath = FromObjectId(table.ObjectId);
            {
                auto req = TTableYPathProxy::Get(objectIdPath + "/@");
                std::vector<TString> attributeKeys{
                    "dynamic",
                    "chunk_count",
                    "retained_timestamp",
                    "schema_mode",
                    "schema",
                    "unflushed_timestamp"
                };
                ToProto(req->mutable_attributes()->mutable_keys(), attributeKeys);
                SetTransactionId(req, InputTransaction->GetId());
                batchReq->AddRequest(req, "get_attributes");
            }
        }

        auto batchRspOrError = WaitFor(batchReq->Invoke());
        THROW_ERROR_EXCEPTION_IF_FAILED(GetCumulativeError(batchRspOrError), "Error getting attributes of input tables");
        const auto& batchRsp = batchRspOrError.Value();

        auto lockInRspsOrError = batchRsp->GetResponses<TTableYPathProxy::TRspLock>("lock");
        auto getInAttributesRspsOrError = batchRsp->GetResponses<TTableYPathProxy::TRspGet>("get_attributes");
        for (int index = 0; index < InputTables.size(); ++index) {
            auto& table = InputTables[index];
            auto path = table.Path.GetPath();
            {
                const auto& rsp = getInAttributesRspsOrError[index].Value();
                auto attributes = ConvertToAttributes(TYsonString(rsp->value()));

                table.IsDynamic = attributes->Get<bool>("dynamic");
                table.Schema = attributes->Get<TTableSchema>("schema");
                table.SchemaMode = attributes->Get<ETableSchemaMode>("schema_mode");
                table.ChunkCount = attributes->Get<int>("chunk_count");

                // Validate that timestamp is correct.
                ValidateDynamicTableTimestamp(table.Path, table.IsDynamic, table.Schema, *attributes);
            }
            LOG_INFO("Input table locked (Path: %v, Schema: %v, ChunkCount: %v)",
                path,
                table.Schema,
                table.ChunkCount);
        }
    }
}

void TOperationControllerBase::GetOutputTablesSchema()
{
    LOG_INFO("Getting output tables schema");

    {
        auto channel = OutputClient->GetMasterChannelOrThrow(EMasterChannelKind::Follower);
        TObjectServiceProxy proxy(channel);
        auto batchReq = proxy.ExecuteBatch();

        for (const auto* table : UpdatingTables) {
            auto objectIdPath = FromObjectId(table->ObjectId);
            {
                auto req = TTableYPathProxy::Get(objectIdPath + "/@");
                std::vector<TString> attributeKeys{
                    "schema_mode",
                    "schema",
                    "optimize_for",
                    "compression_codec",
                    "erasure_codec",
                    "dynamic"
                };
                ToProto(req->mutable_attributes()->mutable_keys(), attributeKeys);
                SetTransactionId(req, GetTransactionIdForOutputTable(*table));
                batchReq->AddRequest(req, "get_attributes");
            }
        }

        auto batchRspOrError = WaitFor(batchReq->Invoke());
        THROW_ERROR_EXCEPTION_IF_FAILED(GetCumulativeError(batchRspOrError), "Error getting attributes of output tables");
        const auto& batchRsp = batchRspOrError.Value();

        auto getOutAttributesRspsOrError = batchRsp->GetResponses<TTableYPathProxy::TRspGet>("get_attributes");
        for (int index = 0; index < UpdatingTables.size(); ++index) {
            auto* table = UpdatingTables[index];
            const auto& path = table->Path;

            const auto& rsp = getOutAttributesRspsOrError[index].Value();
            auto attributes = ConvertToAttributes(TYsonString(rsp->value()));

            if (attributes->Get<bool>("dynamic")) {
                THROW_ERROR_EXCEPTION("Output to dynamic table is not supported")
                    << TErrorAttribute("table_path", path);
            }

            table->TableUploadOptions = GetTableUploadOptions(
                path,
                *attributes,
                0); // Here we assume zero row count, we will do additional check later.

            // TODO(savrus) I would like to see commit ts here. But as for now, start ts suffices.
            table->Timestamp = OutputTransaction->GetStartTimestamp();

            // NB(psushin): This option must be set before PrepareOutputTables call.
            table->Options->EvaluateComputedColumns = table->TableUploadOptions.TableSchema.HasComputedColumns();

            LOG_DEBUG("Received output table schema (Path: %v, Schema: %v, SchemaMode: %v, LockMode: %v)",
                path,
                table->TableUploadOptions.TableSchema,
                table->TableUploadOptions.SchemaMode,
                table->TableUploadOptions.LockMode);
        }

        if (StderrTable_) {
            StderrTable_->TableUploadOptions.TableSchema = GetStderrBlobTableSchema().ToTableSchema();
            StderrTable_->TableUploadOptions.SchemaMode = ETableSchemaMode::Strong;
            if (StderrTable_->TableUploadOptions.UpdateMode == EUpdateMode::Append) {
                THROW_ERROR_EXCEPTION("Cannot write stderr table in append mode.");
            }
        }

        if (CoreTable_) {
            CoreTable_->TableUploadOptions.TableSchema = GetCoreBlobTableSchema().ToTableSchema();
            CoreTable_->TableUploadOptions.SchemaMode = ETableSchemaMode::Strong;
            if (CoreTable_->TableUploadOptions.UpdateMode == EUpdateMode::Append) {
                THROW_ERROR_EXCEPTION("Cannot write core table in append mode.");
            }
        }
    }
}

void TOperationControllerBase::PrepareInputTables()
{
    if (!AreForeignTablesSupported()) {
        for (const auto& table : InputTables) {
            if (table.IsForeign()) {
                THROW_ERROR_EXCEPTION("Foreign tables are not supported in %Qlv operation", OperationType)
                    << TErrorAttribute("foreign_table", table.GetPath());
            }
        }
    }
}

void TOperationControllerBase::PrepareOutputTables()
{ }

void TOperationControllerBase::LockOutputTablesAndGetAttributes()
{
    LOG_INFO("Locking output tables");

    {
        auto channel = OutputClient->GetMasterChannelOrThrow(EMasterChannelKind::Leader);
        TObjectServiceProxy proxy(channel);

        {
            auto batchReq = proxy.ExecuteBatch();
            for (const auto* table : UpdatingTables) {
                auto objectIdPath = FromObjectId(table->ObjectId);
                auto req = TCypressYPathProxy::Lock(objectIdPath);
                SetTransactionId(req, GetTransactionIdForOutputTable(*table));
                GenerateMutationId(req);
                req->set_mode(static_cast<int>(table->TableUploadOptions.LockMode));
                batchReq->AddRequest(req, "lock");
            }
            auto batchRspOrError = WaitFor(batchReq->Invoke());
            THROW_ERROR_EXCEPTION_IF_FAILED(
                GetCumulativeError(batchRspOrError),
                "Error locking output tables");
        }
    }

    LOG_INFO("Getting output tables attributes");

    {
        auto channel = OutputClient->GetMasterChannelOrThrow(EMasterChannelKind::Follower);
        TObjectServiceProxy proxy(channel);
        auto batchReq = proxy.ExecuteBatch();

        for (const auto* table : UpdatingTables) {
            auto objectIdPath = FromObjectId(table->ObjectId);
            {
                auto req = TTableYPathProxy::Get(objectIdPath + "/@");

                std::vector<TString> attributeKeys{
                    "account",
                    "chunk_writer",
                    "effective_acl",
                    "primary_medium",
                    "replication_factor",
                    "row_count",
                    "vital",
                    "enable_skynet_sharing",
                };
                ToProto(req->mutable_attributes()->mutable_keys(), attributeKeys);
                SetTransactionId(req, GetTransactionIdForOutputTable(*table));
                batchReq->AddRequest(req, "get_attributes");
            }
        }

        auto batchRspOrError = WaitFor(batchReq->Invoke());
        THROW_ERROR_EXCEPTION_IF_FAILED(
            GetCumulativeError(batchRspOrError),
            "Error getting attributes of output tables");
        const auto& batchRsp = batchRspOrError.Value();

        auto getOutAttributesRspsOrError = batchRsp->GetResponses<TTableYPathProxy::TRspGet>("get_attributes");
        for (int index = 0; index < UpdatingTables.size(); ++index) {
            auto* table = UpdatingTables[index];
            const auto& path = table->Path.GetPath();
            {
                const auto& rsp = getOutAttributesRspsOrError[index].Value();
                auto attributes = ConvertToAttributes(TYsonString(rsp->value()));

                if (attributes->Get<i64>("row_count") > 0 &&
                    table->TableUploadOptions.TableSchema.IsSorted() &&
                    table->TableUploadOptions.UpdateMode == EUpdateMode::Append)
                {
                    THROW_ERROR_EXCEPTION("Cannot append sorted data to non-empty output table %v",
                        path);
                }

                if (table->TableUploadOptions.TableSchema.IsSorted()) {
                    table->Options->ValidateSorted = true;
                    table->Options->ValidateUniqueKeys = table->TableUploadOptions.TableSchema.GetUniqueKeys();
                } else {
                    table->Options->ValidateSorted = false;
                }

                table->Options->CompressionCodec = table->TableUploadOptions.CompressionCodec;
                table->Options->ErasureCodec = table->TableUploadOptions.ErasureCodec;
                table->Options->ReplicationFactor = attributes->Get<int>("replication_factor");
                table->Options->MediumName = attributes->Get<TString>("primary_medium");
                table->Options->Account = attributes->Get<TString>("account");
                table->Options->ChunksVital = attributes->Get<bool>("vital");
                table->Options->OptimizeFor = table->TableUploadOptions.OptimizeFor;
                table->Options->EnableSkynetSharing = attributes->Get<bool>("enable_skynet_sharing", false);

                // Workaround for YT-5827.
                if (table->TableUploadOptions.TableSchema.Columns().empty() &&
                    table->TableUploadOptions.TableSchema.GetStrict())
                {
                    table->Options->OptimizeFor = EOptimizeFor::Lookup;
                }

                table->EffectiveAcl = attributes->GetYson("effective_acl");
                table->WriterConfig = attributes->FindYson("chunk_writer");
            }
            LOG_INFO("Output table locked (Path: %v, Options: %v, UploadTransactionId: %v)",
                path,
                ConvertToYsonString(table->Options, EYsonFormat::Text).GetData(),
                table->UploadTransactionId);
        }
    }
}

void TOperationControllerBase::BeginUploadOutputTables(const std::vector<TOutputTable*>& updatingTables)
{
    LOG_INFO("Beginning upload for output tables");

    {
        auto channel = OutputClient->GetMasterChannelOrThrow(EMasterChannelKind::Leader);
        TObjectServiceProxy proxy(channel);

        {
            auto batchReq = proxy.ExecuteBatch();
            for (const auto* table : updatingTables) {
                auto objectIdPath = FromObjectId(table->ObjectId);
                auto req = TTableYPathProxy::BeginUpload(objectIdPath);
                SetTransactionId(req, GetTransactionIdForOutputTable(*table));
                GenerateMutationId(req);
                req->set_update_mode(static_cast<int>(table->TableUploadOptions.UpdateMode));
                req->set_lock_mode(static_cast<int>(table->TableUploadOptions.LockMode));
                req->set_upload_transaction_title(Format("Upload to %v from operation %v",
                    table->Path.GetPath(),
                    OperationId));
                batchReq->AddRequest(req, "begin_upload");
            }
            auto batchRspOrError = WaitFor(batchReq->Invoke());
            THROW_ERROR_EXCEPTION_IF_FAILED(
                GetCumulativeError(batchRspOrError),
                "Error starting upload transactions for output tables");
            const auto& batchRsp = batchRspOrError.Value();

            auto beginUploadRspsOrError = batchRsp->GetResponses<TTableYPathProxy::TRspBeginUpload>("begin_upload");
            for (int index = 0; index < updatingTables.size(); ++index) {
                auto* table = updatingTables[index];
                const auto& rsp = beginUploadRspsOrError[index].Value();
                table->UploadTransactionId = FromProto<TTransactionId>(rsp->upload_transaction_id());
            }
        }
    }

    THashMap<TCellTag, std::vector<TOutputTable*>> cellTagToTables;
    for (auto* table : updatingTables) {
        cellTagToTables[table->CellTag].push_back(table);
    }

    for (const auto& pair : cellTagToTables) {
        auto cellTag = pair.first;
        const auto& tables = pair.second;

        LOG_INFO("Getting output tables upload parameters (CellTag: %v)", cellTag);

        auto channel = OutputClient->GetMasterChannelOrThrow(
            EMasterChannelKind::Follower,
            cellTag);
        TObjectServiceProxy proxy(channel);

        auto batchReq = proxy.ExecuteBatch();
        for (const auto& table : tables) {
            auto objectIdPath = FromObjectId(table->ObjectId);
            {
                auto req = TTableYPathProxy::GetUploadParams(objectIdPath);
                SetTransactionId(req, table->UploadTransactionId);
                batchReq->AddRequest(req, "get_upload_params");
            }
        }

        auto batchRspOrError = WaitFor(batchReq->Invoke());
        THROW_ERROR_EXCEPTION_IF_FAILED(batchRspOrError, "Error getting upload parameters of output tables");
        const auto& batchRsp = batchRspOrError.Value();

        auto getUploadParamsRspsOrError = batchRsp->GetResponses<TTableYPathProxy::TRspGetUploadParams>("get_upload_params");
        for (int index = 0; index < tables.size(); ++index) {
            auto* table = tables[index];
            const auto& path = table->Path.GetPath();
            {
                const auto& rspOrError = getUploadParamsRspsOrError[index];
                THROW_ERROR_EXCEPTION_IF_FAILED(rspOrError, "Error getting upload parameters of output table %v",
                    path);

                const auto& rsp = rspOrError.Value();
                table->OutputChunkListId = FromProto<TChunkListId>(rsp->chunk_list_id());

                LOG_INFO("Upload parameters of output table received (Path: %v, ChunkListId: %v)",
                    path,
                    table->OutputChunkListId);
            }
        }
    }
}

void TOperationControllerBase::DoFetchUserFiles(const TUserJobSpecPtr& userJobSpec, std::vector<TUserFile>& files)
{
    auto Logger = TLogger(this->Logger)
        .AddTag("TaskTitle: %v", userJobSpec->TaskTitle);
    for (auto& file : files) {
        auto objectIdPath = FromObjectId(file.ObjectId);
        const auto& path = file.Path.GetPath();

        LOG_INFO("Fetching user file (Path: %v)",
            path);

        switch (file.Type) {
            case EObjectType::Table:
                FetchChunkSpecs(
                    InputClient,
                    InputNodeDirectory_,
                    file.CellTag,
                    file.Path,
                    file.ObjectId,
                    file.Path.GetRanges(),
                    file.ChunkCount,
                    Config->MaxChunksPerFetch,
                    Config->MaxChunksPerLocateRequest,
                    [&] (TChunkOwnerYPathProxy::TReqFetchPtr req) {
                        req->set_fetch_all_meta_extensions(false);
                        req->add_extension_tags(TProtoExtensionTag<NChunkClient::NProto::TMiscExt>::Value);
                        if (file.IsDynamic || IsBoundaryKeysFetchEnabled()) {
                            req->add_extension_tags(TProtoExtensionTag<TBoundaryKeysExt>::Value);
                        }
                        // NB: we always fetch parity replicas since
                        // erasure reader can repair data on flight.
                        req->set_fetch_parity_replicas(true);
                        SetTransactionId(req, InputTransaction->GetId());
                    },
                    Logger,
                    &file.ChunkSpecs);
                break;

            case EObjectType::File: {
                auto channel = InputClient->GetMasterChannelOrThrow(
                    EMasterChannelKind::Follower,
                    file.CellTag);
                TObjectServiceProxy proxy(channel);

                auto batchReq = proxy.ExecuteBatch();

                auto req = TChunkOwnerYPathProxy::Fetch(objectIdPath);
                ToProto(req->mutable_ranges(), std::vector<TReadRange>({TReadRange()}));
                req->add_extension_tags(TProtoExtensionTag<NChunkClient::NProto::TMiscExt>::Value);
                SetTransactionId(req, InputTransaction->GetId());
                batchReq->AddRequest(req, "fetch");

                auto batchRspOrError = WaitFor(batchReq->Invoke());
                THROW_ERROR_EXCEPTION_IF_FAILED(GetCumulativeError(batchRspOrError), "Error fetching user file %v",
                     path);
                const auto& batchRsp = batchRspOrError.Value();

                auto rsp = batchRsp->GetResponse<TChunkOwnerYPathProxy::TRspFetch>("fetch").Value();
                ProcessFetchResponse(
                    InputClient,
                    rsp,
                    file.CellTag,
                    nullptr,
                    Config->MaxChunksPerLocateRequest,
                    Null,
                    Logger,
                    &file.ChunkSpecs);

                break;
            }

            default:
                Y_UNREACHABLE();
        }

        LOG_INFO("User file fetched (Path: %v, FileName: %v)",
            path,
            file.FileName);
    }
}

void TOperationControllerBase::FetchUserFiles()
{
    for (auto& pair : UserJobFiles_) {
        const auto& userJobSpec = pair.first;
        auto& files = pair.second;
        try {
            DoFetchUserFiles(userJobSpec, files);
        } catch (const std::exception& ex) {
            THROW_ERROR_EXCEPTION("Error fetching user files")
                << TErrorAttribute("task_title", userJobSpec->TaskTitle)
                << ex;
        }
    }
}

void TOperationControllerBase::LockUserFiles()
{
    LOG_INFO("Locking user files");

    auto channel = OutputClient->GetMasterChannelOrThrow(EMasterChannelKind::Leader);
    TObjectServiceProxy proxy(channel);
    auto batchReq = proxy.ExecuteBatch();

    for (const auto& files : GetValues(UserJobFiles_)) {
        for (const auto& file : files) {
            auto req = TCypressYPathProxy::Lock(file.Path.GetPath());
            req->set_mode(static_cast<int>(ELockMode::Snapshot));
            GenerateMutationId(req);
            SetTransactionId(req, InputTransaction->GetId());
            batchReq->AddRequest(req);
        }
    }

    auto batchRspOrError = WaitFor(batchReq->Invoke());
    THROW_ERROR_EXCEPTION_IF_FAILED(GetCumulativeError(batchRspOrError), "Error locking user files");

    const auto& batchRsp = batchRspOrError.Value()->GetResponses<TCypressYPathProxy::TRspLock>();
    int index = 0;
    for (auto& pair : UserJobFiles_) {
        const auto& userJobSpec = pair.first;
        auto& files = pair.second;
        try {
            for (auto& file : files) {
                const auto& path = file.Path.GetPath();
                const auto& rspOrError = batchRsp[index++];
                THROW_ERROR_EXCEPTION_IF_FAILED(rspOrError, "Failed to lock user file %Qv", path);
                const auto& rsp = rspOrError.Value();
                file.ObjectId = FromProto<TObjectId>(rsp->node_id());
            }
        } catch (const std::exception& ex) {
            THROW_ERROR_EXCEPTION("Error locking user files")
                 << TErrorAttribute("task_title", userJobSpec->TaskTitle)
                 << ex;
        }
    }
}

void TOperationControllerBase::GetUserFilesAttributes()
{
    LOG_INFO("Getting user files attributes");

    for (auto& pair : UserJobFiles_) {
        const auto& userJobSpec = pair.first;
        auto& files = pair.second;
        GetUserObjectBasicAttributes<TUserFile>(
            Client,
            files,
            InputTransaction->GetId(),
            TLogger(Logger).AddTag("TaskTitle: %v", userJobSpec->TaskTitle),
            EPermission::Read);
    }

    for (const auto& files : GetValues(UserJobFiles_)) {
        for (const auto& file : files) {
            const auto& path = file.Path.GetPath();
            if (!file.IsLayer && file.Type != EObjectType::Table && file.Type != EObjectType::File) {
                THROW_ERROR_EXCEPTION("User file %v has invalid type: expected %Qlv or %Qlv, actual %Qlv",
                    path,
                    EObjectType::Table,
                    EObjectType::File,
                    file.Type);
            } else if (file.IsLayer && file.Type != EObjectType::File) {
                THROW_ERROR_EXCEPTION("User layer %v has invalid type: expected %Qlv , actual %Qlv",
                    path,
                    EObjectType::File,
                    file.Type);
            }
        }
    }


    auto channel = OutputClient->GetMasterChannelOrThrow(EMasterChannelKind::Follower);
    TObjectServiceProxy proxy(channel);
    auto batchReq = proxy.ExecuteBatch();

    for (const auto& files : GetValues(UserJobFiles_)) {
        for (const auto& file : files) {
            auto objectIdPath = FromObjectId(file.ObjectId);
            {
                auto req = TYPathProxy::Get(objectIdPath + "/@");
                SetTransactionId(req, InputTransaction->GetId());
                std::vector<TString> attributeKeys;
                attributeKeys.push_back("file_name");
                switch (file.Type) {
                    case EObjectType::File:
                        attributeKeys.push_back("executable");
                        break;

                    case EObjectType::Table:
                        attributeKeys.push_back("format");
                        attributeKeys.push_back("dynamic");
                        attributeKeys.push_back("schema");
                        attributeKeys.push_back("retained_timestamp");
                        attributeKeys.push_back("unflushed_timestamp");
                        break;

                    default:
                        Y_UNREACHABLE();
                }
                attributeKeys.push_back("key");
                attributeKeys.push_back("chunk_count");
                attributeKeys.push_back("uncompressed_data_size");
                ToProto(req->mutable_attributes()->mutable_keys(), attributeKeys);
                batchReq->AddRequest(req, "get_attributes");
            }

            {
                auto req = TYPathProxy::Get(file.Path.GetPath() + "&/@");
                SetTransactionId(req, InputTransaction->GetId());
                std::vector<TString> attributeKeys;
                attributeKeys.push_back("key");
                attributeKeys.push_back("file_name");
                ToProto(req->mutable_attributes()->mutable_keys(), attributeKeys);
                batchReq->AddRequest(req, "get_link_attributes");
            }
        }
    }

    auto batchRspOrError = WaitFor(batchReq->Invoke());
    THROW_ERROR_EXCEPTION_IF_FAILED(batchRspOrError, "Error getting attributes of user files");
    const auto& batchRsp = batchRspOrError.Value();

    auto getAttributesRspsOrError = batchRsp->GetResponses<TYPathProxy::TRspGetKey>("get_attributes");
    auto getLinkAttributesRspsOrError = batchRsp->GetResponses<TYPathProxy::TRspGetKey>("get_link_attributes");

    int index = 0;
    for (auto& pair : UserJobFiles_) {
        const auto& userJobSpec = pair.first;
        auto& files = pair.second;
        THashSet<TString> userFileNames;
        try {
            for (auto& file : files) {
                const auto& path = file.Path.GetPath();

                {
                    const auto& rspOrError = getAttributesRspsOrError[index];
                    THROW_ERROR_EXCEPTION_IF_FAILED(rspOrError, "Error getting attributes of user file %Qv", path);
                    const auto& rsp = rspOrError.Value();
                    const auto& linkRsp = getLinkAttributesRspsOrError[index];
                    index++;

                    file.Attributes = ConvertToAttributes(TYsonString(rsp->value()));
                    const auto& attributes = *file.Attributes;

                    try {
                        if (linkRsp.IsOK()) {
                            auto linkAttributes = ConvertToAttributes(TYsonString(linkRsp.Value()->value()));
                            file.FileName = linkAttributes->Get<TString>("key");
                            file.FileName = linkAttributes->Find<TString>("file_name").Get(file.FileName);
                        } else {
                            file.FileName = attributes.Get<TString>("key");
                            file.FileName = attributes.Find<TString>("file_name").Get(file.FileName);
                        }
                        file.FileName = file.Path.GetFileName().Get(file.FileName);
                    } catch (const std::exception& ex) {
                        // NB: Some of the above Gets and Finds may throw due to, e.g., type mismatch.
                        THROW_ERROR_EXCEPTION("Error parsing attributes of user file %v",
                            path) << ex;
                    }

                    switch (file.Type) {
                        case EObjectType::File:
                            file.Executable = attributes.Get<bool>("executable", false);
                            file.Executable = file.Path.GetExecutable().Get(file.Executable);
                            break;

                        case EObjectType::Table:
                            file.IsDynamic = attributes.Get<bool>("dynamic");
                            file.Schema = attributes.Get<TTableSchema>("schema");
                            file.Format = attributes.FindYson("format");
                            if (!file.Format) {
                                file.Format = file.Path.GetFormat();
                            }
                            // Validate that format is correct.
                            try {
                                if (!file.Format) {
                                    THROW_ERROR_EXCEPTION("Format is missing");
                                }
                                ConvertTo<TFormat>(file.Format);
                            } catch (const std::exception& ex) {
                                THROW_ERROR_EXCEPTION("Failed to parse format of table file %v",
                                    file.Path) << ex;
                            }
                            // Validate that timestamp is correct.
                            ValidateDynamicTableTimestamp(file.Path, file.IsDynamic, file.Schema, attributes);

                            break;

                        default:
                            Y_UNREACHABLE();
                    }

                    i64 fileSize = attributes.Get<i64>("uncompressed_data_size");
                    if (fileSize > Config->MaxFileSize) {
                        THROW_ERROR_EXCEPTION(
                            "User file %v exceeds size limit: %v > %v",
                            path,
                            fileSize,
                            Config->MaxFileSize);
                    }

                    i64 chunkCount = attributes.Get<i64>("chunk_count");
                    if (chunkCount > Config->MaxChunksPerFetch) {
                        THROW_ERROR_EXCEPTION(
                            "User file %v exceeds chunk count limit: %v > %v",
                            path,
                            chunkCount,
                            Config->MaxChunksPerFetch);
                    }
                    file.ChunkCount = chunkCount;

                    LOG_INFO("User file locked (Path: %v, TaskTitle: %v, FileName: %v)",
                        path,
                        userJobSpec->TaskTitle,
                        file.FileName);
                }

                if (!file.IsLayer) {
                    // TODO(babenko): more sanity checks?
                    auto path = file.Path.GetPath();
                    const auto& fileName = file.FileName;

                    if (fileName.empty()) {
                        THROW_ERROR_EXCEPTION("Empty user file name for %v", path);
                    }

                    if (!NFS::GetRealPath(NFS::CombinePaths("sandbox", fileName)).StartsWith(NFS::GetRealPath("sandbox"))) {
                        THROW_ERROR_EXCEPTION("User file name cannot reference outside of sandbox directory")
                            << TErrorAttribute("file_name", fileName);
                    }

                    if (!userFileNames.insert(fileName).second) {
                        THROW_ERROR_EXCEPTION("Duplicate user file name %Qv for %v", fileName, path);
                    }
                }
            }
        } catch (const std::exception& ex) {
            THROW_ERROR_EXCEPTION("Error getting user file attributes")
                << TErrorAttribute("task_title", userJobSpec->TaskTitle)
                << ex;
        }
    }
}

void TOperationControllerBase::PrepareInputQuery()
{ }

void TOperationControllerBase::ParseInputQuery(
    const TString& queryString,
    const TNullable<TTableSchema>& schema)
{
    for (const auto& table : InputTables) {
        if (table.Path.GetColumns()) {
            THROW_ERROR_EXCEPTION("Column filter and QL filter cannot appear in the same operation");
        }
    }

    auto externalCGInfo = New<TExternalCGInfo>();
    auto nodeDirectory = New<NNodeTrackerClient::TNodeDirectory>();
    auto fetchFunctions = [&] (const std::vector<TString>& names, const TTypeInferrerMapPtr& typeInferrers) {
        MergeFrom(typeInferrers.Get(), *BuiltinTypeInferrersMap);

        std::vector<TString> externalNames;
        for (const auto& name : names) {
            auto found = typeInferrers->find(name);
            if (found == typeInferrers->end()) {
                externalNames.push_back(name);
            }
        }

        if (externalNames.empty()) {
            return;
        }

        if (!Config->UdfRegistryPath) {
            THROW_ERROR_EXCEPTION("External UDF registry is not configured");
        }

        auto descriptors = LookupAllUdfDescriptors(externalNames, Config->UdfRegistryPath.Get(), Host->GetClient());

        AppendUdfDescriptors(typeInferrers, externalCGInfo, externalNames, descriptors);
    };

    auto inferSchema = [&] () {
        std::vector<TTableSchema> schemas;
        for (const auto& table : InputTables) {
            schemas.push_back(table.Schema);
        }
        return InferInputSchema(schemas, false);
    };

    auto query = PrepareJobQuery(
        queryString,
        schema ? *schema : inferSchema(),
        fetchFunctions);

    auto getColumns = [] (const TTableSchema& desiredSchema, const TTableSchema& tableSchema) {
        std::vector<TString> columns;
        for (const auto& column : desiredSchema.Columns()) {
            if (tableSchema.FindColumn(column.Name())) {
                columns.push_back(column.Name());
            }
        }

        return columns.size() == tableSchema.GetColumnCount()
            ? TNullable<std::vector<TString>>()
            : MakeNullable(std::move(columns));
    };

    // Use query column filter for input tables.
    for (auto table : InputTables) {
        auto columns = getColumns(query->GetReadSchema(), table.Schema);
        if (columns) {
            table.Path.SetColumns(*columns);
        }
    }

    InputQuery.Emplace();
    InputQuery->Query = std::move(query);
    InputQuery->ExternalCGInfo = std::move(externalCGInfo);
}

void TOperationControllerBase::WriteInputQueryToJobSpec(
    NScheduler::NProto::TSchedulerJobSpecExt* schedulerJobSpecExt)
{
    auto* querySpec = schedulerJobSpecExt->mutable_input_query_spec();
    ToProto(querySpec->mutable_query(), InputQuery->Query);
    querySpec->mutable_query()->set_input_row_limit(std::numeric_limits<i64>::max());
    querySpec->mutable_query()->set_output_row_limit(std::numeric_limits<i64>::max());
    ToProto(querySpec->mutable_external_functions(), InputQuery->ExternalCGInfo->Functions);
}

void TOperationControllerBase::CollectTotals()
{
    // This is the sum across all input chunks not accounting lower/upper read limits.
    // Used to calculate compression ratio.
    i64 totalInputDataWeight = 0;
    for (const auto& table : InputTables) {
        for (const auto& inputChunk : table.Chunks) {
            if (IsUnavailable(inputChunk, CheckParityReplicas())) {
                const auto& chunkId = inputChunk->ChunkId();
                if (table.IsDynamic && table.Schema.IsSorted()) {
                    THROW_ERROR_EXCEPTION("Input chunk %v of sorted dynamic table %v is unavailable",
                        chunkId,
                        table.Path.GetPath());
                }

                switch (Spec_->UnavailableChunkStrategy) {
                    case EUnavailableChunkAction::Fail:
                        THROW_ERROR_EXCEPTION("Input chunk %v is unavailable",
                            chunkId);

                    case EUnavailableChunkAction::Skip:
                        LOG_TRACE("Skipping unavailable chunk (ChunkId: %v)",
                            chunkId);
                        continue;

                    case EUnavailableChunkAction::Wait:
                        // Do nothing.
                        break;

                    default:
                        Y_UNREACHABLE();
                }
            }

            if (table.IsPrimary()) {
                PrimaryInputDataWeight += inputChunk->GetDataWeight();
            } else {
                ForeignInputDataWeight += inputChunk->GetDataWeight();
            }

            totalInputDataWeight += inputChunk->GetTotalDataWeight();
            TotalEstimatedInputUncompressedDataSize += inputChunk->GetUncompressedDataSize();
            TotalEstimatedInputRowCount += inputChunk->GetRowCount();
            TotalEstimatedInputCompressedDataSize += inputChunk->GetCompressedDataSize();
            TotalEstimatedInputDataWeight += inputChunk->GetDataWeight();
            ++TotalEstimatedInputChunkCount;
        }
    }

    InputCompressionRatio = static_cast<double>(TotalEstimatedInputCompressedDataSize) / totalInputDataWeight;
    DataWeightRatio = static_cast<double>(totalInputDataWeight) / TotalEstimatedInputUncompressedDataSize;

    LOG_INFO("Estimated input totals collected (ChunkCount: %v, RowCount: %v, UncompressedDataSize: %v, CompressedDataSize: %v, DataWeight: %v, TotalDataWeight: %v)",
        TotalEstimatedInputChunkCount,
        TotalEstimatedInputRowCount,
        TotalEstimatedInputUncompressedDataSize,
        TotalEstimatedInputCompressedDataSize,
        TotalEstimatedInputDataWeight,
        totalInputDataWeight);
}

void TOperationControllerBase::CustomPrepare()
{ }

void TOperationControllerBase::FillPrepareResult(TOperationControllerPrepareResult* result)
{
    result->Attributes = BuildYsonStringFluently<EYsonType::MapFragment>()
        .Do(BIND(&TOperationControllerBase::BuildPrepareAttributes, Unretained(this)))
        .Finish();
}

void TOperationControllerBase::ClearInputChunkBoundaryKeys()
{
    for (auto& pair : InputChunkMap) {
        auto& inputChunkDescriptor = pair.second;
        for (const auto& chunkSpec : inputChunkDescriptor.InputChunks) {
            // We don't need boundary key ext after preparation phase (for primary tables only).
            if (InputTables[chunkSpec->GetTableIndex()].IsPrimary()) {
                chunkSpec->ReleaseBoundaryKeys();
            }
        }
    }
}

// NB: must preserve order of chunks in the input tables, no shuffling.
std::vector<TInputChunkPtr> TOperationControllerBase::CollectPrimaryChunks(bool versioned) const
{
    std::vector<TInputChunkPtr> result;
    for (const auto& table : InputTables) {
        if (!table.IsForeign() && ((table.IsDynamic && table.Schema.IsSorted()) == versioned)) {
            for (const auto& chunk : table.Chunks) {
                if (!table.IsDynamic && IsUnavailable(chunk, CheckParityReplicas())) {
                    switch (Spec_->UnavailableChunkStrategy) {
                        case EUnavailableChunkAction::Skip:
                            continue;

                        case EUnavailableChunkAction::Wait:
                            // Do nothing.
                            break;

                        default:
                            Y_UNREACHABLE();
                    }
                }
                result.push_back(chunk);
            }
        }
    }
    return result;
}

std::vector<TInputChunkPtr> TOperationControllerBase::CollectPrimaryUnversionedChunks() const
{
    return CollectPrimaryChunks(false);
}

std::vector<TInputChunkPtr> TOperationControllerBase::CollectPrimaryVersionedChunks() const
{
    return CollectPrimaryChunks(true);
}

std::pair<i64, i64> TOperationControllerBase::CalculatePrimaryVersionedChunksStatistics() const
{
    i64 dataWeight = 0;
    i64 rowCount = 0;
    for (const auto& table : InputTables) {
        if (!table.IsForeign() && table.IsDynamic && table.Schema.IsSorted()) {
            for (const auto& chunk : table.Chunks) {
                dataWeight += chunk->GetDataWeight();
                rowCount += chunk->GetRowCount();
            }
        }
    }
    return std::make_pair(dataWeight, rowCount);
}

std::vector<TInputDataSlicePtr> TOperationControllerBase::CollectPrimaryVersionedDataSlices(i64 sliceSize)
{
    auto createScraperForFetcher = [&] () -> IFetcherChunkScraperPtr {
        if (Spec_->UnavailableChunkStrategy == EUnavailableChunkAction::Wait) {
            auto scraper = CreateFetcherChunkScraper(
                Config->ChunkScraper,
                GetCancelableInvoker(),
                Host->GetChunkLocationThrottlerManager(),
                InputClient,
                InputNodeDirectory_,
                Logger);
            DataSliceFetcherChunkScrapers.push_back(scraper);
            return scraper;

        } else {
            return IFetcherChunkScraperPtr();
        }
    };

    std::vector<TFuture<void>> asyncResults;
    std::vector<TDataSliceFetcherPtr> fetchers;

    for (const auto& table : InputTables) {
        if (!table.IsForeign() && table.IsDynamic && table.Schema.IsSorted()) {
            auto fetcher = New<TDataSliceFetcher>(
                Config->Fetcher,
                sliceSize,
                table.Schema.GetKeyColumns(),
                true,
                InputNodeDirectory_,
                GetCancelableInvoker(),
                createScraperForFetcher(),
                Host->GetClient(),
                RowBuffer,
                Logger);

            for (const auto& chunk : table.Chunks) {
                fetcher->AddChunk(chunk);
            }

            asyncResults.emplace_back(fetcher->Fetch());
            fetchers.emplace_back(std::move(fetcher));
        }
    }

    WaitFor(Combine(asyncResults))
        .ThrowOnError();

    std::vector<TInputDataSlicePtr> result;
    for (const auto& fetcher : fetchers) {
        for (auto& dataSlice : fetcher->GetDataSlices()) {
            LOG_TRACE("Added dynamic table slice (TablePath: %v, Range: %v..%v, ChunkIds: %v)",
                InputTables[dataSlice->GetTableIndex()].Path.GetPath(),
                dataSlice->LowerLimit(),
                dataSlice->UpperLimit(),
                dataSlice->ChunkSlices);
            result.emplace_back(std::move(dataSlice));
        }
    }

    DataSliceFetcherChunkScrapers.clear();

    return result;
}

std::vector<TInputDataSlicePtr> TOperationControllerBase::CollectPrimaryInputDataSlices(i64 versionedSliceSize)
{
    std::vector<std::vector<TInputDataSlicePtr>> dataSlicesByTableIndex(InputTables.size());
    for (const auto& chunk : CollectPrimaryUnversionedChunks()) {
        auto dataSlice = CreateUnversionedInputDataSlice(CreateInputChunkSlice(chunk));
        dataSlicesByTableIndex[dataSlice->GetTableIndex()].emplace_back(std::move(dataSlice));
    }
    for (auto& dataSlice : CollectPrimaryVersionedDataSlices(versionedSliceSize)) {
        dataSlicesByTableIndex[dataSlice->GetTableIndex()].emplace_back(std::move(dataSlice));
    }
    std::vector<TInputDataSlicePtr> dataSlices;
    for (auto& tableDataSlices : dataSlicesByTableIndex) {
        std::move(tableDataSlices.begin(), tableDataSlices.end(), std::back_inserter(dataSlices));
    }
    return dataSlices;
}

std::vector<std::deque<TInputDataSlicePtr>> TOperationControllerBase::CollectForeignInputDataSlices(int foreignKeyColumnCount) const
{
    std::vector<std::deque<TInputDataSlicePtr>> result;
    for (const auto& table : InputTables) {
        if (table.IsForeign()) {
            result.push_back(std::deque<TInputDataSlicePtr>());

            if (table.IsDynamic && table.Schema.IsSorted()) {
                std::vector<TInputChunkSlicePtr> chunkSlices;
                chunkSlices.reserve(table.Chunks.size());
                for (const auto& chunkSpec : table.Chunks) {
                    chunkSlices.push_back(CreateInputChunkSlice(
                        chunkSpec,
                        RowBuffer->Capture(chunkSpec->BoundaryKeys()->MinKey.Get()),
                        GetKeySuccessor(chunkSpec->BoundaryKeys()->MaxKey.Get(), RowBuffer)));
                }

                auto dataSlices = CombineVersionedChunkSlices(chunkSlices);
                for (const auto& dataSlice : dataSlices) {
                    if (IsUnavailable(dataSlice, CheckParityReplicas())) {
                        switch (Spec_->UnavailableChunkStrategy) {
                            case EUnavailableChunkAction::Skip:
                                continue;

                            case EUnavailableChunkAction::Wait:
                                // Do nothing.
                                break;

                            default:
                                Y_UNREACHABLE();
                        }
                    }
                    result.back().push_back(dataSlice);
                }
            } else {
                for (const auto& inputChunk : table.Chunks) {
                    if (IsUnavailable(inputChunk, CheckParityReplicas())) {
                        switch (Spec_->UnavailableChunkStrategy) {
                            case EUnavailableChunkAction::Skip:
                                continue;

                            case EUnavailableChunkAction::Wait:
                                // Do nothing.
                                break;

                            default:
                                Y_UNREACHABLE();
                        }
                    }
                    result.back().push_back(CreateUnversionedInputDataSlice(CreateInputChunkSlice(
                        inputChunk,
                        GetKeyPrefix(inputChunk->BoundaryKeys()->MinKey.Get(), foreignKeyColumnCount, RowBuffer),
                        GetKeyPrefixSuccessor(inputChunk->BoundaryKeys()->MaxKey.Get(), foreignKeyColumnCount, RowBuffer))));
                }
            }
        }
    }
    return result;
}

bool TOperationControllerBase::InputHasDynamicTables() const
{
    for (const auto& table : InputTables) {
        if (table.IsDynamic) {
            return true;
        }
    }
    return false;
}

bool TOperationControllerBase::InputHasVersionedTables() const
{
    for (const auto& table : InputTables) {
        if (table.IsDynamic && table.Schema.IsSorted()) {
            return true;
        }
    }
    return false;
}

bool TOperationControllerBase::InputHasReadLimits() const
{
    for (const auto& table : InputTables) {
        if (table.Path.HasNontrivialRanges()) {
            return true;
        }
    }
    return false;
}

bool TOperationControllerBase::IsLocalityEnabled() const
{
    return Config->EnableLocality && TotalEstimatedInputDataWeight > Spec_->MinLocalityInputDataWeight;
}

TString TOperationControllerBase::GetLoggingProgress() const
{
    return Format(
        "Jobs = {T: %v, R: %v, C: %v, P: %v, F: %v, A: %v, I: %v}, "
        "UnavailableInputChunks: %v",
        JobCounter->GetTotal(),
        JobCounter->GetRunning(),
        JobCounter->GetCompletedTotal(),
        GetPendingJobCount(),
        JobCounter->GetFailed(),
        JobCounter->GetAbortedTotal(),
        JobCounter->GetInterruptedTotal(),
        GetUnavailableInputChunkCount());
}

void TOperationControllerBase::SliceUnversionedChunks(
    const std::vector<TInputChunkPtr>& unversionedChunks,
    const IJobSizeConstraintsPtr& jobSizeConstraints,
    std::vector<TChunkStripePtr>* result) const
{
    auto appendStripes = [&] (const std::vector<TInputChunkSlicePtr>& slices) {
        for (const auto& slice : slices) {
            result->push_back(New<TChunkStripe>(CreateUnversionedInputDataSlice(slice)));
        }
    };

    LOG_DEBUG("Slicing unversioned chunks (SliceDataWeight: %v, SliceRowCount: %v)",
        jobSizeConstraints->GetInputSliceDataWeight(),
        jobSizeConstraints->GetInputSliceRowCount());

    for (const auto& chunkSpec : unversionedChunks) {
        int oldSize = result->size();

        bool hasNontrivialLimits = !chunkSpec->IsCompleteChunk();

        auto codecId = NErasure::ECodec(chunkSpec->GetErasureCodec());
        if (hasNontrivialLimits || codecId == NErasure::ECodec::None) {
            auto slices = SliceChunkByRowIndexes(
                chunkSpec,
                jobSizeConstraints->GetInputSliceDataWeight(),
                jobSizeConstraints->GetInputSliceRowCount());

            appendStripes(slices);
        } else {
            for (const auto& slice : CreateErasureInputChunkSlices(chunkSpec, codecId)) {
                auto slices = slice->SliceEvenly(
                    jobSizeConstraints->GetInputSliceDataWeight(),
                    jobSizeConstraints->GetInputSliceRowCount());

                appendStripes(slices);
            }
        }

        LOG_TRACE("Slicing chunk (ChunkId: %v, SliceCount: %v)",
            chunkSpec->ChunkId(),
            result->size() - oldSize);
    }
}

void TOperationControllerBase::SlicePrimaryUnversionedChunks(
    const IJobSizeConstraintsPtr& jobSizeConstraints,
    std::vector<TChunkStripePtr>* result) const
{
    SliceUnversionedChunks(CollectPrimaryUnversionedChunks(), jobSizeConstraints, result);
}

void TOperationControllerBase::SlicePrimaryVersionedChunks(
    const IJobSizeConstraintsPtr& jobSizeConstraints,
    std::vector<TChunkStripePtr>* result)
{
    for (const auto& dataSlice : CollectPrimaryVersionedDataSlices(jobSizeConstraints->GetInputSliceDataWeight())) {
        result->push_back(New<TChunkStripe>(dataSlice));
    }
}

bool TOperationControllerBase::IsJobInterruptible() const
{
    return Spec_->AutoMerge->Mode == EAutoMergeMode::Disabled;
}

void TOperationControllerBase::ReinstallUnreadInputDataSlices(
    const std::vector<NChunkClient::TInputDataSlicePtr>& inputDataSlices)
{
    Y_UNREACHABLE();
}

void TOperationControllerBase::ExtractInterruptDescriptor(TCompletedJobSummary& jobSummary) const
{
    std::vector<TInputDataSlicePtr> dataSliceList;

    const auto& result = jobSummary.Result;
    const auto& schedulerResultExt = result.GetExtension(TSchedulerJobResultExt::scheduler_job_result_ext);

    std::vector<TDataSliceDescriptor> unreadDataSliceDescriptors;
    std::vector<TDataSliceDescriptor> readDataSliceDescriptors;
    if (schedulerResultExt.unread_chunk_specs_size() > 0) {
        FromProto(
            &unreadDataSliceDescriptors,
            schedulerResultExt.unread_chunk_specs(),
            schedulerResultExt.chunk_spec_count_per_unread_data_slice());
    }
    if (schedulerResultExt.read_chunk_specs_size() > 0) {
        FromProto(
            &readDataSliceDescriptors,
            schedulerResultExt.read_chunk_specs(),
            schedulerResultExt.chunk_spec_count_per_read_data_slice());
    }

    auto extractDataSlice = [&] (const TDataSliceDescriptor& dataSliceDescriptor) {
        std::vector<TInputChunkSlicePtr> chunkSliceList;
        chunkSliceList.reserve(dataSliceDescriptor.ChunkSpecs.size());
        for (const auto& protoChunkSpec : dataSliceDescriptor.ChunkSpecs) {
            auto chunkId = FromProto<TChunkId>(protoChunkSpec.chunk_id());
            auto it = InputChunkMap.find(chunkId);
            YCHECK(it != InputChunkMap.end());
            const auto& inputChunks = it->second.InputChunks;
            auto chunkIt = std::find_if(
                inputChunks.begin(),
                inputChunks.end(),
                [&] (const TInputChunkPtr& inputChunk) -> bool {
                    return inputChunk->GetChunkIndex() == protoChunkSpec.chunk_index();
                });
            YCHECK(chunkIt != inputChunks.end());
            auto chunkSlice = New<TInputChunkSlice>(*chunkIt, RowBuffer, protoChunkSpec);
            chunkSliceList.emplace_back(std::move(chunkSlice));
        }
        TInputDataSlicePtr dataSlice;
        if (InputTables[dataSliceDescriptor.GetDataSourceIndex()].IsDynamic) {
            dataSlice = CreateVersionedInputDataSlice(chunkSliceList);
        } else {
            YCHECK(chunkSliceList.size() == 1);
            dataSlice = CreateUnversionedInputDataSlice(chunkSliceList[0]);
        }
        dataSlice->Tag = dataSliceDescriptor.GetTag();
        return dataSlice;
    };

    for (const auto& dataSliceDescriptor : unreadDataSliceDescriptors) {
        jobSummary.UnreadInputDataSlices.emplace_back(extractDataSlice(dataSliceDescriptor));
    }
    for (const auto& dataSliceDescriptor : readDataSliceDescriptors) {
        jobSummary.ReadInputDataSlices.emplace_back(extractDataSlice(dataSliceDescriptor));
    }
}

int TOperationControllerBase::EstimateSplitJobCount(const TCompletedJobSummary& jobSummary, const TJobletPtr& joblet)
{
    int jobCount = 1;

    if (JobSplitter_ && GetPendingJobCount() == 0) {
        auto inputDataStatistics = GetTotalInputDataStatistics(*jobSummary.Statistics);

        // We don't estimate unread row count based on unread slices,
        // because foreign slices are not passed back to scheduler.
        // Instead, we take the difference between estimated row count and actual read row count.
        i64 unreadRowCount = joblet->InputStripeList->TotalRowCount - inputDataStatistics.row_count();

        if (unreadRowCount <= 0) {
            // This is almost impossible, still we don't want to fail operation in this case.
            LOG_WARNING("Estimated unread row count is negative (JobId: %v, UnreadRowCount: %v)", jobSummary.Id, unreadRowCount);
            unreadRowCount = 1;
        }

        jobCount = JobSplitter_->EstimateJobCount(jobSummary, unreadRowCount);
    }
    return jobCount;
}

TKeyColumns TOperationControllerBase::CheckInputTablesSorted(
    const TKeyColumns& keyColumns,
    std::function<bool(const TInputTable& table)> inputTableFilter)
{
    YCHECK(!InputTables.empty());

    for (const auto& table : InputTables) {
        if (inputTableFilter(table) && !table.Schema.IsSorted()) {
            THROW_ERROR_EXCEPTION("Input table %v is not sorted",
                table.Path.GetPath());
        }
    }

    auto validateColumnFilter = [] (const TInputTable& table, const TKeyColumns& keyColumns) {
        auto columns = table.Path.GetColumns();
        if (!columns) {
            return;
        }

        auto columnSet = THashSet<TString>(columns->begin(), columns->end());
        for (const auto& keyColumn : keyColumns) {
            if (columnSet.find(keyColumn) == columnSet.end()) {
                THROW_ERROR_EXCEPTION("Column filter for input table %v doesn't include key column %Qv",
                    table.Path.GetPath(),
                    keyColumn);
            }
        }
    };

    if (!keyColumns.empty()) {
        for (const auto& table : InputTables) {
            if (!inputTableFilter(table)) {
                continue;
            }

            if (!CheckKeyColumnsCompatible(table.Schema.GetKeyColumns(), keyColumns)) {
                THROW_ERROR_EXCEPTION("Input table %v is sorted by columns %v that are not compatible "
                    "with the requested columns %v",
                    table.Path.GetPath(),
                    table.Schema.GetKeyColumns(),
                    keyColumns);
            }
            validateColumnFilter(table, keyColumns);
        }
        return keyColumns;
    } else {
        for (const auto& referenceTable : InputTables) {
            if (inputTableFilter(referenceTable)) {
                for (const auto& table : InputTables) {
                    if (!inputTableFilter(table)) {
                        continue;
                    }

                    if (table.Schema.GetKeyColumns() != referenceTable.Schema.GetKeyColumns()) {
                        THROW_ERROR_EXCEPTION("Key columns do not match: input table %v is sorted by columns %v "
                            "while input table %v is sorted by columns %v",
                            table.Path.GetPath(),
                            table.Schema.GetKeyColumns(),
                            referenceTable.Path.GetPath(),
                            referenceTable.Schema.GetKeyColumns());
                    }
                    validateColumnFilter(table, referenceTable.Schema.GetKeyColumns());
                }
                return referenceTable.Schema.GetKeyColumns();
            }
        }
    }
    Y_UNREACHABLE();
}

bool TOperationControllerBase::CheckKeyColumnsCompatible(
    const TKeyColumns& fullColumns,
    const TKeyColumns& prefixColumns)
{
    if (fullColumns.size() < prefixColumns.size()) {
        return false;
    }

    for (int index = 0; index < prefixColumns.size(); ++index) {
        if (fullColumns[index] != prefixColumns[index]) {
            return false;
        }
    }

    return true;
}

bool TOperationControllerBase::ShouldVerifySortedOutput() const
{
    return true;
}

TOutputOrderPtr TOperationControllerBase::GetOutputOrder() const
{
    return nullptr;
}

bool TOperationControllerBase::CheckParityReplicas() const
{
    return false;
}

bool TOperationControllerBase::IsBoundaryKeysFetchEnabled() const
{
    return false;
}

void TOperationControllerBase::AttachToIntermediateLivePreview(const TChunkId& chunkId)
{
    if (IsIntermediateLivePreviewSupported()) {
        AttachToLivePreview(chunkId, IntermediateTable.LivePreviewTableId);
    }
}

void TOperationControllerBase::AttachToLivePreview(
    TChunkTreeId chunkTreeId,
    NCypressClient::TNodeId tableId)
{
    Host->AttachChunkTreesToLivePreview(
        AsyncTransaction->GetId(),
        tableId,
        {chunkTreeId});
}

void TOperationControllerBase::RegisterStderr(const TJobletPtr& joblet, const TJobSummary& jobSummary)
{
    if (!joblet->StderrTableChunkListId) {
        return;
    }

    YCHECK(StderrTable_);

    const auto& chunkListId = joblet->StderrTableChunkListId;
    const auto& result = jobSummary.Result;

    if (!result.HasExtension(TSchedulerJobResultExt::scheduler_job_result_ext)) {
        return;
    }
    const auto& schedulerResultExt = result.GetExtension(TSchedulerJobResultExt::scheduler_job_result_ext);

    YCHECK(schedulerResultExt.has_stderr_table_boundary_keys());

    const auto& boundaryKeys = schedulerResultExt.stderr_table_boundary_keys();
    if (boundaryKeys.empty()) {
        return;
    }
    auto key = BuildBoundaryKeysFromOutputResult(boundaryKeys, StderrTable_->GetEdgeDescriptorTemplate(), RowBuffer);
    StderrTable_->OutputChunkTreeIds.emplace_back(key, chunkListId);

    LOG_DEBUG("Stderr chunk tree registered (ChunkListId: %v)",
        chunkListId);
}

void TOperationControllerBase::RegisterCores(const TJobletPtr& joblet, const TJobSummary& jobSummary)
{
    if (!joblet->CoreTableChunkListId) {
        return;
    }

    YCHECK(CoreTable_);

    const auto& chunkListId = joblet->CoreTableChunkListId;
    const auto& result = jobSummary.Result;

    if (!result.HasExtension(TSchedulerJobResultExt::scheduler_job_result_ext)) {
        return;
    }
    const auto& schedulerResultExt = result.GetExtension(TSchedulerJobResultExt::scheduler_job_result_ext);

    for (const auto& coreInfo : schedulerResultExt.core_infos()) {
        LOG_DEBUG("Core file (JobId: %v, ProcessId: %v, ExecutableName: %v, Size: %v, Error: %v)",
            joblet->JobId,
            coreInfo.process_id(),
            coreInfo.executable_name(),
            coreInfo.size(),
            coreInfo.has_error() ? FromProto<TError>(coreInfo.error()) : TError());
    }

    const auto& boundaryKeys = schedulerResultExt.core_table_boundary_keys();
    if (boundaryKeys.empty()) {
        return;
    }
    auto key = BuildBoundaryKeysFromOutputResult(boundaryKeys, CoreTable_->GetEdgeDescriptorTemplate(), RowBuffer);
    CoreTable_->OutputChunkTreeIds.emplace_back(key, chunkListId);
}

const TTransactionId& TOperationControllerBase::GetTransactionIdForOutputTable(const TOutputTable& table)
{
    if (table.OutputType == EOutputTableType::Output) {
        if (OutputCompletionTransaction) {
            return OutputCompletionTransaction->GetId();
        } else {
            return OutputTransaction->GetId();
        }
    } else {
        YCHECK(table.OutputType == EOutputTableType::Stderr || table.OutputType == EOutputTableType::Core);
        if (DebugCompletionTransaction) {
            return DebugCompletionTransaction->GetId();
        } else {
            return DebugTransaction->GetId();
        }
    }
}

void TOperationControllerBase::RegisterTeleportChunk(
    TInputChunkPtr chunkSpec,
    TChunkStripeKey key,
    int tableIndex)
{
    auto& table = OutputTables_[tableIndex];

    if (table.TableUploadOptions.TableSchema.IsSorted() && ShouldVerifySortedOutput()) {
        YCHECK(chunkSpec->BoundaryKeys());
        YCHECK(chunkSpec->GetRowCount() > 0);
        YCHECK(chunkSpec->GetUniqueKeys() || !table.Options->ValidateUniqueKeys);

        TOutputResult resultBoundaryKeys;
        resultBoundaryKeys.set_empty(false);
        resultBoundaryKeys.set_sorted(true);
        resultBoundaryKeys.set_unique_keys(chunkSpec->GetUniqueKeys());
        ToProto(resultBoundaryKeys.mutable_min(), chunkSpec->BoundaryKeys()->MinKey);
        ToProto(resultBoundaryKeys.mutable_max(), chunkSpec->BoundaryKeys()->MaxKey);

        key = BuildBoundaryKeysFromOutputResult(resultBoundaryKeys, StandardEdgeDescriptors_[tableIndex], RowBuffer);
    }

    table.OutputChunkTreeIds.emplace_back(key, chunkSpec->ChunkId());

    if (IsOutputLivePreviewSupported()) {
        AttachToLivePreview(chunkSpec->ChunkId(), table.LivePreviewTableId);
    }

    LOG_DEBUG("Teleport chunk registered (Table: %v, ChunkId: %v, Key: %v)",
        tableIndex,
        chunkSpec->ChunkId(),
        key);
}

void TOperationControllerBase::RegisterInputStripe(const TChunkStripePtr& stripe, const TTaskPtr& task)
{
    THashSet<TChunkId> visitedChunks;

    TStripeDescriptor stripeDescriptor;
    stripeDescriptor.Stripe = stripe;
    stripeDescriptor.Task = task;
    stripeDescriptor.Cookie = task->GetChunkPoolInput()->Add(stripe);

    for (const auto& dataSlice : stripe->DataSlices) {
        for (const auto& slice : dataSlice->ChunkSlices) {
            auto inputChunk = slice->GetInputChunk();
            const auto& chunkId = inputChunk->ChunkId();

            if (!visitedChunks.insert(chunkId).second) {
                continue;
            }

            auto chunkDescriptorIt = InputChunkMap.find(chunkId);
            YCHECK(chunkDescriptorIt != InputChunkMap.end());

            auto& chunkDescriptor = chunkDescriptorIt->second;
            chunkDescriptor.InputStripes.push_back(stripeDescriptor);

            if (chunkDescriptor.State == EInputChunkState::Waiting) {
                ++stripe->WaitingChunkCount;
            }
        }
    }

    if (stripe->WaitingChunkCount > 0) {
        task->GetChunkPoolInput()->Suspend(stripeDescriptor.Cookie);
    }
}

void TOperationControllerBase::RegisterRecoveryInfo(
    const TCompletedJobPtr& completedJob,
    const TChunkStripePtr& stripe)
{
    for (const auto& dataSlice : stripe->DataSlices) {
        // NB: intermediate slice must be trivial.
        const auto& chunkId = dataSlice->GetSingleUnversionedChunkOrThrow()->ChunkId();
        YCHECK(ChunkOriginMap.emplace(chunkId, completedJob).second);
    }

    IntermediateChunkScraper->Restart();
}

TRowBufferPtr TOperationControllerBase::GetRowBuffer()
{
    return RowBuffer;
}

TSnapshotCookie TOperationControllerBase::OnSnapshotStarted()
{
    VERIFY_INVOKER_AFFINITY(Invoker);

    if (RecentSnapshotIndex_) {
        LOG_WARNING("Starting next snapshot without completing previous one (SnapshotIndex: %v)",
            SnapshotIndex_);
    }
    RecentSnapshotIndex_ = SnapshotIndex_++;

    CompletedJobIdsSnapshotCookie_ = CompletedJobIdsReleaseQueue_.Checkpoint();
    IntermediateStripeListSnapshotCookie_ = IntermediateStripeListReleaseQueue_.Checkpoint();
    ChunkTreeSnapshotCookie_ = ChunkTreeReleaseQueue_.Checkpoint();
    LOG_INFO("Storing snapshot cookies (CompletedJobIdsSnapshotCookie: %v, StripeListSnapshotCookie: %v, "
        "ChunkTreeSnapshotCookie: %v, SnapshotIndex: %v)",
        CompletedJobIdsSnapshotCookie_,
        IntermediateStripeListSnapshotCookie_,
        ChunkTreeSnapshotCookie_,
        *RecentSnapshotIndex_);

    TSnapshotCookie result;
    result.SnapshotIndex = *RecentSnapshotIndex_;
    return result;
}

void TOperationControllerBase::SafeOnSnapshotCompleted(const TSnapshotCookie& cookie)
{
    VERIFY_INVOKER_AFFINITY(CancelableInvoker);

    // OnSnapshotCompleted should match the most recent OnSnapshotStarted.
    YCHECK(RecentSnapshotIndex_);
    YCHECK(cookie.SnapshotIndex == *RecentSnapshotIndex_);

    // Completed job ids.
    {
        auto headCookie = CompletedJobIdsReleaseQueue_.GetHeadCookie();
        auto jobIdsToRelease = CompletedJobIdsReleaseQueue_.Release(CompletedJobIdsSnapshotCookie_);
        LOG_INFO("Releasing jobs on snapshot completion (SnapshotCookie: %v, HeadCookie: %v, JobCount: %v, SnapshotIndex: %v)",
            CompletedJobIdsSnapshotCookie_,
            headCookie,
            jobIdsToRelease.size(),
            cookie.SnapshotIndex);
        Host->ReleaseJobs(jobIdsToRelease);
    }

    // Stripe lists.
    {
        auto headCookie = IntermediateStripeListReleaseQueue_.GetHeadCookie();
        auto stripeListsToRelease = IntermediateStripeListReleaseQueue_.Release(IntermediateStripeListSnapshotCookie_);
        LOG_INFO("Releasing stripe lists (SnapshotCookie: %v, HeadCookie: %v, StripeListCount: %v, SnapshotIndex: %v)",
            IntermediateStripeListSnapshotCookie_,
            headCookie,
            stripeListsToRelease.size(),
            cookie.SnapshotIndex);

        for (const auto& stripeList : stripeListsToRelease) {
            auto chunkIds = GetStripeListChunkIds(stripeList);
            Host->AddChunkTreesToUnstageList(std::move(chunkIds), false /* recursive */);
            OnChunksReleased(stripeList->TotalChunkCount);
        }
    }

    // Chunk trees.
    {
        auto headCookie = ChunkTreeReleaseQueue_.GetHeadCookie();
        auto chunkTreeIdsToRelease = ChunkTreeReleaseQueue_.Release(ChunkTreeSnapshotCookie_);
        LOG_INFO("Releasing chunk trees (SnapshotCookie: %v, HeadCookie: %v, ChunkTreeCount: %v, SnapshotIndex: %v)",
            ChunkTreeSnapshotCookie_,
            headCookie,
            chunkTreeIdsToRelease.size(),
            cookie.SnapshotIndex);

        Host->AddChunkTreesToUnstageList(chunkTreeIdsToRelease, true /* recursive */);
    }

    RecentSnapshotIndex_.Reset();
    LastSuccessfulSnapshotTime_ = TInstant::Now();
}

void TOperationControllerBase::Dispose()
{
    VERIFY_INVOKER_AFFINITY(Invoker);

    auto headCookie = CompletedJobIdsReleaseQueue_.Checkpoint();
    LOG_INFO("Releasing jobs on controller disposal (HeadCookie: %v)",
        headCookie);
    auto jobIdsToRelease = CompletedJobIdsReleaseQueue_.Release();
    Host->ReleaseJobs(jobIdsToRelease);
}

NScheduler::TOperationJobMetrics TOperationControllerBase::PullJobMetricsDelta()
{
    TGuard<TSpinLock> guard(JobMetricsDeltaPerTreeLock_);

    NScheduler::TOperationJobMetrics result;

    auto now = NProfiling::GetCpuInstant();

    if (State == EControllerState::Running &&
        LastJobMetricsDeltaReportTime_ + DurationToCpuDuration(Config->JobMetricsDeltaReportBackoff) > now)
    {
        return result;
    }

    for (auto& pair : JobMetricsDeltaPerTree_) {
        const auto& treeId = pair.first;
        auto& delta = pair.second;
        if (!delta.IsEmpty()) {
            result.push_back({treeId, delta});
            delta = NScheduler::TJobMetrics();
        }
    }

    LastJobMetricsDeltaReportTime_ = now;

    return result;
}

TOperationAlertMap TOperationControllerBase::GetAlerts()
{
    TGuard<TSpinLock> guard(AlertsLock_);
    return Alerts_;
}

TOperationInfo TOperationControllerBase::BuildOperationInfo()
{
    TOperationInfo result;

    result.Progress =
        BuildYsonStringFluently<EYsonType::MapFragment>()
            .Do(std::bind(&TOperationControllerBase::BuildProgress, this, _1))
        .Finish();

    result.BriefProgress =
        BuildYsonStringFluently<EYsonType::MapFragment>()
            .Do(std::bind(&TOperationControllerBase::BuildBriefProgress, this, _1))
        .Finish();

    result.RunningJobs =
        BuildYsonStringFluently<EYsonType::MapFragment>()
            .Do(std::bind(&TOperationControllerBase::BuildJobsYson, this, _1))
        .Finish();

    result.JobSplitter =
        BuildYsonStringFluently<EYsonType::MapFragment>()
            .Do(std::bind(&TOperationControllerBase::BuildJobSplitterInfo, this, _1))
        .Finish();

    result.MemoryUsage = GetMemoryUsage();

    return result;
}

ssize_t TOperationControllerBase::GetMemoryUsage() const
{
    return GetMemoryUsageForTag(MemoryTag_);
}

bool TOperationControllerBase::HasEnoughChunkLists(bool isWritingStderrTable, bool isWritingCoreTable)
{
    for (const auto& pair : CellTagToRequiredOutputChunkLists_) {
        const auto cellTag = pair.first;
        auto requiredChunkList = pair.second;
        if (requiredChunkList && !OutputChunkListPool_->HasEnough(cellTag, requiredChunkList)) {
            return false;
        }
    }
    for (const auto& pair : CellTagToRequiredDebugChunkLists_) {
        const auto cellTag = pair.first;
        auto requiredChunkList = pair.second;
        if (StderrTable_ && !isWritingStderrTable && StderrTable_->CellTag == cellTag) {
            --requiredChunkList;
        }
        if (CoreTable_ && !isWritingCoreTable && CoreTable_->CellTag == cellTag) {
            --requiredChunkList;
        }
        if (requiredChunkList && !DebugChunkListPool_->HasEnough(cellTag, requiredChunkList)) {
            return false;
        }
    }
    return true;
}

TChunkListId TOperationControllerBase::ExtractOutputChunkList(TCellTag cellTag)
{
    return OutputChunkListPool_->Extract(cellTag);
}

TChunkListId TOperationControllerBase::ExtractDebugChunkList(TCellTag cellTag)
{
    return DebugChunkListPool_->Extract(cellTag);
}

void TOperationControllerBase::ReleaseChunkTrees(
    const std::vector<TChunkListId>& chunkTreeIds,
    bool unstageRecursively,
    bool waitForSnapshot)
{
    if (waitForSnapshot) {
        YCHECK(unstageRecursively);
        for (const auto& chunkTreeId : chunkTreeIds) {
            ChunkTreeReleaseQueue_.Push(chunkTreeId);
        }
    } else {
        Host->AddChunkTreesToUnstageList(chunkTreeIds, unstageRecursively);
    }
}

void TOperationControllerBase::RegisterJoblet(const TJobletPtr& joblet)
{
    YCHECK(JobletMap.insert(std::make_pair(joblet->JobId, joblet)).second);
}

TJobletPtr TOperationControllerBase::FindJoblet(const TJobId& jobId) const
{
    auto it = JobletMap.find(jobId);
    return it == JobletMap.end() ? nullptr : it->second;
}

TJobletPtr TOperationControllerBase::GetJoblet(const TJobId& jobId) const
{
    auto joblet = FindJoblet(jobId);
    YCHECK(joblet);
    return joblet;
}

TJobletPtr TOperationControllerBase::GetJobletOrThrow(const TJobId& jobId) const
{
    auto joblet = FindJoblet(jobId);
    if (!joblet) {
        THROW_ERROR_EXCEPTION(
            NScheduler::EErrorCode::NoSuchJob,
            "No such job %v",
            jobId);
    }
    return joblet;
}

void TOperationControllerBase::UnregisterJoblet(const TJobletPtr& joblet)
{
    const auto& jobId = joblet->JobId;
    YCHECK(JobletMap.erase(jobId) == 1);
}

void TOperationControllerBase::SetProgressUpdated()
{
    ShouldUpdateProgressInCypress_.store(false);
}

bool TOperationControllerBase::ShouldUpdateProgress() const
{
    return HasProgress() && ShouldUpdateProgressInCypress_;
}

bool TOperationControllerBase::HasProgress() const
{
    if (!IsPrepared()) {
        return false;
    }

    {
        TGuard<TSpinLock> guard(ProgressLock_);
        return ProgressString_ && BriefProgressString_;
    }
}

void TOperationControllerBase::BuildInitializeImmutableAttributes(TFluentMap fluent) const
{
    VERIFY_INVOKER_AFFINITY(Invoker);

    fluent
        .Item("unrecognized_spec").Value(UnrecognizedSpec_)
        .Item("full_spec").Value(Spec_);
}

void TOperationControllerBase::BuildInitializeMutableAttributes(TFluentMap fluent) const
{
    VERIFY_INVOKER_AFFINITY(Invoker);

    fluent
        .Item("async_scheduler_transaction_id").Value(AsyncTransaction ? AsyncTransaction->GetId() : NullTransactionId)
        .Item("input_transaction_id").Value(InputTransaction ? InputTransaction->GetId() : NullTransactionId)
        .Item("output_transaction_id").Value(OutputTransaction ? OutputTransaction->GetId() : NullTransactionId)
        .Item("debug_transaction_id").Value(DebugTransaction ? DebugTransaction->GetId() : NullTransactionId);
}

void TOperationControllerBase::BuildPrepareAttributes(TFluentMap fluent) const
{
    VERIFY_INVOKER_AFFINITY(Invoker);

    fluent
        .DoIf(static_cast<bool>(AutoMergeDirector_), [&] (TFluentMap fluent) {
            fluent
                .Item("auto_merge").BeginMap()
                    .Item("max_intermediate_chunk_count").Value(AutoMergeDirector_->GetMaxIntermediateChunkCount())
                    .Item("chunk_count_per_merge_job").Value(AutoMergeDirector_->GetChunkCountPerMergeJob())
                .EndMap();
        });
}

void TOperationControllerBase::BuildBriefSpec(TFluentMap fluent) const
{
    std::vector<TYPath> inputPaths;
    for (const auto& path : GetInputTablePaths()) {
        inputPaths.push_back(path.GetPath());
    }

    std::vector<TYPath> outputPaths;
    for (const auto& path : GetOutputTablePaths()) {
        outputPaths.push_back(path.GetPath());
    }

    fluent
        .DoIf(Spec_->Title.HasValue(), [&] (TFluentMap fluent) {
            fluent
                .Item("title").Value(*Spec_->Title);
        })
        .Item("input_table_paths").ListLimited(inputPaths, 1)
        .Item("output_table_paths").ListLimited(outputPaths, 1);
}

void TOperationControllerBase::BuildProgress(TFluentMap fluent) const
{
    if (!IsPrepared()) {
        return;
    }

    fluent
        .Item("build_time").Value(TInstant::Now())
        .Item("jobs").Value(JobCounter)
        .Item("ready_job_count").Value(GetPendingJobCount())
        .Item("job_statistics").Value(JobStatistics)
        .Item("estimated_input_statistics").BeginMap()
            .Item("chunk_count").Value(TotalEstimatedInputChunkCount)
            .Item("uncompressed_data_size").Value(TotalEstimatedInputUncompressedDataSize)
            .Item("compressed_data_size").Value(TotalEstimatedInputCompressedDataSize)
            .Item("data_weight").Value(TotalEstimatedInputDataWeight)
            .Item("row_count").Value(TotalEstimatedInputRowCount)
            .Item("unavailable_chunk_count").Value(GetUnavailableInputChunkCount() + UnavailableIntermediateChunkCount)
            .Item("data_slice_count").Value(GetDataSliceCount())
        .EndMap()
        .Item("live_preview").BeginMap()
            .Item("output_supported").Value(IsOutputLivePreviewSupported())
            .Item("intermediate_supported").Value(IsIntermediateLivePreviewSupported())
            .Item("stderr_supported").Value(StderrTable_.HasValue())
        .EndMap()
        .Item("schedule_job_statistics").BeginMap()
            .Item("count").Value(ScheduleJobStatistics_->Count)
            .Item("duration").Value(ScheduleJobStatistics_->Duration)
            .Item("failed").Value(ScheduleJobStatistics_->Failed)
        .EndMap()
        .Item("data_flow_graph").DoMap(BIND(&TDataFlowGraph::BuildYson, &DataFlowGraph_))
        .DoIf(EstimatedInputDataSizeHistogram_.operator bool(), [=] (TFluentMap fluent) {
            EstimatedInputDataSizeHistogram_->BuildHistogramView();
            fluent
                .Item("estimated_input_data_size_histogram").Value(*EstimatedInputDataSizeHistogram_);
        })
        .DoIf(InputDataSizeHistogram_.operator bool(), [=] (TFluentMap fluent) {
            InputDataSizeHistogram_->BuildHistogramView();
            fluent
                .Item("input_data_size_histogram").Value(*InputDataSizeHistogram_);
        })
        .Item("snapshot_index").Value(SnapshotIndex_)
        .Item("recent_snapshot_index").Value(RecentSnapshotIndex_)
        .Item("last_successful_snapshot_time").Value(LastSuccessfulSnapshotTime_);
}

void TOperationControllerBase::BuildBriefProgress(TFluentMap fluent) const
{
    if (!IsPrepared()) {
        return;
    }

    fluent
        .Item("jobs").Do(BIND(&SerializeBriefVersion, JobCounter));
}

void TOperationControllerBase::BuildAndSaveProgress()
{
    auto progressString = BuildYsonStringFluently()
        .BeginMap()
        .Do([=] (TFluentMap fluent) {
            auto asyncResult = WaitFor(
                BIND(&TOperationControllerBase::BuildProgress, MakeStrong(this))
                    .AsyncVia(GetInvoker())
                    .Run(fluent));
                asyncResult
                    .ThrowOnError();
            })
        .EndMap();

    auto briefProgressString = BuildYsonStringFluently()
        .BeginMap()
            .Do([=] (TFluentMap fluent) {
                auto asyncResult = WaitFor(
                    BIND(&TOperationControllerBase::BuildBriefProgress, MakeStrong(this))
                        .AsyncVia(GetInvoker())
                        .Run(fluent));
                asyncResult
                    .ThrowOnError();
            })
        .EndMap();

    {
        TGuard<TSpinLock> guard(ProgressLock_);
        if (!ProgressString_ || ProgressString_ != progressString ||
            !BriefProgressString_ || BriefProgressString_ != briefProgressString)
        {
            ShouldUpdateProgressInCypress_.store(true);
        }
        ProgressString_ = progressString;
        BriefProgressString_ = briefProgressString;
    }
}

TYsonString TOperationControllerBase::GetProgress() const
{
    TGuard<TSpinLock> guard(ProgressLock_);
    return ProgressString_;
}

TYsonString TOperationControllerBase::GetBriefProgress() const
{
    TGuard<TSpinLock> guard(ProgressLock_);
    return BriefProgressString_;
}

TYsonString TOperationControllerBase::BuildJobYson(const TJobId& id, bool outputStatistics) const
{
    TCallback<void(TFluentMap)> attributesBuilder;

    // Case of running job.
    {
        auto joblet = FindJoblet(id);
        if (joblet) {
            attributesBuilder = BIND(
                &TOperationControllerBase::BuildJobAttributes,
                MakeStrong(this),
                joblet,
                EJobState::Running,
                outputStatistics);
        } else {
            attributesBuilder = BIND([] (TFluentMap) {});
        }
    }

    // Case of finished job.
    // NB: Temporaly disabled. We should improve UI to consider completed jobs in orchid.
    //{
    //    auto it = FinishedJobs_.find(id);
    //    if (it != FinishedJobs_.end()) {
    //        const auto& job = it->second;
    //        YCHECK(!attributesBuilder);
    //        attributesBuilder = BIND(&TOperationControllerBase::BuildFinishedJobAttributes, MakeStrong(this), job);
    //    }
    //}

    YCHECK(attributesBuilder);

    return BuildYsonStringFluently()
        .BeginMap()
            .Do(attributesBuilder)
        .EndMap();
}

void TOperationControllerBase::BuildJobsYson(TFluentMap fluent) const
{
    VERIFY_INVOKER_AFFINITY(CancelableInvoker);

    auto now = GetInstant();
    if (CachedRunningJobsUpdateTime_ + Config->CachedRunningJobsUpdatePeriod < now) {
        CachedRunningJobsYson_ = BuildYsonStringFluently<EYsonType::MapFragment>()
            .DoFor(JobletMap, [&] (TFluentMap fluent, const std::pair<TJobId, TJobletPtr>& pair) {
                const auto& jobId = pair.first;
                const auto& joblet = pair.second;
                if (joblet->StartTime) {
                    fluent.Item(ToString(jobId)).BeginMap()
                        .Do([&] (TFluentMap fluent) {
                            BuildJobAttributes(joblet, EJobState::Running, /* outputStatistics */ false, fluent);
                        })
                    .EndMap();
                }
            })
            .Finish();
        CachedRunningJobsUpdateTime_ = now;
    }

    fluent.GetConsumer()->OnRaw(CachedRunningJobsYson_);
}

TSharedRef TOperationControllerBase::ExtractJobSpec(const TJobId& jobId) const
{
    if (Spec_->TestingOperationOptions->FailGetJobSpec) {
        THROW_ERROR_EXCEPTION("Testing failure");
    }

    auto joblet = GetJobletOrThrow(jobId);
    if (!joblet->JobSpecProtoFuture) {
        THROW_ERROR_EXCEPTION("Spec of job %v is missing", jobId);
    }

    auto result = WaitFor(joblet->JobSpecProtoFuture)
        .ValueOrThrow();
    joblet->JobSpecProtoFuture.Reset();

    return result;
}

TYsonString TOperationControllerBase::GetSuspiciousJobsYson() const
{
    VERIFY_THREAD_AFFINITY_ANY();

    TReaderGuard guard(CachedSuspiciousJobsYsonLock_);
    return CachedSuspiciousJobsYson_;
}

void TOperationControllerBase::UpdateSuspiciousJobsYson()
{
    VERIFY_INVOKER_AFFINITY(CancelableInvoker);

    // We sort suspicious jobs by their last activity time and then
    // leave top `MaxOrchidEntryCountPerType` for each job type.

    std::vector<TJobletPtr> suspiciousJoblets;
    for (const auto& pair : JobletMap) {
        const auto& joblet = pair.second;
        if (joblet->Suspicious) {
            suspiciousJoblets.emplace_back(joblet);
        }
    }

    std::sort(suspiciousJoblets.begin(), suspiciousJoblets.end(), [] (const TJobletPtr& lhs, const TJobletPtr& rhs) {
        return lhs->LastActivityTime < rhs->LastActivityTime;
    });

    THashMap<EJobType, int> suspiciousJobCountPerType;

    auto yson = BuildYsonStringFluently<EYsonType::MapFragment>()
        .DoFor(
            suspiciousJoblets,
            [&] (TFluentMap fluent, const TJobletPtr& joblet) {
                auto& count = suspiciousJobCountPerType[joblet->JobType];
                if (count < Config->SuspiciousJobs->MaxOrchidEntryCountPerType) {
                    ++count;
                    fluent.Item(ToString(joblet->JobId))
                        .BeginMap()
                            .Item("operation_id").Value(ToString(OperationId))
                            .Item("type").Value(FormatEnum(joblet->JobType))
                            .Item("brief_statistics").Value(joblet->BriefStatistics)
                            .Item("node").Value(joblet->NodeDescriptor.Address)
                            .Item("last_activity_time").Value(joblet->LastActivityTime)
                        .EndMap();
                }
            })
        .Finish();

    {
        TWriterGuard guard(CachedSuspiciousJobsYsonLock_);
        CachedSuspiciousJobsYson_ = yson;
    }
}

void TOperationControllerBase::AnalyzeBriefStatistics(
    const TJobletPtr& job,
    const TSuspiciousJobsOptionsPtr& options,
    const TErrorOr<TBriefJobStatisticsPtr>& briefStatisticsOrError)
{
    if (!briefStatisticsOrError.IsOK()) {
        if (job->BriefStatistics) {
            // Failures in brief statistics building are normal during job startup,
            // when readers and writers are not built yet. After we successfully built
            // brief statistics once, we shouldn't fail anymore.

            LOG_WARNING(
                briefStatisticsOrError,
                "Failed to build brief job statistics (JobId: %v)",
                job->JobId);
        }

        return;
    }

    const auto& briefStatistics = briefStatisticsOrError.Value();

    bool wasActive = !job->BriefStatistics ||
        CheckJobActivity(
            job->BriefStatistics,
            briefStatistics,
            options);

    bool wasSuspicious = job->Suspicious;
    job->Suspicious = (!wasActive && briefStatistics->Timestamp - job->LastActivityTime > options->InactivityTimeout);
    if (!wasSuspicious && job->Suspicious) {
        LOG_DEBUG("Found a suspicious job (JobId: %v, LastActivityTime: %v, SuspiciousInactivityTimeout: %v, "
            "OldBriefStatistics: %v, NewBriefStatistics: %v)",
            job->JobId,
            job->LastActivityTime,
            options->InactivityTimeout,
            job->BriefStatistics,
            briefStatistics);
    }

    job->BriefStatistics = briefStatistics;

    if (wasActive) {
        job->LastActivityTime = job->BriefStatistics->Timestamp;
    }
}

void TOperationControllerBase::UpdateJobStatistics(const TJobletPtr& joblet, const TJobSummary& jobSummary)
{
    YCHECK(jobSummary.Statistics);

    // NB: There is a copy happening here that can be eliminated.
    auto statistics = *jobSummary.Statistics;
    LOG_TRACE("Job data statistics (JobId: %v, Input: %v, Output: %v)",
        jobSummary.Id,
        GetTotalInputDataStatistics(statistics),
        GetTotalOutputDataStatistics(statistics));

    auto statisticsState = GetStatisticsJobState(joblet, jobSummary.State);
    auto statisticsSuffix = JobHelper.GetStatisticsSuffix(statisticsState, joblet->JobType);
    statistics.AddSuffixToNames(statisticsSuffix);
    JobStatistics.Update(statistics);
}

void TOperationControllerBase::UpdateJobMetrics(const TJobletPtr& joblet, const TJobSummary& jobSummary)
{
    auto delta = joblet->UpdateJobMetrics(jobSummary);
    {
        TGuard<TSpinLock> guard(JobMetricsDeltaPerTreeLock_);

        auto it = JobMetricsDeltaPerTree_.find(joblet->TreeId);
        if (it == JobMetricsDeltaPerTree_.end()) {
            YCHECK(JobMetricsDeltaPerTree_.insert(std::make_pair(joblet->TreeId, delta)).second);
        } else {
            it->second += delta;
        }
    }
}

void TOperationControllerBase::LogProgress(bool force)
{
    if (!HasProgress()) {
        return;
    }

    auto now = GetCpuInstant();
    if (force || now > NextLogProgressDeadline) {
        NextLogProgressDeadline = now + LogProgressBackoff;
        LOG_DEBUG("Progress: %v", GetLoggingProgress());
    }
}

TYsonString TOperationControllerBase::BuildInputPathYson(const TJobletPtr& joblet) const
{
    VERIFY_INVOKER_AFFINITY(CancelableInvoker);

    if (!joblet->Task->SupportsInputPathYson()) {
        return TYsonString();
    }

    return BuildInputPaths(
        GetInputTablePaths(),
        joblet->InputStripeList,
        OperationType,
        joblet->JobType);
}

void TOperationControllerBase::BuildJobSplitterInfo(TFluentMap fluent) const
{
    VERIFY_INVOKER_AFFINITY(SuspendableInvoker);

    if (IsPrepared() && JobSplitter_) {
        JobSplitter_->BuildJobSplitterInfo(fluent);
    }
}

ui64 TOperationControllerBase::NextJobIndex()
{
    return JobIndexGenerator.Next();
}

TOperationId TOperationControllerBase::GetOperationId() const
{
    return OperationId;
}

EOperationType TOperationControllerBase::GetOperationType() const
{
    return OperationType;
}

TCellTag TOperationControllerBase::GetIntermediateOutputCellTag() const
{
    return IntermediateOutputCellTag;
}

const TChunkListPoolPtr& TOperationControllerBase::GetOutputChunkListPool() const
{
    return OutputChunkListPool_;
}

const TControllerAgentConfigPtr& TOperationControllerBase::GetConfig() const
{
    return Config;
}

const TOperationSpecBasePtr& TOperationControllerBase::GetSpec() const
{
    return Spec_;
}

const TNullable<TOutputTable>& TOperationControllerBase::StderrTable() const
{
    return StderrTable_;
}

const TNullable<TOutputTable>& TOperationControllerBase::CoreTable() const
{
    return CoreTable_;
}

IJobSplitter* TOperationControllerBase::GetJobSplitter()
{
    return JobSplitter_.get();
}

const TNullable<TJobResources>& TOperationControllerBase::CachedMaxAvailableExecNodeResources() const
{
    return CachedMaxAvailableExecNodeResources_;
}

const TNodeDirectoryPtr& TOperationControllerBase::InputNodeDirectory() const
{
    return InputNodeDirectory_;
}

bool TOperationControllerBase::IsRowCountPreserved() const
{
    return false;
}

i64 TOperationControllerBase::GetUnavailableInputChunkCount() const
{
    if (!DataSliceFetcherChunkScrapers.empty() && State == EControllerState::Preparing) {
        i64 result = 0;
        for (const auto& fetcher : DataSliceFetcherChunkScrapers) {
            result += fetcher->GetUnavailableChunkCount();
        }
        return result;
    }
    return UnavailableInputChunkCount;
}

int TOperationControllerBase::GetTotalJobCount() const
{
    VERIFY_INVOKER_AFFINITY(CancelableInvoker);

    // Avoid accessing the state while not prepared.
    if (!IsPrepared()) {
        return 0;
    }

    return JobCounter->GetTotal();
}

i64 TOperationControllerBase::GetDataSliceCount() const
{
    i64 result = 0;
    for (const auto& task : Tasks) {
        result += task->GetInputDataSliceCount();
    }

    return result;
}

void TOperationControllerBase::InitUserJobSpecTemplate(
    NScheduler::NProto::TUserJobSpec* jobSpec,
    TUserJobSpecPtr config,
    const std::vector<TUserFile>& files,
    const TString& fileAccount)
{
    jobSpec->set_shell_command(config->Command);
    if (config->JobTimeLimit) {
        jobSpec->set_job_time_limit(config->JobTimeLimit.Get().MilliSeconds());
    }
    jobSpec->set_memory_limit(config->MemoryLimit);
    jobSpec->set_include_memory_mapped_files(config->IncludeMemoryMappedFiles);
    jobSpec->set_use_yamr_descriptors(config->UseYamrDescriptors);
    jobSpec->set_check_input_fully_consumed(config->CheckInputFullyConsumed);
    jobSpec->set_max_stderr_size(config->MaxStderrSize);
    jobSpec->set_custom_statistics_count_limit(config->CustomStatisticsCountLimit);
    jobSpec->set_copy_files(config->CopyFiles);
    jobSpec->set_file_account(fileAccount);

    if (config->TmpfsPath && Config->EnableTmpfs) {
        auto tmpfsSize = config->TmpfsSize.Get(config->MemoryLimit);
        jobSpec->set_tmpfs_size(tmpfsSize);
        jobSpec->set_tmpfs_path(*config->TmpfsPath);
    }

    if (config->DiskSpaceLimit) {
        jobSpec->set_disk_space_limit(*config->DiskSpaceLimit);
    }
    if (config->InodeLimit) {
        jobSpec->set_inode_limit(*config->InodeLimit);
    }

    if (Config->IopsThreshold) {
        jobSpec->set_iops_threshold(*Config->IopsThreshold);
        if (Config->IopsThrottlerLimit) {
            jobSpec->set_iops_throttler_limit(*Config->IopsThrottlerLimit);
        }
    }

    {
        // Set input and output format.
        TFormat inputFormat(EFormatType::Yson);
        TFormat outputFormat(EFormatType::Yson);

        if (config->Format) {
            inputFormat = outputFormat = *config->Format;
        }

        if (config->InputFormat) {
            inputFormat = *config->InputFormat;
        }

        if (config->OutputFormat) {
            outputFormat = *config->OutputFormat;
        }

        jobSpec->set_input_format(ConvertToYsonString(inputFormat).GetData());
        jobSpec->set_output_format(ConvertToYsonString(outputFormat).GetData());
    }

    auto fillEnvironment = [&] (THashMap<TString, TString>& env) {
        for (const auto& pair : env) {
            jobSpec->add_environment(Format("%v=%v", pair.first, pair.second));
        }
    };

    // Global environment.
    fillEnvironment(Config->Environment);

    // Local environment.
    fillEnvironment(config->Environment);

    jobSpec->add_environment(Format("YT_OPERATION_ID=%v", OperationId));

    BuildFileSpecs(jobSpec, files);
}

const std::vector<TUserFile>& TOperationControllerBase::GetUserFiles(const TUserJobSpecPtr& userJobSpec) const
{
    auto it = UserJobFiles_.find(userJobSpec);
    YCHECK(it != UserJobFiles_.end());
    return it->second;
}

void TOperationControllerBase::InitUserJobSpec(
    NScheduler::NProto::TUserJobSpec* jobSpec,
    TJobletPtr joblet) const
{
    ToProto(jobSpec->mutable_debug_output_transaction_id(), DebugTransaction->GetId());

    i64 memoryReserve = joblet->EstimatedResourceUsage.GetUserJobMemory() * *joblet->UserJobMemoryReserveFactor;
    // Memory reserve should greater than or equal to tmpfs_size (see YT-5518 for more details).
    // This is ensured by adjusting memory reserve factor in user job config as initialization,
    // but just in case we also limit the actual memory_reserve value here.
    if (jobSpec->has_tmpfs_size()) {
        memoryReserve = std::max(memoryReserve, jobSpec->tmpfs_size());
    }
    jobSpec->set_memory_reserve(memoryReserve);

    jobSpec->add_environment(Format("YT_JOB_INDEX=%v", joblet->JobIndex));
    jobSpec->add_environment(Format("YT_JOB_ID=%v", joblet->JobId));
    if (joblet->StartRowIndex >= 0) {
        jobSpec->add_environment(Format("YT_START_ROW_INDEX=%v", joblet->StartRowIndex));
    }

    if (SecureVault) {
        // NB: These environment variables should be added to user job spec, not to the user job spec template.
        // They may contain sensitive information that should not be persisted with a controller.

        // We add a single variable storing the whole secure vault and all top-level scalar values.
        jobSpec->add_environment(Format("YT_SECURE_VAULT=%v",
            ConvertToYsonString(SecureVault, EYsonFormat::Text)));

        for (const auto& pair : SecureVault->GetChildren()) {
            TString value;
            auto node = pair.second;
            if (node->GetType() == ENodeType::Int64) {
                value = ToString(node->GetValue<i64>());
            } else if (node->GetType() == ENodeType::Uint64) {
                value = ToString(node->GetValue<ui64>());
            } else if (node->GetType() == ENodeType::Boolean) {
                value = ToString(node->GetValue<bool>());
            } else if (node->GetType() == ENodeType::Double) {
                value = ToString(node->GetValue<double>());
            } else if (node->GetType() == ENodeType::String) {
                value = node->GetValue<TString>();
            } else {
                // We do not export composite values as a separate environment variables.
                continue;
            }
            jobSpec->add_environment(Format("YT_SECURE_VAULT_%v=%v", pair.first, value));
        }
    }

    if (StderrCount_ >= Spec_->MaxStderrCount) {
        jobSpec->set_upload_stderr_if_completed(false);
    }

    if (joblet->StderrTableChunkListId) {
        AddStderrOutputSpecs(jobSpec, joblet);
    }
    if (joblet->CoreTableChunkListId) {
        AddCoreOutputSpecs(jobSpec, joblet);
    }
}

void TOperationControllerBase::AddStderrOutputSpecs(
    NScheduler::NProto::TUserJobSpec* jobSpec,
    TJobletPtr joblet) const
{
    auto* stderrTableSpec = jobSpec->mutable_stderr_table_spec();
    auto* outputSpec = stderrTableSpec->mutable_output_table_spec();
    outputSpec->set_table_writer_options(ConvertToYsonString(StderrTable_->Options).GetData());
    ToProto(outputSpec->mutable_table_schema(), StderrTable_->TableUploadOptions.TableSchema);
    ToProto(outputSpec->mutable_chunk_list_id(), joblet->StderrTableChunkListId);

    auto writerConfig = GetStderrTableWriterConfig();
    YCHECK(writerConfig);
    stderrTableSpec->set_blob_table_writer_config(ConvertToYsonString(writerConfig).GetData());
}

void TOperationControllerBase::AddCoreOutputSpecs(
    NScheduler::NProto::TUserJobSpec* jobSpec,
    TJobletPtr joblet) const
{
    auto* coreTableSpec = jobSpec->mutable_core_table_spec();
    auto* outputSpec = coreTableSpec->mutable_output_table_spec();
    outputSpec->set_table_writer_options(ConvertToYsonString(CoreTable_->Options).GetData());
    ToProto(outputSpec->mutable_table_schema(), CoreTable_->TableUploadOptions.TableSchema);
    ToProto(outputSpec->mutable_chunk_list_id(), joblet->CoreTableChunkListId);

    auto writerConfig = GetCoreTableWriterConfig();
    YCHECK(writerConfig);
    coreTableSpec->set_blob_table_writer_config(ConvertToYsonString(writerConfig).GetData());
}

void TOperationControllerBase::SetInputDataSources(TSchedulerJobSpecExt* jobSpec) const
{
    auto dataSourceDirectory = New<TDataSourceDirectory>();
    for (const auto& inputTable : InputTables) {
        auto dataSource = (inputTable.IsDynamic && inputTable.Schema.IsSorted())
            ? MakeVersionedDataSource(
                inputTable.GetPath(),
                inputTable.Schema,
                inputTable.Path.GetColumns(),
                inputTable.Path.GetTimestamp().Get(AsyncLastCommittedTimestamp))
            : MakeUnversionedDataSource(
                inputTable.GetPath(),
                inputTable.Schema,
                inputTable.Path.GetColumns());

        dataSourceDirectory->DataSources().push_back(dataSource);
    }
    NChunkClient::NProto::TDataSourceDirectoryExt dataSourceDirectoryExt;
    ToProto(&dataSourceDirectoryExt, dataSourceDirectory);
    SetProtoExtension(jobSpec->mutable_extensions(), dataSourceDirectoryExt);
}

void TOperationControllerBase::SetIntermediateDataSource(TSchedulerJobSpecExt* jobSpec) const
{
    auto dataSourceDirectory = New<TDataSourceDirectory>();
    dataSourceDirectory->DataSources().push_back(MakeUnversionedDataSource(
        IntermediatePath,
        Null,
        Null));
    NChunkClient::NProto::TDataSourceDirectoryExt dataSourceDirectoryExt;
    ToProto(&dataSourceDirectoryExt, dataSourceDirectory);
    SetProtoExtension(jobSpec->mutable_extensions(), dataSourceDirectoryExt);
}

i64 TOperationControllerBase::GetFinalOutputIOMemorySize(TJobIOConfigPtr ioConfig) const
{
    i64 result = 0;
    for (const auto& outputTable : OutputTables_) {
        if (outputTable.Options->ErasureCodec == NErasure::ECodec::None) {
            i64 maxBufferSize = std::max(
                ioConfig->TableWriter->MaxRowWeight,
                ioConfig->TableWriter->MaxBufferSize);
            result += GetOutputWindowMemorySize(ioConfig) + maxBufferSize;
        } else {
            auto* codec = NErasure::GetCodec(outputTable.Options->ErasureCodec);
            double replicationFactor = (double) codec->GetTotalPartCount() / codec->GetDataPartCount();
            result += static_cast<i64>(ioConfig->TableWriter->DesiredChunkSize * replicationFactor);
        }
    }
    return result;
}

i64 TOperationControllerBase::GetFinalIOMemorySize(
    TJobIOConfigPtr ioConfig,
    const TChunkStripeStatisticsVector& stripeStatistics) const
{
    i64 result = 0;
    for (const auto& stat : stripeStatistics) {
        result += GetInputIOMemorySize(ioConfig, stat);
    }
    result += GetFinalOutputIOMemorySize(ioConfig);
    return result;
}

void TOperationControllerBase::InitIntermediateOutputConfig(TJobIOConfigPtr config)
{
    // Don't replicate intermediate output.
    config->TableWriter->UploadReplicationFactor = Spec_->IntermediateDataReplicationFactor;
    config->TableWriter->MinUploadReplicationFactor = 1;

    // Cache blocks on nodes.
    config->TableWriter->PopulateCache = true;

    // Don't sync intermediate chunks.
    config->TableWriter->SyncOnClose = false;
}

NTableClient::TTableReaderOptionsPtr TOperationControllerBase::CreateTableReaderOptions(TJobIOConfigPtr ioConfig)
{
    auto options = New<TTableReaderOptions>();
    options->EnableRowIndex = ioConfig->ControlAttributes->EnableRowIndex;
    options->EnableTableIndex = ioConfig->ControlAttributes->EnableTableIndex;
    options->EnableRangeIndex = ioConfig->ControlAttributes->EnableRangeIndex;
    return options;
}

void TOperationControllerBase::ValidateUserFileCount(TUserJobSpecPtr spec, const TString& operation)
{
    if (spec && spec->FilePaths.size() > Config->MaxUserFileCount) {
        THROW_ERROR_EXCEPTION("Too many user files in %v: maximum allowed %v, actual %v",
            operation,
            Config->MaxUserFileCount,
            spec->FilePaths.size());
    }
}

void TOperationControllerBase::GetExecNodesInformation()
{
    auto now = NProfiling::GetCpuInstant();
    if (now < GetExecNodesInformationDeadline_) {
        return;
    }

    ExecNodeCount_ = Host->GetExecNodeCount();
    ExecNodesDescriptors_ = Host->GetExecNodeDescriptors(NScheduler::TSchedulingTagFilter(Spec_->SchedulingTagFilter));
    GetExecNodesInformationDeadline_ = now + NProfiling::DurationToCpuDuration(Config->ControllerExecNodeInfoUpdatePeriod);
    LOG_DEBUG("Exec nodes information updated (ExecNodeCount: %v)", ExecNodeCount_);
}

int TOperationControllerBase::GetExecNodeCount()
{
    GetExecNodesInformation();
    return ExecNodeCount_;
}

const TExecNodeDescriptorMap& TOperationControllerBase::GetExecNodeDescriptors()
{
    GetExecNodesInformation();
    return *ExecNodesDescriptors_;
}

bool TOperationControllerBase::ShouldSkipSanityCheck()
{
    auto nodeCount = GetExecNodeCount();
    if (nodeCount < Config->SafeOnlineNodeCount) {
        return true;
    }

    if (TInstant::Now() < Host->GetConnectionTime() + Config->SafeSchedulerOnlineTime) {
        return true;
    }

    if (!CachedMaxAvailableExecNodeResources_) {
        return true;
    }

    return false;
}

void TOperationControllerBase::InferSchemaFromInput(const TKeyColumns& keyColumns)
{
    // We infer schema only for operations with one output table.
    YCHECK(OutputTables_.size() == 1);
    YCHECK(InputTables.size() >= 1);

    OutputTables_[0].TableUploadOptions.SchemaMode = InputTables[0].SchemaMode;
    for (const auto& table : InputTables) {
        if (table.SchemaMode != OutputTables_[0].TableUploadOptions.SchemaMode) {
            THROW_ERROR_EXCEPTION("Cannot infer output schema from input, tables have different schema modes");
        }
    }

    if (OutputTables_[0].TableUploadOptions.SchemaMode == ETableSchemaMode::Weak) {
        OutputTables_[0].TableUploadOptions.TableSchema = TTableSchema::FromKeyColumns(keyColumns);
    } else {
        auto schema = InputTables[0].Schema
            .ToStrippedColumnAttributes()
            .ToCanonical();

        for (const auto& table : InputTables) {
            if (table.Schema.ToStrippedColumnAttributes().ToCanonical() != schema) {
                THROW_ERROR_EXCEPTION("Cannot infer output schema from input in strong schema mode, tables have incompatible schemas");
            }
        }

        OutputTables_[0].TableUploadOptions.TableSchema = InputTables[0].Schema
            .ToSorted(keyColumns)
            .ToSortedStrippedColumnAttributes()
            .ToCanonical();
    }

    FilterOutputSchemaByInputColumnSelectors();
}

void TOperationControllerBase::InferSchemaFromInputOrdered()
{
    // We infer schema only for operations with one output table.
    YCHECK(OutputTables_.size() == 1);
    YCHECK(InputTables.size() >= 1);

    auto& outputUploadOptions = OutputTables_[0].TableUploadOptions;

    if (InputTables.size() == 1 && outputUploadOptions.UpdateMode == EUpdateMode::Overwrite) {
        // If only only one input table given, we inherit the whole schema including column attributes.
        outputUploadOptions.SchemaMode = InputTables[0].SchemaMode;
        outputUploadOptions.TableSchema = InputTables[0].Schema;
        FilterOutputSchemaByInputColumnSelectors();
        return;
    }

    InferSchemaFromInput();
}

void TOperationControllerBase::FilterOutputSchemaByInputColumnSelectors()
{
    THashSet<TString> columns;
    for (const auto& table : InputTables) {
        if (auto selectors = table.Path.GetColumns()) {
            for (const auto& column : *selectors) {
                columns.insert(column);
            }
        } else {
            return;
        }
    }

    OutputTables_[0].TableUploadOptions.TableSchema =
        OutputTables_[0].TableUploadOptions.TableSchema.Filter(columns);
}

void TOperationControllerBase::ValidateOutputSchemaOrdered() const
{
    YCHECK(OutputTables_.size() == 1);
    YCHECK(InputTables.size() >= 1);

    if (InputTables.size() > 1 && OutputTables_[0].TableUploadOptions.TableSchema.IsSorted()) {
        THROW_ERROR_EXCEPTION("Cannot generate sorted output for ordered operation with multiple input tables")
            << TErrorAttribute("output_schema", OutputTables_[0].TableUploadOptions.TableSchema);
    }
}

void TOperationControllerBase::ValidateOutputSchemaCompatibility(bool ignoreSortOrder, bool validateComputedColumns) const
{
    YCHECK(OutputTables_.size() == 1);

    auto hasComputedColumn = OutputTables_[0].TableUploadOptions.TableSchema.HasComputedColumns();

    for (const auto& inputTable : InputTables) {
        if (inputTable.SchemaMode == ETableSchemaMode::Strong) {
            ValidateTableSchemaCompatibility(
                inputTable.Schema.Filter(inputTable.Path.GetColumns()),
                OutputTables_[0].TableUploadOptions.TableSchema,
                ignoreSortOrder)
                .ThrowOnError();
        } else if (hasComputedColumn && validateComputedColumns) {
            // Input table has weak schema, so we cannot check if all
            // computed columns were already computed. At least this is weird.
            THROW_ERROR_EXCEPTION("Output table cannot have computed "
                "columns, which are not present in all input tables");
        }
    }
}

TJobSplitterConfigPtr TOperationControllerBase::GetJobSplitterConfig() const
{
    return nullptr;
}

void TOperationControllerBase::Persist(const TPersistenceContext& context)
{
    using NYT::Persist;

    Persist(context, SnapshotIndex_);
    Persist(context, TotalEstimatedInputChunkCount);
    Persist(context, TotalEstimatedInputUncompressedDataSize);
    Persist(context, TotalEstimatedInputRowCount);
    Persist(context, TotalEstimatedInputCompressedDataSize);
    Persist(context, TotalEstimatedInputDataWeight);
    Persist(context, UnavailableInputChunkCount);
    Persist(context, UnavailableIntermediateChunkCount);
    Persist(context, JobCounter);
    Persist(context, InputNodeDirectory_);
    Persist(context, InputTables);
    Persist(context, OutputTables_);
    Persist(context, StderrTable_);
    Persist(context, CoreTable_);
    Persist(context, IntermediateTable);
    Persist<
        TMapSerializer<
            TDefaultSerializer,
            TDefaultSerializer,
            TUnsortedTag
        >
    >(context, UserJobFiles_);
    Persist(context, Tasks);
    Persist(context, TaskGroups);
    Persist(context, InputChunkMap);
    Persist(context, IntermediateOutputCellTag);
    Persist(context, CellTagToRequiredOutputChunkLists_);
    Persist(context, CellTagToRequiredDebugChunkLists_);
    Persist(context, CachedPendingJobCount);
    Persist(context, CachedNeededResources);
    Persist(context, ChunkOriginMap);
    Persist(context, JobletMap);
    Persist(context, JobIndexGenerator);
    Persist(context, JobStatistics);
    Persist(context, ScheduleJobStatistics_);
    Persist(context, RowCountLimitTableIndex);
    Persist(context, RowCountLimit);
    Persist(context, EstimatedInputDataSizeHistogram_);
    Persist(context, InputDataSizeHistogram_);
    Persist(context, StderrCount_);
    Persist(context, JobNodeCount_);
    Persist(context, FinishedJobs_);
    Persist(context, Sinks_);
    Persist(context, AutoMergeTaskGroup);
    Persist(context, AutoMergeTasks);
    Persist(context, AutoMergeJobSpecTemplates_);
    Persist<TUniquePtrSerializer<>>(context, AutoMergeDirector_);
    Persist(context, JobSplitter_);
    Persist(context, DataFlowGraph_);

    // COMPAT(ignat)
    if (context.GetVersion() <= 202001) {
        TYsonString unrecognizedSpecYson("{}");
        if (context.IsSave() && UnrecognizedSpec_) {
            unrecognizedSpecYson = ConvertToYsonString(UnrecognizedSpec_);
        }
        Persist(context, unrecognizedSpecYson);
        if (context.IsLoad()) {
            UnrecognizedSpec_ = ConvertTo<IMapNodePtr>(unrecognizedSpecYson);
        }
    }

    // NB: Keep this at the end of persist as it requires some of the previous
    // fields to be already intialized.
    if (context.IsLoad()) {
        for (const auto& task : Tasks) {
            task->Initialize();
        }
        InitUpdatingTables();
    }
}

void TOperationControllerBase::InitAutoMergeJobSpecTemplates()
{
    // TODO(max42): should this really belong to TOperationControllerBase?
    // We can possibly move it to TAutoMergeTask itself.

    AutoMergeJobSpecTemplates_.resize(OutputTables_.size());
    for (int tableIndex = 0; tableIndex < OutputTables_.size(); ++tableIndex) {
        AutoMergeJobSpecTemplates_[tableIndex].set_type(static_cast<int>(EJobType::UnorderedMerge));
        auto* schedulerJobSpecExt = AutoMergeJobSpecTemplates_[tableIndex]
            .MutableExtension(TSchedulerJobSpecExt::scheduler_job_spec_ext);
        schedulerJobSpecExt->set_table_reader_options(
            ConvertToYsonString(CreateTableReaderOptions(Spec_->AutoMerge->JobIO)).GetData());

        auto dataSourceDirectory = New<TDataSourceDirectory>();
        // NB: chunks read by auto-merge jobs have table index set to output table index,
        // so we need to specify several unused data sources before actual one.
        dataSourceDirectory->DataSources().resize(tableIndex);
        dataSourceDirectory->DataSources().push_back(MakeUnversionedDataSource(
            IntermediatePath,
            OutputTables_[tableIndex].TableUploadOptions.TableSchema,
            Null));

        NChunkClient::NProto::TDataSourceDirectoryExt dataSourceDirectoryExt;
        ToProto(&dataSourceDirectoryExt, dataSourceDirectory);
        SetProtoExtension(schedulerJobSpecExt->mutable_extensions(), dataSourceDirectoryExt);
        schedulerJobSpecExt->set_io_config(ConvertToYsonString(Spec_->AutoMerge->JobIO).GetData());
    }
}

std::vector<TUserJobSpecPtr> TOperationControllerBase::GetUserJobSpecs() const
{
    return {};
}

EIntermediateChunkUnstageMode TOperationControllerBase::GetIntermediateChunkUnstageMode() const
{
    return EIntermediateChunkUnstageMode::OnSnapshotCompleted;
}

TBlobTableWriterConfigPtr TOperationControllerBase::GetStderrTableWriterConfig() const
{
    return nullptr;
}

TNullable<TRichYPath> TOperationControllerBase::GetStderrTablePath() const
{
    return Null;
}

TBlobTableWriterConfigPtr TOperationControllerBase::GetCoreTableWriterConfig() const
{
    return nullptr;
}

TNullable<TRichYPath> TOperationControllerBase::GetCoreTablePath() const
{
    return Null;
}

void TOperationControllerBase::OnChunksReleased(int /* chunkCount */)
{ }

TTableWriterOptionsPtr TOperationControllerBase::GetIntermediateTableWriterOptions() const
{
    auto options = New<NTableClient::TTableWriterOptions>();
    options->Account = Spec_->IntermediateDataAccount;
    options->ChunksVital = false;
    options->ChunksMovable = false;
    options->ReplicationFactor = Spec_->IntermediateDataReplicationFactor;
    options->MediumName = Spec_->IntermediateDataMediumName;
    options->CompressionCodec = Spec_->IntermediateCompressionCodec;
    // Distribute intermediate chunks uniformly across storage locations.
    options->PlacementId = GetOperationId();
    options->TableIndex = 0;
    return options;
}

TEdgeDescriptor TOperationControllerBase::GetIntermediateEdgeDescriptorTemplate() const
{
    TEdgeDescriptor descriptor;
    descriptor.CellTag = GetIntermediateOutputCellTag();
    descriptor.TableWriterOptions = GetIntermediateTableWriterOptions();
    descriptor.RequiresRecoveryInfo = true;
    return descriptor;
}

void TOperationControllerBase::ReleaseIntermediateStripeList(const NChunkPools::TChunkStripeListPtr& stripeList)
{
    auto chunkIds = GetStripeListChunkIds(stripeList);
    switch (GetIntermediateChunkUnstageMode()) {
        case EIntermediateChunkUnstageMode::OnJobCompleted: {
            Host->AddChunkTreesToUnstageList(std::move(chunkIds), false /* recursive */);
            OnChunksReleased(stripeList->TotalChunkCount);
            break;
        }
        case EIntermediateChunkUnstageMode::OnSnapshotCompleted: {
            IntermediateStripeListReleaseQueue_.Push(stripeList);
            break;
        }
        default:
            Y_UNREACHABLE();
    }
}

TDataFlowGraph* TOperationControllerBase::GetDataFlowGraph()
{
    return &DataFlowGraph_;
}

const IThroughputThrottlerPtr& TOperationControllerBase::GetJobSpecSliceThrottler() const
{
    return Host->GetJobSpecSliceThrottler();
}

void TOperationControllerBase::FinishTaskInput(const TTaskPtr& task)
{
    task->FinishInput(TDataFlowGraph::SourceDescriptor);
}

void TOperationControllerBase::SetOperationAlert(EOperationAlertType type, const TError& alert)
{
    TGuard<TSpinLock> guard(AlertsLock_);
    Alerts_[type] = alert;
}

bool TOperationControllerBase::IsCompleted() const
{
    for (const auto& task : AutoMergeTasks) {
        if (task && !task->IsCompleted()) {
            return false;
        }
    }
    return true;
}

////////////////////////////////////////////////////////////////////////////////

TOperationControllerBase::TSink::TSink(TOperationControllerBase* controller, int outputTableIndex)
    : Controller_(controller)
    , OutputTableIndex_(outputTableIndex)
{ }

IChunkPoolInput::TCookie TOperationControllerBase::TSink::AddWithKey(TChunkStripePtr stripe, TChunkStripeKey key)
{
    YCHECK(stripe->ChunkListId);
    auto& table = Controller_->OutputTables_[OutputTableIndex_];
    auto chunkListId = stripe->ChunkListId;

    if (table.TableUploadOptions.TableSchema.IsSorted() && Controller_->ShouldVerifySortedOutput()) {
        // We override the key suggested by the task with the one formed by the stripe boundary keys.
        YCHECK(stripe->BoundaryKeys);
        key = stripe->BoundaryKeys;
    }

    if (Controller_->IsOutputLivePreviewSupported()) {
        Controller_->AttachToLivePreview(chunkListId, table.LivePreviewTableId);
    }
    table.OutputChunkTreeIds.emplace_back(key, chunkListId);

    const auto& Logger = Controller_->Logger;
    LOG_DEBUG("Output stripe registered (Table: %v, ChunkListId: %v, Key: %v)",
        OutputTableIndex_,
        chunkListId,
        key);

    return IChunkPoolInput::NullCookie;
}

IChunkPoolInput::TCookie TOperationControllerBase::TSink::Add(TChunkStripePtr stripe)
{
    return AddWithKey(stripe, TChunkStripeKey());
}

void TOperationControllerBase::TSink::Suspend(TCookie /* cookie */)
{
    Y_UNREACHABLE();
}

void TOperationControllerBase::TSink::Resume(TCookie /* cookie */)
{
    Y_UNREACHABLE();
}

void TOperationControllerBase::TSink::Reset(
    TCookie /* cookie */,
    TChunkStripePtr /* stripe */,
    TInputChunkMappingPtr /* mapping */)
{
    Y_UNREACHABLE();
}

void TOperationControllerBase::TSink::Finish()
{
    // Mmkay. Don't know what to do here though :)
}

void TOperationControllerBase::TSink::Persist(const TPersistenceContext& context)
{
    using NYT::Persist;

    Persist(context, Controller_);
    Persist(context, OutputTableIndex_);
}

DEFINE_DYNAMIC_PHOENIX_TYPE(TOperationControllerBase::TSink);

////////////////////////////////////////////////////////////////////////////////

} // namespace NControllerAgent
} // namespace NYT<|MERGE_RESOLUTION|>--- conflicted
+++ resolved
@@ -2630,11 +2630,7 @@
     if (!innerErrors.empty()) {
         error = TError("Operation has jobs with duration is less than %v seconds, "
                        "that leads to large overhead costs for scheduling",
-<<<<<<< HEAD
-                       Config->OperationAlerts->ShortJobsAlertMinJobDuration)
-=======
-                       Config->OperationAlertsConfig->ShortJobsAlertMinJobDuration.Seconds())
->>>>>>> afdb75fd
+                       Config->OperationAlerts->ShortJobsAlertMinJobDuration.Seconds())
             << innerErrors;
     }
 

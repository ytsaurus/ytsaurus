--- conflicted
+++ resolved
@@ -40,22 +40,12 @@
     typedef TCypressNodeProxyBase<TChunkOwnerNodeProxy, NYTree::IEntityNode, TTableNode> TBase;
 
     virtual void ListSystemAttributes(std::vector<TAttributeDescriptor>* descriptors) override;
-<<<<<<< HEAD
-    virtual bool GetBuiltinAttribute(const Stroka& key, NYson::IYsonConsumer* consumer) override;
-    virtual TFuture<NYson::TYsonString> GetBuiltinAttributeAsync(const Stroka& key) override;
+    virtual bool GetBuiltinAttribute(const TString& key, NYson::IYsonConsumer* consumer) override;
+    virtual TFuture<NYson::TYsonString> GetBuiltinAttributeAsync(const TString& key) override;
 
     void AlterTable(const TAlterTableOptions& options);
 
-    virtual bool SetBuiltinAttribute(const Stroka& key, const NYson::TYsonString& value) override;
-=======
-    virtual bool GetBuiltinAttribute(const TString& key, NYson::IYsonConsumer* consumer) override;
-    void AlterTable(
-        const TNullable<NTableClient::TTableSchema>& newSchema,
-        const TNullable<bool>& newDynamic);
-    virtual TFuture<NYson::TYsonString> GetBuiltinAttributeAsync(const TString& key) override;
-
     virtual bool SetBuiltinAttribute(const TString& key, const NYson::TYsonString& value) override;
->>>>>>> 9d274efe
     virtual void ValidateCustomAttributeUpdate(
         const TString& key,
         const NYson::TYsonString& oldValue,

--- conflicted
+++ resolved
@@ -88,22 +88,10 @@
     TChunkOwnerBase::Load(context);
 
     using NYT::Load;
-<<<<<<< HEAD
     Load(context, Sorted_);
     Load(context, KeyColumns_);
     Load(context, Tablets_);
-=======
-    // COMPAT(babenko)
-    if (context.GetVersion() >= 100) {
-        Load(context, Sorted_);
-        Load(context, KeyColumns_);
-        Load(context, Tablets_);
-    }
-    // COMPAT(babenko)
-    if (context.GetVersion() >= 120) {
-        Load(context, Atomicity_);
-    }
->>>>>>> 22ea4b52
+    Load(context, Atomicity_);
 }
 
 std::pair<TTableNode::TTabletListIterator, TTableNode::TTabletListIterator> TTableNode::GetIntersectingTablets(

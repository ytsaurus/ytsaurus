--- conflicted
+++ resolved
@@ -39,10 +39,7 @@
     Persist(context, EnablePeriodicYielder);
     Persist(context, PivotKeys);
     Persist(context, UseNewEndpointKeys);
-<<<<<<< HEAD
-=======
-
->>>>>>> 3d4e67d2
+
     // COMPAT(max42): remove this when snapshots older than v200564 are
     // not supported.
     if (context.GetVersion() >= 200564) {

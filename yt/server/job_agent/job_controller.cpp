--- conflicted
+++ resolved
@@ -6,13 +6,12 @@
 
 #include <ytlib/node_tracker_client/helpers.h>
 
-#include <server/misc/memory_usage_tracker.h>
-
 #include <server/scheduler/job_resources.h>
 
 #include <server/data_node/master_connector.h>
 
 #include <server/exec_agent/slot_manager.h>
+#include <server/exec_agent/public.h>
 
 #include <server/cell_node/bootstrap.h>
 
@@ -89,7 +88,7 @@
     result.set_seal_slots(Config_->ResourceLimits->SealSlots);
 
     const auto* tracker = Bootstrap_->GetMemoryUsageTracker();
-    result.set_memory(tracker->GetTotalFree() + tracker->GetUsed(EMemoryCategory::Job));
+    result.set_memory(tracker->GetFree() + tracker->GetUsed(EMemoryConsumer::Job));
 
     return result;
 }
@@ -114,9 +113,9 @@
 
     {
         auto usedResources = GetResourceUsage(false);
-        auto memoryToRelease = tracker->GetUsed(EMemoryCategory::Job) - usedResources.memory();
+        auto memoryToRelease = tracker->GetUsed(EMemoryConsumer::Job) - usedResources.memory();
         if (memoryToRelease > 0) {
-            tracker->Release(EMemoryCategory::Job, memoryToRelease);
+            tracker->Release(EMemoryConsumer::Job, memoryToRelease);
             resourcesUpdated = true;
         }
     }
@@ -139,7 +138,7 @@
         }
 
         if (jobResources.memory()) {
-            auto error = tracker->TryAcquire(EMemoryCategory::Job, jobResources.memory());
+            auto error = tracker->TryAcquire(EMemoryConsumer::Job, jobResources.memory());
             if (!error.IsOK()) {
                 LOG_DEBUG(error, "Not enough memory to start waiting job (JobId: %v)",
                     job->GetId());
@@ -250,7 +249,7 @@
 
     if (delta.memory() > 0) {
         auto* tracker = Bootstrap_->GetMemoryUsageTracker();
-        auto error = tracker->TryAcquire(EMemoryCategory::Job, delta.memory());
+        auto error = tracker->TryAcquire(EMemoryConsumer::Job, delta.memory());
         if (!error.IsOK()) {
             return false;
         }
@@ -259,50 +258,6 @@
     return true;
 }
 
-<<<<<<< HEAD
-=======
-void TJobController::UpdateJobResourceUsage(IJobPtr job, const TNodeResources& usage)
-{
-    if (job->GetState() != EJobState::Running) {
-        // Outdated request.
-        return;
-    }
-
-    auto oldUsage = job->GetResourceUsage();
-    auto delta = usage - oldUsage;
-
-    if (!CheckResourceUsageDelta(delta)) {
-        job->Abort(TError(
-            NExecAgent::EErrorCode::ResourceOverdraft,
-            "Failed to increase resource usage (OldUsage: {%s}, NewUsage: {%s})",
-            ~FormatResources(oldUsage),
-            ~FormatResources(usage)));
-    }
-
-    job->SetResourceUsage(usage);
-
-    if (!Dominates(delta, ZeroNodeResources())) {
-        OnResourcesReleased();
-    }
-}
-
-void TJobController::UpdateJobProgress(IJobPtr job, double progress, const TJobStatistics& jobStatistics)
-{
-    if (job->GetState() != EJobState::Running) {
-        // Outdated request.
-        return;
-    }
-
-    job->SetProgress(progress);
-    job->SetJobStatistics(jobStatistics);
-}
-
-void TJobController::SetJobResult(IJobPtr job, const TJobResult& result)
-{
-    job->SetResult(result);
-}
-
->>>>>>> 123b807b
 void TJobController::PrepareHeartbeat(TReqHeartbeat* request)
 {
     auto masterConnector = Bootstrap_->GetMasterConnector();

--- conflicted
+++ resolved
@@ -530,23 +530,10 @@
 
 void TTablet::Initialize()
 {
-<<<<<<< HEAD
-    if (Config_->EnableCodeGeneration) {
-        Comparer_ = TDynamicRowKeyComparer(
-            GetKeyColumnCount(),
-            Schema_);
-    } else {
-        Comparer_ = TDynamicRowKeyComparer(
-            GetKeyColumnCount(),
-            Schema_,
-            TNoCodegenDynamicRowKeyCompare());
-    }
-=======
     Comparer_ = TDynamicRowKeyComparer(
         GetKeyColumnCount(),
         Schema_,
         Config_->EnableCodegen);
->>>>>>> 7ec8205f
 
     ColumnIndexToLockIndex_.resize(Schema_.Columns().size());
     LockIndexToName_.push_back(PrimaryLockName);

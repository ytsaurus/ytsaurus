#include "tablet_reader.h"
#include "private.h"
#include "config.h"
#include "partition.h"
#include "store.h"
#include "tablet.h"
#include "tablet_slot.h"

#include <yt/ytlib/table_client/row_buffer.h>
#include <yt/ytlib/table_client/row_merger.h>
#include <yt/ytlib/table_client/schemaful_reader.h>
#include <yt/ytlib/table_client/versioned_reader.h>
#include <yt/ytlib/table_client/versioned_row.h>
#include <yt/ytlib/table_client/schemaful_overlapping_chunk_reader.h>
#include <yt/ytlib/table_client/unordered_schemaful_reader.h>

#include <yt/core/concurrency/scheduler.h>

#include <yt/core/misc/chunked_memory_pool.h>
#include <yt/core/misc/heap.h>

#include <yt/core/misc/error.h>
#include <yt/core/misc/range.h>

namespace NYT {
namespace NTabletNode {

using namespace NTableClient;

////////////////////////////////////////////////////////////////////////////////

struct TTabletReaderPoolTag { };

static const auto& Logger = TabletNodeLogger;

////////////////////////////////////////////////////////////////////////////////

<<<<<<< HEAD
struct TStoreRangeFormatter
=======
namespace {

void StoreRangeFormatter(TStringBuilder* builder, const ISortedStorePtr& store)
>>>>>>> 1cd5b4d6
{
    void operator()(TStringBuilder* builder, const IStorePtr& store) const
    {
        builder->AppendFormat("<%v:%v>",
            store->GetMinKey(),
            store->GetMaxKey());
    }
};

////////////////////////////////////////////////////////////////////////////////

ISchemafulReaderPtr CreateSchemafulTabletReader(
    TTabletSnapshotPtr tabletSnapshot,
    const TColumnFilter& columnFilter,
    TOwningKey lowerBound,
    TOwningKey upperBound,
    TTimestamp timestamp,
    const TWorkloadDescriptor& workloadDescriptor)
{
    std::vector<ISortedStorePtr> stores;

    // Pick stores which intersect [lowerBound, upperBound) (excluding upperBound).
    auto takePartition = [&] (const TPartitionSnapshotPtr& partitionSnapshot) {
        for (const auto& store : partitionSnapshot->Stores) {
            if (store->GetMinKey() < upperBound && store->GetMaxKey() >= lowerBound) {
                stores.push_back(store);
            }
        }
    };

    takePartition(tabletSnapshot->Eden);

    auto range = tabletSnapshot->GetIntersectingPartitions(lowerBound, upperBound);
    for (auto it = range.first; it != range.second; ++it) {
        takePartition(*it);
    }

    LOG_DEBUG("Creating schemaful tablet reader (TabletId: %v, CellId: %v, Timestamp: %v, "
        "LowerBound: %v, UpperBound: %v, WorkloadDescriptor: %v, StoreIds: %v, StoreRanges: %v)",
        tabletSnapshot->TabletId,
        tabletSnapshot->CellId,
        timestamp,
        lowerBound,
        upperBound,
        workloadDescriptor,
        MakeFormattableRange(stores, TStoreIdFormatter()),
        MakeFormattableRange(stores, TStoreRangeFormatter()));

    if (stores.size() > tabletSnapshot->Config->MaxReadFanIn) {
        THROW_ERROR_EXCEPTION("Read fan-in limit exceeded; please wait until your data is merged")
            << TErrorAttribute("tablet_id", tabletSnapshot->TabletId)
            << TErrorAttribute("fan_in", stores.size())
            << TErrorAttribute("fan_in_limit", tabletSnapshot->Config->MaxReadFanIn);
    }

    auto rowMerger = New<TSchemafulRowMerger>(
        New<TRowBuffer>(TRefCountedTypeTag<TTabletReaderPoolTag>()),
        tabletSnapshot->KeyColumns.size(),
        columnFilter,
        tabletSnapshot->ColumnEvaluator);

    std::vector<TOwningKey> boundaries;
    boundaries.reserve(stores.size());
    for (const auto& store : stores) {
        boundaries.push_back(store->GetMinKey());
    }

    return CreateSchemafulOverlappingRangeChunkReader(
        std::move(boundaries),
        std::move(rowMerger),
        [=, stores = std::move(stores)] (int index) {
            YASSERT(index < stores.size());
            return stores[index]->CreateReader(
                lowerBound,
                upperBound,
                timestamp,
                columnFilter,
                workloadDescriptor);
        },
        [keyComparer = tabletSnapshot->RowKeyComparer] (
            const TUnversionedValue* lhsBegin,
            const TUnversionedValue* lhsEnd,
            const TUnversionedValue* rhsBegin,
            const TUnversionedValue* rhsEnd)
        {
            return keyComparer(lhsBegin, lhsEnd, rhsBegin, rhsEnd);
        });
}

////////////////////////////////////////////////////////////////////////////////

namespace {

ISchemafulReaderPtr CreateSchemafulPartitionReader(
    TTabletSnapshotPtr tabletSnapshot,
    const TColumnFilter& columnFilter,
    TPartitionSnapshotPtr paritionSnapshot,
    const TSharedRange<TKey>& keys,
    TTimestamp timestamp,
    const TWorkloadDescriptor& workloadDescriptor,
    TRowBufferPtr rowBuffer)
{
    auto minKey = *keys.Begin();
    auto maxKey = *(keys.End() - 1);
    std::vector<ISortedStorePtr> stores;

    // Pick stores which intersect [minKey, maxKey] (including maxKey).
    auto takePartition = [&] (const TPartitionSnapshotPtr& partitionSnapshot) {
        YASSERT(partitionSnapshot);
        for (const auto& store : partitionSnapshot->Stores) {
            if (store->GetMinKey() <= maxKey && store->GetMaxKey() >= minKey) {
                stores.push_back(store);
            }
        }
    };

    takePartition(tabletSnapshot->Eden);
    takePartition(paritionSnapshot);

    LOG_DEBUG("Creating schemaful tablet reader (TabletId: %v, CellId: %v, Timestamp: %v, WorkloadDescriptor: %v, "
        "StoreIds: %v, StoreRanges: %v)",
        tabletSnapshot->TabletId,
        tabletSnapshot->CellId,
        timestamp,
        workloadDescriptor,
        MakeFormattableRange(stores, TStoreIdFormatter()),
        MakeFormattableRange(stores, TStoreRangeFormatter()));

    auto rowMerger = New<TSchemafulRowMerger>(
        rowBuffer
            ? std::move(rowBuffer)
            : New<TRowBuffer>(TRefCountedTypeTag<TTabletReaderPoolTag>()),
        tabletSnapshot->KeyColumns.size(),
        columnFilter,
        tabletSnapshot->ColumnEvaluator);

    return CreateSchemafulOverlappingLookupChunkReader(
        std::move(rowMerger),
        [=, stores = std::move(stores), index = 0] () mutable -> IVersionedReaderPtr {
            if (index < stores.size()) {
                return stores[index++]->CreateReader(
                    keys,
                    timestamp,
                    columnFilter,
                    workloadDescriptor);
            } else {
                return nullptr;
            }
        });
}

} // namespace

////////////////////////////////////////////////////////////////////////////////

ISchemafulReaderPtr CreateSchemafulTabletReader(
    TTabletSnapshotPtr tabletSnapshot,
    const TColumnFilter& columnFilter,
    const TSharedRange<TKey>& keys,
    TTimestamp timestamp,
    const TWorkloadDescriptor& workloadDescriptor,
    int concurrency,
    TRowBufferPtr rowBuffer)
{
    YCHECK(!rowBuffer || concurrency == 1);

    std::vector<TPartitionSnapshotPtr> partitions;
    std::vector<TSharedRange<TKey>> partitionedKeys;
    auto currentIt = keys.Begin();
    while (currentIt != keys.End()) {
        auto nextPartitionIt = std::upper_bound(
            tabletSnapshot->Partitions.begin(),
            tabletSnapshot->Partitions.end(),
            *currentIt,
            [] (TKey lhs, const TPartitionSnapshotPtr& rhs) {
                return lhs < rhs->PivotKey;
            });
        YCHECK(nextPartitionIt != tabletSnapshot->Partitions.begin());
        auto nextIt = nextPartitionIt == tabletSnapshot->Partitions.end()
            ? keys.End()
            : std::lower_bound(currentIt, keys.End(), (*nextPartitionIt)->PivotKey);
        partitions.push_back(*(nextPartitionIt - 1));
        partitionedKeys.push_back(keys.Slice(currentIt, nextIt));
        currentIt = nextIt;
    }

    auto readerFactory = [
        =,
        tabletSnapshot = std::move(tabletSnapshot),
        columnFilter = std::move(columnFilter),
        partitions = std::move(partitions),
        partitionedKeys = std::move(partitionedKeys),
        rowBuffer = std::move(rowBuffer),
        index = 0
    ] () mutable -> ISchemafulReaderPtr {
        if (index < partitionedKeys.size()) {
            auto reader = CreateSchemafulPartitionReader(
                tabletSnapshot,
                columnFilter,
                partitions[index],
                partitionedKeys[index],
                timestamp,
                workloadDescriptor,
                rowBuffer);
            ++index;
            return reader;
        } else {
            return nullptr;
        }
    };

    return CreateUnorderedSchemafulReader(std::move(readerFactory), concurrency);
}

////////////////////////////////////////////////////////////////////////////////

IVersionedReaderPtr CreateVersionedTabletReader(
    IInvokerPtr poolInvoker,
    TTabletSnapshotPtr tabletSnapshot,
    std::vector<ISortedStorePtr> stores,
    TOwningKey lowerBound,
    TOwningKey upperBound,
    TTimestamp currentTimestamp,
    TTimestamp majorTimestamp,
    const TWorkloadDescriptor& workloadDescriptor)
{
    LOG_DEBUG(
        "Creating versioned tablet reader (TabletId: %v, CellId: %v, LowerBound: %v, UpperBound: %v, "
        "CurrentTimestamp: %v, MajorTimestamp: %v, WorkloadDescriptor: %v, StoreIds: %v, StoreRanges: %v)",
        tabletSnapshot->TabletId,
        tabletSnapshot->CellId,
        lowerBound,
        upperBound,
        currentTimestamp,
        majorTimestamp,
        workloadDescriptor,
        MakeFormattableRange(stores, TStoreIdFormatter()),
        MakeFormattableRange(stores, TStoreRangeFormatter()));

    auto rowMerger = New<TVersionedRowMerger>(
        New<TRowBuffer>(TRefCountedTypeTag<TTabletReaderPoolTag>()),
        tabletSnapshot->KeyColumns.size(),
        tabletSnapshot->Config,
        currentTimestamp,
        majorTimestamp,
        tabletSnapshot->ColumnEvaluator);

    std::vector<TOwningKey> boundaries;
    boundaries.reserve(stores.size());
    for (const auto& store : stores) {
        boundaries.push_back(store->GetMinKey());
    }

    return CreateVersionedOverlappingRangeChunkReader(
        std::move(boundaries),
        std::move(rowMerger),
        [=, stores = std::move(stores)] (int index) {
            YASSERT(index < stores.size());
            return stores[index]->CreateReader(
                lowerBound,
                upperBound,
                AllCommittedTimestamp,
                TColumnFilter(),
                workloadDescriptor);
        },
        [keyComparer = tabletSnapshot->RowKeyComparer] (
            const TUnversionedValue* lhsBegin,
            const TUnversionedValue* lhsEnd,
            const TUnversionedValue* rhsBegin,
            const TUnversionedValue* rhsEnd)
        {
            return keyComparer(lhsBegin, lhsEnd, rhsBegin, rhsEnd);
        });
}

////////////////////////////////////////////////////////////////////////////////

} // namespace NTabletNode
} // namespace NYT
<|MERGE_RESOLUTION|>--- conflicted
+++ resolved
@@ -35,15 +35,9 @@
 
 ////////////////////////////////////////////////////////////////////////////////
 
-<<<<<<< HEAD
 struct TStoreRangeFormatter
-=======
-namespace {
-
-void StoreRangeFormatter(TStringBuilder* builder, const ISortedStorePtr& store)
->>>>>>> 1cd5b4d6
-{
-    void operator()(TStringBuilder* builder, const IStorePtr& store) const
+{
+    void operator()(TStringBuilder* builder, const ISortedStorePtr& store) const
     {
         builder->AppendFormat("<%v:%v>",
             store->GetMinKey(),

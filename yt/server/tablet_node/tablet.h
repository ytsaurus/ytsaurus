--- conflicted
+++ resolved
@@ -95,15 +95,13 @@
     //! |nullptr| is there's none.
     TPartitionSnapshotPtr FindContainingPartition(TKey key);
 
-<<<<<<< HEAD
     void ValiateCellId(const NElection::TCellId& cellId);
-=======
+    void ValiateMountRevision(i64 mountRevision);
+
     //! For sorted tablets only.
     //! This includes both regular and locked Eden stores.
     std::vector<ISortedStorePtr> GetEdenStores();
 
->>>>>>> 43e539d2
-    void ValiateMountRevision(i64 mountRevision);
 };
 
 DEFINE_REFCOUNTED_TYPE(TTabletSnapshot)

#include "serialize.h"

namespace NYT {
namespace NTabletNode {

////////////////////////////////////////////////////////////////////////////////

int GetCurrentSnapshotVersion()
{
<<<<<<< HEAD
    return 18;
=======
    return 16;
>>>>>>> 32a5b35d
}

bool ValidateSnapshotVersion(int version)
{
<<<<<<< HEAD
    return version == 16 ||
           version == 17 ||
           version == 18;
=======
    return
        version == 13 ||
        version == 14 ||
        version == 15 ||
        version == 16;
>>>>>>> 32a5b35d
}

////////////////////////////////////////////////////////////////////////////////

} // namespace NTabletNode
} // namespace NYT<|MERGE_RESOLUTION|>--- conflicted
+++ resolved
@@ -7,26 +7,12 @@
 
 int GetCurrentSnapshotVersion()
 {
-<<<<<<< HEAD
     return 18;
-=======
-    return 16;
->>>>>>> 32a5b35d
 }
 
 bool ValidateSnapshotVersion(int version)
 {
-<<<<<<< HEAD
-    return version == 16 ||
-           version == 17 ||
-           version == 18;
-=======
-    return
-        version == 13 ||
-        version == 14 ||
-        version == 15 ||
-        version == 16;
->>>>>>> 32a5b35d
+    return version == 18;
 }
 
 ////////////////////////////////////////////////////////////////////////////////

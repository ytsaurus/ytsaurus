--- conflicted
+++ resolved
@@ -35,11 +35,7 @@
 DEFINE_BIT_ENUM(EObjectReplicationFlags,
     ((None)                 (0x0000))
     ((ReplicateCreate)      (0x0001)) // replicate object creation
-<<<<<<< HEAD
-    ((ReplicateDestroy)     (0x0002)) // replicate object destructionT
-=======
     ((ReplicateDestroy)     (0x0002)) // replicate object destruction
->>>>>>> ffdf4c34
     ((ReplicateAttributes)  (0x0004)) // replicate object attribute changes
 );
 
@@ -65,16 +61,9 @@
     //! Returns a bunch of flags that control object replication.
     virtual EObjectReplicationFlags GetReplicationFlags() const = 0;
 
-<<<<<<< HEAD
-    //! Returns the tag of the cell where the object was replicated to.
-    //! For objects that are not replicated this is #NotReplicatedCellTag.
-    //! For objects that are replicated througout the cluster this is #AllSecondaryMastersCellTag.
-    virtual TCellTag GetReplicationCellTag(const TObjectBase* object) = 0;
-=======
     //! Returns the list of tag of secondary cells where the object was replicated to.
     //! For non-replicated objects this is just the empty list.
     virtual TCellTagList GetReplicationCellTags(const TObjectBase* object) = 0;
->>>>>>> ffdf4c34
 
     //! Returns the object type managed by the handler.
     virtual EObjectType GetType() const = 0;

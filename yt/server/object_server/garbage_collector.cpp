--- conflicted
+++ resolved
@@ -9,10 +9,6 @@
 
 #include <yt/server/object_server/object_manager.pb.h>
 
-<<<<<<< HEAD
-=======
-#include <yt/core/misc/common.h>
->>>>>>> 040417f4
 #include <yt/core/misc/collection_helpers.h>
 
 namespace NYT {
@@ -102,11 +98,7 @@
         CollectPromise_ = NewPromise<void>();
     }
 
-<<<<<<< HEAD
-    LOG_DEBUG_UNLESS(IsRecovery(), "Object has become zombie (ObjectId: %v)",
-=======
-    LOG_TRACE("Object has become zombie (ObjectId: %v)",
->>>>>>> 040417f4
+    LOG_TRACE_UNLESS(IsRecovery(), "Object has become zombie (ObjectId: %v)",
         object->GetId());
     YCHECK(Zombies_.insert(object).second);
 }

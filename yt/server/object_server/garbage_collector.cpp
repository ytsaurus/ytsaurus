#include "stdafx.h"
#include "garbage_collector.h"
#include "private.h"
#include "config.h"
#include "object_manager.h"

#include <server/cell_master/bootstrap.h>
#include <server/cell_master/hydra_facade.h>
#include <server/cell_master/serialize.h>

#include <server/object_server/object_manager.pb.h>

namespace NYT {
namespace NObjectServer {

using namespace NCellMaster;
using namespace NConcurrency;
using namespace NHydra;

////////////////////////////////////////////////////////////////////////////////

static const auto& Logger = ObjectServerLogger;

////////////////////////////////////////////////////////////////////////////////

TGarbageCollector::TGarbageCollector(
    TObjectManagerConfigPtr config,
    NCellMaster::TBootstrap* bootstrap)
    : Config_(config)
    , Bootstrap_(bootstrap)
{
    YCHECK(Config_);
    YCHECK(Bootstrap_);
}

void TGarbageCollector::Start()
{
    YCHECK(!SweepExecutor_);
    SweepExecutor_ = New<TPeriodicExecutor>(
        Bootstrap_->GetHydraFacade()->GetEpochAutomatonInvoker(),
        BIND(&TGarbageCollector::OnSweep, MakeWeak(this)),
        Config_->GCSweepPeriod,
        EPeriodicExecutorMode::Manual);
    SweepExecutor_->Start();
}

void TGarbageCollector::Stop()
{
    if (SweepExecutor_) {
        SweepExecutor_->Stop();
        SweepExecutor_.Reset();
    }
}

void TGarbageCollector::Save(NCellMaster::TSaveContext& context) const
{
    NYT::Save(context, Zombies_);
}

void TGarbageCollector::Load(NCellMaster::TLoadContext& context)
{
    VERIFY_THREAD_AFFINITY(AutomatonThread);

    NYT::Load(context, Zombies_);
    YCHECK(Ghosts_.empty());

    CollectPromise_ = NewPromise<void>();
    if (Zombies_.empty()) {
        CollectPromise_.Set();
    }
}

void TGarbageCollector::Clear()
{
    VERIFY_THREAD_AFFINITY(AutomatonThread);

    Zombies_.clear();

    Reset();

    CollectPromise_ = NewPromise<void>();
    CollectPromise_.Set();
}

TFuture<void> TGarbageCollector::Collect()
{
    VERIFY_THREAD_AFFINITY_ANY();

    return CollectPromise_;
}

<<<<<<< HEAD
void TGarbageCollector::RegisterZombie(TObjectBase* object)
=======
void TGarbageCollector::Enqueue(TObjectBase* object)
>>>>>>> c6952887
{
    VERIFY_THREAD_AFFINITY(AutomatonThread);
    YASSERT(!object->IsAlive());

    if (Zombies_.empty() && CollectPromise_.IsSet()) {
        CollectPromise_ = NewPromise<void>();
    }

<<<<<<< HEAD
    LOG_DEBUG("Object has become zombie (ObjectId: %v)",
        object->GetId());
    YCHECK(Zombies_.insert(object).second);
=======
    if (object->IsLocked()) {
        YCHECK(LockedZombies_.insert(object).second);
        LOG_DEBUG_UNLESS(IsRecovery(), "Object is put into locked zombie queue (ObjectId: %v)",
            object->GetId());
    } else {
        YCHECK(Zombies_.insert(object).second);
        LOG_TRACE_UNLESS(IsRecovery(), "Object is put into zombie queue (ObjectId: %v)",
            object->GetId());
    }
>>>>>>> c6952887
}

void TGarbageCollector::DestroyZombie(TObjectBase* object)
{
    VERIFY_THREAD_AFFINITY(AutomatonThread);

<<<<<<< HEAD
    YCHECK(Zombies_.erase(object) == 1);

    auto objectManager = Bootstrap_->GetObjectManager();
    const auto& handler = objectManager->GetHandler(object->GetType());
    handler->DestroyObject(object);

    if (object->GetObjectWeakRefCounter() > 0) {
        LOG_DEBUG("Zombie has become ghost (ObjectId: %v, WeakRefCounter: %v)",
            object->GetId(),
            object->GetObjectWeakRefCounter());
        YCHECK(Ghosts_.insert(object).second);
        object->SetDestroyed();
    } else {
        LOG_DEBUG("Zombie disposed (ObjectId: %v)",
            object->GetId(),
            object->GetObjectWeakRefCounter());
        delete object;
    }
=======
    YCHECK(LockedZombies_.erase(object) == 1);
    YCHECK(Zombies_.insert(object).second);
    
    LOG_DEBUG_UNLESS(IsRecovery(), "Object is unlocked and moved to zombie queue (ObjectId: %v)",
        object->GetId());
>>>>>>> c6952887
}

void TGarbageCollector::DisposeGhost(TObjectBase* object)
{
    VERIFY_THREAD_AFFINITY(AutomatonThread);
    YASSERT(!object->IsAlive());
    YASSERT(!object->IsLocked());

    if (object->IsDestroyed()) {
        LOG_DEBUG("Ghost disposed (ObjectId: %v)",
            object->GetId());
        YCHECK(Ghosts_.erase(object) == 1);
        delete object;
    }
}

void TGarbageCollector::Reset()
{
    VERIFY_THREAD_AFFINITY(AutomatonThread);

    for (auto* object : Ghosts_) {
        delete object;
    }
    Ghosts_.clear();
}

void TGarbageCollector::CheckEmpty()
{
    VERIFY_THREAD_AFFINITY(AutomatonThread);

<<<<<<< HEAD
    if (Zombies_.empty()) {
        auto hydraManager = Bootstrap_->GetHydraFacade()->GetHydraManager();
        LOG_DEBUG_UNLESS(hydraManager->IsRecovery(), "Zombie queue is empty");
=======
    if (Zombies_.empty() && LockedZombies_.empty()) {
        LOG_DEBUG_UNLESS(IsRecovery(), "GC queue is empty");
>>>>>>> c6952887
        CollectPromise_.Set();
    }
}

void TGarbageCollector::OnSweep()
{
    VERIFY_THREAD_AFFINITY(AutomatonThread);

    auto hydraFacade = Bootstrap_->GetHydraFacade();
    auto hydraManager = hydraFacade->GetHydraManager();
    if (Zombies_.empty() || !hydraManager->IsActiveLeader()) {
        SweepExecutor_->ScheduleNext();
        return;
    }

    // Extract up to MaxObjectsPerGCSweep objects and post a mutation.
    NProto::TReqDestroyObjects request;
    for (auto it = Zombies_.begin();
         it != Zombies_.end() && request.object_ids_size() < Config_->MaxObjectsPerGCSweep;
         ++it)
    {
        auto* object = *it;
        ToProto(request.add_object_ids(), object->GetId());
    }

    LOG_DEBUG("Starting sweep for %v zombie objects",
        request.object_ids_size());

    auto invoker = hydraFacade->GetEpochAutomatonInvoker();
    Bootstrap_
        ->GetObjectManager()
        ->CreateDestroyObjectsMutation(request)
        ->Commit()
        .Subscribe(BIND([=, this_ = MakeStrong(this)] (const TErrorOr<TMutationResponse>& error) {
            if (error.IsOK()) {
                SweepExecutor_->ScheduleOutOfBand();
            } else {
                LOG_WARNING(error, "Error committing GC sweep mutation");
            }
            SweepExecutor_->ScheduleNext();
        }).Via(invoker));
}

int TGarbageCollector::GetZombieCount() const
{
    return static_cast<int>(Zombies_.size());
}

int TGarbageCollector::GetGhostCount() const
{
    return static_cast<int>(Ghosts_.size());
}

bool TGarbageCollector::IsRecovery()
{
    return Bootstrap_->GetHydraFacade()->GetHydraManager()->IsRecovery();
}

////////////////////////////////////////////////////////////////////////////////

} // namespace NObjectServer
} // namespace NYT<|MERGE_RESOLUTION|>--- conflicted
+++ resolved
@@ -89,11 +89,7 @@
     return CollectPromise_;
 }
 
-<<<<<<< HEAD
 void TGarbageCollector::RegisterZombie(TObjectBase* object)
-=======
-void TGarbageCollector::Enqueue(TObjectBase* object)
->>>>>>> c6952887
 {
     VERIFY_THREAD_AFFINITY(AutomatonThread);
     YASSERT(!object->IsAlive());
@@ -102,28 +98,15 @@
         CollectPromise_ = NewPromise<void>();
     }
 
-<<<<<<< HEAD
     LOG_DEBUG("Object has become zombie (ObjectId: %v)",
         object->GetId());
     YCHECK(Zombies_.insert(object).second);
-=======
-    if (object->IsLocked()) {
-        YCHECK(LockedZombies_.insert(object).second);
-        LOG_DEBUG_UNLESS(IsRecovery(), "Object is put into locked zombie queue (ObjectId: %v)",
-            object->GetId());
-    } else {
-        YCHECK(Zombies_.insert(object).second);
-        LOG_TRACE_UNLESS(IsRecovery(), "Object is put into zombie queue (ObjectId: %v)",
-            object->GetId());
-    }
->>>>>>> c6952887
 }
 
 void TGarbageCollector::DestroyZombie(TObjectBase* object)
 {
     VERIFY_THREAD_AFFINITY(AutomatonThread);
 
-<<<<<<< HEAD
     YCHECK(Zombies_.erase(object) == 1);
 
     auto objectManager = Bootstrap_->GetObjectManager();
@@ -131,24 +114,17 @@
     handler->DestroyObject(object);
 
     if (object->GetObjectWeakRefCounter() > 0) {
-        LOG_DEBUG("Zombie has become ghost (ObjectId: %v, WeakRefCounter: %v)",
+        LOG_DEBUG_UNLESS(IsRecovery(), "Zombie has become ghost (ObjectId: %v, WeakRefCounter: %v)",
             object->GetId(),
             object->GetObjectWeakRefCounter());
         YCHECK(Ghosts_.insert(object).second);
         object->SetDestroyed();
     } else {
-        LOG_DEBUG("Zombie disposed (ObjectId: %v)",
+        LOG_DEBUG_UNLESS(IsRecovery(), "Zombie disposed (ObjectId: %v)",
             object->GetId(),
             object->GetObjectWeakRefCounter());
         delete object;
     }
-=======
-    YCHECK(LockedZombies_.erase(object) == 1);
-    YCHECK(Zombies_.insert(object).second);
-    
-    LOG_DEBUG_UNLESS(IsRecovery(), "Object is unlocked and moved to zombie queue (ObjectId: %v)",
-        object->GetId());
->>>>>>> c6952887
 }
 
 void TGarbageCollector::DisposeGhost(TObjectBase* object)
@@ -179,14 +155,8 @@
 {
     VERIFY_THREAD_AFFINITY(AutomatonThread);
 
-<<<<<<< HEAD
     if (Zombies_.empty()) {
-        auto hydraManager = Bootstrap_->GetHydraFacade()->GetHydraManager();
-        LOG_DEBUG_UNLESS(hydraManager->IsRecovery(), "Zombie queue is empty");
-=======
-    if (Zombies_.empty() && LockedZombies_.empty()) {
-        LOG_DEBUG_UNLESS(IsRecovery(), "GC queue is empty");
->>>>>>> c6952887
+        LOG_DEBUG_UNLESS(IsRecovery(), "Zombie queue is empty");
         CollectPromise_.Set();
     }
 }

--- conflicted
+++ resolved
@@ -714,7 +714,6 @@
     return false;
 }
 
-<<<<<<< HEAD
 void TObjectProxyBase::PostToSecondaryMasters(IServiceContextPtr context)
 {
     auto multicellManager = Bootstrap_->GetMulticellManager();
@@ -732,18 +731,6 @@
         cellTag);
 }
 
-bool TObjectProxyBase::IsLoggingEnabled() const
-{
-    return !IsRecovery();
-}
-
-NLogging::TLogger TObjectProxyBase::CreateLogger() const
-{
-    return ObjectServerLogger;
-}
-
-=======
->>>>>>> 0d85b427
 ////////////////////////////////////////////////////////////////////////////////
 
 TNontemplateNonversionedObjectProxyBase::TNontemplateNonversionedObjectProxyBase(
@@ -775,11 +762,7 @@
 void TNontemplateNonversionedObjectProxyBase::RemoveSelf(TReqRemove* /*request*/, TRspRemove* /*response*/, TCtxRemovePtr context)
 {
     ValidatePermission(EPermissionCheckScope::This, EPermission::Remove);
-<<<<<<< HEAD
-=======
-    context->SetRequestInfo();
-
->>>>>>> 0d85b427
+
     ValidateRemoval();
 
     if (Object_->GetObjectRefCounter() != 1) {

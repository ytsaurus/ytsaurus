#include "object_detail.h"
#include "private.h"
#include "attribute_set.h"
#include "object_manager.h"
#include "object_service.h"

#include <yt/server/cell_master/bootstrap.h>
#include <yt/server/cell_master/config.h>
#include <yt/server/cell_master/hydra_facade.h>
#include <yt/server/cell_master/multicell_manager.h>
#include <yt/server/cell_master/serialize.h>

#include <yt/server/cypress_server/virtual.h>

#include <yt/server/election/election_manager.h>

#include <yt/server/hydra/mutation_context.h>

#include <yt/server/object_server/object_manager.h>
#include <yt/server/object_server/type_handler.h>

#include <yt/server/security_server/account.h>
#include <yt/server/security_server/acl.h>
#include <yt/server/security_server/security_manager.h>
#include <yt/server/security_server/user.h>
#include <yt/server/security_server/security_manager.pb.h>

#include <yt/server/transaction_server/transaction.h>

#include <yt/ytlib/cypress_client/cypress_ypath_proxy.h>
#include <yt/ytlib/cypress_client/rpc_helpers.h>

#include <yt/ytlib/election/cell_manager.h>

#include <yt/ytlib/object_client/helpers.h>

#include <yt/core/misc/enum.h>
#include <yt/core/misc/string.h>

#include <yt/core/rpc/helpers.h>
#include <yt/core/rpc/message.h>
#include <yt/core/rpc/rpc.pb.h>

#include <yt/core/ypath/tokenizer.h>

#include <yt/core/ytree/exception_helpers.h>
#include <yt/core/ytree/fluent.h>

#include <yt/core/yson/string.h>
#include <yt/core/yson/async_consumer.h>
#include <yt/core/yson/attribute_consumer.h>

namespace NYT {
namespace NObjectServer {

using namespace NRpc;
using namespace NYPath;
using namespace NYTree;
using namespace NYson;
using namespace NCellMaster;
using namespace NCypressClient;
using namespace NObjectClient;
using namespace NSecurityClient;
using namespace NSecurityServer;

////////////////////////////////////////////////////////////////////////////////

static const auto& Logger = ObjectServerLogger;

////////////////////////////////////////////////////////////////////////////////

class TObjectProxyBase::TCustomAttributeDictionary
    : public IAttributeDictionary
{
public:
    explicit TCustomAttributeDictionary(TObjectProxyBase* proxy)
        : Proxy_(proxy)
    { }

    // IAttributeDictionary members
    virtual std::vector<Stroka> List() const override
    {
        const auto* object = Proxy_->Object_;
        const auto* attributes = object->GetAttributes();
        std::vector<Stroka> keys;
        if (attributes) {
            for (const auto& pair : attributes->Attributes()) {
                // Attribute cannot be empty (i.e. deleted) in null transaction.
                YASSERT(pair.second);
                keys.push_back(pair.first);
            }
        }
        return keys;
    }

    virtual TNullable<TYsonString> FindYson(const Stroka& key) const override
    {
        const auto* object = Proxy_->Object_;
        const auto* attributes = object->GetAttributes();
        if (!attributes) {
            return Null;
        }

        auto it = attributes->Attributes().find(key);
        if (it == attributes->Attributes().end()) {
            return Null;
        }

        // Attribute cannot be empty (i.e. deleted) in null transaction.
        YASSERT(it->second);
        return it->second;
    }

    virtual void SetYson(const Stroka& key, const TYsonString& value) override
    {
        auto oldValue = FindYson(key);
        Proxy_->GuardedValidateCustomAttributeUpdate(key, oldValue, value);

        auto* object = Proxy_->Object_;
        auto* attributes = object->GetMutableAttributes();
        attributes->Attributes()[key] = value;
    }

    virtual bool Remove(const Stroka& key) override
    {
        auto oldValue = FindYson(key);
        Proxy_->GuardedValidateCustomAttributeUpdate(key, oldValue, Null);

        auto* object = Proxy_->Object_;
        auto* attributes = object->GetMutableAttributes();
        if (!attributes) {
            return false;
        }

        auto it = attributes->Attributes().find(key);
        if (it == attributes->Attributes().end()) {
            return false;
        }

        // Attribute cannot be empty (i.e. deleted) in null transaction.
        YASSERT(it->second);
        attributes->Attributes().erase(it);
        if (attributes->Attributes().empty()) {
            object->ClearAttributes();
        }

        return true;
    }

private:
    TObjectProxyBase* const Proxy_;

};

////////////////////////////////////////////////////////////////////////////////

TObjectProxyBase::TObjectProxyBase(
    TBootstrap* bootstrap,
    TObjectBase* object)
    : Bootstrap_(bootstrap)
    , Object_(object)
{
    YASSERT(Bootstrap_);
    YASSERT(Object_);
}

const TObjectId& TObjectProxyBase::GetId() const
{
    return Object_->GetId();
}

const IAttributeDictionary& TObjectProxyBase::Attributes() const
{
    return *const_cast<TObjectProxyBase*>(this)->GetCustomAttributes();
}

IAttributeDictionary* TObjectProxyBase::MutableAttributes()
{
    return GetCustomAttributes();
}

DEFINE_YPATH_SERVICE_METHOD(TObjectProxyBase, GetBasicAttributes)
{
    DeclareNonMutating();

    context->SetRequestInfo();

    auto permissions = EPermissionSet(request->permissions());
    for (auto permission : TEnumTraits<EPermission>::GetDomainValues()) {
        if (Any(permissions & permission)) {
            ValidatePermission(EPermissionCheckScope::This, permission);
        }
    }
<<<<<<< HEAD

    ToProto(response->mutable_object_id(), GetId());

    auto objectManager = Bootstrap_->GetObjectManager();
    auto handler = objectManager->GetHandler(Object_);
    auto cellTag = handler->GetReplicationCellTag(Object_);
    response->set_cell_tag(
        cellTag == NotReplicatedCellTag || cellTag == AllSecondaryMastersCellTag
        ? Bootstrap_->GetCellTag()
        : cellTag);

=======

    ToProto(response->mutable_object_id(), GetId());

    auto objectManager = Bootstrap_->GetObjectManager();
    auto handler = objectManager->GetHandler(Object_);
    auto replicationCellTags = handler->GetReplicationCellTags(Object_);
    // TODO(babenko): this only works properly for chunk owners
    response->set_cell_tag(replicationCellTags.empty() ? Bootstrap_->GetCellTag() : replicationCellTags[0]);

>>>>>>> ffdf4c34
    context->SetResponseInfo();
    context->Reply();
}

DEFINE_YPATH_SERVICE_METHOD(TObjectProxyBase, CheckPermission)
{
    DeclareNonMutating();

    auto userName = request->user();
    auto permission = EPermission(request->permission());
    context->SetRequestInfo("User: %v, Permission: %v",
        userName,
        permission);

    auto objectManager = Bootstrap_->GetObjectManager();

    auto securityManager = Bootstrap_->GetSecurityManager();
    auto* user = securityManager->GetUserByNameOrThrow(userName);

    auto result = securityManager->CheckPermission(Object_, user, permission);

    response->set_action(static_cast<int>(result.Action));
    if (result.Object) {
        ToProto(response->mutable_object_id(), result.Object->GetId());
        const auto& handler = objectManager->GetHandler(result.Object);
        response->set_object_name(handler->GetName(result.Object));
    }
    if (result.Subject) {
        ToProto(response->mutable_subject_id(), result.Subject->GetId());
        response->set_subject_name(result.Subject->GetName());
    }

    context->SetResponseInfo("Action: %v", result.Action);
    context->Reply();
}

IYPathService::TResolveResult TObjectProxyBase::Resolve(const TYPath& path, IServiceContextPtr context)
{
    if (IsFollower() && IsLeaderReadRequired() && !NHydra::HasMutationContext()) {
        throw TLeaderFallbackException();
    }
    return TYPathServiceBase::Resolve(path, context);
}

void TObjectProxyBase::Invoke(IServiceContextPtr context)
{
    const auto& requestHeader = context->RequestHeader();

    // Validate that mutating requests are only being invoked inside mutations or recovery.
    const auto& ypathExt = requestHeader.GetExtension(NYTree::NProto::TYPathHeaderExt::ypath_header_ext);
    auto hydraManager = Bootstrap_->GetHydraFacade()->GetHydraManager();
    YCHECK(!ypathExt.mutating() || NHydra::HasMutationContext());

    auto securityManager = Bootstrap_->GetSecurityManager();
    auto* user = securityManager->GetAuthenticatedUser();

    auto objectManager = Bootstrap_->GetObjectManager();
    if (requestHeader.HasExtension(NObjectClient::NProto::TPrerequisitesExt::prerequisites_ext)) {
        const auto& prerequiesitesExt = requestHeader.GetExtension(NObjectClient::NProto::TPrerequisitesExt::prerequisites_ext);
        objectManager->ValidatePrerequisites(prerequiesitesExt);
    }

    LOG_DEBUG_UNLESS(IsRecovery(), "Invoke: %v:%v %v (ObjectId: %v, User: %v)",
        context->GetService(),
        context->GetMethod(),
        ypathExt.path(),
        GetVersionedId(),
        user->GetName());

    NProfiling::TTagIdList tagIds{
        objectManager->GetTypeTagId(Object_->GetType()),
        objectManager->GetMethodTagId(context->GetMethod())
    };
    const auto& Profiler = objectManager->GetProfiler();
    static const auto profilingPath = TYPath("/verb_execute_time");
    PROFILE_TIMING (profilingPath, tagIds) {
        TSupportsAttributes::Invoke(std::move(context));
    }
}

void TObjectProxyBase::WriteAttributesFragment(
    IAsyncYsonConsumer* consumer,
    const TAttributeFilter& filter,
    bool sortKeys)
{
    const auto& customAttributes = Attributes();

    switch (filter.Mode) {
        case EAttributeFilterMode::All: {
            std::vector<ISystemAttributeProvider::TAttributeDescriptor> builtinAttributes;
            ListBuiltinAttributes(&builtinAttributes);

            auto userKeys = customAttributes.List();

            // TODO(babenko): this is not exactly totally sorted keys, but should be fine.
            if (sortKeys) {
                std::sort(
                    userKeys.begin(),
                    userKeys.end());

                std::sort(
                    builtinAttributes.begin(),
                    builtinAttributes.end(),
                    [] (const ISystemAttributeProvider::TAttributeDescriptor& lhs, const ISystemAttributeProvider::TAttributeDescriptor& rhs) {
                        return lhs.Key < rhs.Key;
                    });
            }

            for (const auto& key : userKeys) {
                auto value = customAttributes.GetYson(key);
                consumer->OnKeyedItem(key);
                consumer->OnRaw(value);
            }

            for (const auto& descriptor : builtinAttributes) {
                auto key = Stroka(descriptor.Key);
                TAttributeValueConsumer attributeValueConsumer(consumer, key);

                if (descriptor.Opaque) {
                    attributeValueConsumer.OnEntity();
                    continue;
                }

                if (GetBuiltinAttribute(descriptor.Key, &attributeValueConsumer))
                    continue;

                auto asyncValue = GetBuiltinAttributeAsync(key);
                if (asyncValue) {
                    attributeValueConsumer.OnRaw(std::move(asyncValue));
                    continue; // just for the symmetry
                }
            }
            break;
        }

        case EAttributeFilterMode::MatchingOnly: {
            auto keys = filter.Keys;
            
            if (sortKeys) {
                std::sort(keys.begin(), keys.end());
            }

            for (const auto& key : keys) {
                TAttributeValueConsumer attributeValueConsumer(consumer, key);

                auto value = customAttributes.FindYson(key);
                if (value) {
                    attributeValueConsumer.OnRaw(*value);
                    continue;
                }

                if (GetBuiltinAttribute(key, &attributeValueConsumer))
                    continue;

                auto asyncValue = GetBuiltinAttributeAsync(key);
                if (asyncValue) {
                    attributeValueConsumer.OnRaw(std::move(asyncValue));
                    continue; // just for the symmetry
                }
            }

            break;
        }

        default:
            YUNREACHABLE();
    }
}

bool TObjectProxyBase::DoInvoke(IServiceContextPtr context)
{
    DISPATCH_YPATH_SERVICE_METHOD(GetBasicAttributes);
    DISPATCH_YPATH_SERVICE_METHOD(Get);
    DISPATCH_YPATH_SERVICE_METHOD(List);
    DISPATCH_YPATH_SERVICE_METHOD(Set);
    DISPATCH_YPATH_SERVICE_METHOD(Remove);
    DISPATCH_YPATH_SERVICE_METHOD(Exists);
    DISPATCH_YPATH_SERVICE_METHOD(CheckPermission);
    return TYPathServiceBase::DoInvoke(context);
}

void TObjectProxyBase::SetAttribute(
    const NYTree::TYPath& path,
    TReqSet* request,
    TRspSet* response,
    TCtxSetPtr context)
{
    TSupportsAttributes::SetAttribute(path, request, response, context);
    ReplicateAttributeUpdate(context);
}

void TObjectProxyBase::RemoveAttribute(
    const NYTree::TYPath& path,
    TReqRemove* request,
    TRspRemove* response,
    TCtxRemovePtr context)
{
    TSupportsAttributes::RemoveAttribute(path, request, response, context);
    ReplicateAttributeUpdate(context);
}

void TObjectProxyBase::ReplicateAttributeUpdate(IServiceContextPtr context)
{
    if (!IsPrimaryMaster())
        return;

    auto objectManager = Bootstrap_->GetObjectManager();
    auto handler = objectManager->GetHandler(Object_->GetType());
    auto flags = handler->GetReplicationFlags();

    if (None(flags & EObjectReplicationFlags::ReplicateAttributes))
        return;

<<<<<<< HEAD
    auto replicationCellTag = handler->GetReplicationCellTag(Object_);
    if (replicationCellTag == NotReplicatedCellTag)
        return;
    
    PostToMaster(context, replicationCellTag);
=======
    auto replicationCellTags = handler->GetReplicationCellTags(Object_);
    PostToMasters(context, replicationCellTags);
>>>>>>> ffdf4c34
}

IAttributeDictionary* TObjectProxyBase::GetCustomAttributes()
{
    if (!CustomAttributes_) {
        CustomAttributes_ = DoCreateCustomAttributes();
    }
    return CustomAttributes_.get();
}

ISystemAttributeProvider* TObjectProxyBase::GetBuiltinAttributeProvider()
{
    return this;
}

std::unique_ptr<IAttributeDictionary> TObjectProxyBase::DoCreateCustomAttributes()
{
    return std::unique_ptr<IAttributeDictionary>(new TCustomAttributeDictionary(this));
}

void TObjectProxyBase::ListSystemAttributes(std::vector<TAttributeDescriptor>* descriptors)
{
    auto* acd = FindThisAcd();
    bool hasAcd = acd;
    bool hasOwner = acd && acd->GetOwner();
    bool isForeign = Object_->IsForeign();

    descriptors->push_back("id");
    descriptors->push_back("type");
    descriptors->push_back("builtin");
    descriptors->push_back("ref_counter");
    descriptors->push_back("weak_ref_counter");
    descriptors->push_back(TAttributeDescriptor("import_ref_counter")
        .SetPresent(isForeign));
    descriptors->push_back("foreign");
    descriptors->push_back(TAttributeDescriptor("supported_permissions")
        .SetOpaque(true));
    descriptors->push_back(TAttributeDescriptor("inherit_acl")
        .SetPresent(hasAcd)
        .SetWritePermission(EPermission::Administer)
        .SetReplicated(true));
    descriptors->push_back(TAttributeDescriptor("acl")
        .SetPresent(hasAcd)
        .SetWritePermission(EPermission::Administer)
        .SetReplicated(true));
    descriptors->push_back(TAttributeDescriptor("owner")
        .SetPresent(hasOwner));
    descriptors->push_back(TAttributeDescriptor("effective_acl")
        .SetOpaque(true));
}

bool TObjectProxyBase::GetBuiltinAttribute(const Stroka& key, IYsonConsumer* consumer)
{
    auto securityManager = Bootstrap_->GetSecurityManager();

    bool isForeign = Object_->IsForeign();

    if (key == "id") {
        BuildYsonFluently(consumer)
            .Value(ToString(GetId()));
        return true;
    }

    if (key == "type") {
        BuildYsonFluently(consumer)
            .Value(TypeFromId(GetId()));
        return true;
    }

    if (key == "builtin") {
        BuildYsonFluently(consumer)
            .Value(Object_->IsBuiltin());
        return true;
    }

    if (key == "ref_counter") {
        BuildYsonFluently(consumer)
            .Value(Object_->GetObjectRefCounter());
        return true;
    }

    if (key == "weak_ref_counter") {
        BuildYsonFluently(consumer)
            .Value(Object_->GetObjectWeakRefCounter());
        return true;
    }

    if (isForeign && key == "import_ref_counter") {
        BuildYsonFluently(consumer)
            .Value(Object_->GetImportRefCounter());
        return true;
    }

    if (key == "foreign") {
        BuildYsonFluently(consumer)
            .Value(isForeign);
        return true;
    }

    if (key == "supported_permissions") {
        auto objectManager = Bootstrap_->GetObjectManager();
        const auto& handler = objectManager->GetHandler(Object_);
        auto permissions = handler->GetSupportedPermissions();
        BuildYsonFluently(consumer)
            .Value(TEnumTraits<EPermissionSet>::Decompose(permissions));
        return true;
    }

    auto* acd = FindThisAcd();
    if (acd) {
        if (key == "inherit_acl") {
            BuildYsonFluently(consumer)
                .Value(acd->GetInherit());
            return true;
        }

        if (key == "acl") {
            BuildYsonFluently(consumer)
                .Value(acd->Acl());
            return true;
        }

        if (key == "owner" && acd->GetOwner()) {
            BuildYsonFluently(consumer)
                .Value(acd->GetOwner()->GetName());
            return true;
        }
    }

    if (key == "effective_acl") {
        BuildYsonFluently(consumer)
            .Value(securityManager->GetEffectiveAcl(Object_));
        return true;
    }

    return false;
}

TFuture<TYsonString> TObjectProxyBase::GetBuiltinAttributeAsync(const Stroka& /*key*/)
{
    return Null;
}

bool TObjectProxyBase::SetBuiltinAttribute(const Stroka& key, const TYsonString& value)
{
    auto securityManager = Bootstrap_->GetSecurityManager();
    auto* acd = FindThisAcd();
    if (acd) {
        if (key == "inherit_acl") {
            ValidateNoTransaction();

            acd->SetInherit(ConvertTo<bool>(value));
            return true;
        }

        if (key == "acl") {
            ValidateNoTransaction();

            auto supportedPermissions = securityManager->GetSupportedPermissions(Object_);
            auto valueNode = ConvertToNode(value);
            TAccessControlList newAcl;
            Deserilize(newAcl, supportedPermissions, valueNode, securityManager);

            acd->ClearEntries();
            for (const auto& ace : newAcl.Entries) {
                acd->AddEntry(ace);
            }

            return true;
        }

        if (key == "owner") {
            ValidateNoTransaction();

            auto name = ConvertTo<Stroka>(value);
            auto* owner = securityManager->GetSubjectByNameOrThrow(name);
            auto* user = securityManager->GetAuthenticatedUser();
            if (user != securityManager->GetRootUser() && user != owner) {
                THROW_ERROR_EXCEPTION(
                    NSecurityClient::EErrorCode::AuthorizationError,
                    "Access denied: can only set owner to self");
            }

            acd->SetOwner(owner);

            return true;
        }
    }
    return false;
}

TFuture<void> TObjectProxyBase::SetBuiltinAttributeAsync(const Stroka& /*key*/, const TYsonString& /*value*/)
{
    return Null;
}

bool TObjectProxyBase::RemoveBuiltinAttribute(const Stroka& /*key*/)
{
    return false;
}

void TObjectProxyBase::ValidateCustomAttributeUpdate(
    const Stroka& /*key*/,
    const TNullable<TYsonString>& /*oldValue*/,
    const TNullable<TYsonString>& /*newValue*/)
{ }

void TObjectProxyBase::GuardedValidateCustomAttributeUpdate(
    const Stroka& key,
    const TNullable<TYsonString>& oldValue,
    const TNullable<TYsonString>& newValue)
{
    try {
        if (newValue) {
            ValidateCustomAttributeLength(*newValue);
        }
        ValidateCustomAttributeUpdate(key, oldValue, newValue);
    } catch (const std::exception& ex) {
        if (newValue) {
            THROW_ERROR_EXCEPTION("Error setting custom attribute %Qv",
                ToYPathLiteral(key))
                    << ex;
        } else {
            THROW_ERROR_EXCEPTION("Error removing custom attribute %Qv",
                ToYPathLiteral(key))
                    << ex;
        }
    }
}

void TObjectProxyBase::ValidateCustomAttributeLength(const NYson::TYsonString& value)
{
    auto size = value.Data().length();
    auto limit = Bootstrap_->GetConfig()->CypressManager->MaxAttributeSize;
    if (size > limit) {
<<<<<<< HEAD
        THROW_ERROR_EXCEPTION("Attribute size exceeded: %v > %v",
=======
        THROW_ERROR_EXCEPTION(
            NYTree::EErrorCode::MaxAttributeSizeViolation,
            "Attribute size exceeded: %v > %v",
>>>>>>> ffdf4c34
            size,
            limit);
    }
}

void TObjectProxyBase::DeclareMutating()
{
    YCHECK(NHydra::HasMutationContext());
}

void TObjectProxyBase::DeclareNonMutating()
{ }

void TObjectProxyBase::ValidateTransaction()
{
    if (!GetVersionedId().IsBranched()) {
        THROW_ERROR_EXCEPTION("Operation cannot be performed outside of a transaction");
    }
}

void TObjectProxyBase::ValidateNoTransaction()
{
    if (GetVersionedId().IsBranched()) {
        THROW_ERROR_EXCEPTION("Operation cannot be performed in transaction");
    }
}

void TObjectProxyBase::ValidatePermission(EPermissionCheckScope scope, EPermission permission)
{
    YCHECK(scope == EPermissionCheckScope::This);
    ValidatePermission(Object_, permission);
}

void TObjectProxyBase::ValidatePermission(TObjectBase* object, EPermission permission)
{
    YCHECK(object);
    auto securityManager = Bootstrap_->GetSecurityManager();
    auto* user = securityManager->GetAuthenticatedUser();
    securityManager->ValidatePermission(object, user, permission);
}

bool TObjectProxyBase::IsRecovery() const
{
    return Bootstrap_->GetHydraFacade()->GetHydraManager()->IsRecovery();
}

bool TObjectProxyBase::IsLeader() const
{
    return Bootstrap_->GetHydraFacade()->GetHydraManager()->IsLeader();
}

bool TObjectProxyBase::IsFollower() const
{
    return Bootstrap_->GetHydraFacade()->GetHydraManager()->IsFollower();
}

bool TObjectProxyBase::IsPrimaryMaster() const
{
    return Bootstrap_->IsPrimaryMaster();
}

bool TObjectProxyBase::IsSecondaryMaster() const
{
    return Bootstrap_->IsSecondaryMaster();
}

bool TObjectProxyBase::IsLeaderReadRequired() const
{
    return false;
}

void TObjectProxyBase::PostToSecondaryMasters(IServiceContextPtr context)
{
    auto multicellManager = Bootstrap_->GetMulticellManager();
    multicellManager->PostToSecondaryMasters(
<<<<<<< HEAD
        Object_->GetId(),
        std::move(context));
=======
        TCrossCellMessage(Object_->GetId(), std::move(context)));
}

void TObjectProxyBase::PostToMasters(IServiceContextPtr context, const TCellTagList& cellTags)
{
    auto multicellManager = Bootstrap_->GetMulticellManager();
    multicellManager->PostToMasters(
        TCrossCellMessage(Object_->GetId(), std::move(context)),
        cellTags);
>>>>>>> ffdf4c34
}

void TObjectProxyBase::PostToMaster(IServiceContextPtr context, TCellTag cellTag)
{
    auto multicellManager = Bootstrap_->GetMulticellManager();
    multicellManager->PostToMaster(
<<<<<<< HEAD
        Object_->GetId(),
        std::move(context),
=======
        TCrossCellMessage(Object_->GetId(), std::move(context)),
>>>>>>> ffdf4c34
        cellTag);
}

////////////////////////////////////////////////////////////////////////////////

TNontemplateNonversionedObjectProxyBase::TNontemplateNonversionedObjectProxyBase(
    NCellMaster::TBootstrap* bootstrap,
    TObjectBase* object)
    : TObjectProxyBase(bootstrap, object)
{ }

bool TNontemplateNonversionedObjectProxyBase::DoInvoke(IServiceContextPtr context)
{
    DISPATCH_YPATH_SERVICE_METHOD(Remove);
    return TObjectProxyBase::DoInvoke(context);
}

void TNontemplateNonversionedObjectProxyBase::GetSelf(TReqGet* /*request*/, TRspGet* response, TCtxGetPtr context)
{
    ValidatePermission(EPermissionCheckScope::This, EPermission::Read);
    context->SetRequestInfo();

    response->set_value("#");
    context->Reply();
}

void TNontemplateNonversionedObjectProxyBase::ValidateRemoval()
{
    THROW_ERROR_EXCEPTION("Object cannot be removed explicitly");
}

void TNontemplateNonversionedObjectProxyBase::RemoveSelf(TReqRemove* /*request*/, TRspRemove* /*response*/, TCtxRemovePtr context)
{
    ValidatePermission(EPermissionCheckScope::This, EPermission::Remove);

    ValidateRemoval();

    if (Object_->GetObjectRefCounter() != 1) {
        THROW_ERROR_EXCEPTION("Object is in use");
    }

    auto objectManager = Bootstrap_->GetObjectManager();
    objectManager->UnrefObject(Object_);

    context->Reply();
}

TVersionedObjectId TNontemplateNonversionedObjectProxyBase::GetVersionedId() const
{
    return TVersionedObjectId(Object_->GetId());
}

TAccessControlDescriptor* TNontemplateNonversionedObjectProxyBase::FindThisAcd()
{
    auto securityManager = Bootstrap_->GetSecurityManager();
    return securityManager->FindAcd(Object_);
}

////////////////////////////////////////////////////////////////////////////////

} // namespace NObjectServer
} // namespace NYT
<|MERGE_RESOLUTION|>--- conflicted
+++ resolved
@@ -191,19 +191,6 @@
             ValidatePermission(EPermissionCheckScope::This, permission);
         }
     }
-<<<<<<< HEAD
-
-    ToProto(response->mutable_object_id(), GetId());
-
-    auto objectManager = Bootstrap_->GetObjectManager();
-    auto handler = objectManager->GetHandler(Object_);
-    auto cellTag = handler->GetReplicationCellTag(Object_);
-    response->set_cell_tag(
-        cellTag == NotReplicatedCellTag || cellTag == AllSecondaryMastersCellTag
-        ? Bootstrap_->GetCellTag()
-        : cellTag);
-
-=======
 
     ToProto(response->mutable_object_id(), GetId());
 
@@ -213,7 +200,6 @@
     // TODO(babenko): this only works properly for chunk owners
     response->set_cell_tag(replicationCellTags.empty() ? Bootstrap_->GetCellTag() : replicationCellTags[0]);
 
->>>>>>> ffdf4c34
     context->SetResponseInfo();
     context->Reply();
 }
@@ -427,16 +413,8 @@
     if (None(flags & EObjectReplicationFlags::ReplicateAttributes))
         return;
 
-<<<<<<< HEAD
-    auto replicationCellTag = handler->GetReplicationCellTag(Object_);
-    if (replicationCellTag == NotReplicatedCellTag)
-        return;
-    
-    PostToMaster(context, replicationCellTag);
-=======
     auto replicationCellTags = handler->GetReplicationCellTags(Object_);
     PostToMasters(context, replicationCellTags);
->>>>>>> ffdf4c34
 }
 
 IAttributeDictionary* TObjectProxyBase::GetCustomAttributes()
@@ -672,13 +650,9 @@
     auto size = value.Data().length();
     auto limit = Bootstrap_->GetConfig()->CypressManager->MaxAttributeSize;
     if (size > limit) {
-<<<<<<< HEAD
-        THROW_ERROR_EXCEPTION("Attribute size exceeded: %v > %v",
-=======
         THROW_ERROR_EXCEPTION(
             NYTree::EErrorCode::MaxAttributeSizeViolation,
             "Attribute size exceeded: %v > %v",
->>>>>>> ffdf4c34
             size,
             limit);
     }
@@ -754,10 +728,6 @@
 {
     auto multicellManager = Bootstrap_->GetMulticellManager();
     multicellManager->PostToSecondaryMasters(
-<<<<<<< HEAD
-        Object_->GetId(),
-        std::move(context));
-=======
         TCrossCellMessage(Object_->GetId(), std::move(context)));
 }
 
@@ -767,19 +737,13 @@
     multicellManager->PostToMasters(
         TCrossCellMessage(Object_->GetId(), std::move(context)),
         cellTags);
->>>>>>> ffdf4c34
 }
 
 void TObjectProxyBase::PostToMaster(IServiceContextPtr context, TCellTag cellTag)
 {
     auto multicellManager = Bootstrap_->GetMulticellManager();
     multicellManager->PostToMaster(
-<<<<<<< HEAD
-        Object_->GetId(),
-        std::move(context),
-=======
         TCrossCellMessage(Object_->GetId(), std::move(context)),
->>>>>>> ffdf4c34
         cellTag);
 }
 

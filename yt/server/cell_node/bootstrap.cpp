--- conflicted
+++ resolved
@@ -316,10 +316,6 @@
         GetControlInvoker()));
 
     LOG_INFO("Listening for HTTP requests on port %d", Config->MonitoringPort);
-<<<<<<< HEAD
-    httpServer.Start();
-=======
->>>>>>> a3bf4b64
 
     LOG_INFO("Listening for RPC requests on port %d", Config->RpcPort);
     RpcServer->Configure(Config->RpcServer);
@@ -329,7 +325,7 @@
     PeerBlockUpdater->Start();
     MasterConnector->Start();
     SchedulerConnector->Start();
-    httpServer->Start();
+    httpServer.Start();
 
     RpcServer->Start();
 

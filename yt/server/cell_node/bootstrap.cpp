--- conflicted
+++ resolved
@@ -324,7 +324,6 @@
         OrchidRoot,
         "/cached_chunks",
         CreateVirtualNode(CreateCachedChunkMapService(ChunkCache)));
-<<<<<<< HEAD
     SetNodeByYPath(
         OrchidRoot,
         "/tablet_slots",
@@ -332,9 +331,6 @@
             TabletSlotManager->GetOrchidService()
             ->Via(GetControlInvoker())
             ->Cached(Config->OrchidCacheExpirationPeriod)));
-=======
-
->>>>>>> 99d8a6aa
     SetBuildAttributes(OrchidRoot, "node");
 
     NHttp::TServer httpServer(Config->MonitoringPort);

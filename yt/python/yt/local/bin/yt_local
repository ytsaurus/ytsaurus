#!/usr/bin/env python3

from yt.local import start, stop, delete, get_proxy, list_instances
from yt.local.helpers import YTCheckingThread
from yt.local.commands import get_main_process_pid_file_path

from yt.wrapper.cli_helpers import run_main, ParseStructuredArguments
from yt.wrapper.exceptions_catcher import KeyboardInterruptsCatcher
import yt.yson as yson

import argparse
import logging
import time
import sys
import os
import errno

DESCRIPTION = """Command-line utility to work with local YT instances."""

SERVICE_LIST = ("master", "node", "scheduler", "controller-agent", "proxy", "rpc-proxy", "watcher", "queue-agent", "kafka-proxy")

logger = logging.getLogger("YtLocal")


def start_func(**kwargs):
    sync = kwargs.pop("sync", False)
    quiet = kwargs.pop("quiet", False)
    timeout = kwargs.pop("timeout", None)
    forbid_chunk_storage_in_tmpfs = kwargs.pop("forbid_chunk_storage_in_tmpfs", None)

    if not sync and timeout is not None:
        print("Warning! --timeout option has no effect when --sync flag is not specified", file=sys.stderr)

    kwargs["allow_chunk_storage_in_tmpfs"] = not forbid_chunk_storage_in_tmpfs

    if quiet:
        logger.setLevel(logging.WARNING)
    else:
        logger.setLevel(logging.INFO)

    DEPRECATION_MAPPING = {
        "masters_count": "master_count",
        "nodes_count": "node_count",
        "schedulers_count": "scheduler_count",
        "ports_range_start": "port_range_start",
        "operations_memory_limit": "jobs_memory_limit",
        "no_proxy": "http_proxy_count",
        "rpc_proxy": "rpc_proxy_count"
    }

    for old_param, new_param in DEPRECATION_MAPPING.items():
        if kwargs[old_param]:
            deprecation_warning = "Command-line option --{} is deprecated and will be eventually removed; "\
                                  .format(old_param.replace("_", "-"))
            if new_param is not None:
                deprecation_warning += "use --{} instead".format(new_param.replace("_", "-"))
            else:
                deprecation_warning += "do not use it"
            logger.warning(deprecation_warning)

    # Compatibility options
    if kwargs["masters_count"] is not None:
        kwargs["master_count"] = kwargs["masters_count"]
    if kwargs["nodes_count"] is not None:
        kwargs["node_count"] = kwargs["nodes_count"]
    if kwargs["schedulers_count"] is not None:
        kwargs["scheduler_count"] = kwargs["schedulers_count"]
    if kwargs["ports_range_start"] is not None:
        kwargs["port_range_start"] = kwargs["ports_range_start"]
    if kwargs["operations_memory_limit"] is not None:
        kwargs["jobs_memory_limit"] = kwargs["operations_memory_limit"]
    if kwargs["no_proxy"]:
        kwargs["http_proxy_count"] = 0
    if kwargs["rpc_proxy"] and kwargs["rpc_proxy_count"] is None:
        kwargs["rpc_proxy_count"] = 1

    for opt in ("masters_count", "nodes_count", "schedulers_count",
                "ports_range_start", "operations_memory_limit", "no_proxy", "rpc_proxy"):
        del kwargs[opt]
    # Tests options
    sync_mode_sleep_timeout = kwargs.pop("sync_mode_sleep_timeout")

    if sync:
        kwargs["set_pdeath_sig"] = True

    for service in SERVICE_LIST:
        service_underscore = service.replace("-", "_")
        path_arg_key = service_underscore + "_config_path"
        arg_key = service_underscore + "_config"
        if arg_key in kwargs and kwargs[arg_key] is not None:
            ok = True
            try:
                config = yson._loads_from_native_str(kwargs[arg_key])
                if not isinstance(config, dict):
                    ok = False
            except yson.YsonError:
                ok = False
            if ok:
                kwargs[arg_key] = config
        if path_arg_key in kwargs:
            if kwargs[path_arg_key] is not None:
                kwargs[arg_key] = kwargs[path_arg_key]
            del kwargs[path_arg_key]

    if kwargs.get("master_cache_count", 0) > 0:
        kwargs["enable_master_cache"] = True

    environment = start(**kwargs)

    if sync:
        main_process_pid_file = get_main_process_pid_file_path(environment.path)

        try:
            os.setpgid(0, 0)
        except OSError as err:
            # NOTE: If process is a session leader (e.g. started as entrypoint process in Docker)
            # then setpgid will fail with EPERM (see man setpgid(2)). This is OK and let's ignore it.
            if err.errno != errno.EPERM:
                raise

        with open(main_process_pid_file, "w") as f:
            f.write(str(os.getpid()))

        if quiet:
            print(environment.id)

        checking_thread = YTCheckingThread(environment, delay=sync_mode_sleep_timeout, timeout=timeout)
        checking_thread.start()

        def interrupt_action():
            logger.info("Stopping local YT instance")
            checking_thread.stop()
            environment.stop()
            os.remove(main_process_pid_file)
            sys.exit(0)

        with KeyboardInterruptsCatcher(interrupt_action):
            while True:
                time.sleep(sync_mode_sleep_timeout)
    else:
        print(environment.id)


def add_start_subparser(subparsers):
    parser = subparsers.add_parser("start", help="Start local YT environment with specified options")
    parser.set_defaults(func=start_func)
    parser.add_argument("--master-count", type=int, default=1, help="number of masters (default: %(default)s)")
    parser.add_argument("--node-count", type=int, default=1, help="number of nodes (default: %(default)s)")
    parser.add_argument("--scheduler-count", type=int, default=1, help="number of schedulers (default: %(default)s)")
    parser.add_argument("--http-proxy-count", type=int, default=1, help="number of http proxies (default: %(default)s)")
    parser.add_argument("--rpc-proxy-count", type=int, default=0, help="number of rpc proxies (default: %(default)s)")
    parser.add_argument("--secondary-master-cell-count", type=int, default=0,
                        help="number of secondary cells. Do not use it if you are not sure what you are doing. (default: %(default)s)")
    parser.add_argument("--tablet-balancer-count", type=int, default=0, help="number of tablet balancers (default: %(default)s)")
    parser.add_argument("--master-cache-count", type=int, default=0, help="number of master caches (default: %(default)s)")
    parser.add_argument("--queue-agent-count", type=int, default=0, help="number of queue agents (default: %(default)s)")
    parser.add_argument("--kafka-proxy-count", type=int, default=0, help="number of kafka proxies (default: %(default)s)")
    parser.add_argument("--discovery-server-count", type=int, default=0, help="number of discovery servers (default: %(default)s)")

    parser.add_argument("-c", "--component", action=ParseStructuredArguments, help="additional components", required=False, dest="components", nargs="*")

    for service in SERVICE_LIST:
        config_parser = parser.add_mutually_exclusive_group(required=False)
        config_parser.add_argument("--{0}-config".format(service), help="{0} config".format(service))
        config_parser.add_argument("--{0}-config-path".format(service), help="{0} config path".format(service))

    parser.add_argument("--sync", action="store_true", default=False,
                        help="start in synchronized mode (hangs up console and prints info there)")
    parser.add_argument("--id", help="local YT id (guid will be generated if not specified)")
    parser.add_argument("--local-cypress-dir", help="local Cypress directory (map_nodes and tables will be created in "
                                                    "Cypress according to this directory layout)")

    parser.add_argument("-q", "--quiet", action="store_true", default=False,
                        help="decrease verbosity (leave only warnings and errors)")

    parser.add_argument("--proxy-port", type=int, nargs="+", dest="http_proxy_ports",
                        help="proxy ports for http proxy; number of values should be equal to http-proxy-count.")
    parser.add_argument("--http-proxy-port", type=int, nargs="+", dest="http_proxy_ports",
                        help="proxy ports for http proxy; number of values should be equal to http-proxy-count.")
    parser.add_argument("--https-proxy-port", type=int, nargs="+", dest="https_proxy_ports",
                        help="proxy ports for https proxy; number of values should be equal to http-proxy-count.")
    parser.add_argument("--rpc-proxy-port", type=int, nargs="+", dest="rpc_proxy_ports",
                        help="ports for rpc proxies; number of values should be equal to rpc-proxy-count.")
    parser.add_argument("--discovery-server-port", type=int, nargs="+", dest="discovery_server_ports",
                        help="ports for discovery servers; number of values should be equal to discovery-server-count.")
    parser.add_argument("--enable-debug-logging", action="store_true", default=False,
                        help="set logging level threshold to DEBUG")
    parser.add_argument("--enable-structured-logging", action="store_true", default=False,
                        help="enables structured logs for services")
    parser.add_argument("--enable-logging-compression", action="store_true", default=False,
                        help="enables logging compression by server")
    parser.add_argument("--log-compression-method", default="gzip", choices=["gzip", "zstd"],
                        help="compression algorithm to use for logs (default: %(default)s)")
    parser.add_argument("--tmpfs-path", help="path to mounted tmpfs. "
                                             "Will be used to store performance critical parts.")
    parser.add_argument("--port-range-start", type=int,
                        help="assign ports from continuous range starting from this port number.")
    parser.add_argument("--node-port-set-size", type=int, help="assign node port set size")
    parser.add_argument("--listen-port-pool", nargs="+", type=int,
                        help="assign ports from the list of ports specified by this argument")
    parser.add_argument("--fqdn", help="FQDN to use in all addresses. Detected automatically if not specified.")
    parser.add_argument("--prepare-only", action="store_true", default=False,
                        help="Only prepare environment, but don't start.")

    parser.add_argument("--enable-tls", action="store_true", default=False,
                        help="Enable TLS for all components")
    parser.add_argument("--mock-tvm-id", type=int, default=None,
                        help="cluster native TVM id used for authentication mock.")

    parser.add_argument("--jobs-environment-type", type=str,
                        help="container environment for jobs: simple, porto, cri")
    parser.add_argument("--jobs-memory-limit", type=int,
                        help="memory limit for jobs in bytes")
    parser.add_argument("--jobs-cpu-limit", type=int,
                        help="cpu limit for jobs")
    parser.add_argument("--jobs-user-slot-count", type=int,
                        help="slot count for user jobs")
    parser.add_argument("--jobs-resource-limits", type=yson._loads_from_native_str, default=None)

    parser.add_argument("--forbid-chunk-storage-in-tmpfs", action="store_true", default=False,
                        help="disables chunk storage in tmpfs")
    parser.add_argument("--node-chunk-store-quota", type=int,
                        help="size for node chunk storage in bytes")

    parser.add_argument("--wait-tablet-cell-initialization", action="store_true", default=False,
                        help="wait until tablet cell (created during world initialization) health is good")
    parser.add_argument("--init-operations-archive", action="store_true", default=False,
                        help="init operations archive")
    parser.add_argument("--timeout", type=int,
                        help="time in seconds after which local YT will be stopped automatically "
                             "(applies only to sync mode)")
    parser.add_argument("--cell-tag", type=int, default=1,
                        help="cluster cell tag (default: %(default)s)")

    parser.add_argument("--job-proxy-logging-mode", choices=["simple", "per_job_directory"], default="simple",
                        help="job proxy logging mode (default: %(default)s)")

    parser.add_argument("--ytserver-all-path",
                        help="Use specified ytserver_all binary instead of per-service binaries in PATH")

<<<<<<< HEAD
    parser.add_argument("--use-native-client", action="store_true", default=False,
                        help="Use native client")
    parser.add_argument("--enable-auth", action="store_true", default=False,
                        help="Enable authentication")
=======
    parser.add_argument("--native-client-supported", "--use-native-client", action="store_true", default=False,
                        dest="native_client_supported", help="Use native client")
>>>>>>> 08615669

    # Compatibility options
    parser.add_argument("--masters-count", type=int, help=argparse.SUPPRESS)
    parser.add_argument("--nodes-count", type=int, help=argparse.SUPPRESS)
    parser.add_argument("--schedulers-count", type=int, help=argparse.SUPPRESS)
    parser.add_argument("--ports-range-start", type=int, help=argparse.SUPPRESS)
    parser.add_argument("--operations-memory-limit", type=int, help=argparse.SUPPRESS)
    parser.add_argument("--no-proxy", action="store_true", help=argparse.SUPPRESS)
    parser.add_argument("--rpc-proxy", action="store_true", help=argparse.SUPPRESS)

    # Options for tests
    parser.add_argument("--sync-mode-sleep-timeout", type=int, default=2, help=argparse.SUPPRESS)


def add_stop_subparser(subparsers):
    parser = subparsers.add_parser("stop", help="Stop local YT with given id")
    parser.set_defaults(func=stop)
    parser.add_argument("id", help="local YT id")
    parser.add_argument("--delete", help="remove working directory after stopping", action="store_true",
                        dest="remove_working_dir")


def add_delete_subparser(subparsers):
    parser = subparsers.add_parser("delete", help="Delete stopped local YT working directory.")
    parser.set_defaults(func=delete)
    parser.add_argument("id", help="local YT id")


def get_proxy_func(**kwargs):
    print(get_proxy(**kwargs))


def add_get_proxy_subparser(subparsers):
    parser = subparsers.add_parser("get_proxy", help="Get proxy address for local YT with given id")
    parser.set_defaults(func=get_proxy_func)
    parser.add_argument("id", help="local YT id")


def print_instances(**kwargs):
    for instance_id, status, proxy_address in list_instances(**kwargs):
        if status == "running":
            if proxy_address is None:
                print("{0}\tstatus: {1}\tproxy: not started".format(instance_id, status))
            else:
                print("{0}\tstatus: {1}\tproxy: {2}".format(instance_id, status, proxy_address))
        else:
            print("{0}\tstatus: {1}".format(instance_id, status))


def add_list_subparser(subparsers):
    parser = subparsers.add_parser("list", help="List local YT instances")
    parser.set_defaults(func=print_instances)


def main():
    options_parser = argparse.ArgumentParser(add_help=False)
    options_parser.add_argument("--path", help="local YTs root path, can be specified "
                                               "with YT_LOCAL_ROOT_PATH variable")

    parser = argparse.ArgumentParser(parents=[options_parser],
                                     description=DESCRIPTION)

    subparsers = parser.add_subparsers(metavar="command")
    subparsers.required = True

    add_start_subparser(subparsers)
    add_stop_subparser(subparsers)
    add_delete_subparser(subparsers)
    add_get_proxy_subparser(subparsers)
    add_list_subparser(subparsers)

    options, remaining_args = options_parser.parse_known_args()
    args = parser.parse_args(remaining_args)

    func_args = dict(vars(args))
    func_args.update(vars(options))

    func_args.pop("func")
    args.func(**func_args)


if __name__ == "__main__":
    run_main(main)<|MERGE_RESOLUTION|>--- conflicted
+++ resolved
@@ -238,15 +238,11 @@
     parser.add_argument("--ytserver-all-path",
                         help="Use specified ytserver_all binary instead of per-service binaries in PATH")
 
-<<<<<<< HEAD
-    parser.add_argument("--use-native-client", action="store_true", default=False,
-                        help="Use native client")
     parser.add_argument("--enable-auth", action="store_true", default=False,
                         help="Enable authentication")
-=======
+    
     parser.add_argument("--native-client-supported", "--use-native-client", action="store_true", default=False,
                         dest="native_client_supported", help="Use native client")
->>>>>>> 08615669
 
     # Compatibility options
     parser.add_argument("--masters-count", type=int, help=argparse.SUPPRESS)

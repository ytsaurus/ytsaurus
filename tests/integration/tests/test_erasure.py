from yt_env_setup import YTEnvSetup, wait
from yt_commands import *

##################################################################

class TestErasure(YTEnvSetup):
    NUM_MASTERS = 3
    NUM_NODES = 20
    NUM_SCHEDULERS = 1

    def _do_test_simple(self, erasure_codec):
        create("table", "//tmp/table")
        set("//tmp/table/@erasure_codec", erasure_codec)

        assert read_table("//tmp/table") == []
        assert get("//tmp/table/@row_count") == 0
        assert get("//tmp/table/@chunk_count") == 0

        write_table("//tmp/table", {"b": "hello"})
        assert read_table("//tmp/table") == [{"b":"hello"}]
        assert get("//tmp/table/@row_count") == 1
        assert get("//tmp/table/@chunk_count") == 1

        write_table("<append=true>//tmp/table", [{"b": "2", "a": "1"}, {"x": "10", "y": "20", "a": "30"}])
        assert read_table("//tmp/table") == [{"b": "hello"}, {"a":"1", "b":"2"}, {"a":"30", "x":"10", "y":"20"}]
        assert get("//tmp/table/@row_count") == 3
        assert get("//tmp/table/@chunk_count") == 2

    def test_reed_solomon(self):
        self._do_test_simple("reed_solomon_6_3")

    def test_lrc(self):
        self._do_test_simple("lrc_12_2_2")

    def _is_chunk_ok(self, chunk_id):
        if get("#%s/@lost" % chunk_id):
            return False
        if not get("#%s/@available" % chunk_id):
            return False
        if get("#%s/@data_missing" % chunk_id):
            return False
        if get("#%s/@parity_missing" % chunk_id):
            return False
        return True

    def _test_repair(self, codec, replica_count, data_replica_count):
        remove("//tmp/table", force=True)
        create("table", "//tmp/table")
        set("//tmp/table/@erasure_codec", codec)
        write_table("//tmp/table", {"b": "hello"})

        chunk_ids = get("//tmp/table/@chunk_ids")
        assert len(chunk_ids) == 1
        chunk_id = chunk_ids[0]

        replicas = get("#%s/@stored_replicas" % chunk_id)
        assert len(replicas) == replica_count

        assert self._is_chunk_ok(chunk_id)

        for r in replicas:
            replica_index = r.attributes["index"]
            address = str(r)
            print >>sys.stderr, "Banning node %s containing replica %d" % (address, replica_index)
            self.set_node_banned(address, True)
<<<<<<< HEAD

            ok = False
            for i in xrange(10):
                if self._is_chunk_ok(chunk_id):
                    ok = True
                    break
                time.sleep(0.2)

            assert ok
            assert read_table("//tmp/table") == [{"b":"hello"}]

=======
            wait(lambda: self._is_chunk_ok(chunk_id))
            assert read_table("//tmp/table") == [{"b":"hello"}]
>>>>>>> 4c21d8c5
            self.set_node_banned(r, False)

    def test_reed_solomon_repair(self):
        self._test_repair("reed_solomon_6_3", 9, 6)

    def test_lrc_repair(self):
        self._test_repair("lrc_12_2_2", 16, 12)

    def test_map(self):
        create("table", "//tmp/t1")
        set("//tmp/t1/@erasure_codec", "reed_solomon_6_3")
        create("table", "//tmp/t2")
        set("//tmp/t2/@erasure_codec", "lrc_12_2_2")
        write_table("//tmp/t1", {"a": "b"})
        map(in_="//tmp/t1", out="//tmp/t2", command="cat")

        assert read_table("//tmp/t2") == [{"a" : "b"}]

    def test_sort(self):
        v1 = {"key" : "aaa"}
        v2 = {"key" : "bb"}
        v3 = {"key" : "bbxx"}
        v4 = {"key" : "zfoo"}
        v5 = {"key" : "zzz"}

        create("table", "//tmp/t_in")
        set("//tmp/t_in/@erasure_codec", "lrc_12_2_2")
        write_table("//tmp/t_in", [v3, v5, v1, v2, v4]) # some random order

        create("table", "//tmp/t_out")
        set("//tmp/t_in/@erasure_codec", "reed_solomon_6_3")

        sort(in_="//tmp/t_in",
             out="//tmp/t_out",
             sort_by="key")

        assert read_table("//tmp/t_out") == [v1, v2, v3, v4, v5]
        assert get("//tmp/t_out/@sorted")
        assert get("//tmp/t_out/@sorted_by") ==  ["key"]

    def test_part_ids(self):
        create("table", "//tmp/t")
        set("//tmp/t/@erasure_codec", "lrc_12_2_2")
        write_table("//tmp/t", {"a": "b"})
        chunk_ids = get("//tmp/t/@chunk_ids")
        assert len(chunk_ids) == 1
        chunk_id = chunk_ids[0]
        parts = chunk_id.split("-")
        for x in xrange(103, 119):
            part_id = "%s-%s-%s%x-%s" % (parts[0], parts[1], parts[2][:-2], x, parts[3])
            assert get("#" + part_id + "/@id") == chunk_id
            
##################################################################

class TestErasureMulticell(TestErasure):
    NUM_SECONDARY_MASTER_CELLS = 2
<|MERGE_RESOLUTION|>--- conflicted
+++ resolved
@@ -63,22 +63,8 @@
             address = str(r)
             print >>sys.stderr, "Banning node %s containing replica %d" % (address, replica_index)
             self.set_node_banned(address, True)
-<<<<<<< HEAD
-
-            ok = False
-            for i in xrange(10):
-                if self._is_chunk_ok(chunk_id):
-                    ok = True
-                    break
-                time.sleep(0.2)
-
-            assert ok
-            assert read_table("//tmp/table") == [{"b":"hello"}]
-
-=======
             wait(lambda: self._is_chunk_ok(chunk_id))
             assert read_table("//tmp/table") == [{"b":"hello"}]
->>>>>>> 4c21d8c5
             self.set_node_banned(r, False)
 
     def test_reed_solomon_repair(self):

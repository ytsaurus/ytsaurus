--- conflicted
+++ resolved
@@ -1,10 +1,6 @@
 import pytest
 
-<<<<<<< HEAD
-from yt_env_setup import YTEnvSetup, linux_only
-=======
 from yt_env_setup import YTEnvSetup, unix_only
->>>>>>> 7cab3bda
 from yt_commands import *
 
 from yt.environment.helpers import assert_items_equal
@@ -164,43 +160,23 @@
         else:
             assert_items_equal(read_table("//tmp/t_out"), output)
 
-<<<<<<< HEAD
-    @linux_only
+    @unix_only
     def test_map_sort_reduce(self):
         self.do_run_test("map_sort_reduce")
 
-    @linux_only
+    @unix_only
     def test_map_reduce(self):
         self.do_run_test("map_reduce")
 
-    @linux_only
+    @unix_only
     def test_map_reduce_1partition(self):
         self.do_run_test("map_reduce_1p")
 
-    @linux_only
+    @unix_only
     def test_map_reduce_reduce_combiner_dev_null(self):
         self.do_run_test("reduce_combiner_dev_null")
 
-    @linux_only
-=======
-    @unix_only
-    def test_map_sort_reduce(self):
-        self.do_run_test("map_sort_reduce")
-
-    @unix_only
-    def test_map_reduce(self):
-        self.do_run_test("map_reduce")
-
-    @unix_only
-    def test_map_reduce_1partition(self):
-        self.do_run_test("map_reduce_1p")
-
-    @unix_only
-    def test_map_reduce_reduce_combiner_dev_null(self):
-        self.do_run_test("reduce_combiner_dev_null")
-
-    @unix_only
->>>>>>> 7cab3bda
+    @unix_only
     def test_many_output_tables(self):
         create("table", "//tmp/t_in")
         create("table", "//tmp/t_out1")
@@ -212,11 +188,7 @@
                    reducer_command="cat",
                    spec={"reducer": {"format": "dsv"}})
 
-<<<<<<< HEAD
-    @linux_only
-=======
-    @unix_only
->>>>>>> 7cab3bda
+    @unix_only
     def test_reduce_with_sort(self):
         create("table", "//tmp/t_in")
         create("table", "//tmp/t_out")
@@ -299,11 +271,7 @@
                        in_="//tmp/t1", out="//tmp/t2",
                        sort_by=["foo"], spec={"intermediate_data_acl": acl})
 
-<<<<<<< HEAD
-    @linux_only
-=======
-    @unix_only
->>>>>>> 7cab3bda
+    @unix_only
     def test_query_simple(self):
         create("table", "//tmp/t1")
         create("table", "//tmp/t2")
@@ -314,11 +282,7 @@
 
         assert read_table("//tmp/t2") == [{"a": "b"}]
 
-<<<<<<< HEAD
-    @linux_only
-=======
-    @unix_only
->>>>>>> 7cab3bda
+    @unix_only
     def test_query_reader_projection(self):
         create("table", "//tmp/t1")
         create("table", "//tmp/t2")
@@ -329,11 +293,7 @@
 
         assert read_table("//tmp/t2") == [{"a": "b"}]
 
-<<<<<<< HEAD
-    @linux_only
-=======
-    @unix_only
->>>>>>> 7cab3bda
+    @unix_only
     def test_query_with_condition(self):
         create("table", "//tmp/t1")
         create("table", "//tmp/t2")
@@ -344,11 +304,7 @@
 
         assert read_table("//tmp/t2") == [{"a": 1}]
 
-<<<<<<< HEAD
-    @linux_only
-=======
-    @unix_only
->>>>>>> 7cab3bda
+    @unix_only
     def test_query_asterisk(self):
         create("table", "//tmp/t1")
         create("table", "//tmp/t2")

import pytest

from yt_env_setup import YTEnvSetup, TOOLS_ROOTDIR
from yt_commands import *

import os
import sys

from collections import defaultdict

##################################################################

class TestSchedulerMapReduceCommands(YTEnvSetup):
    NUM_MASTERS = 3
    NUM_NODES = 5
    NUM_SCHEDULERS = 1


    def do_run_test(self, method):
        tx = start_transaction()

        text = \
"""
So, so you think you can tell Heaven from Hell,
blue skies from pain.
Can you tell a green field from a cold steel rail?
A smile from a veil?
Do you think you can tell?
And did they get you to trade your heroes for ghosts?
Hot ashes for trees?
Hot air for a cool breeze?
Cold comfort for change?
And did you exchange a walk on part in the war for a lead role in a cage?
How I wish, how I wish you were here.
We're just two lost souls swimming in a fish bowl, year after year,
Running over the same old ground.
What have you found? The same old fears.
Wish you were here.
"""

        # remove punctuation from text
        stop_symbols = ",.?"
        for s in stop_symbols:
            text = text.replace(s, ' ')

        create('table', '//tmp/t_in', tx=tx)
        create('table', '//tmp/t_map_out', tx=tx)
        create('table', '//tmp/t_reduce_in', tx=tx)
        create('table', '//tmp/t_out', tx=tx)

        for line in text.split('\n'):
            write('<append=true>//tmp/t_in', {'line': line}, tx=tx)

        create('file', '//tmp/yt_streaming.py')
        create('file', '//tmp/mapper.py')
        create('file', '//tmp/reducer.py')

        upload_file('//tmp/yt_streaming.py', os.path.join(TOOLS_ROOTDIR, 'yt_streaming.py'), tx=tx)
        upload_file('//tmp/mapper.py', os.path.join(TOOLS_ROOTDIR, 'wc_mapper.py'), tx=tx)
        upload_file('//tmp/reducer.py', os.path.join(TOOLS_ROOTDIR, 'wc_reducer.py'), tx=tx)


        if method == 'map_sort_reduce':
            map(in_='//tmp/t_in',
                out='//tmp/t_map_out',
                command='python mapper.py',
                file=['//tmp/mapper.py', '//tmp/yt_streaming.py'],
                opt='/spec/mapper/format=dsv',
                tx=tx)

            sort(in_='//tmp/t_map_out',
                 out='//tmp/t_reduce_in',
                 sort_by='word',
                 tx=tx)

            reduce(in_='//tmp/t_reduce_in',
                   out='//tmp/t_out',
                   command='python reducer.py',
                   file=['//tmp/reducer.py', '//tmp/yt_streaming.py'],
                   opt='/spec/reducer/format=dsv',
                   tx=tx)
        elif method == 'map_reduce':
            map_reduce(in_='//tmp/t_in',
                       out='//tmp/t_out',
                       sort_by='word',
                       mapper_command='python mapper.py',
                       mapper_file=['//tmp/mapper.py', '//tmp/yt_streaming.py'],
                       reduce_combiner_command='python reducer.py',
                       reduce_combiner_file=['//tmp/reducer.py', '//tmp/yt_streaming.py'],
                       reducer_command='python reducer.py',
                       reducer_file=['//tmp/reducer.py', '//tmp/yt_streaming.py'],
                       opt=['/spec/partition_count=2', 
                            '/spec/map_job_count=2', 
                            '/spec/mapper/format=dsv', 
                            '/spec/reduce_combiner/format=dsv', 
                            '/spec/reducer/format=dsv',
                            '/spec/data_size_per_sort_job=10'],
                       tx=tx)
        elif method == 'map_reduce_1p':
            map_reduce(in_='//tmp/t_in',
                       out='//tmp/t_out',
                       sort_by='word',
                       mapper_command='python mapper.py',
                       mapper_file=['//tmp/mapper.py', '//tmp/yt_streaming.py'],
                       reducer_command='python reducer.py',
                       reducer_file=['//tmp/reducer.py', '//tmp/yt_streaming.py'],
                       opt=['/spec/partition_count=1', '/spec/mapper/format=dsv', '/spec/reducer/format=dsv'],
                       tx=tx)
        elif method == 'reduce_combiner_dev_null':
            map_reduce(in_='//tmp/t_in',
                       out='//tmp/t_out',
                       sort_by='word',
                       mapper_command='python mapper.py',
                       mapper_file=['//tmp/mapper.py', '//tmp/yt_streaming.py'],
                       reduce_combiner_command='cat >/dev/null',
                       reducer_command='python reducer.py',
                       reducer_file=['//tmp/reducer.py', '//tmp/yt_streaming.py'],
                       opt=['/spec/partition_count=2', 
                            '/spec/map_job_count=2', 
                            '/spec/mapper/format=dsv', 
                            '/spec/reduce_combiner/format=dsv', 
                            '/spec/reducer/format=dsv',
                            '/spec/data_size_per_sort_job=10'],
                       tx=tx)

        commit_transaction(tx)

        # count the desired output
        expected = defaultdict(int)
        for word in text.split():
            expected[word] += 1

        output = []
        if method != "reduce_combiner_dev_null":
            for word, count in expected.items():
                output.append( {'word': word, 'count': str(count)} )
            self.assertItemsEqual(read('//tmp/t_out'), output)
        else:
            self.assertItemsEqual(read('//tmp/t_out'), output)

    @only_linux
    def test_map_sort_reduce(self):
        self.do_run_test('map_sort_reduce')

    @only_linux
    def test_map_reduce(self):
        self.do_run_test('map_reduce')

    @only_linux
    def test_map_reduce_1partition(self):
        self.do_run_test('map_reduce_1p')

<<<<<<< HEAD
    @only_linux
=======
    @pytest.mark.skipif("not sys.platform.startswith(\"linux\")")
    def test_map_reduce_reduce_combiner_dev_null(self):
        self.do_run_test('reduce_combiner_dev_null')

    @pytest.mark.skipif("not sys.platform.startswith(\"linux\")")
>>>>>>> e6b3a5e8
    def test_many_output_tables(self):
        create('table', '//tmp/t_in')
        create('table', '//tmp/t_out1')
        create('table', '//tmp/t_out2')
        write('//tmp/t_in', {'line': "some_data"})
        map_reduce(in_='//tmp/t_in',
                   out=['//tmp/t_out1', '//tmp/t_out2'],
                   sort_by='line',
                   reducer_command='cat',
                   opt='/spec/reducer/format=dsv')<|MERGE_RESOLUTION|>--- conflicted
+++ resolved
@@ -150,15 +150,11 @@
     def test_map_reduce_1partition(self):
         self.do_run_test('map_reduce_1p')
 
-<<<<<<< HEAD
     @only_linux
-=======
-    @pytest.mark.skipif("not sys.platform.startswith(\"linux\")")
     def test_map_reduce_reduce_combiner_dev_null(self):
         self.do_run_test('reduce_combiner_dev_null')
 
-    @pytest.mark.skipif("not sys.platform.startswith(\"linux\")")
->>>>>>> e6b3a5e8
+    @only_linux
     def test_many_output_tables(self):
         create('table', '//tmp/t_in')
         create('table', '//tmp/t_out1')

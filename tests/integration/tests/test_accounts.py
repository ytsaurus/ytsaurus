--- conflicted
+++ resolved
@@ -508,10 +508,7 @@
         remove("//tmp/b/a")
         
         gc_collect()
-<<<<<<< HEAD
-        multicell_sleep()
-=======
->>>>>>> ebf07b57
+        multicell_sleep()
         assert self._get_account_disk_space("max") == 0
         assert self._get_account_node_count("max") == 1
         

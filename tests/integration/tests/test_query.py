import pytest

import os
import os.path

from yt_env_setup import YTEnvSetup
from yt_commands import *

from yt.environment.helpers import assert_items_equal

from random import randint
from random import shuffle

##################################################################


@pytest.mark.skipif('os.environ.get("BUILD_ENABLE_LLVM", None) == "NO"')
class TestQuery(YTEnvSetup):
    NUM_MASTERS = 3
    NUM_NODES = 3
    NUM_SCHEDULERS = 1

    def _sample_data(self, path="//tmp/t", chunks=3, stripe=3):
        create("table", path,
            attributes = {
                "schema": [{"name": "a", "type": "int64"}, {"name": "b", "type": "int64"}]
            })

        for i in xrange(chunks):
            data = [
                {"a": (i * stripe + j), "b": (i * stripe + j) * 10}
                for j in xrange(1, 1 + stripe)]
            write_table("<append=true>" + path, data)

        sort(in_=path, out=path, sort_by=["a", "b"])

    def _create_table(self, path, schema, key_columns, data):
        create("table", path,
            attributes = {
                "schema": schema,
                "key_columns": key_columns
            })
        mount_table(path)
        self.wait_for_tablet_state(path, ["mounted"])
        insert_rows(path, data)

    # TODO(sandello): TableMountCache is not invalidated at the moment,
    # so table names must be unique.

    def test_simple(self):
        for i in xrange(0, 50, 10):
            path = "//tmp/t{0}".format(i)

            self._sample_data(path=path, chunks=i, stripe=10)
            result = select_rows("a, b from [{0}]".format(path), verbose=False)

            assert len(result) == 10 * i

    def test_invalid_data(self):
        path = "//tmp/t"
        create("table", path,
            attributes = {
                "schema": [{"name": "a", "type": "int64"}, {"name": "b", "type": "int64"}]
            })
        data = [{"a" : 1, "b" : 2},
                {"a" : 1, "b" : 2.2},
                {"a" : 1, "b" : "smth"}]

        write_table("<sorted_by=[a; b]>" + path, data)
        with pytest.raises(YtError):
            result = select_rows("a, b from [{0}] where b=b".format(path), verbose=False)
            print >>sys.stderr, result

    def test_project1(self):
        self._sample_data(path="//tmp/t")
        expected = [{"s": 2 * i + 10 * i - 1} for i in xrange(1, 10)]
        actual = select_rows("2 * a + b - 1 as s from [//tmp/t]")
        assert expected == actual

    def test_group_by1(self):
        self._sample_data(path="//tmp/t")
        expected = [{"s": 450}]
        actual = select_rows("sum(b) as s from [//tmp/t] group by 1 as k")
        assert actual == expected

    def test_group_by2(self):
        self._sample_data(path="//tmp/t")
        expected = [{"k": 0, "s": 200}, {"k": 1, "s": 250}]
        actual = select_rows("k, sum(b) as s from [//tmp/t] group by a % 2 as k")
        assert_items_equal(actual, expected)

    def test_merging_group_by(self):
        self.sync_create_cells(3, 3)

        create("table", "//tmp/t",
            attributes = {
                "schema": [
                    {"name": "a", "type": "int64"},
                    {"name": "b", "type": "int64"}],
                "key_columns": ["a"]
            })

        pivots = [[i*5] for i in xrange(0,20)]
        pivots.insert(0, [])
        reshard_table("//tmp/t", pivots)

        mount_table("//tmp/t")

        self.wait_for_tablet_state("//tmp/t", ["mounted"])

        data = [{"a" : i, "b" : i * 10} for i in xrange(0,100)]
        insert_rows("//tmp/t", data)

        expected = [
            {"k": 0, "aa": 49.0, "mb": 0, "ab": 490.0},
            {"k": 1, "aa": 50.0, "mb": 10, "ab": 500.0}]
        actual = select_rows("""
            k, avg(a) as aa, min(b) as mb, avg(b) as ab
            from [//tmp/t]
            group by a % 2 as k
            order by k limit 2""")
        assert expected == actual

    def test_merging_group_by2(self):
        self.sync_create_cells(3, 3)

        create("table", "//tmp/t",
            attributes = {
                "schema": [
                    {"name": "a", "type": "int64"},
                    {"name": "b", "type": "string"}],
                "key_columns": ["a"]
            })

        pivots = [[i*5] for i in xrange(0,20)]
        pivots.insert(0, [])
        reshard_table("//tmp/t", pivots)

        mount_table("//tmp/t")

        self.wait_for_tablet_state("//tmp/t", ["mounted"])

        data = [{"a" : i, "b" : str(i)} for i in xrange(0,100)]
        insert_rows("//tmp/t", data)

        expected = [
            {"k": 0, "m": "98"},
            {"k": 1, "m": "99"}]
        actual = select_rows("k, max(b) as m from [//tmp/t] group by a % 2 as k order by k limit 2")
        assert expected == actual

    def test_limit(self):
        self._sample_data(path="//tmp/t")
        expected = [{"a": 1, "b": 10}]
        actual = select_rows("* from [//tmp/t] limit 1")
        assert expected == actual

    def test_order_by(self):
        self.sync_create_cells(3, 1)

        create("table", "//tmp/t",
            attributes = {
                "schema": [
                    {"name": "k", "type": "int64"},
                    {"name": "u", "type": "int64"},
                    {"name": "v", "type": "int64"}],
                "key_columns": ["k"]
            })

        mount_table("//tmp/t")
        self.wait_for_tablet_state("//tmp/t", ["mounted"])

        values = [i for i in xrange(0, 300)]
        shuffle(values)

        data = [
            {"k": i, "v": values[i], "u": randint(0, 1000)}
            for i in xrange(0, 100)]
        insert_rows("//tmp/t", data)

        def pick_items(row, items):
            return dict((col, v) for col, v in row.iteritems() if col in items)

        expected = [pick_items(row, ['k', 'v']) for row in data if row['u'] > 500]
        expected = sorted(expected, cmp=lambda x, y: x['v'] - y['v'])[0:10]

        actual = select_rows("k, v from [//tmp/t] where u > 500 order by v limit 10")
        assert expected == actual

    def test_join(self):
        self.sync_create_cells(3, 1)

        self._create_table(
            "//tmp/jl",
            [
                {"name": "a", "type": "int64"},
                {"name": "b", "type": "int64"},
                {"name": "c", "type": "int64"}],
            ["a", "b"],
            [
                {"a": 1, "b": 2, "c": 80 },
                {"a": 1, "b": 3, "c": 71 },
                {"a": 1, "b": 4, "c": 62 },
                {"a": 2, "b": 1, "c": 53 },
                {"a": 2, "b": 2, "c": 44 },
                {"a": 2, "b": 3, "c": 35 },
                {"a": 2, "b": 4, "c": 26 },
                {"a": 3, "b": 1, "c": 17 }
            ]);

        self._create_table(
            "//tmp/jr",
            [
                {"name": "c", "type": "int64"},
                {"name": "d", "type": "int64"},
                {"name": "e", "type": "int64"}],
            ["c"],
            [
                {"d": 1, "e": 2, "c": 80 },
                {"d": 1, "e": 3, "c": 71 },
                {"d": 1, "e": 4, "c": 62 },
                {"d": 2, "e": 1, "c": 53 },
                {"d": 2, "e": 2, "c": 44 },
                {"d": 2, "e": 3, "c": 35 },
                {"d": 2, "e": 4, "c": 26 },
                {"d": 3, "e": 1, "c": 17 }
            ]);

        expected = [
            {"a": 1, "b": 2, "c": 80, "d": 1, "e": 2},
            {"a": 1, "b": 3, "c": 71, "d": 1, "e": 3},
            {"a": 1, "b": 4, "c": 62, "d": 1, "e": 4},
            {"a": 2, "b": 1, "c": 53, "d": 2, "e": 1},
            {"a": 2, "b": 2, "c": 44, "d": 2, "e": 2},
            {"a": 2, "b": 3, "c": 35, "d": 2, "e": 3},
            {"a": 2, "b": 4, "c": 26, "d": 2, "e": 4},
            {"a": 3, "b": 1, "c": 17, "d": 3, "e": 1}]

        actual = select_rows("* from [//tmp/jl] join [//tmp/jr] using c where a < 4")
        assert expected == actual

        expected = [
            {"a": 2, "b": 1, "c": 53, "d": 2, "e": 1}]

        actual = select_rows("* from [//tmp/jl] join [//tmp/jr] using c where (a, b) IN ((2, 1))")
        assert expected == actual

        expected = [
            {"l.a": 2, "l.b": 1, "l.c": 53, "r.c": 53, "r.d": 2, "r.e": 1}]

        actual = select_rows("""
            * from [//tmp/jl] as l
            join [//tmp/jr] as r on l.c + 1 = r.c + 1
             where (l.a, l.b) in ((2, 1))""")
        assert expected == actual

    def test_join_many(self):
        self.sync_create_cells(1, 1)

        self._create_table(
            "//tmp/a",
            [
                {"name": "a", "type": "int64"},
                {"name": "c", "type": "string"}],
            ["a"],
            [
                {"a": 1, "c": "a"},
                {"a": 2, "c": "b"},
                {"a": 3, "c": "c"},
                {"a": 4, "c": "a"},
                {"a": 5, "c": "b"},
                {"a": 6, "c": "c"}
            ]);

        self._create_table(
            "//tmp/b",
            [
                {"name": "b", "type": "int64"},
                {"name": "c", "type": "string"},
                {"name": "d", "type": "string"}],
            ["b"],
            [
                {"b": 100, "c": "a", "d": "X"},
                {"b": 200, "c": "b", "d": "Y"},
                {"b": 300, "c": "c", "d": "X"},
                {"b": 400, "c": "a", "d": "Y"},
                {"b": 500, "c": "b", "d": "X"},
                {"b": 600, "c": "c", "d": "Y"}
            ]);

        self._create_table(
            "//tmp/c",
            [
                {"name": "d", "type": "string"},
                {"name": "e", "type": "int64"}],
            ["d"],
            [
                {"d": "X", "e": 1234},
                {"d": "Y", "e": 5678}
            ]);

        expected = [
            {"a": 2, "c": "b", "b": 200, "d": "Y", "e": 5678},
            {"a": 2, "c": "b", "b": 500, "d": "X", "e": 1234},

            {"a": 3, "c": "c", "b": 300, "d": "X", "e": 1234},
            {"a": 3, "c": "c", "b": 600, "d": "Y", "e": 5678},

            {"a": 4, "c": "a", "b": 100, "d": "X", "e": 1234},
            {"a": 4, "c": "a", "b": 400, "d": "Y", "e": 5678}]

        actual = select_rows("* from [//tmp/a] join [//tmp/b] using c join [//tmp/c] using d where a in (2,3,4)")
        assert sorted(expected) == sorted(actual)

    def test_types(self):
        create("table", "//tmp/t")

        format = yson.loads("<boolean_as_string=false;format=text>yson")
        write_table(
            "//tmp/t",
            '{a=10;b=%false;c="hello";d=32u};{a=20;b=%true;c="world";d=64u};',
            input_format=format,
            is_raw=True)

        sort(in_="//tmp/t", out="//tmp/t", sort_by=["a", "b", "c", "d"])
        set("//tmp/t/@schema", [
            {"name": "a", "type": "int64"},
            {"name": "b", "type": "boolean"},
            {"name": "c", "type": "string"},
            {"name": "d", "type": "uint64"},
        ])

        assert select_rows('a, b, c, d from [//tmp/t] where c="hello"', output_format=format) == \
                '{"a"=10;"b"=%false;"c"="hello";"d"=32u;};\n'

    def test_tablets(self):
        self.sync_create_cells(3, 1)

        create("table", "//tmp/t",
            attributes = {
                "schema": [{"name": "key", "type": "int64"}, {"name": "value", "type": "int64"}],
                "key_columns": ["key"]
            })

        mount_table("//tmp/t")
        self.wait_for_tablet_state("//tmp/t", ["mounted"])

        stripe = 10

        for i in xrange(0, 10):
            data = [
                {"key": (i * stripe + j), "value": (i * stripe + j) * 10}
                for j in xrange(1, 1 + stripe)]
            insert_rows("//tmp/t", data)

        unmount_table("//tmp/t")
        self.wait_for_tablet_state("//tmp/t", ["unmounted"])
        reshard_table("//tmp/t", [[], [10], [30], [50], [70], [90]])
        mount_table("//tmp/t", first_tablet_index=0, last_tablet_index=2)
        self.wait_for_tablet_state("//tmp/t", ["unmounted", "mounted"])

        select_rows("* from [//tmp/t] where key < 50")

        with pytest.raises(YtError): select_rows("* from [//tmp/t] where key < 51")

    def test_computed_column_simple(self):
        self.sync_create_cells(3, 1)

        create("table", "//tmp/t",
            attributes = {
                "schema": [
                    {"name": "hash", "type": "int64", "expression": "key * 33"},
                    {"name": "key", "type": "int64"},
                    {"name": "value", "type": "int64"}],
                "key_columns": ["hash", "key"]
            })
        reshard_table("//tmp/t", [[]] + [[i] for i in xrange(1, 100 * 33, 1000)])
        mount_table("//tmp/t")
        self.wait_for_tablet_state("//tmp/t", ["mounted"])

        insert_rows("//tmp/t", [{"key": i, "value": i * 2} for i in xrange(0,100)])

        expected = [{"hash": 42 * 33, "key": 42, "value": 42 * 2}]
        actual = select_rows("* from [//tmp/t] where key = 42")
        assert actual == expected

        expected = [{"hash": i * 33, "key": i, "value": i * 2} for i in xrange(10,80)]
        actual = sorted(select_rows("* from [//tmp/t] where key >= 10 and key < 80"))
        assert_items_equal(actual, expected)

        expected = [{"hash": i * 33, "key": i, "value": i * 2} for i in [10, 20, 30]]
        actual = sorted(select_rows("* from [//tmp/t] where key in (10, 20, 30)"))
        assert_items_equal(actual, expected)

    def test_computed_column_far_divide(self):
        self.sync_create_cells(3, 1)

        create("table", "//tmp/t",
            attributes = {
                "schema": [
                    {"name": "hash", "type": "int64", "expression": "key2 / 2"},
                    {"name": "key1", "type": "int64"},
                    {"name": "key2", "type": "int64"},
                    {"name": "value", "type": "int64"}],
                "key_columns": ["hash", "key1", "key2"]
            })
        reshard_table("//tmp/t", [[]] + [[i] for i in xrange(1, 500, 10)])
        mount_table("//tmp/t")
        self.wait_for_tablet_state("//tmp/t", ["mounted"])

        def expected(key_range):
            return [{"hash": i / 2, "key1": i, "key2": i, "value": i * 2} for i in key_range]

        insert_rows("//tmp/t", [{"key1": i, "key2": i, "value": i * 2} for i in xrange(0,1000)])

        actual = select_rows("* from [//tmp/t] where key2 = 42")
        assert_items_equal(actual, expected([42]))

        actual = sorted(select_rows("* from [//tmp/t] where key2 >= 10 and key2 < 80"))
        assert_items_equal(actual, expected(xrange(10,80)))

        actual = sorted(select_rows("* from [//tmp/t] where key2 in (10, 20, 30)"))
        assert_items_equal(actual, expected([10, 20, 30]))

        actual = sorted(select_rows("* from [//tmp/t] where key2 in (10, 20, 30) and key1 in (30, 40)"))
        assert_items_equal(actual, expected([30]))

    def test_computed_column_modulo(self):
        self.sync_create_cells(3, 1)

        create("table", "//tmp/t",
            attributes = {
                "schema": [
                    {"name": "hash", "type": "int64", "expression": "key2 % 2"},
                    {"name": "key1", "type": "int64"},
                    {"name": "key2", "type": "int64"},
                    {"name": "value", "type": "int64"}],
                "key_columns": ["hash", "key1", "key2"]
            })
        reshard_table("//tmp/t", [[]] + [[i] for i in xrange(1, 500, 10)])
        mount_table("//tmp/t")
        self.wait_for_tablet_state("//tmp/t", ["mounted"])

        def expected(key_range):
            return [{"hash": i % 2, "key1": i, "key2": i, "value": i * 2} for i in key_range]

        insert_rows("//tmp/t", [{"key1": i, "key2": i, "value": i * 2} for i in xrange(0,1000)])

        actual = select_rows("* from [//tmp/t] where key2 = 42")
        assert_items_equal(actual, expected([42]))

        actual = sorted(select_rows("* from [//tmp/t] where key1 >= 10 and key1 < 80"))
        assert_items_equal(actual, expected(xrange(10,80)))

        actual = sorted(select_rows("* from [//tmp/t] where key1 in (10, 20, 30)"))
        assert_items_equal(actual, expected([10, 20, 30]))

        actual = sorted(select_rows("* from [//tmp/t] where key1 in (10, 20, 30) and key2 in (30, 40)"))
        assert_items_equal(actual, expected([30]))

    def test_udf(self):
        registry_path =  "//tmp/udfs"
        create("map_node", registry_path)

        abs_path = os.path.join(registry_path, "abs_udf")
        create("file", abs_path,
            attributes = { "function_descriptor": {
                "name": "abs_udf",
                "argument_types": [{
                    "tag": "concrete_type",
                    "value": "int64"}],
                "result_type": {
                    "tag": "concrete_type",
                    "value": "int64"},
                "calling_convention": "simple"}})

        sum_path = os.path.join(registry_path, "sum_udf2")
        create("file", sum_path,
            attributes = { "function_descriptor": {
                "name": "sum_udf2",
                "argument_types": [{
                    "tag": "concrete_type",
                    "value": "int64"}],
                "repeated_argument_type": {
                    "tag": "concrete_type",
                    "value": "int64"},
                "result_type": {
                    "tag": "concrete_type",
                    "value": "int64"},
                "calling_convention": "unversioned_value"}})

        abs_impl_path = self._find_ut_file("test_udfs.bc")
        sum_impl_path = self._find_ut_file("sum_udf2.bc")
        write_local_file(abs_path, abs_impl_path)
        write_local_file(sum_path, sum_impl_path)

        self._sample_data(path="//tmp/u")
        expected = [{"s": 2 * i} for i in xrange(1, 10)]
        actual = select_rows("abs_udf(-2 * a) as s from [//tmp/u] where sum_udf2(b, 1, 2) = sum_udf2(3, b)")
        assert_items_equal(actual, expected)

    def test_udaf(self):
        registry_path = "//tmp/udfs"
        create("map_node", registry_path)

        avg_path = os.path.join(registry_path, "avg_udaf")
        create("file", avg_path,
            attributes = { "aggregate_descriptor": {
                "name": "avg_udaf",
                "argument_type": {
                    "tag": "concrete_type",
                    "value": "int64"},
                "state_type": {
                    "tag": "concrete_type",
                    "value": "string"},
                "result_type": {
                    "tag": "concrete_type",
                    "value": "double"},
                "calling_convention": "unversioned_value"}})

        local_implementation_path = self._find_ut_file("test_udfs.bc")
        write_local_file(avg_path, local_implementation_path)

        self._sample_data(path="//tmp/ua")
        expected = [{"x": 5.0}]
        actual = select_rows("avg_udaf(a) as x from [//tmp/ua] group by 1")
        assert actual == expected

    def test_aggregate_string_capture(self):
        create("table", "//tmp/t",
            attributes = {
                "schema": [{"name": "a", "type": "string"}]
            })

        # Need at least 1024 items to ensure a second batch in the scan operator
        data = [
            {"a": "A" + str(j) + "BCD"}
            for j in xrange(1, 2048)]
        write_table("//tmp/t", data)
        sort(in_="//tmp/t", out="//tmp/t", sort_by=["a"])

        expected = [{"m": "a1000bcd"}]
        actual = select_rows("min(lower(a)) as m from [//tmp/t] group by 1")
        assert actual == expected

    def test_cardinality(self):
        self.sync_create_cells(3, 3)

        create("table", "//tmp/card",
            attributes = {
                "schema": [
                    {"name": "a", "type": "int64"},
                    {"name": "b", "type": "int64"}],
                "key_columns": ["a"]
            })

        pivots = [[i*1000] for i in xrange(0,20)]
        pivots.insert(0, [])
        reshard_table("//tmp/card", pivots)

        mount_table("//tmp/card")

        self.wait_for_tablet_state("//tmp/card", ["mounted"])

        data = [{"a" : i} for i in xrange(0,20000)]
        insert_rows("//tmp/card", data)
        insert_rows("//tmp/card", data)
        insert_rows("//tmp/card", data)
        insert_rows("//tmp/card", data)

        actual = select_rows("cardinality(a) as b from [//tmp/card] group by a % 2 as k")
        assert actual[0]["b"] > .95 * 10000
        assert actual[0]["b"] < 1.05 * 10000
        assert actual[1]["b"] > .95 * 10000
        assert actual[1]["b"] < 1.05 * 10000

    def test_object_udf(self):
        registry_path =  "//tmp/udfs"
        create("map_node", registry_path)

        abs_path = os.path.join(registry_path, "abs_udf")
        create("file", abs_path,
            attributes = { "function_descriptor": {
                "name": "abs_udf",
                "argument_types": [{
                    "tag": "concrete_type",
                    "value": "int64"}],
                "result_type": {
                    "tag": "concrete_type",
                    "value": "int64"},
                "calling_convention": "simple"}})

        abs_impl_path = self._find_ut_file("test_udfs_o.o")
        write_local_file(abs_path, abs_impl_path)

        self._sample_data(path="//tmp/sou")
        expected = [{"s": 2 * i} for i in xrange(1, 10)]
        actual = select_rows("abs_udf(-2 * a) as s from [//tmp/sou]")
        assert_items_equal(actual, expected)

    def test_YT_2375(self):
        self.sync_create_cells(3, 3)
        create(
            "table", "//tmp/t",
            attributes={
                "schema": [{"name": "key", "type": "int64"}, {"name": "value", "type": "int64"}],
                "key_columns": ["key"],
            })
        reshard_table("//tmp/t", [[]] + [[i] for i in xrange(1, 1000, 10)])
        mount_table("//tmp/t")
        self.wait_for_tablet_state("//tmp/t", ["mounted"])

        insert_rows("//tmp/t", [{"key": i, "value": 10 * i} for i in xrange(0, 1000)])
        # should not raise
        select_rows("sleep(value) from [//tmp/t]", output_row_limit=1, fail_on_incomplete_result=False)

    def test_static_split(self):
        path = "//tmp/t"
        create("table", path,
            attributes = {
                "schema": [{"name": "a", "type": "int64"}, {"name": "b", "type": "int64"}]
            })

        write_table("<sorted_by=[a]>" + path, [{"a": i, "b": i} for i in xrange(2)])
        write_table("<sorted_by=[a];append=true>" + path, [{"a": i, "b": i} for i in xrange(2,4)])
        write_table("<sorted_by=[a];append=true>" + path, [{"a": 4, "b": i} for i in xrange(4,6)])
        assert get("//tmp/t/@sorted")

<<<<<<< HEAD
        assert_items_equal(select_rows("a, b from [//tmp/t] where a = 0"), [{"a": 0, "b": 0}])
        assert_items_equal(select_rows("a, b from [//tmp/t] where a in (1, 3)"), [{"a": i, "b": i} for i in (1,3)])
        assert_items_equal(select_rows("a, b from [//tmp/t] where a in (4)"), [{"a": 4, "b": i} for i in (4,5)])
        assert_items_equal(select_rows("a, b from [//tmp/t] where a > 0 and a < 3"), [{"a": i, "b": i} for i in (1,2)])
=======
        self.assertItemsEqual(select_rows("a, b from [//tmp/t] where a = 0"), [{"a": 0, "b": 0}])
        self.assertItemsEqual(select_rows("a, b from [//tmp/t] where a in (0, 1)"), [{"a": i, "b": i} for i in (0,1)])
        self.assertItemsEqual(select_rows("a, b from [//tmp/t] where a in (1, 3)"), [{"a": i, "b": i} for i in (1,3)])
        self.assertItemsEqual(select_rows("a, b from [//tmp/t] where a in (4)"), [{"a": 4, "b": i} for i in (4,5)])
        self.assertItemsEqual(select_rows("a, b from [//tmp/t] where a > 0 and a < 3"), [{"a": i, "b": i} for i in (1,2)])
>>>>>>> 82f097de
<|MERGE_RESOLUTION|>--- conflicted
+++ resolved
@@ -626,15 +626,8 @@
         write_table("<sorted_by=[a];append=true>" + path, [{"a": 4, "b": i} for i in xrange(4,6)])
         assert get("//tmp/t/@sorted")
 
-<<<<<<< HEAD
         assert_items_equal(select_rows("a, b from [//tmp/t] where a = 0"), [{"a": 0, "b": 0}])
+        assert_items_equal(select_rows("a, b from [//tmp/t] where a in (0, 1)"), [{"a": i, "b": i} for i in (0,1)])
         assert_items_equal(select_rows("a, b from [//tmp/t] where a in (1, 3)"), [{"a": i, "b": i} for i in (1,3)])
         assert_items_equal(select_rows("a, b from [//tmp/t] where a in (4)"), [{"a": 4, "b": i} for i in (4,5)])
         assert_items_equal(select_rows("a, b from [//tmp/t] where a > 0 and a < 3"), [{"a": i, "b": i} for i in (1,2)])
-=======
-        self.assertItemsEqual(select_rows("a, b from [//tmp/t] where a = 0"), [{"a": 0, "b": 0}])
-        self.assertItemsEqual(select_rows("a, b from [//tmp/t] where a in (0, 1)"), [{"a": i, "b": i} for i in (0,1)])
-        self.assertItemsEqual(select_rows("a, b from [//tmp/t] where a in (1, 3)"), [{"a": i, "b": i} for i in (1,3)])
-        self.assertItemsEqual(select_rows("a, b from [//tmp/t] where a in (4)"), [{"a": 4, "b": i} for i in (4,5)])
-        self.assertItemsEqual(select_rows("a, b from [//tmp/t] where a > 0 and a < 3"), [{"a": i, "b": i} for i in (1,2)])
->>>>>>> 82f097de

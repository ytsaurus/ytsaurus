--- conflicted
+++ resolved
@@ -971,12 +971,7 @@
         map(in_="//tmp/t1", out="//tmp/t2", command="head -1",
             spec={"mapper": {"input_format" : "dsv", "output_format" : "dsv"}})
 
-<<<<<<< HEAD
         assert read_table("//tmp/t2") == [{"foo": "bar"}] 
-=======
-        assert read("//tmp/t2") == [{"foo": "bar"}]
-
->>>>>>> f97d067c
 
     def test_live_preview(self):
         create_user("u")
@@ -1022,7 +1017,27 @@
         variation = sampling_rate * (1 - sampling_rate)
         assert sampling_rate - variation <= actual_rate <= sampling_rate + variation
 
-<<<<<<< HEAD
+    def _set_banned(self, value):
+        for node in ls("//sys/nodes"):
+            set("//sys/nodes/{0}/@banned".format(node), value)
+
+    def test_banned_node(self):
+        create("table", "//tmp/in")
+        create("table", "//tmp/out")
+        write("//tmp/in", [{"key": "value"}])
+
+        try:
+            op_id = map(dont_track=True, in_="//tmp/in", out="//tmp/out", command="cat; sleep 3")
+            time.sleep(2.0)
+            self._set_banned("true")
+            time.sleep(1.0)
+            self._set_banned("false")
+            track_op(op_id)
+            assert get("//sys/operations/{0}/@progress/jobs/aborted/total".format(op_id)) > 0
+            assert [{"key": "value"}] == read("//tmp/in")
+        finally:
+            self._set_banned("false")
+
 @only_linux
 class TestJobQuery(YTEnvSetup):
     NUM_MASTERS = 3
@@ -1157,25 +1172,3 @@
         assert get("//tmp/t_output/@sorted")
         assert get("//tmp/t_output/@sorted_by") == ["key"]
         assert read_table("//tmp/t_output") == original_data
-=======
-    def _set_banned(self, value):
-        for node in ls("//sys/nodes"):
-            set("//sys/nodes/{0}/@banned".format(node), value)
-
-    def test_banned_node(self):
-        create("table", "//tmp/in")
-        create("table", "//tmp/out")
-        write("//tmp/in", [{"key": "value"}])
-
-        try:
-            op_id = map(dont_track=True, in_="//tmp/in", out="//tmp/out", command="cat; sleep 3")
-            time.sleep(2.0)
-            self._set_banned("true")
-            time.sleep(1.0)
-            self._set_banned("false")
-            track_op(op_id)
-            assert get("//sys/operations/{0}/@progress/jobs/aborted/total".format(op_id)) > 0
-            assert [{"key": "value"}] == read("//tmp/in")
-        finally:
-            self._set_banned("false")
->>>>>>> f97d067c

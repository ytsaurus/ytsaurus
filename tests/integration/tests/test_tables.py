import pytest

from yt_env_setup import YTEnvSetup
from yt_commands import *
from yt.yson import to_yson_type

from time import sleep


##################################################################

class TestTables(YTEnvSetup):
    NUM_MASTERS = 3
    NUM_NODES = 5
    NUM_SCHEDULERS = 1

    def test_invalid_type(self):
        with pytest.raises(YtError): read_table("//tmp")
        with pytest.raises(YtError): write_table("//tmp", [])

    def test_simple(self):
        create("table", "//tmp/table")

        assert read_table("//tmp/table") == []
        assert get("//tmp/table/@row_count") == 0
        assert get("//tmp/table/@chunk_count") == 0

        write_table("//tmp/table", {"b": "hello"})
        assert read_table("//tmp/table") == [{"b":"hello"}]
        assert get("//tmp/table/@row_count") == 1
        assert get("//tmp/table/@chunk_count") == 1

        write_table("<append=true>//tmp/table", [{"b": "2", "a": "1"}, {"x": "10", "y": "20", "a": "30"}])
        assert read_table("//tmp/table") == [{"b": "hello"}, {"a":"1", "b":"2"}, {"a":"30", "x":"10", "y":"20"}]
        assert get("//tmp/table/@row_count") == 3
        assert get("//tmp/table/@chunk_count") == 2

    def test_sorted_write_table(self):
        create("table", "//tmp/table")

        write_table("//tmp/table", [{"key": 0}, {"key": 1}, {"key": 2}, {"key": 3}], sorted_by="key")

        assert get("//tmp/table/@sorted")
        assert get("//tmp/table/@sorted_by") == ["key"]
        assert get("//tmp/table/@row_count") == 4

        # sorted flag is discarded when writing unsorted data to sorted table
        write_table("<append=true>//tmp/table", {"key": 4})
        assert not get("//tmp/table/@sorted")
        with pytest.raises(YtError): get("//tmp/table/@sorted_by")

    def test_append_sorted_simple(self):
        create("table", "//tmp/table")
        write_table("//tmp/table", [{"a": 0, "b": 0}, {"a": 0, "b": 1}, {"a": 1, "b": 0}], sorted_by=["a", "b"])
        write_table("<append=true>//tmp/table", [{"a": 1, "b": 0}, {"a": 2, "b": 0}], sorted_by=["a", "b"])

        assert get("//tmp/table/@sorted")
        assert get("//tmp/table/@sorted_by") == ["a", "b"]
        assert get("//tmp/table/@row_count") == 5

    def test_append_sorted_with_less_key_columns(self):
        create("table", "//tmp/table")
        write_table("//tmp/table", [{"a": 0, "b": 0}, {"a": 0, "b": 1}, {"a": 1, "b": 0}], sorted_by=["a", "b"])
        write_table("<append=true>//tmp/table", [{"a": 1, "b": 1}, {"a": 2, "b": 0}], sorted_by=["a"])

        assert get("//tmp/table/@sorted")
        assert get("//tmp/table/@sorted_by") == ["a"]
        assert get("//tmp/table/@row_count") == 5

    def test_append_sorted_order_violated(self):
        create("table", "//tmp/table");
        write_table("//tmp/table", [{"a": 1}, {"a": 2}], sorted_by=["a"])
        with pytest.raises(YtError):
            write_table("<append=true>//tmp/table", [{"a": 0}], sorted_by=["a"])

    def test_append_sorted_to_unsorted(self):
        create("table", "//tmp/table")
        write_table("//tmp/table", [{"a": 2}, {"a": 1}, {"a": 0}])
        with pytest.raises(YtError):
            write_table("<append=true>//tmp/table", [{"a": 2}, {"a": 3}], sorted_by=["a"])

    def test_append_sorted_with_more_key_columns(self):
        create("table", "//tmp/table")
        write_table("//tmp/table", [{"a": 0}, {"a": 1}, {"a": 2}], sorted_by=["a"])
        with pytest.raises(YtError):
            write_table("<append=true>//tmp/table", [{"a": 2, "b": 1}, {"a": 3, "b": 0}], sorted_by=["a", "b"])

    def test_append_sorted_with_different_key_columns(self):
        create("table", "//tmp/table")
        write_table("//tmp/table", [{"a": 0}, {"a": 1}, {"a": 2}], sorted_by=["a"])
        with pytest.raises(YtError):
            write_table("<append=true>//tmp/table", [{"b": 0}, {"b": 1}], sorted_by=["b"])

    def test_append_sorted_concurrently(self):
        create("table", "//tmp/table")
        tx1 = start_transaction()
        tx2 = start_transaction()
        write_table("<append=true>//tmp/table", [{"a": 0}, {"a": 1}], sorted_by=["a"], tx=tx1)
        with pytest.raises(YtError):
            write_table("<append=true>//tmp/table", [{"a": 1}, {"a": 2}], sorted_by=["a"], tx=tx2)

    def test_append_overwrite_write_table(self):
        # Default (overwrite)
        create("table", "//tmp/table1")
        assert get("//tmp/table1/@row_count") == 0
        write_table("//tmp/table1", {"a": 0})
        assert get("//tmp/table1/@row_count") == 1
        write_table("//tmp/table1", {"a": 1})
        assert get("//tmp/table1/@row_count") == 1

        # Append
        create("table", "//tmp/table2")
        assert get("//tmp/table2/@row_count") == 0
        write_table("<append=true>//tmp/table2", {"a": 0})
        assert get("//tmp/table2/@row_count") == 1
        write_table("<append=true>//tmp/table2", {"a": 1})
        assert get("//tmp/table2/@row_count") == 2

        # Overwrite
        create("table", "//tmp/table3")
        assert get("//tmp/table3/@row_count") == 0
        write_table("<append=false>//tmp/table3", {"a": 0})
        assert get("//tmp/table3/@row_count") == 1
        write_table("<append=false>//tmp/table3", {"a": 1})
        assert get("//tmp/table3/@row_count") == 1

    def test_invalid_cases(self):
        create("table", "//tmp/table")

        # we can write only list fragments
        with pytest.raises(YtError): write_table("<append=true>//tmp/table", yson.loads("string"))
        with pytest.raises(YtError): write_table("<append=true>//tmp/table", yson.loads("100"))
        with pytest.raises(YtError): write_table("<append=true>//tmp/table", yson.loads("3.14"))

        content = "some_data"
        create("file", "//tmp/file")
        write_file("//tmp/file", content)
        with pytest.raises(YtError): read_table("//tmp/file")

    def test_row_index_selector(self):
        create("table", "//tmp/table")

        write_table("//tmp/table", [{"a": 0}, {"b": 1}, {"c": 2}, {"d": 3}])

        # closed ranges
        assert read_table("//tmp/table[#0:#2]") == [{"a": 0}, {"b" : 1}] # simple
        assert read_table("//tmp/table[#-1:#1]") == [{"a": 0}] # left < min
        assert read_table("//tmp/table[#2:#5]") == [{"c": 2}, {"d": 3}] # right > max
        assert read_table("//tmp/table[#-10:#-5]") == [] # negative indexes

        assert read_table("//tmp/table[#1:#1]") == [] # left = right
        assert read_table("//tmp/table[#3:#1]") == [] # left > right

        # open ranges
        assert read_table("//tmp/table[:]") == [{"a": 0}, {"b" : 1}, {"c" : 2}, {"d" : 3}]
        assert read_table("//tmp/table[:#3]") == [{"a": 0}, {"b" : 1}, {"c" : 2}]
        assert read_table("//tmp/table[#2:]") == [{"c" : 2}, {"d" : 3}]

        # multiple ranges
        assert read_table("//tmp/table[:,:]") == [{"a": 0}, {"b" : 1}, {"c" : 2}, {"d" : 3}] * 2
        assert read_table("//tmp/table[#1:#2,#3:#4]") == [{"b": 1}, {"d": 3}]

        # reading key selectors from unsorted table
        with pytest.raises(YtError): read_table("//tmp/table[:a]")

    def test_chunk_index_selector(self):
        create("table", "//tmp/table")

        write_table("<append=true>//tmp/table", [{"a": 0}])
        write_table("<append=true>//tmp/table", [{"b": 1}])
        write_table("<append=true>//tmp/table", [{"c": 2}])
        write_table("<append=true>//tmp/table", [{"d": 3}])
        write_table("<append=true>//tmp/table", [{"e": 4}])
        write_table("<append=true>//tmp/table", [{"f": 5}])
        write_table("<append=true>//tmp/table", [{"g": 6}])
        write_table("<append=true>//tmp/table", [{"h": 7}])

        assert len(get("//tmp/table/@chunk_ids")) == 8

        assert read_table("<upper_limit={chunk_index=1}>//tmp/table") == [{"a": 0}]
        assert read_table("<lower_limit={chunk_index=2}>//tmp/table") == [{"c": 2}, {"d" : 3}, {"e" : 4}, {"f" : 5}, {"g" : 6}, {"h" : 7}]
        assert read_table("<lower_limit={chunk_index=1};upper_limit={chunk_index=2}>//tmp/table") == [{"b": 1}]
        rows = read_table("//tmp/table", unordered=True)
        d = dict()
        for r in rows:
            d.update(r)

        assert d == {"a" : 0, "b" : 1, "c" : 2, "d" : 3, "e" : 4, "f" : 5, "g" : 6, "h" : 7}

    def test_row_key_selector(self):
        create("table", "//tmp/table")

        v1 = {"s" : "a", "i": 0,    "d" : 15.5}
        v2 = {"s" : "a", "i": 10,   "d" : 15.2}
        v3 = {"s" : "b", "i": 5,    "d" : 20.}
        v4 = {"s" : "b", "i": 20,   "d" : 20.}
        v5 = {"s" : "c", "i": -100, "d" : 10.}

        values = [v1, v2, v3, v4, v5]
        write_table("//tmp/table", values, sorted_by=["s", "i", "d"])

        # possible empty ranges
        assert read_table("//tmp/table[a : a]") == []
        assert read_table("//tmp/table[(a, 1) : (a, 10)]") == []
        assert read_table("//tmp/table[b : a]") == []
        assert read_table("//tmp/table[(c, 0) : (a, 10)]") == []
        assert read_table("//tmp/table[(a, 10, 1e7) : (b, )]") == []

        # some typical cases
        assert read_table("//tmp/table[(a, 4) : (b, 20, 18.)]") == [v2, v3]
        assert read_table("//tmp/table[c:]") == [v5]
        assert read_table("//tmp/table[:(a, 10)]") == [v1]
        assert read_table("//tmp/table[:(a, 10),:(a, 10)]") == [v1, v1]
        assert read_table("//tmp/table[:(a, 11)]") == [v1, v2]
        assert read_table("//tmp/table[:]") == [v1, v2, v3, v4, v5]
        assert read_table("//tmp/table[a : b , b : c]") == [v1, v2, v3, v4]

        # combination of row and key selectors
        assert read_table('//tmp/table{i}[aa: (b, 10)]') == [{'i' : 5}]

        # limits of different types
        assert read_table("//tmp/table[#0:zz]") == [v1, v2, v3, v4, v5]


    def test_column_selector(self):
        create("table", "//tmp/table")

        write_table("//tmp/table", {"a": 1, "aa": 2, "b": 3, "bb": 4, "c": 5})
        # empty columns
        assert read_table("//tmp/table{}") == [{}]

        # single columms
        assert read_table("//tmp/table{a}") == [{"a" : 1}]
        assert read_table("//tmp/table{a, }") == [{"a" : 1}] # extra comma
        assert read_table("//tmp/table{a, a}") == [{"a" : 1}]
        assert read_table("//tmp/table{c, b}") == [{"b" : 3, "c" : 5}]
        assert read_table("//tmp/table{zzzzz}") == [{}] # non existent column

        assert read_table("//tmp/table{a}") == [{"a" : 1}]
        assert read_table("//tmp/table{a, }") == [{"a" : 1}] # extra comma
        assert read_table("//tmp/table{a, a}") == [{"a" : 1}]
        assert read_table("//tmp/table{c, b}") == [{"b" : 3, "c" : 5}]
        assert read_table("//tmp/table{zzzzz}") == [{}] # non existent column

    def test_range_and_row_index(self):
        create("table", "//tmp/table")

        write_table("//tmp/table", [{"a": 0}, {"a": 1}, {"a": 2}, {"a": 3}, {"a": 4}, {"a": 5}])

        v1 = to_yson_type(None, attributes={"range_index": 0})
        v2 = to_yson_type(None, attributes={"row_index": 0})
        v3 = {"a": 0}
        v4 = {"a": 1}
        v5 = {"a": 2}
        v6 = to_yson_type(None, attributes={"range_index": 1})
        v7 = to_yson_type(None, attributes={"row_index": 2})
        v8 = {"a": 2}
        v9 = {"a": 3}

        control_attributes = {"enable_range_index": True, "enable_row_index": True}
        result = read_table("//tmp/table[#0:#3, #2:#4]", control_attributes=control_attributes)
        assert result == [v1, v2, v3, v4, v5, v6, v7, v8, v9]

        # Test row_index without range index.
        control_attributes = {"enable_row_index": True}
        result = read_table("//tmp/table[#0:#3, #2:#4]", control_attributes=control_attributes)
        assert result == [v2, v3, v4, v5, v7, v8, v9]

    def test_range_and_row_index2(self):
        create("table", "//tmp/table")

        write_table("//tmp/table", [{"a": 0}, {"a": 1}, {"a": 2}, {"a": 3}, {"a": 4}, {"a": 5}], sorted_by="a")

        v1 = to_yson_type(None, attributes={"range_index": 0})
        v2 = to_yson_type(None, attributes={"row_index": 2})
        v3 = {"a": 2}
        v4 = {"a": 3}
        v5 = {"a": 4}

        control_attributes = {"enable_range_index": True, "enable_row_index": True}
        result = read_table("//tmp/table[2:5]", control_attributes=control_attributes)
        assert result == [v1, v2, v3, v4, v5]

    def test_shared_locks_two_chunks(self):
        create("table", "//tmp/table")
        tx = start_transaction()

        write_table("<append=true>//tmp/table", {"a": 1}, tx=tx)
        write_table("<append=true>//tmp/table", {"b": 2}, tx=tx)

        assert read_table("//tmp/table") == []
        assert read_table("//tmp/table", tx=tx) == [{"a":1}, {"b":2}]

        commit_transaction(tx)
        assert read_table("//tmp/table") == [{"a":1}, {"b":2}]

    def test_shared_locks_three_chunks(self):
        create("table", "//tmp/table")
        tx = start_transaction()

        write_table("<append=true>//tmp/table", {"a": 1}, tx=tx)
        write_table("<append=true>//tmp/table", {"b": 2}, tx=tx)
        write_table("<append=true>//tmp/table", {"c": 3}, tx=tx)

        assert read_table("//tmp/table") == []
        assert read_table("//tmp/table", tx=tx) == [{"a":1}, {"b":2}, {"c" : 3}]

        commit_transaction(tx)
        assert read_table("//tmp/table") == [{"a":1}, {"b":2}, {"c" : 3}]

    def test_shared_locks_parallel_tx(self):
        create("table", "//tmp/table")

        write_table("//tmp/table", {"a": 1})

        tx1 = start_transaction()
        tx2 = start_transaction()

        write_table("<append=true>//tmp/table", {"b": 2}, tx=tx1)

        write_table("<append=true>//tmp/table", {"c": 3}, tx=tx2)
        write_table("<append=true>//tmp/table", {"d": 4}, tx=tx2)

        # check which records are seen from different transactions
        assert read_table("//tmp/table") == [{"a" : 1}]
        assert read_table("//tmp/table", tx = tx1) == [{"a" : 1}, {"b": 2}]
        assert read_table("//tmp/table", tx = tx2) == [{"a" : 1}, {"c": 3}, {"d" : 4}]

        commit_transaction(tx2)
        assert read_table("//tmp/table") == [{"a" : 1}, {"c": 3}, {"d" : 4}]
        assert read_table("//tmp/table", tx = tx1) == [{"a" : 1}, {"b": 2}]

        # now all records are in table in specific order
        commit_transaction(tx1)
        assert read_table("//tmp/table") == [{"a" : 1}, {"c": 3}, {"d" : 4}, {"b" : 2}]

    def test_shared_locks_nested_tx(self):
        create("table", "//tmp/table")

        v1 = {"k" : 1}
        v2 = {"k" : 2}
        v3 = {"k" : 3}
        v4 = {"k" : 4}

        outer_tx = start_transaction()

        write_table("//tmp/table", v1, tx=outer_tx)

        inner_tx = start_transaction(tx=outer_tx)

        write_table("<append=true>//tmp/table", v2, tx=inner_tx)
        assert read_table("//tmp/table", tx=outer_tx) == [v1]
        assert read_table("//tmp/table", tx=inner_tx) == [v1, v2]

        write_table("<append=true>//tmp/table", v3, tx=outer_tx) # this won"t be seen from inner
        assert read_table("//tmp/table", tx=outer_tx) == [v1, v3]
        assert read_table("//tmp/table", tx=inner_tx) == [v1, v2]

        write_table("<append=true>//tmp/table", v4, tx=inner_tx)
        assert read_table("//tmp/table", tx=outer_tx) == [v1, v3]
        assert read_table("//tmp/table", tx=inner_tx) == [v1, v2, v4]

        commit_transaction(inner_tx)
        self.assertItemsEqual(read_table("//tmp/table", tx=outer_tx), [v1, v2, v4, v3]) # order is not specified

        commit_transaction(outer_tx)

    def test_codec_in_writer(self):
        create("table", "//tmp/table")
        set("//tmp/table/@compression_codec", "zlib9")
        write_table("//tmp/table", {"b": "hello"})

        assert read_table("//tmp/table") == [{"b":"hello"}]

        chunk_id = get("//tmp/table/@chunk_ids/0")
        assert get("#%s/@compression_codec" % chunk_id) == "zlib9"

    def test_copy(self):
        create("table", "//tmp/t")
        write_table("//tmp/t", {"a": "b"})

        assert read_table("//tmp/t") == [{"a" : "b"}]

        copy("//tmp/t", "//tmp/t2")
        assert read_table("//tmp/t2") == [{"a" : "b"}]

        assert get("//tmp/t2/@resource_usage") == get("//tmp/t/@resource_usage")
        assert get("//tmp/t2/@replication_factor") == get("//tmp/t/@replication_factor")

        remove("//tmp/t")
        assert read_table("//tmp/t2") == [{"a" : "b"}]

        remove("//tmp/t2")
        for chunk in get_chunks():
            nodes = get("#%s/@owning_nodes" % chunk)
            for t in ["//tmp/t", "//tmp/t2"]:
                assert t not in nodes

    def test_copy_to_the_same_table(self):
        create("table", "//tmp/t")
        write_table("//tmp/t", {"a": "b"})

        with pytest.raises(YtError): copy("//tmp/t", "//tmp/t")

    def test_copy_tx(self):
        create("table", "//tmp/t")
        write_table("//tmp/t", {"a": "b"})

        tx = start_transaction()
        assert read_table("//tmp/t", tx=tx) == [{"a" : "b"}]
        copy("//tmp/t", "//tmp/t2", tx=tx)
        assert read_table("//tmp/t2", tx=tx) == [{"a" : "b"}]

        #assert get("//tmp/@recursive_resource_usage") == {"disk_space" : 438}
        #assert get("//tmp/@recursive_resource_usage", tx=tx) == {"disk_space" : 2 * 438}
        commit_transaction(tx)

        assert read_table("//tmp/t2") == [{"a" : "b"}]

        remove("//tmp/t")
        assert read_table("//tmp/t2") == [{"a" : "b"}]

        remove("//tmp/t2")
        for chunk in get_chunks():
            nodes = get("#%s/@owning_nodes" % chunk)
            for t in ["//tmp/t", "//tmp/t2"]:
                assert t not in nodes

    def test_copy_not_sorted(self):
        create("table", "//tmp/t1")
        assert not get("//tmp/t1/@sorted")
        assert get("//tmp/t1/@key_columns") == []

        copy("//tmp/t1", "//tmp/t2")
        assert not get("//tmp/t2/@sorted")
        assert get("//tmp/t2/@key_columns") == []

    def test_copy_sorted(self):
        create("table", "//tmp/t1")
        sort(in_="//tmp/t1", out="//tmp/t1", sort_by="key")
        assert get("//tmp/t1/@sorted")
        assert get("//tmp/t1/@key_columns") == ["key"]

        copy("//tmp/t1", "//tmp/t2")
        assert get("//tmp/t2/@sorted")
        assert get("//tmp/t2/@key_columns") == ["key"]

    def test_remove_create_under_transaction(self):
        create("table", "//tmp/table_xxx")
        tx = start_transaction()

        remove("//tmp/table_xxx", tx=tx)
        create("table", "//tmp/table_xxx", tx=tx)

    def test_transaction_staff(self):
        create("table", "//tmp/table_xxx")

        tx = start_transaction()
        remove("//tmp/table_xxx", tx=tx)
        inner_tx = start_transaction(tx=tx)
        get("//tmp", tx=inner_tx)

    def test_exists(self):
        assert not exists("//tmp/t")
        assert not exists("<append=true>//tmp/t")

        create("table", "//tmp/t")
        assert exists("//tmp/t")
        assert not exists("//tmp/t/x")
        assert not exists("//tmp/t/1")
        assert not exists("//tmp/t/1/t")
        assert exists("<append=false>//tmp/t")
        assert exists("//tmp/t[:#100]")
        assert exists("//tmp/t/@")
        assert exists("//tmp/t/@chunk_ids")

    def test_invalid_channels_in_create(self):
        with pytest.raises(YtError): create("table", "//tmp/t", attributes={"channels": "123"})

    def test_replication_factor_attr(self):
        create("table", "//tmp/t")
        assert get("//tmp/t/@replication_factor") == 3

        with pytest.raises(YtError): remove("//tmp/t/@replication_factor")
        with pytest.raises(YtError): set("//tmp/t/@replication_factor", 0)
        with pytest.raises(YtError): set("//tmp/t/@replication_factor", {})

        tx = start_transaction()
        with pytest.raises(YtError): set("//tmp/t/@replication_factor", 2, tx=tx)

    def test_replication_factor_static(self):
        create("table", "//tmp/t")
        set("//tmp/t/@replication_factor", 2)

        write_table("//tmp/t", {"foo" : "bar"})

        chunk_ids = get("//tmp/t/@chunk_ids")
        assert len(chunk_ids) == 1

        chunk_id = chunk_ids[0]
        assert get("#" + chunk_id + "/@replication_factor") == 2

    def test_recursive_resource_usage(self):
        create("table", "//tmp/t1")
        write_table("//tmp/t1", {"a": "b"})
        copy("//tmp/t1", "//tmp/t2")

        assert get("//tmp/t1/@resource_usage")["disk_space"] + \
               get("//tmp/t2/@resource_usage")["disk_space"] == \
               get("//tmp/@recursive_resource_usage")["disk_space"]

    def test_chunk_tree_balancer(self):
        create("table", "//tmp/t")
        for i in xrange(0, 40):
            write_table("<append=true>//tmp/t", {"a" : "b"})
        chunk_list_id = get("//tmp/t/@chunk_list_id")
        statistics = get("#" + chunk_list_id + "/@statistics")
        assert statistics["chunk_count"] == 40
        assert statistics["chunk_list_count"] == 2
        assert statistics["row_count"] == 40
        assert statistics["rank"] == 2

    @pytest.mark.skipif("True") # very long test
    def test_chunk_tree_balancer_deep(self):
        create("table", "//tmp/t")
        tx_stack = list()
        tx = start_transaction()
        tx_stack.append(tx)

        for i in xrange(0, 1000):
            write_table("<append=true>//tmp/t", {"a" : i}, tx=tx)

        chunk_list_id = get("//tmp/t/@chunk_list_id", tx=tx)
        statistics = get("#" + chunk_list_id + "/@statistics", tx=tx)
        assert statistics["chunk_count"] == 1000
        assert statistics["chunk_list_count"] == 2001
        assert statistics["row_count"] == 1000
        assert statistics["rank"] == 1001

        tbl_a = read_table("//tmp/t", tx=tx)

        commit_transaction(tx)
        sleep(1.0)

        chunk_list_id = get("//tmp/t/@chunk_list_id")
        statistics = get("#" + chunk_list_id + "/@statistics")
        assert statistics["chunk_count"] == 1000
        assert statistics["chunk_list_count"] == 2
        assert statistics["row_count"] == 1000
        assert statistics["rank"] == 2

        assert tbl_a == read_table("//tmp/t")

    def _check_replication_factor(self, path, expected_rf):
        chunk_ids = get(path + "/@chunk_ids")
        for id in chunk_ids:
            assert get("#" + id + "/@replication_factor") == expected_rf

    def test_vital_update(self):
        create("table", "//tmp/t")
        for i in xrange(0, 5):
            write_table("<append=true>//tmp/t", {"a" : "b"})

        def check_vital_chunks(is_vital):
            chunk_ids = get("//tmp/t/@chunk_ids")
            for id in chunk_ids:
                assert get("#" + id + "/@vital") == is_vital

        assert get("//tmp/t/@vital")
        check_vital_chunks(True)

        set("//tmp/t/@vital", False)
        assert not get("//tmp/t/@vital")
        sleep(2)

        check_vital_chunks(False)

    def test_replication_factor_update1(self):
        create("table", "//tmp/t")
        for i in xrange(0, 5):
            write_table("<append=true>//tmp/t", {"a" : "b"})
        set("//tmp/t/@replication_factor", 4)
        sleep(2)
        self._check_replication_factor("//tmp/t", 4)

    def test_replication_factor_update2(self):
        create("table", "//tmp/t")
        tx = start_transaction()
        for i in xrange(0, 5):
            write_table("<append=true>//tmp/t", {"a" : "b"}, tx=tx)
        set("//tmp/t/@replication_factor", 4)
        commit_transaction(tx)
        sleep(2)
        self._check_replication_factor("//tmp/t", 4)

    def test_replication_factor_update3(self):
        create("table", "//tmp/t")
        tx = start_transaction()
        for i in xrange(0, 5):
            write_table("<append=true>//tmp/t", {"a" : "b"}, tx=tx)
        set("//tmp/t/@replication_factor", 2)
        commit_transaction(tx)
        sleep(2)
        self._check_replication_factor("//tmp/t", 2)

    def test_key_columns1(self):
        create("table", "//tmp/t", attributes={"key_columns": ["a", "b"]})
        assert get("//tmp/t/@sorted")
        assert get("//tmp/t/@key_columns") == ["a", "b"]

    def test_key_columns2(self):
        create("table", "//tmp/t")
        write_table("//tmp/t", {"a" : "b"})
        with pytest.raises(YtError): set("//tmp/t/@key_columns", ["a", "b"])

    def test_key_columns3(self):
        create("table", "//tmp/t")
        with pytest.raises(YtError): set("//tmp/t/@key_columns", 123)

    def test_statistics1(self):
        table = "//tmp/t"
        create("table", table)
        set("//tmp/t/@compression_codec", "snappy")
        write_table(table, {"foo": "bar"})

        for i in xrange(8):
            merge(in_=[table, table], out="<append=true>" + table)

        chunk_count = 3**8
        assert len(get("//tmp/t/@chunk_ids")) == chunk_count

        codec_info = get("//tmp/t/@compression_statistics")
        assert codec_info["snappy"]["chunk_count"] == chunk_count

        erasure_info = get("//tmp/t/@erasure_statistics")
        assert erasure_info["none"]["chunk_count"] == chunk_count

    @only_linux
    def test_statistics2(self):
        tableA = "//tmp/a"
        create("table", tableA)
        write_table(tableA, {"foo": "bar"})

        tableB = "//tmp/b"
        create("table", tableB)
        set(tableB + "/@compression_codec", "snappy")

        map(in_=[tableA], out=[tableB], command="cat")

        codec_info = get(tableB + "/@compression_statistics")
        assert codec_info.keys() == ["snappy"]

    def test_json_format(self):
        create("table", "//tmp/t")
        write_table('//tmp/t', '{"x":"0"}\n{"x":"1"}', input_format="json", is_raw=True)
        assert '{"x":"0"}\n{"x":"1"}\n' == read_table("//tmp/t", output_format="json")

    def test_boolean(self):
        create("table", "//tmp/t")
        format = yson.loads("<boolean_as_string=false;format=text>yson")
        write_table("//tmp/t", "{x=%false};{x=%true};{x=false};", input_format=format, is_raw=True)
        assert '{"x"=%false};\n{"x"=%true};\n{"x"="false"};\n' == read_table("//tmp/t", output_format=format)

    def test_uint64(self):
        create("table", "//tmp/t")
        format = yson.loads("<format=text>yson")
<<<<<<< HEAD
        write_table("//tmp/t", "{x=1u};{x=4u};{x=9u};", input_format=format, is_raw=True)
        assert '{"x"=1u};\n{"x"=4u};\n{"x"=9u};\n' == read_table("//tmp/t", output_format=format)
=======
        write("//tmp/t", "{x=1u};{x=4u};{x=9u};", input_format=format, is_raw=True)
        assert '{"x"=1u};\n{"x"=4u};\n{"x"=9u};\n' == read("//tmp/t", output_format=format)

    def test_concatenate(self):
        create("table", "//tmp/t1")
        write("//tmp/t1", {"key": "x"})
        assert read("//tmp/t1") == [{"key": "x"}]

        create("table", "//tmp/t2")
        write("//tmp/t2", {"key": "y"})
        assert read("//tmp/t2") == [{"key": "y"}]

        create("table", "//tmp/union")

        concatenate(["//tmp/t1", "//tmp/t2"], "//tmp/union")
        assert read("//tmp/union") == [{"key": "x"}, {"key": "y"}]

        concatenate(["//tmp/t1", "//tmp/t2"], "<append=true>//tmp/union")
        assert read("//tmp/union") == [{"key": "x"}, {"key": "y"}] * 2

    def test_concatenate_sorted(self):
        create("table", "//tmp/t1")
        write("//tmp/t1", {"key": "x"})
        sort(in_="//tmp/t1", out="//tmp/t1", sort_by="key")
        assert read("//tmp/t1") == [{"key": "x"}]
        assert get("//tmp/t1/@sorted", "true")

        create("table", "//tmp/t2")
        write("//tmp/t2", {"key": "y"})
        sort(in_="//tmp/t2", out="//tmp/t2", sort_by="key")
        assert read("//tmp/t2") == [{"key": "y"}]
        assert get("//tmp/t2/@sorted", "true")

        create("table", "//tmp/union")
        sort(in_="//tmp/union", out="//tmp/union", sort_by="key")
        assert get("//tmp/union/@sorted", "true")

        concatenate(["//tmp/t2", "//tmp/t1"], "<append=true>//tmp/union")
        assert read("//tmp/union") == [{"key": "y"}, {"key": "x"}]
        assert get("//tmp/union/@sorted", "false")
>>>>>>> de64a472
<|MERGE_RESOLUTION|>--- conflicted
+++ resolved
@@ -664,41 +664,37 @@
     def test_uint64(self):
         create("table", "//tmp/t")
         format = yson.loads("<format=text>yson")
-<<<<<<< HEAD
         write_table("//tmp/t", "{x=1u};{x=4u};{x=9u};", input_format=format, is_raw=True)
         assert '{"x"=1u};\n{"x"=4u};\n{"x"=9u};\n' == read_table("//tmp/t", output_format=format)
-=======
-        write("//tmp/t", "{x=1u};{x=4u};{x=9u};", input_format=format, is_raw=True)
-        assert '{"x"=1u};\n{"x"=4u};\n{"x"=9u};\n' == read("//tmp/t", output_format=format)
 
     def test_concatenate(self):
         create("table", "//tmp/t1")
-        write("//tmp/t1", {"key": "x"})
-        assert read("//tmp/t1") == [{"key": "x"}]
+        write_table("//tmp/t1", {"key": "x"})
+        assert read_table("//tmp/t1") == [{"key": "x"}]
 
         create("table", "//tmp/t2")
-        write("//tmp/t2", {"key": "y"})
-        assert read("//tmp/t2") == [{"key": "y"}]
+        write_table("//tmp/t2", {"key": "y"})
+        assert read_table("//tmp/t2") == [{"key": "y"}]
 
         create("table", "//tmp/union")
 
         concatenate(["//tmp/t1", "//tmp/t2"], "//tmp/union")
-        assert read("//tmp/union") == [{"key": "x"}, {"key": "y"}]
+        assert read_table("//tmp/union") == [{"key": "x"}, {"key": "y"}]
 
         concatenate(["//tmp/t1", "//tmp/t2"], "<append=true>//tmp/union")
-        assert read("//tmp/union") == [{"key": "x"}, {"key": "y"}] * 2
+        assert read_table("//tmp/union") == [{"key": "x"}, {"key": "y"}] * 2
 
     def test_concatenate_sorted(self):
         create("table", "//tmp/t1")
-        write("//tmp/t1", {"key": "x"})
+        write_table("//tmp/t1", {"key": "x"})
         sort(in_="//tmp/t1", out="//tmp/t1", sort_by="key")
-        assert read("//tmp/t1") == [{"key": "x"}]
+        assert read_table("//tmp/t1") == [{"key": "x"}]
         assert get("//tmp/t1/@sorted", "true")
 
         create("table", "//tmp/t2")
-        write("//tmp/t2", {"key": "y"})
+        write_table("//tmp/t2", {"key": "y"})
         sort(in_="//tmp/t2", out="//tmp/t2", sort_by="key")
-        assert read("//tmp/t2") == [{"key": "y"}]
+        assert read_table("//tmp/t2") == [{"key": "y"}]
         assert get("//tmp/t2/@sorted", "true")
 
         create("table", "//tmp/union")
@@ -706,6 +702,5 @@
         assert get("//tmp/union/@sorted", "true")
 
         concatenate(["//tmp/t2", "//tmp/t1"], "<append=true>//tmp/union")
-        assert read("//tmp/union") == [{"key": "y"}, {"key": "x"}]
-        assert get("//tmp/union/@sorted", "false")
->>>>>>> de64a472
+        assert read_table("//tmp/union") == [{"key": "y"}, {"key": "x"}]
+        assert get("//tmp/union/@sorted", "false")
--- conflicted
+++ resolved
@@ -46,14 +46,9 @@
         self._set_banned_flag(True)
 
         print 'Fail strategy'
-<<<<<<< HEAD
         with pytest.raises(YTError):
-            op_id = map('--dont_track', in_='//tmp/t_in', out='//tmp/t_out', command='cat')
+            op_id = map('--dont_track', in_='//tmp/t_in', out='//tmp/t_out', command='cat', opt=['/spec/unavailable_chunk_strategy=fail'])
             track_op(op_id)
-=======
-        op_id = map('--dont_track', in_='//tmp/t_in', out='//tmp/t_out', command='cat', opt=['/spec/unavailable_chunk_strategy=fail'])
-        with pytest.raises(YTError): track_op(op_id)
->>>>>>> cbc366b6
 
         print 'Skip strategy'
         map(in_='//tmp/t_in', out='//tmp/t_out', command='cat', opt=['/spec/unavailable_chunk_strategy=skip'])

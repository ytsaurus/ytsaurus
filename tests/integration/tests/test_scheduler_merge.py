import pytest

<<<<<<< HEAD
from yt_env_setup import YTEnvSetup, linux_only
=======
from yt_env_setup import YTEnvSetup, unix_only
>>>>>>> fb032460
from yt_commands import *

from yt.environment.helpers import assert_items_equal

from time import sleep

##################################################################

class TestSchedulerMergeCommands(YTEnvSetup):
    NUM_MASTERS = 3
    NUM_NODES = 5
    NUM_SCHEDULERS = 1

    def _prepare_tables(self):
        t1 = "//tmp/t1"
        create("table", t1)
        v1 = [{"key" + str(i) : "value" + str(i)} for i in xrange(3)]
        for v in v1:
            write_table("<append=true>" + t1, v)

        t2 = "//tmp/t2"
        create("table", t2)
        v2 = [{"another_key" + str(i) : "another_value" + str(i)} for i in xrange(4)]
        for v in v2:
            write_table("<append=true>" + t2, v)

        self.t1 = t1
        self.t2 = t2

        self.v1 = v1
        self.v2 = v2

        create("table", "//tmp/t_out")

    # usual cases
    def test_unordered(self):
        self._prepare_tables()

        merge(mode="unordered",
              in_=[self.t1, self.t2],
              out="//tmp/t_out")

        assert_items_equal(read_table("//tmp/t_out"), self.v1 + self.v2)
        assert get("//tmp/t_out/@chunk_count") == 7

    def test_unordered_combine(self):
        self._prepare_tables()

        merge(combine_chunks=True,
              mode="unordered",
              in_=[self.t1, self.t2],
              out="//tmp/t_out")

        assert_items_equal(read_table("//tmp/t_out"), self.v1 + self.v2)
        assert get("//tmp/t_out/@chunk_count") == 1

    def test_unordered_with_mixed_chunks(self):
        create("table", "//tmp/t1")
        create("table", "//tmp/t2")
        create("table", "//tmp/t3")

        write_table("//tmp/t1", [{"a": 4}, {"a": 5}, {"a": 6}])
        write_table("//tmp/t2", [{"a": 7}, {"a": 8}, {"a": 9}])
        write_table("//tmp/t3", [{"a": 1}, {"a": 2}, {"a": 3}])

        create("table", "//tmp/t_out")
        merge(mode="unordered",
              in_=["//tmp/t1", "//tmp/t2[:#2]", "//tmp/t3[#1:]"],
              out="//tmp/t_out",
              spec={"data_size_per_job": 1000})

        assert get("//tmp/t_out/@chunk_count") == 2
        assert get("//tmp/t_out/@row_count") == 7
        assert sorted(read_table("//tmp/t_out")) == [{"a": i} for i in range(2, 9)]

    def test_ordered(self):
        self._prepare_tables()

        merge(mode="ordered",
              in_=[self.t1, self.t2],
              out="//tmp/t_out")

        assert read_table("//tmp/t_out") == self.v1 + self.v2
        assert get("//tmp/t_out/@chunk_count") ==7

    def test_ordered_combine(self):
        self._prepare_tables()

        merge(combine_chunks=True,
              mode="ordered",
              in_=[self.t1, self.t2],
              out="//tmp/t_out")

        assert read_table("//tmp/t_out") == self.v1 + self.v2
        assert get("//tmp/t_out/@chunk_count") == 1

    def test_sorted(self):
        create("table", "//tmp/t1")
        create("table", "//tmp/t2")

        write_table("//tmp/t1", [{"a": 1}, {"a": 10}, {"a": 100}], sorted_by="a")
        write_table("//tmp/t2", [{"a": 2}, {"a": 3}, {"a": 15}], sorted_by="a")

        create("table", "//tmp/t_out")
        merge(mode="sorted",
              in_=["//tmp/t1", "//tmp/t2"],
              out="//tmp/t_out")

        assert read_table("//tmp/t_out") == [{"a": 1}, {"a": 2}, {"a": 3}, {"a": 10}, {"a": 15}, {"a": 100}]
        assert get("//tmp/t_out/@chunk_count") == 1 # resulting number of chunks is always equal to 1 (as long they are small)

    def test_sorted_trivial(self):
        create("table", "//tmp/t1")

        write_table("//tmp/t1", [{"a": 1}, {"a": 10}, {"a": 100}], sorted_by="a")

        create("table", "//tmp/t_out")
        merge(combine_chunks=True,
              mode="sorted",
              in_=["//tmp/t1"],
              out="//tmp/t_out")

        assert read_table("//tmp/t_out") == [{"a": 1}, {"a": 10}, {"a": 100}]
        assert get("//tmp/t_out/@chunk_count") == 1 # resulting number of chunks is always equal to 1 (as long they are small)

    def test_append_not_sorted(self):
        create("table", "//tmp/t_in")
        create("table", "//tmp/t_out")

        write_table("//tmp/t_out", [{"a": 1}, {"a": 2}, {"a": 3}], sorted_by="a")
        write_table("//tmp/t_in", [{"a": 0}])

        merge(mode="unordered",
              in_=["//tmp/t_in"],
              out="<append=true>//tmp/t_out")

        assert get("//tmp/t_out/@sorted") == False

    def test_sorted_with_same_chunks(self):
        t1 = "//tmp/t1"
        t2 = "//tmp/t2"
        v = [{"key1" : "value1"}]

        create("table", t1)
        write_table(t1, v[0])
        sort(in_=t1,
             out=t1,
             sort_by="key1")
        copy(t1, t2)

        create("table", "//tmp/t_out")
        merge(mode="sorted",
              in_=[t1, t2],
              out="//tmp/t_out")
        assert_items_equal(read_table("//tmp/t_out"), v + v)

    def test_sorted_combine(self):
        create("table", "//tmp/t1")
        create("table", "//tmp/t2")

        write_table("//tmp/t1", [{"a": 1}, {"a": 10}, {"a": 100}], sorted_by="a")
        write_table("//tmp/t2", [{"a": 2}, {"a": 3}, {"a": 15}], sorted_by="a")

        create("table", "//tmp/t_out")
        merge(combine_chunks=True,
              mode="sorted",
              in_=["//tmp/t1", "//tmp/t2"],
              out="//tmp/t_out")

        assert read_table("//tmp/t_out") == [{"a": 1}, {"a": 2}, {"a": 3}, {"a": 10}, {"a": 15}, {"a": 100}]
        assert get("//tmp/t_out/@chunk_count") == 1

    def test_sorted_passthrough(self):
        create("table", "//tmp/t1")
        create("table", "//tmp/t2")
        create("table", "//tmp/t3")

        write_table("//tmp/t1", [{"k": "a", "s": 0}, {"k": "b", "s": 1}], sorted_by=["k", "s"])
        write_table("//tmp/t2", [{"k": "b", "s": 2}, {"k": "c", "s": 0}], sorted_by=["k", "s"])
        write_table("//tmp/t3", [{"k": "b", "s": 0}, {"k": "b", "s": 3}], sorted_by=["k", "s"])

        create("table", "//tmp/t_out")
        merge(mode="sorted",
              in_=["//tmp/t1", "//tmp/t2", "//tmp/t3", "//tmp/t2[(b, 3) : (b, 7)]"],
              out="//tmp/t_out",
              merge_by="k")

        res = read_table("//tmp/t_out")
        expected = [
            {"k" : "a", "s" : 0},
            {"k" : "b", "s" : 1},
            {"k" : "b", "s" : 0},
            {"k" : "b", "s" : 3},
            {"k" : "b", "s" : 2},
            {"k" : "c", "s" : 0}]

        assert_items_equal(res, expected)

        merge(mode="sorted",
              in_=["//tmp/t1", "//tmp/t2", "//tmp/t3"],
              out="//tmp/t_out",
              merge_by="k")

        res = read_table("//tmp/t_out")
        assert_items_equal(res, expected)

        assert get("//tmp/t_out/@chunk_count") == 3

        merge(mode="sorted",
              in_=["//tmp/t1", "//tmp/t2", "//tmp/t3"],
              out="//tmp/t_out",
              merge_by=["k", "s"])

        res = read_table("//tmp/t_out")
        expected = [
            {"k" : "a", "s" : 0},
            {"k" : "b", "s" : 0},
            {"k" : "b", "s" : 1},
            {"k" : "b", "s" : 2},
            {"k" : "b", "s" : 3},
            {"k" : "c", "s" : 0} ]

        for i, j in zip(res, expected):
            assert i == j

        assert get("//tmp/t_out/@chunk_count") == 1

    def test_sorted_with_maniacs(self):
        create("table", "//tmp/t1")
        create("table", "//tmp/t2")
        create("table", "//tmp/t3")

        write_table("//tmp/t1", [{"a": 3}, {"a": 3}, {"a": 3}], sorted_by="a")
        write_table("//tmp/t2", [{"a": 2}, {"a": 3}, {"a": 15}], sorted_by="a")
        write_table("//tmp/t3", [{"a": 1}, {"a": 3}], sorted_by="a")

        create("table", "//tmp/t_out")
        merge(combine_chunks=True,
              mode="sorted",
              in_=["//tmp/t1", "//tmp/t2", "//tmp/t3"],
              out="//tmp/t_out",
              spec={"data_size_per_job": 1})

        assert read_table("//tmp/t_out") == [{"a": 1}, {"a": 2}, {"a": 3}, {"a": 3}, {"a": 3}, {"a": 3}, {"a": 3}, {"a": 15}]
        assert get("//tmp/t_out/@chunk_count") == 3

    def test_sorted_with_row_limits(self):
        create("table", "//tmp/t1")

        write_table("//tmp/t1", [{"a": 2}, {"a": 3}, {"a": 15}], sorted_by="a")

        create("table", "//tmp/t_out")
        merge(combine_chunks=False,
              mode="sorted",
              in_="//tmp/t1[:#2]",
              out="//tmp/t_out")

        assert read_table("//tmp/t_out") == [{"a": 2}, {"a": 3}]
        assert get("//tmp/t_out/@chunk_count") == 1

    def test_sorted_by(self):
        create("table", "//tmp/t1")
        create("table", "//tmp/t2")

        a1 = {"a": 1, "b": 20}
        a2 = {"a": 10, "b": 1}
        a3 = {"a": 10, "b": 2}

        b1 = {"a": 2, "c": 10}
        b2 = {"a": 10, "c": 0}
        b3 = {"a": 15, "c": 5}

        write_table("//tmp/t1", [a1, a2, a3], sorted_by=["a", "b"])
        write_table("//tmp/t2", [b1, b2, b3], sorted_by=["a", "c"])

        create("table", "//tmp/t_out")

        # error when sorted_by of input tables are different and merge_by is not set
        with pytest.raises(YtError):
            merge(mode="sorted",
                  in_=["//tmp/t1", "//tmp/t2"],
                  out="//tmp/t_out")

        # now merge_by is set
        merge(mode="sorted",
              in_=["//tmp/t1", "//tmp/t2"],
              out="//tmp/t_out",
              merge_by="a")

        result = read_table("//tmp/t_out")
        assert result[:2] == [a1, b1]
        assert_items_equal(result[2:5], [a2, a3, b2])
        assert result[5] == b3

    def test_empty_in(self):
        create("table", "//tmp/t1")
        create("table", "//tmp/t2")
        create("table", "//tmp/t_out")

        v = {"foo": "bar"}
        write_table("//tmp/t1", v)

        merge(mode="ordered",
               in_=["//tmp/t1", "//tmp/t2"],
               out="//tmp/t_out")

        assert read_table("//tmp/t_out") == [v]

    def test_non_empty_out(self):
        create("table", "//tmp/t1")
        create("table", "//tmp/t2")
        create("table", "//tmp/t_out")

        v1 = {"value": 1}
        v2 = {"value": 2}
        v3 = {"value": 3}

        write_table("//tmp/t1", v1)
        write_table("//tmp/t2", v2)
        write_table("//tmp/t_out", v3)

        merge(mode="ordered",
               in_=["//tmp/t1", "//tmp/t2"],
               out="<append=true>//tmp/t_out")

        assert read_table("//tmp/t_out") == [v3, v1, v2]

    def test_multiple_in(self):
        create("table", "//tmp/t_in")
        create("table", "//tmp/t_out")

        v = {"foo": "bar"}

        write_table("//tmp/t_in", v)

        merge(mode="ordered",
               in_=["//tmp/t_in", "//tmp/t_in", "//tmp/t_in"],
               out="//tmp/t_out")

        assert read_table("//tmp/t_out") == [v, v, v]

    def test_in_equal_to_out(self):
        create("table", "//tmp/t_in")

        v = {"foo": "bar"}

        write_table("<append=true>//tmp/t_in", v)
        write_table("<append=true>//tmp/t_in", v)


        merge(combine_chunks=True,
               mode="ordered",
               in_="//tmp/t_in",
               out="<append=true>//tmp/t_in")

        assert read_table("//tmp/t_in") == [v, v, v, v]
        assert get("//tmp/t_in/@chunk_count") == 3 # only result of merge is combined

    def test_selectors(self):
        self._prepare_tables()

        merge(mode="unordered",
              in_=[self.t1 + "[:#1]", self.t2 + "[#1:#2]"],
              out="//tmp/t_out")

        assert_items_equal(read_table("//tmp/t_out"), self.v1[:1] + self.v2[1:2])
        assert get("//tmp/t_out/@chunk_count") == 2

<<<<<<< HEAD
    @linux_only
=======
    @unix_only
>>>>>>> fb032460
    def test_query_filtering(self):
        create("table", "//tmp/t1")
        create("table", "//tmp/t2")
        write_table("//tmp/t1", [{"a": i} for i in xrange(2)])

        merge(mode="unordered",
            in_="//tmp/t1",
            out="//tmp/t2",
            spec={
                "force_transform": "true",
                "input_query": "a where a > 0",
                "input_schema": [{"name": "a", "type": "int64"}]})

        assert read_table("//tmp/t2") == [{"a": 1}]

    @linux_only
    def test_merge_chunk_properties(self):
        create("table", "//tmp/t1", attributes={"replication_factor": 1, "vital": False})
        write_table("//tmp/t1", [{"a": 1}])
        chunk_id = get("//tmp/t1/@chunk_ids/0")

        assert get("#" + chunk_id + "/@replication_factor") == 1
        assert not get("#" + chunk_id + "/@vital")

        create("table", "//tmp/t2", attributes={"replication_factor": 3, "vital": True})
        merge(mode="ordered",
              in_=["//tmp/t1"],
              out="//tmp/t2")

        sleep(0.2)
        assert get("#" + chunk_id + "/@replication_factor") == 3
        assert get("#" + chunk_id + "/@vital")

##################################################################

class TestSchedulerMergeCommandsMulticell(TestSchedulerMergeCommands):
    NUM_SECONDARY_MASTER_CELLS = 2

    @linux_only
    def test_multicell_merge_teleport(self):
        create("table", "//tmp/t1", attributes={"external_cell_tag": 1})
        write_table("//tmp/t1", [{"a": 1}])
        chunk_id1 = get("//tmp/t1/@chunk_ids/0")

        create("table", "//tmp/t2", attributes={"external_cell_tag": 2})
        write_table("//tmp/t2", [{"a": 2}])
        chunk_id2 = get("//tmp/t2/@chunk_ids/0")

        assert get("#" + chunk_id1 + "/@ref_counter") == 1
        assert get("#" + chunk_id2 + "/@ref_counter") == 1
        assert get("#" + chunk_id1 + "/@exports") == {}
        assert get("#" + chunk_id2 + "/@exports") == {}
        
        create("table", "//tmp/t", attributes={"external": False})
        merge(mode="ordered",
              in_=["//tmp/t1", "//tmp/t2"],
              out="//tmp/t")

        assert get("//tmp/t/@chunk_ids") == [chunk_id1, chunk_id2]
        assert get("#" + chunk_id1 + "/@ref_counter") == 2
        assert get("#" + chunk_id2 + "/@ref_counter") == 2
        assert get("#" + chunk_id1 + "/@exports") == {"0": {"ref_counter": 1}}
        assert get("#" + chunk_id2 + "/@exports") == {"0": {"ref_counter": 1}}
        
        assert read_table("//tmp/t") == [{"a": 1}, {"a": 2}]
        
        remove("//tmp/t")

        gc_collect()
        multicell_sleep()
        assert get("#" + chunk_id1 + "/@ref_counter") == 1
        assert get("#" + chunk_id2 + "/@ref_counter") == 1
        get("#" + chunk_id1 + "/@exports") == {}
        get("#" + chunk_id2 + "/@exports") == {}
        
    @linux_only
    def test_multicell_merge_multi_teleport(self):
        create("table", "//tmp/t1", attributes={"external_cell_tag": 1})
        write_table("//tmp/t1", [{"a": 1}])
        chunk_id = get("//tmp/t1/@chunk_ids/0")

        assert get("#" + chunk_id + "/@ref_counter") == 1
        assert get("#" + chunk_id + "/@exports") == {}
        assert not get("#" + chunk_id + "/@foreign")
        assert not exists("#" + chunk_id + "&")
        
        create("table", "//tmp/t2", attributes={"external": False})
        merge(mode="ordered",
              in_=["//tmp/t1", "//tmp/t1"],
              out="//tmp/t2")

        assert get("//tmp/t2/@chunk_ids") == [chunk_id, chunk_id]
        assert get("#" + chunk_id + "/@ref_counter") == 3
        assert get("#" + chunk_id + "/@exports") == {"0": {"ref_counter": 2}}
        assert get("#" + chunk_id + "&/@import_ref_counter") == 2
        
        assert read_table("//tmp/t2") == [{"a": 1}, {"a": 1}]
        
        create("table", "//tmp/t3", attributes={"external": False})
        merge(mode="ordered",
              in_=["//tmp/t1", "//tmp/t1"],
              out="//tmp/t3")

        assert get("//tmp/t3/@chunk_ids") == [chunk_id, chunk_id]
        assert get("#" + chunk_id + "/@ref_counter") == 5
        assert get("#" + chunk_id + "/@exports") == {"0": {"ref_counter": 4}}
        assert get("#" + chunk_id + "&/@import_ref_counter") == 4

        assert read_table("//tmp/t3") == [{"a": 1}, {"a": 1}]
        
        remove("//tmp/t2")

        gc_collect()
        multicell_sleep()
        assert get("#" + chunk_id + "/@ref_counter") == 5
        assert get("#" + chunk_id + "/@exports") == {"0": {"ref_counter": 4}}
        
        remove("//tmp/t3")

        gc_collect()
        multicell_sleep()
        assert get("#" + chunk_id + "/@ref_counter") == 1
        assert get("#" + chunk_id + "/@exports") == {}
        
        remove("//tmp/t1")

        gc_collect()
        multicell_sleep()
        assert not exists("#" + chunk_id)

    @linux_only
    def test_multicell_merge_chunk_properties(self):
        create("table", "//tmp/t1", attributes={"replication_factor": 1, "vital": False, "external_cell_tag": 1})
        write_table("//tmp/t1", [{"a": 1}])
        chunk_id = get("//tmp/t1/@chunk_ids/0")

        assert get("#" + chunk_id + "/@replication_factor") == 1
        assert not get("#" + chunk_id + "/@vital")

        create("table", "//tmp/t2", attributes={"replication_factor": 3, "vital": False, "external_cell_tag": 2})
        merge(mode="ordered",
              in_=["//tmp/t1"],
              out="//tmp/t2")

        sleep(0.2)
        assert get("#" + chunk_id + "/@replication_factor") == 3
        assert not get("#" + chunk_id + "/@vital")

        set("//tmp/t2/@replication_factor", 2)

        sleep(0.2)
        assert get("#" + chunk_id + "/@replication_factor") == 2

        set("//tmp/t2/@replication_factor", 3)

        sleep(0.2)
        assert get("#" + chunk_id + "/@replication_factor") == 3

        set("//tmp/t2/@vital", True)

        sleep(0.2)
        assert get("#" + chunk_id + "/@vital")
        
        set("//tmp/t1/@replication_factor", 4)

        sleep(0.2)
        assert get("#" + chunk_id + "/@replication_factor") == 4

        set("//tmp/t1/@replication_factor", 1)

        sleep(0.2)
        assert get("#" + chunk_id + "/@replication_factor") == 3

        remove("//tmp/t2")

        sleep(0.2)
        assert get("#" + chunk_id + "/@replication_factor") == 1
        assert not get("#" + chunk_id + "/@vital")<|MERGE_RESOLUTION|>--- conflicted
+++ resolved
@@ -1,10 +1,6 @@
 import pytest
 
-<<<<<<< HEAD
-from yt_env_setup import YTEnvSetup, linux_only
-=======
 from yt_env_setup import YTEnvSetup, unix_only
->>>>>>> fb032460
 from yt_commands import *
 
 from yt.environment.helpers import assert_items_equal
@@ -373,11 +369,7 @@
         assert_items_equal(read_table("//tmp/t_out"), self.v1[:1] + self.v2[1:2])
         assert get("//tmp/t_out/@chunk_count") == 2
 
-<<<<<<< HEAD
-    @linux_only
-=======
     @unix_only
->>>>>>> fb032460
     def test_query_filtering(self):
         create("table", "//tmp/t1")
         create("table", "//tmp/t2")
@@ -393,7 +385,7 @@
 
         assert read_table("//tmp/t2") == [{"a": 1}]
 
-    @linux_only
+    @unix_only
     def test_merge_chunk_properties(self):
         create("table", "//tmp/t1", attributes={"replication_factor": 1, "vital": False})
         write_table("//tmp/t1", [{"a": 1}])
@@ -416,7 +408,7 @@
 class TestSchedulerMergeCommandsMulticell(TestSchedulerMergeCommands):
     NUM_SECONDARY_MASTER_CELLS = 2
 
-    @linux_only
+    @unix_only
     def test_multicell_merge_teleport(self):
         create("table", "//tmp/t1", attributes={"external_cell_tag": 1})
         write_table("//tmp/t1", [{"a": 1}])
@@ -453,7 +445,7 @@
         get("#" + chunk_id1 + "/@exports") == {}
         get("#" + chunk_id2 + "/@exports") == {}
         
-    @linux_only
+    @unix_only
     def test_multicell_merge_multi_teleport(self):
         create("table", "//tmp/t1", attributes={"external_cell_tag": 1})
         write_table("//tmp/t1", [{"a": 1}])
@@ -508,7 +500,7 @@
         multicell_sleep()
         assert not exists("#" + chunk_id)
 
-    @linux_only
+    @unix_only
     def test_multicell_merge_chunk_properties(self):
         create("table", "//tmp/t1", attributes={"replication_factor": 1, "vital": False, "external_cell_tag": 1})
         write_table("//tmp/t1", [{"a": 1}])

import yt_commands

from yt.environment import YTEnv

import os
import logging
import shutil
from datetime import datetime

from functools import wraps

SANDBOX_ROOTDIR = os.environ.get("TESTS_SANDBOX", os.path.abspath('tests.sandbox'))
TOOLS_ROOTDIR = os.path.abspath('tools')

def _working_dir(test_name):
    path_to_test = os.path.join(SANDBOX_ROOTDIR, test_name)
    return os.path.join(path_to_test, "run")

class YTEnvSetup(YTEnv):
    @classmethod
    def setup_class(cls):
        logging.basicConfig(level=logging.INFO)

        test_name = cls.__name__
        path_to_test = os.path.join(SANDBOX_ROOTDIR, test_name)

        # For running parallel
        counter = 0
        while True:
            counter += 1
            path_to_run = os.path.join(path_to_test, "run" + str(counter))
            try:
                if os.path.exists(path_to_run):
                    age = datetime.now() - datetime.fromtimestamp(os.path.getmtime(path_to_run)) 
                    if age.days > 0 or age.seconds > 60:
                        shutil.rmtree(path_to_run, ignore_errors=True)
                os.makedirs(path_to_run)
                break
            except OSError:
                pass

        pids_filename = os.path.join(path_to_run, 'pids.txt')

        cls.path_to_test = path_to_test
        ports = {
<<<<<<< HEAD
            "master": 28001,
            "node": 47601,
            "scheduler": 28101,
            "proxy": 28080}
=======
            "master": 29000,
            "node": 29100,
            "scheduler": 29200,
            "proxy": 29300}
>>>>>>> 5e9613ed
        cls.Env = cls()
        cls.Env.set_environment(path_to_run, pids_filename, ports)

    @classmethod
    def teardown_class(cls):
        cls.Env.clear_environment()

    def setup_method(self, method):
        path_to_test_case = os.path.join(self.path_to_test, method.__name__)

        if os.path.exists(path_to_test_case):
            shutil.rmtree(path_to_test_case)
        os.makedirs(path_to_test_case)
        os.chdir(path_to_test_case)
        if self.Env.NUM_MASTERS > 0:
            self.transactions_at_start = set(yt_commands.get_transactions())

    def teardown_method(self, method):
        if self.Env.NUM_MASTERS > 0:
            current_txs = set(yt_commands.get_transactions())
            txs_to_abort = current_txs.difference(self.transactions_at_start)
            self._abort_transactions(list(txs_to_abort))

            yt_commands.set('//tmp', {})

            accounts = yt_commands.get_accounts()
            self._remove_accounts(accounts)

            users = yt_commands.get_users()
            self._remove_users(users)

            groups = yt_commands.get_groups()
            self._remove_groups(groups)

    def _abort_transactions(self, txs):
        for tx in txs:
            try:
                yt_commands.abort_transaction(tx)
            except:
                pass

    def _remove_accounts(self, accounts):
        for account in accounts:
            if account != 'sys' and account != 'tmp':
                yt_commands.remove_account(account)

    def _remove_users(self, users):
        for user in users:
            if user != 'root' and user != 'guest':
                yt_commands.remove_user(user)

    def _remove_groups(self, groups):
        for group in groups:
            if group != 'everyone' and group != 'users':
                yt_commands.remove_group(group)

# decorator form
ATTRS = [
    'NUM_MASTERS',
    'NUM_NODES',
    'NUM_SCHEDULERS',
    'DELTA_MASTER_CONFIG',
    'DELTA_NODE_CONFIG',
    'DELTA_SCHEDULER_CONFIG']

def ytenv(**attrs):
    def make_decorator(f):
        @wraps(f)
        def wrapped(*args, **kw):
            env = YTEnv()
            for i in ATTRS:
                if i in attrs:
                    setattr(env, i, attrs.get(i))
            working_dir = _working_dir(f.__name__)
            env.setUp(working_dir)
            f(*args, **kw)
            env.tearDown()
        return wrapped
    return make_decorator<|MERGE_RESOLUTION|>--- conflicted
+++ resolved
@@ -43,17 +43,10 @@
 
         cls.path_to_test = path_to_test
         ports = {
-<<<<<<< HEAD
-            "master": 28001,
-            "node": 47601,
-            "scheduler": 28101,
-            "proxy": 28080}
-=======
             "master": 29000,
             "node": 29100,
             "scheduler": 29200,
             "proxy": 29300}
->>>>>>> 5e9613ed
         cls.Env = cls()
         cls.Env.set_environment(path_to_run, pids_filename, ports)
 

import yt.yson as yson
import simplejson as json

"""This module provides default ytserver configs"""

def get_master_config():
    return yson.parse_string(
"""
{
    meta_state = {
        cell = {
            addresses = [ ];
        };
        follower_tracker = {
            ping_interval = 3000;
        };
        changelogs = {
            path = "";
        };
        snapshots = {
            path = "";
        };
        max_changes_between_snapshots = 1000000;
        max_batch_delay = 0;
        leader_committer = {
            rpc_timeout = 10000;
        };
    };
  
    transaction_manager = {
        default_transaction_timeout = 300000;
    };

    chunk_manager = {
        chunk_refresh_delay = 700;
    };

    node_tracker = {
        online_node_timeout = 600;
    };

    logging = {
        rules = [
            {
                min_level = Info;
                writers = [ file ];
                categories  = [ "*" ];
            };
            {
                min_level = Debug;
                writers = [ raw ];
                categories  = [ "*" ];
            };
            {
                min_level = Error;
                writers = [ stderr ];
                categories  = [ "*" ];
            };
        ];
        writers = {
            stderr = {
                type = StdErr;
                pattern = "$(datetime) $(level) $(category) $(message)";
            };
            file = {
                type = File;
                file_name = "master-0.log";
                pattern = "$(datetime) $(level) $(category) $(message)";
            };
            raw = {
                type = raw;
                file_name = "master-0.debug.log";
            };
        }
  };
}
""")

def get_scheduler_config():
    return yson.parse_string(
"""
{
    masters = {
        addresses = [
            "localhost:9000";
        ];
    };

    scheduler = {
        strategy = fair_share;
        max_failed_job_count = 10;
        snapshot_period = 100000000;
        environment = {
             PYTHONUSERBASE = "/tmp"
        };
    };

    logging = {
        rules = [
            {
                min_level = Info;
                writers = [ file ];
                categories  = [ "*" ];
            };
            {
                min_level = Debug;
                writers = [ raw ];
                categories  = [ "*" ];
            };
            {
                min_level = Error;
                writers = [ stderr ];
                categories  = [ "*" ];
            };
        ];
        writers = {
            stderr = {
                type = StdErr;
                pattern = "$(datetime) $(level) $(category) $(message)";
            };
            file = {
                type = File;
                file_name = "scheduler-0.log";
                pattern = "$(datetime) $(level) $(category) $(message)";
            };
            raw = {
                type = raw;
                file_name = "scheduler-0.debug.log";
            };
        }
    }
}
""")


def get_driver_config():
    return yson.parse_string(
"""
{
    masters = {
        addresses = [
            "localhost";
        ];
        rpc_timeout = 30000;
    };

    logging = {
        rules = [
            {
                min_level = Info;
                writers = [ file ];
                categories  = [ "*" ];
            };
            {
                min_level = Debug;
                writers = [ file_debug ];
                categories  = [ "*" ];
            };
            {
                min_level = Error;
                writers = [ stderr ];
                categories  = [ "*" ];
            };
        ];
        writers = {
            stderr = {
                type = StdErr;
                pattern = "$(datetime) $(level) $(category) $(message)";
            };
            file = {
                type = File;
                file_name = "ytdriver.log";
                pattern = "$(datetime) $(level) $(category) $(message)";
            };
            file_debug = {
                type = File;
                file_name = "ytdriver.debug.log";
                pattern = "$(datetime) $(level) $(category) $(message)";
            };
        };
    };
    "format_defaults" = {
        "structured" = <
            "format" = "text"
        > "yson";
        "tabular" = <
            "format" = "text"
        > "yson"
    };
    "operation_wait_timeout" = 3000;
    "transaction_manager" = {
        "ping_period" = 5000
    }
}
""")

def get_node_config():
    return yson.parse_string(
"""
{
    data_node = {
        cache_location = {
            path = "";
        };
        store_locations = [];
        heartbeat_period = 200;
    };

    exec_agent = {
        environment_manager = {
            environments = {
                default = {
                    type = unsafe;
                };
            };
        };

        job_controller = {
            resource_limits = {
                memory = 8000000000;
                slots = 1;
            };
        };

        slot_manager = {
            slot_location = "";
        };

        job_proxy_logging = {
            rules = [
                {
                    min_level = Info;
                    writers = [ file ];
                    categories  = [ "*" ];
                };
                {
                    min_level = Debug;
                    writers = [ raw ];
                    categories  = [ "*" ];
                };
                {
                    min_level = Error;
                    writers = [ stderr ];
                    categories  = [ "*" ];
                };
            ];
            writers = {
                stderr = {
                    type = StdErr;
                    pattern = "$(datetime) $(level) $(category) $(message)";
                };
                file = {
                    type = File;
                    file_name = "job_proxy-0.log";
                    pattern = "$(datetime) $(level) $(category) $(message)";
                };
                raw = {
                    type = Raw;
                    file_name = "job_proxy-0.debug.log";
                };
            }
        };
    };

    masters = {
        addresses = [];
        rpc_timeout = 5000
    };

    logging = {
        rules = [
            {
                min_level = info;
                writers = [ file ];
                categories  = [ "*" ];
            };
            {
                min_level = debug;
                writers = [ raw ];
                categories  = [ "*" ];
            };
        ];
        writers = {
            stderr = {
                type = std_err;
                pattern = "$(datetime) $(level) $(category) $(message)";
            };
            file = {
                type = file;
                file_name = "node-0.log";
                pattern = "$(datetime) $(level) $(category) $(message)";
            };
            raw = {
                type = raw;
                file_name = "node-0.debug.log";
            };
        }
    };
}
""")

def get_proxy_config():
    return json.loads(
"""
{
    "port" : -1,
    "log_port" : -1,
    "address" : "localhost",
    "number_of_workers" : 1,
    "memory_limit" : 33554432,
    "thread_limit" : 64,
    "spare_threads" : 4,

    "neighbours" : [  ],

<<<<<<< HEAD
=======
  "authentication" : {
    "enable" : false
  },

  "proxy" : {
>>>>>>> 36bf3b3d
    "logging" : {
        "filename" : "/dev/null"
    },

    "locals" : { },
    "disable_blackbox" : true,

    "proxy" : {
        "logging" : {
            "rules" : [ ],
            "writers" : { }
        },
        "driver" : { }
    }
}
""")<|MERGE_RESOLUTION|>--- conflicted
+++ resolved
@@ -313,20 +313,13 @@
 
     "neighbours" : [  ],
 
-<<<<<<< HEAD
-=======
+    "logging" : {
+        "filename" : "/dev/null"
+    },
+
   "authentication" : {
     "enable" : false
   },
-
-  "proxy" : {
->>>>>>> 36bf3b3d
-    "logging" : {
-        "filename" : "/dev/null"
-    },
-
-    "locals" : { },
-    "disable_blackbox" : true,
 
     "proxy" : {
         "logging" : {

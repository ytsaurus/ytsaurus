--- conflicted
+++ resolved
@@ -6,10 +6,6 @@
 from version import VERSION
 from http import make_get_request_with_retries, make_request_with_retries, Response, get_token, get_proxy
 
-<<<<<<< HEAD
-=======
-import yt.yson as yson
->>>>>>> 47f42197
 from yt.yson.convert import json_to_yson
 
 import yt.packages.requests as requests
@@ -189,10 +185,6 @@
             return response.content()
     else:
         raise YtResponseError(url, headers, response.error())
-<<<<<<< HEAD
-    
-=======
->>>>>>> 47f42197
 
 def make_formatted_request(command_name, params, format, **kwargs):
     # None format means that we want parsed output (as yson structure) instead of string.

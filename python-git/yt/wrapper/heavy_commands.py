--- conflicted
+++ resolved
@@ -12,12 +12,6 @@
 from .format import YtFormatReadError
 
 import yt.logger as logger
-
-<<<<<<< HEAD
-from copy import deepcopy
-=======
-import time
->>>>>>> cc14a18a
 
 import time
 

--- conflicted
+++ resolved
@@ -191,14 +191,13 @@
         self.lower_row = self.upper_row = 0
         self.slices = []
 
-<<<<<<< HEAD
-=======
+
 class Block:
     def __init__(self):
         self.offset = 0
         self.length = 0
         self.content = ""
->>>>>>> f7d755e7
+
 
 class Cypress(fuse.Operations):
     """An implementation of FUSE operations on a Cypress tree."""
@@ -220,17 +219,13 @@
 
         self._client = client
 
-<<<<<<< HEAD
         self._next_fh = 0
         self._file_table = {}
 
-        self._slice_cache = {}
-=======
         self._slice_cache = expiringdict.ExpiringDict(
             max_len=100,
             max_age_seconds=10 * 60,
         )
-
         self._block_cache = expiringdict.ExpiringDict(
             max_len=100,
             max_age_seconds=10 * 60,
@@ -238,7 +233,6 @@
 
         self._read_buffer_size = config.get("read_buffer_size", 4 * 1024 * 1024)
         self._slice_row_count = config.get("slice_row_count", 10000)
->>>>>>> f7d755e7
 
     @staticmethod
     def _to_ypath(path):
@@ -340,16 +334,11 @@
 
         return 0
 
-<<<<<<< HEAD
     @log_calls(_logger, "%(__name__)s()")
     def release(self, _, fi):
         del self._file_table[fi.fh]
         return 0
 
-    def _read_file(self, ypath, length, offset, fi):
-        stream = self._client.read_file(ypath, length=length, offset=offset)
-        return stream.read()
-=======
     def _read_file(self, ypath, length, offset, fh):
         try:
             block = self._block_cache[ypath]
@@ -371,7 +360,6 @@
         result = block.content[offset:offset + length]
 
         return result
->>>>>>> f7d755e7
 
     def _read_table(self, ypath, length, offset, fi):
         if ypath not in self._slice_cache:
@@ -436,11 +424,7 @@
 def mount_cypress(proxy, mountpoint):
     """Mount a Cypress."""
     cypress = Cypress(CachedYtClient(proxy=proxy))
-<<<<<<< HEAD
-    fuse.FUSE(cypress, mountpoint, foreground=True, debug=False, raw_fi=True)
-=======
-    fuse.FUSE(cypress, mountpoint, foreground=True, raw_fi=True, allow_other=True, nothreads=True)
->>>>>>> f7d755e7
+    fuse.FUSE(cypress, mountpoint, foreground=True, raw_fi=True, nothreads=True)
     return 0
 
 

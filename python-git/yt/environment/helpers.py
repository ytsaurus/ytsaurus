<<<<<<< HEAD
from yt.common import to_native_str, YtError
try:
    import yt.json_wrapper as json
except ImportError:
    import yt.json as json
=======
from yt.common import to_native_str, YtError, which
import yt.json_wrapper as json
>>>>>>> 60dd96c7
import yt.yson as yson

from yt.packages.six import iteritems, PY3, text_type, Iterator
from yt.packages.six.moves import xrange, map as imap

import socket
import os
import fcntl
import random
import codecs
import logging
import errno
import time

try:
    import yatest.common as yatest_common
except ImportError:
    yatest_common = None


logger = logging.getLogger("Yt.local")

class OpenPortIterator(Iterator):
    GEN_PORT_ATTEMPTS = 10
    START_PORT = 10000

    def __init__(self, port_locks_path=None):
        self.busy_ports = set()

        self.port_locks_path = port_locks_path
        self.lock_fds = set()

        self.local_port_range = None
        if os.path.exists("/proc/sys/net/ipv4/ip_local_port_range"):
            with open("/proc/sys/net/ipv4/ip_local_port_range") as f:
                self.local_port_range = list(imap(int, f.read().split()))

    def release_locks(self):
        for lock_fd in self.lock_fds:
            try:
                os.close(lock_fd)
            except OSError as err:
                logger.warning("Failed to close file descriptor %d: %s",
                               lock_fd, os.strerror(err.errno))

    def __iter__(self):
        return self

    def __next__(self):
        for _ in xrange(self.GEN_PORT_ATTEMPTS):
            port = None
            if self.local_port_range is not None and \
                    self.local_port_range[0] - self.START_PORT > 1000:
                # Generate random port manually and check that it is free.
                port_value = random.randint(self.START_PORT, self.local_port_range[0] - 1)
                try:
                    sock = socket.socket(socket.AF_INET, socket.SOCK_STREAM)
                    sock.bind(("", port_value))
                    sock.listen(1)
                    port = port_value
                except Exception:
                    pass
                finally:
                    sock.close()
            else:
                # Generate random local port by bind to 0 port.
                try:
                    sock = socket.socket(socket.AF_INET, socket.SOCK_STREAM)
                    sock.bind(("", 0))
                    sock.listen(1)
                    port = sock.getsockname()[1]
                finally:
                    sock.close()

            if port is None:
                continue

            if port in self.busy_ports:
                continue

            if self.port_locks_path is not None:
                try:
                    lock_fd = os.open(os.path.join(self.port_locks_path, str(port)),
                                      os.O_CREAT | os.O_RDWR)
                    fcntl.flock(lock_fd, fcntl.LOCK_EX | fcntl.LOCK_NB)
                except IOError:
                    if lock_fd != -1:
                        os.close(lock_fd)
                    self.busy_ports.add(port)
                    continue

                self.lock_fds.add(lock_fd)

            self.busy_ports.add(port)

            return port
        else:
            raise RuntimeError("Failed to generate open port after {0} attempts"
                               .format(self.GEN_PORT_ATTEMPTS))

try:
    from unittest.util import unorderable_list_difference
except ImportError:
    def unorderable_list_difference(expected, actual, ignore_duplicate=False):
        """Same behavior as sorted_list_difference but
        for lists of unorderable items (like dicts).

        As it does a linear search per item (remove) it
        has O(n*n) performance.
        """
        missing = []
        unexpected = []
        while expected:
            item = expected.pop()
            try:
                actual.remove(item)
            except ValueError:
                missing.append(item)
            if ignore_duplicate:
                for lst in expected, actual:
                    try:
                        while True:
                            lst.remove(item)
                    except ValueError:
                        pass
        if ignore_duplicate:
            while actual:
                item = actual.pop()
                unexpected.append(item)
                try:
                    while True:
                        actual.remove(item)
                except ValueError:
                    pass
            return missing, unexpected

        # anything left in actual is unexpected
        return missing, actual

try:
    from collections import Counter
except ImportError:
    def Counter(iterable):
        result = {}
        for item in iterable:
            result[item] = result.get(item, 0) + 1
        return result

def assert_items_equal(actual_seq, expected_seq):
    # It is simplified version of the same method of unittest.TestCase
    try:
        actual = Counter(iter(actual_seq))
        expected = Counter(iter(expected_seq))
    except TypeError:
        # Unsortable items (example: set(), complex(), ...)
        actual = list(actual_seq)
        expected = list(expected_seq)
        missing, unexpected = unorderable_list_difference(expected, actual)
    else:
        if actual == expected:
            return
        missing = list(expected - actual)
        unexpected = list(actual - expected)

    assert not missing, "Expected, but missing:\n    %s" % repr(missing)
    assert not unexpected, "Unexpected, but present:\n    %s" % repr(unexpected)

def assert_almost_equal(actual, expected, decimal_places=4):
    eps = 10**(-decimal_places)
    return abs(actual - expected) < eps

def versions_cmp(version1, version2):
    def normalize(v):
        return list(imap(int, v.split(".")))
    return cmp(normalize(version1), normalize(version2))

def _fix_yson_booleans(obj):
    if isinstance(obj, dict):
        for key, value in list(iteritems(obj)):
            _fix_yson_booleans(value)
            if isinstance(value, yson.YsonBoolean):
                obj[key] = True if value else False
    elif isinstance(obj, list):
        for value in obj:
            _fix_yson_booleans(value)
    return obj

def write_config(config, filename, format="yson"):
    with open(filename, "wb") as f:
        if format == "json":
            writer = lambda stream: stream
            if PY3:
                writer = codecs.getwriter("utf-8")
            json.dump(_fix_yson_booleans(config), writer(f), indent=4)
        elif format == "yson":
            yson.dump(config, f, yson_format="pretty", boolean_as_string=False)
        else:
            if isinstance(config, text_type):
                config = config.encode("utf-8")
            f.write(config)
        f.write(b"\n")

def read_config(filename, format="yson"):
    with open(filename, "rb") as f:
        if format == "yson":
            return yson.load(f)
        elif format == "json":
            reader = lambda stream: stream
            if PY3:
                reader = codecs.getreader("utf-8")
            return json.load(reader(f))
        else:
            return to_native_str(f.read())

def is_dead_or_zombie(pid):
    try:
        with open("/proc/{0}/status".format(pid), "r") as f:
            for line in f:
                if line.startswith("State:"):
                    return line.split()[1] == "Z"
    except IOError:
        pass

    return True

def is_file_locked(lock_file_path):
    if not os.path.exists(lock_file_path):
        return False

    lock_file_descriptor = open(lock_file_path, "w+")
    try:
        fcntl.lockf(lock_file_descriptor, fcntl.LOCK_EX | fcntl.LOCK_NB)
        fcntl.lockf(lock_file_descriptor, fcntl.LOCK_UN)
        return False
    except IOError as error:
        if error.errno == errno.EAGAIN or error.errno == errno.EACCES:
            return True
        raise
    finally:
        lock_file_descriptor.close()

def wait_for_removing_file_lock(lock_file_path, max_wait_time=10, sleep_quantum=0.1):
    current_wait_time = 0
    while current_wait_time < max_wait_time:
        if not is_file_locked(lock_file_path):
            return

        time.sleep(sleep_quantum)
        current_wait_time += sleep_quantum

    raise YtError("File lock is not removed after {0} seconds".format(max_wait_time))

def canonize_uuid(uuid):
    def canonize_part(part):
        if part != "0":
            return part.lstrip("0")
        return part
    return "-".join(map(canonize_part, uuid.split("-")))

class WaitFailed(Exception):
    pass

def wait(predicate, error_message=None, iter=100, sleep_backoff=0.3):
    for _ in xrange(iter):
        if predicate():
            return
        time.sleep(sleep_backoff)

    if error_message is None:
        error_message = "Wait failed"
    error_message += " (timeout = {0})".format(iter * sleep_backoff)
    raise WaitFailed(error_message)

def add_binary_path(relative_path):
    if yatest_common is None and "ARCADIA_PATH" not in os.environ:
        return

    if yatest_common is not None:
        binary_path = yatest_common.binary_path(relative_path)
    else:
        binary_path = os.path.join(os.environ["ARCADIA_PATH"], relative_path)

    if not which(os.path.basename(binary_path)):
        os.environ["PATH"] = os.path.dirname(binary_path) + ":" + os.environ["PATH"]<|MERGE_RESOLUTION|>--- conflicted
+++ resolved
@@ -1,13 +1,10 @@
-<<<<<<< HEAD
-from yt.common import to_native_str, YtError
+from yt.common import to_native_str, YtError, which
+
 try:
     import yt.json_wrapper as json
 except ImportError:
     import yt.json as json
-=======
-from yt.common import to_native_str, YtError, which
-import yt.json_wrapper as json
->>>>>>> 60dd96c7
+
 import yt.yson as yson
 
 from yt.packages.six import iteritems, PY3, text_type, Iterator
@@ -26,7 +23,6 @@
     import yatest.common as yatest_common
 except ImportError:
     yatest_common = None
-
 
 logger = logging.getLogger("Yt.local")
 
